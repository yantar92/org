--- conflicted
+++ resolved
@@ -15,7 +15,31 @@
 
 ** Important announcements and breaking changes
 
-<<<<<<< HEAD
+*** Element cache is enabled by default and work for headings
+
+The old element cache code has been refactored.  Emacs does not hang
+anymore when the cache is enabled.
+
+When cache is enabled, ~org-element-at-point~ for headings is
+guaranteed to return valid =:parent= property.  The highest-level
+headings contain new =org-data= element as their parent.
+
+The new =org-data= element provides properties from top-level property
+drawer, buffer-global category, and =:path= property containing file
+path for file Org buffers.
+
+The new cache still need to be tested extensively.  Please, report any
+warning coming from element cache.  If you see warnings regularly, it
+would be helpful to set ~org-element--cache-self-verify~ to
+='backtrace= and provide the backtrace to Org mailing list.
+
+*** Element cache persists across Emacs sessions
+
+The cache state is saved between Emacs sessions.  Enabled by default.
+
+The cache persistence can be controlled via
+~org-element-cache-persistent~.
+
 *** Users experiencing performance issues can use new folding backend
 
 The old folding backend used in Org is poorly scalable when the file
@@ -114,32 +138,6 @@
 backend.  From now on, using =outline-*= functions is strongly
 discouraged when working with Org files.
 
-=======
-*** Element cache is enabled by default and work for headings
-
-The old element cache code has been refactored.  Emacs does not hang
-anymore when the cache is enabled.
-
-When cache is enabled, ~org-element-at-point~ for headings is
-guaranteed to return valid =:parent= property.  The highest-level
-headings contain new =org-data= element as their parent.
-
-The new =org-data= element provides properties from top-level property
-drawer, buffer-global category, and =:path= property containing file
-path for file Org buffers.
-
-The new cache still need to be tested extensively.  Please, report any
-warning coming from element cache.  If you see warnings regularly, it
-would be helpful to set ~org-element--cache-self-verify~ to
-='backtrace= and provide the backtrace to Org mailing list.
-
-*** Element cache persists across Emacs sessions
-
-The cache state is saved between Emacs sessions.  Enabled by default.
-
-The cache persistence can be controlled via
-~org-element-cache-persistent~.
-
 ** New features
 
 *** New library =org-persist.el= implements variable persistence across Emacs sessions
@@ -187,7 +185,6 @@
 
 ~org-get-tags~ now accepts Org element or buffer position as first
 argument.
->>>>>>> d2f4d4b4
 
 ** Miscellaneous
 
