--- conflicted
+++ resolved
@@ -327,20 +327,12 @@
 testrelease:
 	git checkout -b testrelease maint
 	git merge -s recursive -X theirs master
-<<<<<<< HEAD
-	UTILITIES/set-version.pl $(TAG)
-	git commit -a -m "Release $(TAG)"
-	make distfile TAG=testversion
-	make cleanrel
-	rm -rf org-testversion*
-=======
 	UTILITIES/set-version.pl testing
 	git commit -a -m "Release testing"
 	make distfile TAG=testversion
 	make cleanrel
 	rm -rf org-testversion*
 	git reset --hard
->>>>>>> 30253e5e
 	git checkout master
 	git branch -D testrelease
 
@@ -359,10 +351,7 @@
 	git checkout master
 	UTILITIES/set-version.pl -o $(TAG)
 	git commit -a -m "Update website to show $(TAG) as current release"
-<<<<<<< HEAD
-=======
 	git push
->>>>>>> 30253e5e
 	make updateweb
 
 cleancontrib:
