--- conflicted
+++ resolved
@@ -171,53 +171,24 @@
   "Encrypt the content of the current headline."
   (interactive)
   (require 'epg)
-<<<<<<< HEAD
-  (save-excursion
-    (org-back-to-heading t)
-    (setq-local epg-context (epg-make-context nil t t))
-    (let ((start-heading (point)))
-      (forward-line)
-      (when (not (looking-at "-----BEGIN PGP MESSAGE-----"))
-        (let ((folded (outline-invisible-p))
-              (crypt-key (org-crypt-key-for-heading))
-              (beg (point))
-              end encrypted-text)
-          (goto-char start-heading)
-          (org-end-of-subtree t t)
-          (org-back-over-empty-lines)
-          (setq end (point)
-                encrypted-text
-		(org-encrypt-string (buffer-substring beg end) crypt-key))
-          (delete-region beg end)
-          (insert encrypted-text)
-          (when folded
-            (goto-char start-heading)
-            (outline-hide-subtree))
-          nil)))))
-=======
   (org-with-wide-buffer
    (org-back-to-heading t)
-   (set (make-local-variable 'epg-context) (epg-make-context nil t t))
+   (setq-local epg-context (epg-make-context nil t t))
    (let ((start-heading (point)))
      (org-end-of-meta-data)
-     (unless (looking-at "-----BEGIN PGP MESSAGE-----")
+     (unless (looking-at-p "-----BEGIN PGP MESSAGE-----")
        (let ((folded (outline-invisible-p))
 	     (crypt-key (org-crypt-key-for-heading))
-	     (beg (point))
-	     end encrypted-text)
+	     (beg (point)))
 	 (goto-char start-heading)
 	 (org-end-of-subtree t t)
 	 (org-back-over-empty-lines)
-	 (setq end (point)
-	       encrypted-text
-	       (org-encrypt-string (buffer-substring beg end) crypt-key))
-	 (delete-region beg end)
-	 (insert encrypted-text)
+	 (let ((contents (delete-and-extract-region beg (point))))
+	   (insert (org-encrypt-string contents crypt-key)))
 	 (when folded
 	   (goto-char start-heading)
 	   (outline-hide-subtree))
 	 nil)))))
->>>>>>> 11d2b3c3
 
 (defun org-decrypt-entry ()
   "Decrypt the content of the current headline."
