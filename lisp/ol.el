;;; ol.el --- Org links library                      -*- lexical-binding: t; -*-

;; Copyright (C) 2018-2022 Free Software Foundation, Inc.

;; Author: Carsten Dominik <carsten.dominik@gmail.com>
;; Keywords: outlines, hypermedia, calendar, wp

;; This file is part of GNU Emacs.

;; GNU Emacs is free software; you can redistribute it and/or modify
;; it under the terms of the GNU General Public License as published by
;; the Free Software Foundation, either version 3 of the License, or
;; (at your option) any later version.

;; GNU Emacs is distributed in the hope that it will be useful,
;; but WITHOUT ANY WARRANTY; without even the implied warranty of
;; MERCHANTABILITY or FITNESS FOR A PARTICULAR PURPOSE.  See the
;; GNU General Public License for more details.

;; You should have received a copy of the GNU General Public License
;; along with GNU Emacs.  If not, see <https://www.gnu.org/licenses/>.

;;; Commentary:

;; This library provides tooling to handle both external and internal
;; links.

;;; Code:

(require 'org-compat)
(require 'org-macs)
(require 'org-fold)

(defvar clean-buffer-list-kill-buffer-names)
(defvar org-agenda-buffer-name)
(defvar org-comment-string)
(defvar org-highlight-links)
(defvar org-id-link-to-org-use-id)
(defvar org-inhibit-startup)
(defvar org-outline-regexp-bol)
(defvar org-src-source-file-name)
(defvar org-time-stamp-formats)
(defvar org-ts-regexp)

(declare-function calendar-cursor-to-date "calendar" (&optional error event))
(declare-function dired-get-filename "dired" (&optional localp no-error-if-not-filep))
(declare-function org-at-heading-p "org" (&optional _))
(declare-function org-back-to-heading "org" (&optional invisible-ok))
(declare-function org-before-first-heading-p "org" ())
(declare-function org-do-occur "org" (regexp &optional cleanup))
(declare-function org-element-at-point "org-element" (&optional pom cached-only))
(declare-function org-element-cache-refresh "org-element" (pos))
(declare-function org-element-context "org-element" (&optional element))
(declare-function org-element-lineage "org-element" (datum &optional types with-self))
(declare-function org-element-link-parser "org-element" ())
(declare-function org-element-property "org-element" (property element))
(declare-function org-element-type "org-element" (element))
(declare-function org-element-update-syntax "org-element" ())
(declare-function org-entry-get "org" (pom property &optional inherit literal-nil))
(declare-function org-find-property "org" (property &optional value))
(declare-function org-get-heading "org" (&optional no-tags no-todo no-priority no-comment))
(declare-function org-id-find-id-file "org-id" (id))
(declare-function org-id-store-link "org-id" ())
(declare-function org-insert-heading "org" (&optional arg invisible-ok top))
(declare-function org-load-modules-maybe "org" (&optional force))
(declare-function org-mark-ring-push "org" (&optional pos buffer))
(declare-function org-mode "org" ())
(declare-function org-occur "org" (regexp &optional keep-previous callback))
(declare-function org-open-file "org" (path &optional in-emacs line search))
(declare-function org-cycle-overview "org-cycle" ())
(declare-function org-font-lock-restart "org-font-lock" ())
(declare-function org-run-like-in-org-mode "org" (cmd))
(declare-function org-fold-show-context "org-fold" (&optional key))
(declare-function org-src-coderef-format "org-src" (&optional element))
(declare-function org-src-coderef-regexp "org-src" (fmt &optional label))
(declare-function org-src-edit-buffer-p "org-src" (&optional buffer))
(declare-function org-src-source-buffer "org-src" ())
(declare-function org-src-source-type "org-src" ())
(declare-function org-time-stamp-format "org" (&optional long inactive))
(declare-function outline-next-heading "outline" ())


;;; Customization

(defgroup org-link nil
  "Options concerning links in Org mode."
  :tag "Org Link"
  :group 'org)

(defcustom org-link-parameters nil
  "Alist of properties that defines all the links in Org mode.

The key in each association is a string of the link type.
Subsequent optional elements make up a property list for that
type.

All properties are optional.  However, the most important ones
are, in this order, `:follow', `:export', and `:store', described
below.

`:follow'

  Function used to follow the link, when the `org-open-at-point'
  command runs on it.  It is called with two arguments: the path,
  as a string, and a universal prefix argument.

  Here, you may use `org-link-open-as-file' helper function for
  types similar to \"file\".

`:export'

  Function that accepts four arguments:
  - the path, as a string,
  - the description as a string, or nil,
  - the export back-end,
  - the export communication channel, as a plist.

  When nil, export for that type of link is delegated to the
  back-end.

`:store'

  Function responsible for storing the link.  See the function
  `org-store-link-functions' for a description of the expected
  arguments.

Additional properties provide more specific control over the
link.

`:activate-func'

  Function to run at the end of Font Lock activation.  It must
  accept four arguments:
  - the buffer position at the start of the link,
  - the buffer position at its end,
  - the path, as a string,
  - a boolean, non-nil when the link has brackets.

`:complete'

  Function that inserts a link with completion.  The function
  takes one optional prefix argument.

`:insert-description'

  String or function used as a default when prompting users for a
  link's description.  A string is used as-is, a function is
  called with two arguments: the link location (a string such as
  \"~/foobar\", \"id:some-org-id\" or \"https://www.foo.com\")
  and the description generated by `org-insert-link'.  It should
  return the description to use (this reflects the behaviour of
  `org-link-make-description-function').  If it returns nil, no
  default description is used, but no error is thrown (from the
  user's perspective, this is equivalent to a default description
  of \"\").

`:display'

  Value for `invisible' text property on the hidden parts of the
  link.  The most useful value is `full', which will not fold the
  link in descriptive display.  Default is `org-link'.

`:face'

  Face for the link, or a function returning a face.  The
  function takes one argument, which is the path.

  The default face is `org-link'.

`:help-echo'

  String or function used as a value for the `help-echo' text
  property.  The function is called with one argument, the help
  string to display, and should return a string.

`:htmlize-link'

  Function or plist for the `htmlize-link' text property.  The
  function takes no argument.

  Default is (:uri \"type:path\")

`:keymap'

  Active keymap when point is on the link.  Default is
  `org-mouse-map'.

`:mouse-face'

  Face used when hovering over the link.  Default is
  `highlight'."
  :group 'org-link
  :package-version '(Org . "9.1")
  :type '(alist :tag "Link display parameters"
		:value-type plist))

(defcustom org-link-descriptive t
  "Non-nil means Org displays descriptive links.

E.g. [[https://orgmode.org][Org website]] is displayed as
\"Org Website\", hiding the link itself and just displaying its
description.  When set to nil, Org displays the full links
literally.

You can interactively set the value of this variable by calling
`org-toggle-link-display' or from the \"Org > Hyperlinks\" menu."
  :group 'org-link
  :type 'boolean
  :safe #'booleanp)

(defcustom org-link-make-description-function nil
  "Function to use for generating link descriptions from links.
This function must take two parameters: the first one is the
link, the second one is the description generated by
`org-insert-link'.  The function should return the description to
use.  If it returns nil, no default description is used, but no
error is thrown (from the user’s perspective, this is equivalent
to a default description of \"\")."
  :group 'org-link
  :type '(choice (const nil) (function))
  :safe #'null)

(defcustom org-link-file-path-type 'adaptive
  "How the path name in file links should be stored.
Valid values are:

relative  Relative to the current directory, i.e. the directory of the file
          into which the link is being inserted.
absolute  Absolute path, if possible with ~ for home directory.
noabbrev  Absolute path, no abbreviation of home directory.
adaptive  Use relative path for files in the current directory and sub-
          directories of it.  For other files, use an absolute path.

Alternatively, users may supply a custom function that takes the
full filename as an argument and returns the path."
  :group 'org-link
  :type '(choice
	  (const relative)
	  (const absolute)
	  (const noabbrev)
	  (const adaptive)
	  (function))
  :package-version '(Org . "9.5")
  :safe #'symbolp)

(defcustom org-link-abbrev-alist nil
  "Alist of link abbreviations.
The car of each element is a string, to be replaced at the start of a link.
The cdrs are replacement values, like (\"linkkey\" . REPLACE).  Abbreviated
links in Org buffers can have an optional tag after a double colon, e.g.,

     [[linkkey:tag][description]]

The `linkkey' must be a single word, starting with a letter, followed
by letters, numbers, `-' or `_'.

If REPLACE is a string, the tag will simply be appended to create the link.
If the string contains \"%s\", the tag will be inserted there.  If the string
contains \"%h\", it will cause a url-encoded version of the tag to be inserted
at that point (see the function `url-hexify-string').  If the string contains
the specifier \"%(my-function)\", then the custom function `my-function' will
be invoked: this function takes the tag as its only argument and must return
a string.

REPLACE may also be a function that will be called with the tag as the
only argument to create the link, which should be returned as a string.

See the manual for examples."
  :group 'org-link
  :type '(repeat
	  (cons (string :tag "Protocol")
		(choice
		 (string :tag "Format")
		 (function))))
  :safe (lambda (val)
	  (pcase val
	    (`(,(pred stringp) . ,(pred stringp)) t)
	    (_ nil))))

(defgroup org-link-follow nil
  "Options concerning following links in Org mode."
  :tag "Org Follow Link"
  :group 'org-link)

(defcustom org-link-translation-function nil
  "Function to translate links with different syntax to Org syntax.
This can be used to translate links created for example by the Planner
or emacs-wiki packages to Org syntax.
The function must accept two parameters, a TYPE containing the link
protocol name like \"rmail\" or \"gnus\" as a string, and the linked path,
which is everything after the link protocol.  It should return a cons
with possibly modified values of type and path.
Org contains a function for this, so if you set this variable to
`org-translate-link-from-planner', you should be able follow many
links created by planner."
  :group 'org-link-follow
  :type '(choice (const nil) (function))
  :safe #'null)

(defcustom org-link-frame-setup
  '((vm . vm-visit-folder-other-frame)
    (vm-imap . vm-visit-imap-folder-other-frame)
    (gnus . org-gnus-no-new-news)
    (file . find-file-other-window)
    (wl . wl-other-frame))
  "Setup the frame configuration for following links.
When following a link with Emacs, it may often be useful to display
this link in another window or frame.  This variable can be used to
set this up for the different types of links.
For VM, use any of
    `vm-visit-folder'
    `vm-visit-folder-other-window'
    `vm-visit-folder-other-frame'
For Gnus, use any of
    `gnus'
    `gnus-other-frame'
    `org-gnus-no-new-news'
For FILE, use any of
    `find-file'
    `find-file-other-window'
    `find-file-other-frame'
For Wanderlust use any of
    `wl'
    `wl-other-frame'
For the calendar, use the variable `calendar-setup'.
For BBDB, it is currently only possible to display the matches in
another window."
  :group 'org-link-follow
  :type '(list
	  (cons (const vm)
		(choice
		 (const vm-visit-folder)
		 (const vm-visit-folder-other-window)
		 (const vm-visit-folder-other-frame)))
	  (cons (const vm-imap)
		(choice
		 (const vm-visit-imap-folder)
		 (const vm-visit-imap-folder-other-window)
		 (const vm-visit-imap-folder-other-frame)))
	  (cons (const gnus)
		(choice
		 (const gnus)
		 (const gnus-other-frame)
		 (const org-gnus-no-new-news)))
	  (cons (const file)
		(choice
		 (const find-file)
		 (const find-file-other-window)
		 (const find-file-other-frame)))
	  (cons (const wl)
		(choice
		 (const wl)
		 (const wl-other-frame)))))

(defcustom org-link-search-must-match-exact-headline 'query-to-create
  "Non-nil means internal fuzzy links can only match headlines.

When nil, the a fuzzy link may point to a target or a named
construct in the document.  When set to the special value
`query-to-create', offer to create a new headline when none
matched.

Spaces and statistics cookies are ignored during heading searches."
  :group 'org-link-follow
  :version "24.1"
  :type '(choice
	  (const :tag "Use fuzzy text search" nil)
	  (const :tag "Match only exact headline" t)
	  (const :tag "Match exact headline or query to create it"
		 query-to-create))
  :safe #'symbolp)

(defcustom org-link-use-indirect-buffer-for-internals nil
  "Non-nil means use indirect buffer to display infile links.
Activating internal links (from one location in a file to another location
in the same file) normally just jumps to the location.  When the link is
activated with a `\\[universal-argument]' prefix (or with mouse-3), the link \
is displayed in
another window.  When this option is set, the other window actually displays
an indirect buffer clone of the current buffer, to avoid any visibility
changes to the current buffer."
  :group 'org-link-follow
  :type 'boolean
  :safe #'booleanp)

(defcustom org-link-shell-confirm-function 'yes-or-no-p
  "Non-nil means ask for confirmation before executing shell links.

Shell links can be dangerous: just think about a link

     [[shell:rm -rf ~/*][Web Search]]

This link would show up in your Org document as \"Web Search\",
but really it would remove your entire home directory.
Therefore we advise against setting this variable to nil.
Just change it to `y-or-n-p' if you want to confirm with a
single keystroke rather than having to type \"yes\"."
  :group 'org-link-follow
  :type '(choice
	  (const :tag "with yes-or-no (safer)" yes-or-no-p)
	  (const :tag "with y-or-n (faster)" y-or-n-p)
	  (const :tag "no confirmation (dangerous)" nil)))

(defcustom org-link-shell-skip-confirm-regexp ""
  "Regexp to skip confirmation for shell links."
  :group 'org-link-follow
  :version "24.1"
  :type 'regexp)

(defcustom org-link-elisp-confirm-function 'yes-or-no-p
  "Non-nil means ask for confirmation before executing Emacs Lisp links.
Elisp links can be dangerous: just think about a link

     [[elisp:(shell-command \"rm -rf ~/*\")][Web Search]]

This link would show up in your Org document as \"Web Search\",
but really it would remove your entire home directory.
Therefore we advise against setting this variable to nil.
Just change it to `y-or-n-p' if you want to confirm with a
single keystroke rather than having to type \"yes\"."
  :group 'org-link-follow
  :type '(choice
	  (const :tag "with yes-or-no (safer)" yes-or-no-p)
	  (const :tag "with y-or-n (faster)" y-or-n-p)
	  (const :tag "no confirmation (dangerous)" nil)))

(defcustom org-link-elisp-skip-confirm-regexp ""
  "A regexp to skip confirmation for Elisp links."
  :group 'org-link-follow
  :version "24.1"
  :type 'regexp)

(defgroup org-link-store nil
  "Options concerning storing links in Org mode."
  :tag "Org Store Link"
  :group 'org-link)

(defcustom org-link-context-for-files t
  "Non-nil means file links from `org-store-link' contain context.
\\<org-mode-map>
A search string is added to the file name with \"::\" as separator
and used to find the context when the link is activated by the command
`org-open-at-point'.  When this option is t, the entire active region
is be placed in the search string of the file link.  If set to a
positive integer N, only the first N lines of context are stored.

Using a prefix argument to the command `org-store-link' \
\(`\\[universal-argument] \\[org-store-link]')
negates this setting for the duration of the command."
  :group 'org-link-store
  :type '(choice boolean integer)
  :safe (lambda (val) (or (booleanp val) (integerp val))))

(defcustom org-link-email-description-format "Email %c: %s"
  "Format of the description part of a link to an email or Usenet message.
The following %-escapes will be replaced by corresponding information:

%F   full \"From\" field
%f   name, taken from \"From\" field, address if no name
%T   full \"To\" field
%t   first name in \"To\" field, address if no name
%c   correspondent.  Usually \"from NAME\", but if you sent it yourself, it
     will be \"to NAME\".  See also the variable `org-from-is-user-regexp'.
%s   subject
%d   date
%m   message-id.

You may use normal field width specification between the % and the letter.
This is for example useful to limit the length of the subject.

Examples: \"%f on: %.30s\", \"Email from %f\", \"Email %c\""
  :group 'org-link-store
  :package-version '(Org . "9.3")
  :type 'string
  :safe #'stringp)

(defcustom org-link-from-user-regexp
  (let ((mail (and (org-string-nw-p user-mail-address)
		   (format "\\<%s\\>" (regexp-quote user-mail-address))))
	(name (and (org-string-nw-p user-full-name)
		   (format "\\<%s\\>" (regexp-quote user-full-name)))))
    (if (and mail name) (concat mail "\\|" name) (or mail name)))
  "Regexp matched against the \"From:\" header of an email or Usenet message.
It should match if the message is from the user him/herself."
  :group 'org-link-store
  :type 'regexp
  :safe #'stringp)

(defcustom org-link-keep-stored-after-insertion nil
  "Non-nil means keep link in list for entire session.
\\<org-mode-map>
The command `org-store-link' adds a link pointing to the current
location to an internal list.  These links accumulate during a session.
The command `org-insert-link' can be used to insert links into any
Org file (offering completion for all stored links).

When this option is nil, every link which has been inserted once using
`\\[org-insert-link]' will be removed from the list, to make completing the \
unused
links more efficient."
  :group 'org-link-store
  :type 'boolean
  :safe #'booleanp)

;;; Public variables

(defconst org-target-regexp (let ((border "[^<>\n\r \t]"))
			      (format "<<\\(%s\\|%s[^<>\n\r]*%s\\)>>"
				      border border border))
  "Regular expression matching a link target.")

(defconst org-radio-target-regexp (format "<%s>" org-target-regexp)
  "Regular expression matching a radio target.")

(defvar-local org-target-link-regexp nil
  "Regular expression matching radio targets in plain text.")

(defvar org-link-types-re nil
  "Matches a link that has a url-like prefix like \"http:\".")

(defvar org-link-angle-re nil
  "Matches link with angular brackets, spaces are allowed.")

(defvar org-link-plain-re nil
  "Matches plain link, without spaces.
Group 1 must contain the link type (i.e. https).
Group 2 must contain the link path (i.e. //example.com).
Used by `org-element-link-parser'.")

(defvar org-link-bracket-re nil
  "Matches a link in double brackets.")

(defvar org-link-any-re nil
  "Regular expression matching any link.")

(defvar-local org-link-abbrev-alist-local nil
  "Buffer-local version of `org-link-abbrev-alist', which see.
The value of this is taken from the LINK keywords.")

(defvar org-stored-links nil
  "Contains the links stored with `org-store-link'.")

(defvar org-store-link-plist nil
  "Plist with info about the most recently link created with `org-store-link'.")

(defvar org-create-file-search-functions nil
  "List of functions to construct the right search string for a file link.

These functions are called in turn with point at the location to
which the link should point.

A function in the hook should first test if it would like to
handle this file type, for example by checking the `major-mode'
or the file extension.  If it decides not to handle this file, it
should just return nil to give other functions a chance.  If it
does handle the file, it must return the search string to be used
when following the link.  The search string will be part of the
file link, given after a double colon, and `org-open-at-point'
will automatically search for it.  If special measures must be
taken to make the search successful, another function should be
added to the companion hook `org-execute-file-search-functions',
which see.

A function in this hook may also use `setq' to set the variable
`description' to provide a suggestion for the descriptive text to
be used for this link when it gets inserted into an Org buffer
with \\[org-insert-link].")

(defvar org-execute-file-search-functions nil
  "List of functions to execute a file search triggered by a link.

Functions added to this hook must accept a single argument, the
search string that was part of the file link, the part after the
double colon.  The function must first check if it would like to
handle this search, for example by checking the `major-mode' or
the file extension.  If it decides not to handle this search, it
should just return nil to give other functions a chance.  If it
does handle the search, it must return a non-nil value to keep
other functions from trying.

Each function can access the current prefix argument through the
variable `current-prefix-arg'.  Note that a single prefix is used
to force opening a link in Emacs, so it may be good to only use a
numeric or double prefix to guide the search function.

In case this is needed, a function in this hook can also restore
the window configuration before `org-open-at-point' was called using:

    (set-window-configuration org-window-config-before-follow-link)")

(defvar org-open-link-functions nil
  "Hook for functions finding a plain text link.
These functions must take a single argument, the link content.
They will be called for links that look like [[link text][description]]
when LINK TEXT does not have a protocol like \"http:\" and does not look
like a filename (e.g. \"./blue.png\").

These functions will be called *before* Org attempts to resolve the
link by doing text searches in the current buffer - so if you want a
link \"[[target]]\" to still find \"<<target>>\", your function should
handle this as a special case.

When the function does handle the link, it must return a non-nil value.
If it decides that it is not responsible for this link, it must return
nil to indicate that Org can continue with other options like
exact and fuzzy text search.")


;;; Internal Variables

(defconst org-link--forbidden-chars "]\t\n\r<>"
  "Characters forbidden within a link, as a string.")

(defvar org-link--history nil
  "History for inserted links.")

(defvar org-link--insert-history nil
  "Minibuffer history for links inserted with `org-insert-link'.")

(defvar org-link--search-failed nil
  "Non-nil when last link search failed.")


(defvar-local org-link--link-folding-spec '(org-link
                                            (:global t)
                                            (:ellipsis . nil)
                                            (:isearch-open . t)
                                            (:fragile . org-link--reveal-maybe))
  "Folding spec used to hide invisible parts of links.")

(defvar-local org-link--description-folding-spec '(org-link-description
                                                   (:global t)
                                                   (:ellipsis . nil)
                                                   (:visible . t)
                                                   (:isearch-open . nil)
                                                   (:fragile . org-link--reveal-maybe))
  "Folding spec used to reveal link description.")


;;; Internal Functions

(defun org-link--try-special-completion (type)
  "If there is completion support for link type TYPE, offer it."
  (let ((fun (org-link-get-parameter type :complete)))
    (if (functionp fun)
	(funcall fun)
      (read-string "Link (no completion support): " (concat type ":")))))

(defun org-link--prettify (link)
  "Return a human-readable representation of LINK.
The car of LINK must be a raw link.  The cdr of LINK must be
either a link description or nil."
  (let ((desc (or (cadr link) "<no description>")))
    (concat (format "%-45s" (substring desc 0 (min (length desc) 40)))
	    "<" (car link) ">")))

(defun org-link--decode-compound (hex)
  "Unhexify Unicode hex-chars HEX.
E.g. \"%C3%B6\" is the German o-Umlaut.  Note: this function also
decodes single byte encodings like \"%E1\" (a-acute) if not
followed by another \"%[A-F0-9]{2}\" group."
  (save-match-data
    (let* ((bytes (cdr (split-string hex "%")))
	   (ret "")
	   (eat 0)
	   (sum 0))
      (while bytes
	(let* ((val (string-to-number (pop bytes) 16))
	       (shift-xor
		(if (= 0 eat)
		    (cond
		     ((>= val 252) (cons 6 252))
		     ((>= val 248) (cons 5 248))
		     ((>= val 240) (cons 4 240))
		     ((>= val 224) (cons 3 224))
		     ((>= val 192) (cons 2 192))
		     (t (cons 0 0)))
		  (cons 6 128))))
	  (when (>= val 192) (setq eat (car shift-xor)))
	  (setq val (logxor val (cdr shift-xor)))
	  (setq sum (+ (lsh sum (car shift-xor)) val))
	  (when (> eat 0) (setq eat (- eat 1)))
	  (cond
	   ((= 0 eat)			;multi byte
	    (setq ret (concat ret (char-to-string sum)))
	    (setq sum 0))
	   ((not bytes)			; single byte(s)
	    (setq ret (org-link--decode-single-byte-sequence hex))))))
      ret)))

(defun org-link--decode-single-byte-sequence (hex)
  "Unhexify hex-encoded single byte character sequence HEX."
  (mapconcat (lambda (byte)
	       (char-to-string (string-to-number byte 16)))
	     (cdr (split-string hex "%"))
	     ""))

(defun org-link--fontify-links-to-this-file ()
  "Fontify links to the current file in `org-stored-links'."
  (let ((f (buffer-file-name)) a b)
    (setq a (mapcar (lambda(l)
		      (let ((ll (car l)))
			(when (and (string-match "^file:\\(.+\\)::" ll)
				   (equal f (expand-file-name (match-string 1 ll))))
			  ll)))
		    org-stored-links))
    (when (featurep 'org-id)
      (setq b (mapcar (lambda(l)
			(let ((ll (car l)))
			  (when (and (string-match "^id:\\(.+\\)$" ll)
				     (equal f (expand-file-name
					       (or (org-id-find-id-file
						    (match-string 1 ll)) ""))))
			    ll)))
		      org-stored-links)))
    (mapcar (lambda(l)
	      (put-text-property 0 (length l) 'face 'font-lock-comment-face l))
	    (delq nil (append a b)))))

(defun org-link--buffer-for-internals ()
  "Return buffer used for displaying the target of internal links."
  (cond
   ((not org-link-use-indirect-buffer-for-internals) (current-buffer))
   ((string-suffix-p "(Clone)" (buffer-name))
    (message "Buffer is already a clone, not making another one")
    ;; We also do not modify visibility in this case.
    (current-buffer))
   (t		   ;make a new indirect buffer for displaying the link
    (let* ((indirect-buffer-name (concat (buffer-name) "(Clone)"))
	   (indirect-buffer
	    (or (get-buffer indirect-buffer-name)
		(make-indirect-buffer (current-buffer)
				      indirect-buffer-name
				      'clone))))
      (with-current-buffer indirect-buffer (org-cycle-overview))
      indirect-buffer))))

(defun org-link--search-radio-target (target)
  "Search a radio target matching TARGET in current buffer.
White spaces are not significant."
  (let ((re (format "<<<%s>>>"
		    (mapconcat #'regexp-quote
			       (split-string target)
			       "[ \t]+\\(?:\n[ \t]*\\)?")))
	(origin (point)))
    (goto-char (point-min))
    (catch :radio-match
      (while (re-search-forward re nil t)
	(forward-char -1)
	(let ((object (org-element-context)))
	  (when (eq (org-element-type object) 'radio-target)
	    (goto-char (org-element-property :begin object))
	    (org-fold-show-context 'link-search)
	    (throw :radio-match nil))))
      (goto-char origin)
      (user-error "No match for radio target: %s" target))))

(defun org-link--context-from-region ()
  "Return context string from active region, or nil."
  (when (org-region-active-p)
    (let ((context (buffer-substring (region-beginning) (region-end))))
      (when (and (wholenump org-link-context-for-files)
		 (> org-link-context-for-files 0))
	(let ((lines (org-split-string context "\n")))
	  (setq context
		(mapconcat #'identity
			   (cl-subseq lines 0 org-link-context-for-files)
			   "\n"))))
      context)))

(defun org-link--normalize-string (string &optional context)
  "Remove ignored contents from STRING string and return it.
This function removes contiguous white spaces and statistics
cookies.  When optional argument CONTEXT is non-nil, it assumes
STRING is a context string, and also removes special search
syntax around the string."
  (let ((string
	 (org-trim
	  (replace-regexp-in-string
	   (rx (one-or-more (any " \t")))
	   " "
	   (replace-regexp-in-string
	    ;; Statistics cookie regexp.
	    (rx (seq "[" (0+ digit) (or "%" (seq "/" (0+ digit))) "]"))
	    " "
	    string)))))
    (when context
      (while (cond ((and (string-prefix-p "(" string)
			 (string-suffix-p ")" string))
		    (setq string (org-trim (substring string 1 -1))))
		   ((string-match "\\`[#*]+[ \t]*" string)
		    (setq string (substring string (match-end 0))))
		   (t nil))))
    string))

(defun org-link--reveal-maybe (region _)
  "Reveal folded link in REGION when needed.
This function is intended to be used as :fragile property of a folding
spec."
  (org-with-point-at (car region)
    (not (org-in-regexp org-link-any-re))))


;;; Public API

(defun org-link-types ()
  "Return a list of known link types."
  (mapcar #'car org-link-parameters))

(defun org-link-get-parameter (type key)
  "Get TYPE link property for KEY.
TYPE is a string and KEY is a plist keyword.  See
`org-link-parameters' for supported keywords."
  (plist-get (cdr (assoc type org-link-parameters))
	     key))

(defun org-link-set-parameters (type &rest parameters)
  "Set link TYPE properties to PARAMETERS.
PARAMETERS should be keyword value pairs.  See
`org-link-parameters' for supported keys."
  (when (member type '("coderef" "custom-id" "fuzzy" "radio"))
    (error "Cannot override reserved link type: %S" type))
  (let ((data (assoc type org-link-parameters)))
    (if data (setcdr data (org-combine-plists (cdr data) parameters))
      (push (cons type parameters) org-link-parameters)
      (org-link-make-regexps)
      (when (featurep 'org-element) (org-element-update-syntax)))))

(defun org-link-make-regexps ()
  "Update the link regular expressions.
This should be called after the variable `org-link-parameters' has changed."
  (let ((types-re (regexp-opt (org-link-types) t)))
    (setq org-link-types-re
	  (concat "\\`" types-re ":")
	  org-link-angle-re
	  (format "<%s:\\([^>\n]*\\(?:\n[ \t]*[^> \t\n][^>\n]*\\)*\\)>"
		  types-re)
	  org-link-plain-re
          (let* ((non-space-bracket "[^][ \t\n()<>]")
	         (parenthesis
		  `(seq "("
		        (0+ (or (regex ,non-space-bracket)
			        (seq "("
				     (0+ (regex ,non-space-bracket))
				     ")")))
		        ")")))
	    ;; Heuristics for an URL link inspired by
	    ;; https://daringfireball.net/2010/07/improved_regex_for_matching_urls
	    (rx-to-string
	     `(seq word-start
                   ;; Link type: match group 1.
		   (regexp ,types-re)
		   ":"
                   ;; Link path: match group 2.
                   (group
		    (1+ (or (regex ,non-space-bracket)
			    ,parenthesis))
		    (or (regexp "[^[:punct:] \t\n]")
		        ?/
		        ,parenthesis)))))
          org-link-bracket-re
          (rx (seq "[["
	           ;; URI part: match group 1.
	           (group
	            (one-or-more
                     (or (not (any "[]\\"))
		         (and "\\" (zero-or-more "\\\\") (any "[]"))
		         (and (one-or-more "\\") (not (any "[]"))))))
	           "]"
	           ;; Description (optional): match group 2.
	           (opt "[" (group (+? anything)) "]")
	           "]"))
          org-link-any-re
          (concat "\\(" org-link-bracket-re "\\)\\|\\("
	          org-link-angle-re "\\)\\|\\("
	          org-link-plain-re "\\)"))))

(defun org-link-complete-file (&optional arg)
  "Create a file link using completion."
  (let ((file (read-file-name "File: "))
	(pwd (file-name-as-directory (expand-file-name ".")))
	(pwd1 (file-name-as-directory (abbreviate-file-name
				       (expand-file-name ".")))))
    (cond ((equal arg '(16))
	   (concat "file:"
		   (abbreviate-file-name (expand-file-name file))))
	  ((string-match
	    (concat "^" (regexp-quote pwd1) "\\(.+\\)") file)
	   (concat "file:" (match-string 1 file)))
	  ((string-match
	    (concat "^" (regexp-quote pwd) "\\(.+\\)")
	    (expand-file-name file))
	   (concat "file:"
		   (match-string 1 (expand-file-name file))))
	  (t (concat "file:" file)))))

(defun org-link-email-description (&optional fmt)
  "Return the description part of an email link.
This takes information from `org-store-link-plist' and formats it
according to FMT (default from `org-link-email-description-format')."
  (setq fmt (or fmt org-link-email-description-format))
  (let* ((p org-store-link-plist)
	 (to (plist-get p :toaddress))
	 (from (plist-get p :fromaddress))
	 (table
	  (list
	   (cons "%c" (plist-get p :fromto))
	   (cons "%F" (plist-get p :from))
	   (cons "%f" (or (plist-get p :fromname) (plist-get p :fromaddress) "?"))
	   (cons "%T" (plist-get p :to))
	   (cons "%t" (or (plist-get p :toname) (plist-get p :toaddress) "?"))
	   (cons "%s" (plist-get p :subject))
	   (cons "%d" (plist-get p :date))
	   (cons "%m" (plist-get p :message-id)))))
    (when (string-match "%c" fmt)
      ;; Check if the user wrote this message
      (if (and org-link-from-user-regexp from to
	       (save-match-data (string-match org-link-from-user-regexp from)))
	  (setq fmt (replace-match "to %t" t t fmt))
	(setq fmt (replace-match "from %f" t t fmt))))
    (org-replace-escapes fmt table)))

(defun org-link-store-props (&rest plist)
  "Store link properties.
The properties are pre-processed by extracting names, addresses
and dates."
  (let ((x (plist-get plist :from)))
    (when x
      (let ((adr (mail-extract-address-components x)))
	(setq plist (plist-put plist :fromname (car adr)))
	(setq plist (plist-put plist :fromaddress (nth 1 adr))))))
  (let ((x (plist-get plist :to)))
    (when x
      (let ((adr (mail-extract-address-components x)))
	(setq plist (plist-put plist :toname (car adr)))
	(setq plist (plist-put plist :toaddress (nth 1 adr))))))
  (let ((x (ignore-errors (date-to-time (plist-get plist :date)))))
    (when x
      (setq plist (plist-put plist :date-timestamp
			     (format-time-string
			      (org-time-stamp-format t) x)))
      (setq plist (plist-put plist :date-timestamp-inactive
			     (format-time-string
			      (org-time-stamp-format t t) x)))))
  (let ((from (plist-get plist :from))
	(to (plist-get plist :to)))
    (when (and from to org-link-from-user-regexp)
      (setq plist
	    (plist-put plist :fromto
		       (if (string-match org-link-from-user-regexp from)
			   (concat "to %t")
			 (concat "from %f"))))))
  (setq org-store-link-plist plist))

(defun org-link-add-props (&rest plist)
  "Add these properties to the link property list."
  (let (key value)
    (while plist
      (setq key (pop plist) value (pop plist))
      (setq org-store-link-plist
	    (plist-put org-store-link-plist key value)))))

(defun org-link-encode (text table)
  "Return percent escaped representation of string TEXT.
TEXT is a string with the text to escape.  TABLE is a list of
characters that should be escaped."
  (mapconcat
   (lambda (c)
     (if (memq c table)
	 (mapconcat (lambda (e) (format "%%%.2X" e))
		    (or (encode-coding-char c 'utf-8)
			(error "Unable to percent escape character: %c" c))
		    "")
       (char-to-string c)))
   text ""))

(defun org-link-decode (s)
  "Decode percent-encoded parts in string S.
E.g. \"%C3%B6\" becomes the German o-Umlaut."
  (replace-regexp-in-string "\\(%[0-9A-Za-z]\\{2\\}\\)+"
			    #'org-link--decode-compound s t t))

(defun org-link-escape (link)
  "Backslash-escape sensitive characters in string LINK."
  (replace-regexp-in-string
   (rx (seq (group (zero-or-more "\\")) (group (or string-end (any "[]")))))
   (lambda (m)
     (concat (match-string 1 m)
	     (match-string 1 m)
	     (and (/= (match-beginning 2) (match-end 2)) "\\")))
   link nil t 1))

(defun org-link-unescape (link)
  "Remove escaping backslash characters from string LINK."
  (replace-regexp-in-string
   (rx (group (one-or-more "\\")) (or string-end (any "[]")))
   (lambda (_)
     (concat (make-string (/ (- (match-end 1) (match-beginning 1)) 2) ?\\)))
   link nil t 1))

(defun org-link-make-string (link &optional description)
  "Make a bracket link, consisting of LINK and DESCRIPTION.
LINK is escaped with backslashes for inclusion in buffer."
  (let* ((zero-width-space (string ?\x200B))
	 (description
	  (and (org-string-nw-p description)
	       ;; Description cannot contain two consecutive square
	       ;; brackets, or end with a square bracket.  To prevent
	       ;; this, insert a zero width space character between
	       ;; the brackets, or at the end of the description.
	       (replace-regexp-in-string
		"\\(]\\)\\(]\\)"
		(concat "\\1" zero-width-space "\\2")
		(replace-regexp-in-string "]\\'"
					  (concat "\\&" zero-width-space)
					  (org-trim description))))))
    (if (not (org-string-nw-p link))
        (or description
            (error "Empty link"))
      (format "[[%s]%s]"
	      (org-link-escape link)
	      (if description (format "[%s]" description) "")))))

(defun org-store-link-functions ()
  "List of functions that are called to create and store a link.

The functions are defined in the `:store' property of
`org-link-parameters'.

Each function will be called in turn until one returns a non-nil
value.  Each function should check if it is responsible for
creating this link (for example by looking at the major mode).
If not, it must exit and return nil.  If yes, it should return
a non-nil value after calling `org-link-store-props' with a list
of properties and values.  Special properties are:

:type         The link prefix, like \"http\".  This must be given.
:link         The link, like \"http://www.astro.uva.nl/~dominik\".
              This is obligatory as well.
:description  Optional default description for the second pair
              of brackets in an Org mode link.  The user can still change
              this when inserting this link into an Org mode buffer.

In addition to these, any additional properties can be specified
and then used in capture templates."
  (cl-loop for link in org-link-parameters
	   with store-func
	   do (setq store-func (org-link-get-parameter (car link) :store))
	   if store-func
	   collect store-func))

(defun org-link-expand-abbrev (link)
  "Replace link abbreviations in LINK string.
Abbreviations are defined in `org-link-abbrev-alist'."
  (if (not (string-match "^\\([^:]*\\)\\(::?\\(.*\\)\\)?$" link)) link
    (let* ((key (match-string 1 link))
	   (as (or (assoc key org-link-abbrev-alist-local)
		   (assoc key org-link-abbrev-alist)))
	   (tag (and (match-end 2) (match-string 3 link)))
	   rpl)
      (if (not as)
	  link
	(setq rpl (cdr as))
	(cond
	 ((symbolp rpl) (funcall rpl tag))
	 ((string-match "%(\\([^)]+\\))" rpl)
	  (replace-match
	   (save-match-data
	     (funcall (intern-soft (match-string 1 rpl)) tag))
	   t t rpl))
	 ((string-match "%s" rpl) (replace-match (or tag "") t t rpl))
	 ((string-match "%h" rpl)
	  (replace-match (url-hexify-string (or tag "")) t t rpl))
	 (t (concat rpl tag)))))))

(defun org-link-open (link &optional arg)
  "Open a link object LINK.

ARG is an optional prefix argument.  Some link types may handle
it.  For example, it determines what application to run when
opening a \"file\" link.

Functions responsible for opening the link are either hard-coded
for internal and \"file\" links, or stored as a parameter in
`org-link-parameters', which see."
  (let ((type (org-element-property :type link))
	(path (org-element-property :path link)))
    (pcase type
      ;; Opening a "file" link requires special treatment since we
      ;; first need to integrate search option, if any.
      ("file"
       (let* ((option (org-element-property :search-option link))
	      (path (if option (concat path "::" option) path)))
	 (org-link-open-as-file path
				(pcase (org-element-property :application link)
				  ((guard arg) arg)
				  ("emacs" 'emacs)
				  ("sys" 'system)))))
      ;; Internal links.
      ((or "coderef" "custom-id" "fuzzy" "radio")
       (unless (run-hook-with-args-until-success 'org-open-link-functions path)
	 (if (not arg) (org-mark-ring-push)
	   (switch-to-buffer-other-window (org-link--buffer-for-internals)))
	 (let ((destination
		(org-with-wide-buffer
		 (if (equal type "radio")
		     (org-link--search-radio-target path)
		   (org-link-search
		    (pcase type
		      ("custom-id" (concat "#" path))
		      ("coderef" (format "(%s)" path))
		      (_ path))
		    ;; Prevent fuzzy links from matching themselves.
		    (and (equal type "fuzzy")
			 (+ 2 (org-element-property :begin link)))))
		 (point))))
	   (unless (and (<= (point-min) destination)
			(>= (point-max) destination))
	     (widen))
	   (goto-char destination))))
      (_
       ;; Look for a dedicated "follow" function in custom links.
       (let ((f (org-link-get-parameter type :follow)))
	 (when (functionp f)
	   ;; Function defined in `:follow' parameter may use a single
	   ;; argument, as it was mandatory before Org 9.4.  This is
	   ;; deprecated, but support it for now.
	   (condition-case nil
	       (funcall (org-link-get-parameter type :follow) path arg)
	     (wrong-number-of-arguments
	      (funcall (org-link-get-parameter type :follow) path)))))))))

(defun org-link-open-from-string (s &optional arg)
  "Open a link in the string S, as if it was in Org mode.
Optional argument is passed to `org-open-file' when S is
a \"file\" link."
  (interactive "sLink: \nP")
  (pcase (with-temp-buffer
	   (let ((org-inhibit-startup nil))
	     (insert s)
	     (org-mode)
	     (goto-char (point-min))
	     (org-element-link-parser)))
    (`nil (user-error "No valid link in %S" s))
    (link (org-link-open link arg))))

(defun org-link-search (s &optional avoid-pos stealth)
  "Search for a search string S.

If S starts with \"#\", it triggers a custom ID search.

If S is enclosed within parenthesis, it initiates a coderef
search.

If S is surrounded by forward slashes, it is interpreted as
a regular expression.  In Org mode files, this will create an
`org-occur' sparse tree.  In ordinary files, `occur' will be used
to list matches.  If the current buffer is in `dired-mode', grep
will be used to search in all files.

When AVOID-POS is given, ignore matches near that position.

When optional argument STEALTH is non-nil, do not modify
visibility around point, thus ignoring `org-show-context-detail'
variable.

Search is case-insensitive and ignores white spaces.  Return type
of matched result, which is either `dedicated' or `fuzzy'."
  (unless (org-string-nw-p s) (error "Invalid search string \"%s\"" s))
  (let* ((case-fold-search t)
	 (origin (point))
	 (normalized (replace-regexp-in-string "\n[ \t]*" " " s))
	 (starred (eq (string-to-char normalized) ?*))
	 (words (split-string (if starred (substring s 1) s)))
	 (s-multi-re (mapconcat #'regexp-quote words "\\(?:[ \t\n]+\\)"))
	 (s-single-re (mapconcat #'regexp-quote words "[ \t]+"))
	 type)
    (cond
     ;; Check if there are any special search functions.
     ((run-hook-with-args-until-success 'org-execute-file-search-functions s))
     ((eq (string-to-char s) ?#)
      ;; Look for a custom ID S if S starts with "#".
      (let* ((id (substring normalized 1))
	     (match (org-find-property "CUSTOM_ID" id)))
	(if match (progn (goto-char match) (setf type 'dedicated))
	  (error "No match for custom ID: %s" id))))
     ((string-match "\\`(\\(.*\\))\\'" normalized)
      ;; Look for coderef targets if S is enclosed within parenthesis.
      (let ((coderef (match-string-no-properties 1 normalized))
	    (re (substring s-single-re 1 -1)))
	(goto-char (point-min))
	(catch :coderef-match
	  (while (re-search-forward re nil t)
	    (let ((element (org-element-at-point)))
	      (when (and (memq (org-element-type element)
			       '(example-block src-block))
			 (org-match-line
			  (concat ".*?" (org-src-coderef-regexp
					 (org-src-coderef-format element)
					 coderef))))
		(setq type 'dedicated)
		(goto-char (match-beginning 2))
		(throw :coderef-match nil))))
	  (goto-char origin)
	  (error "No match for coderef: %s" coderef))))
     ((string-match "\\`/\\(.*\\)/\\'" normalized)
      ;; Look for a regular expression.
      (funcall (if (derived-mode-p 'org-mode) #'org-occur #'org-do-occur)
	       (match-string 1 s)))
     ;; From here, we handle fuzzy links.
     ;;
     ;; Look for targets, only if not in a headline search.
     ((and (not starred)
	   (let ((target (format "<<%s>>" s-multi-re)))
	     (catch :target-match
	       (goto-char (point-min))
	       (while (re-search-forward target nil t)
		 (backward-char)
		 (let ((context (org-element-context)))
		   (when (eq (org-element-type context) 'target)
		     (setq type 'dedicated)
		     (goto-char (org-element-property :begin context))
		     (throw :target-match t))))
	       nil))))
     ;; Look for elements named after S, only if not in a headline
     ;; search.
     ((and (not starred)
	   (let ((name (format "^[ \t]*#\\+NAME: +%s[ \t]*$" s-single-re)))
	     (catch :name-match
	       (goto-char (point-min))
	       (while (re-search-forward name nil t)
		 (let* ((element (org-element-at-point))
			(name (org-element-property :name element)))
		   (when (and name (equal words (split-string name)))
		     (setq type 'dedicated)
		     (beginning-of-line)
		     (throw :name-match t))))
	       nil))))
     ;; Regular text search.  Prefer headlines in Org mode buffers.
     ;; Ignore COMMENT keyword, TODO keywords, priority cookies,
     ;; statistics cookies and tags.
     ((and (derived-mode-p 'org-mode)
	   (let ((title-re
		  (format "%s.*\\(?:%s[ \t]\\)?.*%s"
			  org-outline-regexp-bol
			  org-comment-string
			  (mapconcat #'regexp-quote words ".+"))))
	     (goto-char (point-min))
	     (catch :found
	       (while (re-search-forward title-re nil t)
		 (when (equal words
			      (split-string
			       (org-link--normalize-string
				(org-get-heading t t t t))))
		   (throw :found t)))
	       nil)))
      (beginning-of-line)
      (setq type 'dedicated))
     ;; Offer to create non-existent headline depending on
     ;; `org-link-search-must-match-exact-headline'.
     ((and (derived-mode-p 'org-mode)
	   (eq org-link-search-must-match-exact-headline 'query-to-create)
	   (yes-or-no-p "No match - create this as a new heading? "))
      (goto-char (point-max))
      (unless (bolp) (newline))
      (org-insert-heading nil t t)
      (insert s "\n")
      (beginning-of-line 0))
     ;; Only headlines are looked after.  No need to process
     ;; further: throw an error.
     ((and (derived-mode-p 'org-mode)
	   (or starred org-link-search-must-match-exact-headline))
      (goto-char origin)
      (error "No match for fuzzy expression: %s" normalized))
     ;; Regular text search.
     ((catch :fuzzy-match
	(goto-char (point-min))
	(while (re-search-forward s-multi-re nil t)
	  ;; Skip match if it contains AVOID-POS or it is included in
	  ;; a link with a description but outside the description.
	  (unless (or (and avoid-pos
			   (<= (match-beginning 0) avoid-pos)
			   (> (match-end 0) avoid-pos))
		      (and (save-match-data
			     (org-in-regexp org-link-bracket-re))
			   (match-beginning 3)
			   (or (> (match-beginning 3) (point))
			       (<= (match-end 3) (point)))
			   (org-element-lineage
			    (save-match-data (org-element-context))
			    '(link) t)))
	    (goto-char (match-beginning 0))
	    (setq type 'fuzzy)
	    (throw :fuzzy-match t)))
	nil))
     ;; All failed.  Throw an error.
     (t (goto-char origin)
	(error "No match for fuzzy expression: %s" normalized)))
    ;; Disclose surroundings of match, if appropriate.
    (when (and (derived-mode-p 'org-mode) (not stealth))
      (org-fold-show-context 'link-search))
    type))

(defun org-link-heading-search-string (&optional string)
  "Make search string for the current headline or STRING.

Search string starts with an asterisk.  COMMENT keyword and
statistics cookies are removed, and contiguous spaces are packed
into a single one.

When optional argument STRING is non-nil, assume it a headline,
without any asterisk, TODO or COMMENT keyword, and without any
priority cookie or tag."
  (concat "*"
	  (org-link--normalize-string
	   (or string (org-get-heading t t t t)))))

(defun org-link-open-as-file (path arg)
  "Pretend PATH is a file name and open it.

According to \"file\"-link syntax, PATH may include additional
search options, separated from the file name with \"::\".

This function is meant to be used as a possible tool for
`:follow' property in `org-link-parameters'."
  (let* ((option (and (string-match "::\\(.*\\)\\'" path)
		      (match-string 1 path)))
	 (file-name (if (not option) path
		      (substring path 0 (match-beginning 0)))))
    (if (string-match "[*?{]" (file-name-nondirectory file-name))
	(dired file-name)
      (apply #'org-open-file
	     file-name
	     arg
	     (cond ((not option) nil)
		   ((string-match-p "\\`[0-9]+\\'" option)
		    (list (string-to-number option)))
		   (t (list nil option)))))))

(defun org-link-display-format (s)
  "Replace links in string S with their description.
If there is no description, use the link target."
  (save-match-data
    (replace-regexp-in-string
     org-link-bracket-re
     (lambda (m) (or (match-string 2 m) (match-string 1 m)))
     s nil t)))

(defun org-link-add-angle-brackets (s)
  "Wrap string S within angle brackets."
  (unless (equal (substring s 0 1) "<") (setq s (concat "<" s)))
  (unless (equal (substring s -1) ">") (setq s (concat s ">")))
  s)


;;; Built-in link types

;;;; "elisp" link type
(defun org-link--open-elisp (path _)
  "Open a \"elisp\" type link.
PATH is the sexp to evaluate, as a string."
  (if (or (and (org-string-nw-p org-link-elisp-skip-confirm-regexp)
	       (string-match-p org-link-elisp-skip-confirm-regexp path))
	  (not org-link-elisp-confirm-function)
	  (funcall org-link-elisp-confirm-function
		   (format "Execute %s as Elisp? "
			   (org-add-props path nil 'face 'org-warning))))
      (message "%s => %s" path
	       (if (eq ?\( (string-to-char path))
		   (eval (read path))
		 (call-interactively (read path))))
    (user-error "Abort")))

(org-link-set-parameters "elisp" :follow #'org-link--open-elisp)

;;;; "file" link type
(org-link-set-parameters "file" :complete #'org-link-complete-file)

;;;; "help" link type
(defun org-link--open-help (path _)
  "Open a \"help\" type link.
PATH is a symbol name, as a string."
  (pcase (intern path)
    ((and (pred fboundp) function) (describe-function function))
    ((and (pred boundp) variable) (describe-variable variable))
    (name (user-error "Unknown function or variable: %s" name))))

(defun org-link--store-help ()
  "Store \"help\" type link."
  (when (eq major-mode 'help-mode)
    (let ((symbol
           (save-excursion
	     (goto-char (point-min))
             ;; In case the help is about the key-binding, store the
             ;; function instead.
             (search-forward "runs the command " (line-end-position) t)
             (read (current-buffer)))))
      (org-link-store-props :type "help"
                            :link (format "help:%s" symbol)
                            :description nil))))

(org-link-set-parameters "help"
                         :follow #'org-link--open-help
                         :store #'org-link--store-help)

;;;; "http", "https", "mailto", "ftp", and "news" link types
(dolist (scheme '("ftp" "http" "https" "mailto" "news"))
  (org-link-set-parameters scheme
			   :follow
			   (lambda (url arg)
			     (browse-url (concat scheme ":" url) arg))))

;;;; "shell" link type
(defun org-link--open-shell (path _)
  "Open a \"shell\" type link.
PATH is the command to execute, as a string."
  (if (or (and (org-string-nw-p org-link-shell-skip-confirm-regexp)
	       (string-match-p org-link-shell-skip-confirm-regexp path))
	  (not org-link-shell-confirm-function)
	  (funcall org-link-shell-confirm-function
		   (format "Execute %s in shell? "
			   (org-add-props path nil 'face 'org-warning))))
      (let ((buf (generate-new-buffer "*Org Shell Output*")))
	(message "Executing %s" path)
	(shell-command path buf)
	(when (featurep 'midnight)
	  (setq clean-buffer-list-kill-buffer-names
		(cons (buffer-name buf)
		      clean-buffer-list-kill-buffer-names))))
    (user-error "Abort")))

(org-link-set-parameters "shell" :follow #'org-link--open-shell)


;;; Interactive Functions

;;;###autoload
(defun org-next-link (&optional search-backward)
  "Move forward to the next link.
If the link is in hidden text, expose it.  When SEARCH-BACKWARD
is non-nil, move backward."
  (interactive)
  (let ((pos (point))
	(search-fun (if search-backward #'re-search-backward
		      #'re-search-forward)))
    ;; Tweak initial position.  If last search failed, wrap around.
    ;; Otherwise, make sure we do not match current link.
    (cond
     ((not (and org-link--search-failed (eq this-command last-command)))
      (cond
       ((and (not search-backward) (looking-at org-link-any-re))
	(goto-char (match-end 0)))
       (search-backward
	(pcase (org-in-regexp org-link-any-re nil t)
	  (`(,beg . ,_) (goto-char beg))
	  (_ nil)))
       (t nil)))
     (search-backward
      (goto-char (point-max))
      (message "Link search wrapped back to end of buffer"))
     (t
      (goto-char (point-min))
      (message "Link search wrapped back to beginning of buffer")))
    (setq org-link--search-failed nil)
    (catch :found
      (while (funcall search-fun org-link-any-re nil t)
	(let ((context (save-excursion
			 (unless search-backward (forward-char -1))
			 (org-element-context))))
	  (pcase (org-element-lineage context '(link) t)
	    (`nil nil)
	    (link
	     (goto-char (org-element-property :begin link))
	     (when (org-invisible-p) (org-fold-show-context 'link-search))
	     (throw :found t)))))
      (goto-char pos)
      (setq org-link--search-failed t)
      (message "No further link found"))))

;;;###autoload
(defun org-previous-link ()
  "Move backward to the previous link.
If the link is in hidden text, expose it."
  (interactive)
  (org-next-link t))

(defun org-link-descriptive-ensure ()
  "Toggle the literal or descriptive display of links in current buffer if needed."
  (if org-link-descriptive
      (org-fold-core-set-folding-spec-property (car org-link--link-folding-spec) :visible nil)
    (org-fold-core-set-folding-spec-property (car org-link--link-folding-spec) :visible t)))

;;;###autoload
<<<<<<< HEAD
(defun org-toggle-link-display--overlays ()
  "Toggle the literal or descriptive display of links."
  (interactive)
  (if org-link-descriptive (remove-from-invisibility-spec '(org-link))
    (add-to-invisibility-spec '(org-link)))
  (org-font-lock-restart)
  (setq org-link-descriptive (not org-link-descriptive)))
(defun org-toggle-link-display--text-properties ()
=======
(defun org-toggle-link-display ()
>>>>>>> 5ad043d3
  "Toggle the literal or descriptive display of links in current buffer."
  (interactive)
  (setq org-link-descriptive (not org-link-descriptive))
  (org-link-descriptive-ensure))

;;;###autoload
(defun org-store-link (arg &optional interactive?)
  "Store a link to the current location.
\\<org-mode-map>
This link is added to `org-stored-links' and can later be inserted
into an Org buffer with `org-insert-link' (`\\[org-insert-link]').

For some link types, a `\\[universal-argument]' prefix ARG is interpreted.  \
A single
`\\[universal-argument]' negates `org-context-in-file-links' for file links or
`org-gnus-prefer-web-links' for links to Usenet articles.

A `\\[universal-argument] \\[universal-argument]' prefix ARG forces \
skipping storing functions that are not
part of Org core.

A `\\[universal-argument] \\[universal-argument] \\[universal-argument]' \
prefix ARG forces storing a link for each line in the
active region.

Assume the function is called interactively if INTERACTIVE? is
non-nil."
  (interactive "P\np")
  (org-load-modules-maybe)
  (if (and (equal arg '(64)) (org-region-active-p))
      (save-excursion
	(let ((end (region-end)))
	  (goto-char (region-beginning))
	  (set-mark (point))
	  (while (< (point-at-eol) end)
	    (move-end-of-line 1) (activate-mark)
	    (let (current-prefix-arg)
	      (call-interactively 'org-store-link))
	    (move-beginning-of-line 2)
	    (set-mark (point)))))
    (setq org-store-link-plist nil)
    (let (link cpltxt desc search custom-id agenda-link) ;; description
      (cond
       ;; Store a link using an external link type, if any function is
       ;; available. If more than one can generate a link from current
       ;; location, ask which one to use.
       ((and (not (equal arg '(16)))
	     (let ((results-alist nil))
	       (dolist (f (org-store-link-functions))
		 (when (funcall f)
		   ;; XXX: return value is not link's plist, so we
		   ;; store the new value before it is modified.  It
		   ;; would be cleaner to ask store link functions to
		   ;; return the plist instead.
		   (push (cons f (copy-sequence org-store-link-plist))
			 results-alist)))
	       (pcase results-alist
		 (`nil nil)
		 (`((,_ . ,_)) t)	;single choice: nothing to do
		 (`((,name . ,_) . ,_)
		  ;; Reinstate link plist associated to the chosen
		  ;; function.
		  (apply #'org-link-store-props
			 (cdr (assoc-string
			       (completing-read
                                (format "Store link with (default %s): " name)
                                (mapcar #'car results-alist)
                                nil t nil nil (symbol-name name))
			       results-alist)))
		  t))))
	(setq link (plist-get org-store-link-plist :link))
        ;; If store function actually set `:description' property, use
        ;; it, even if it is nil.  Otherwise, fallback to link value.
	(setq desc (if (plist-member org-store-link-plist :description)
                       (plist-get org-store-link-plist :description)
		     link)))

       ;; Store a link from a remote editing buffer.
       ((org-src-edit-buffer-p)
	(let ((coderef-format (org-src-coderef-format))
	      (format-link
	       (lambda (label)
		 (if org-src-source-file-name
		     (format "file:%s::(%s)" org-src-source-file-name label)
		   (format "(%s)" label)))))
	  (cond
	   ;; Code references do not exist in this type of buffer.
	   ;; Pretend we're linking from the source buffer directly.
	   ((not (memq (org-src-source-type) '(example-block src-block)))
	    (with-current-buffer (org-src-source-buffer)
	      (org-store-link arg interactive?))
	    (setq link nil))
	   ;; A code reference exists.  Use it.
	   ((save-excursion
	      (beginning-of-line)
	      (re-search-forward (org-src-coderef-regexp coderef-format)
				 (line-end-position)
				 t))
	    (setq link (funcall format-link (match-string-no-properties 3))))
	   ;; No code reference.  Create a new one then store the link
	   ;; to it, but only in the function is called interactively.
	   (interactive?
	    (end-of-line)
	    (let* ((label (read-string "Code line label: "))
		   (reference (format coderef-format label))
		   (gc (- 79 (length reference))))
	      (if (< (current-column) gc)
		  (org-move-to-column gc t)
		(insert " "))
	      (insert reference)
	      (setq link (funcall format-link label))))
	   ;; No code reference, and non-interactive call.  Don't know
	   ;; what to do.  Give up.
	   (t (setq link nil)))))

       ;; We are in the agenda, link to referenced location
       ((equal (bound-and-true-p org-agenda-buffer-name) (buffer-name))
	(let ((m (or (get-text-property (point) 'org-hd-marker)
		     (get-text-property (point) 'org-marker))))
	  (when m
	    (org-with-point-at m
	      (setq agenda-link (org-store-link nil interactive?))))))

       ((eq major-mode 'calendar-mode)
	(let ((cd (calendar-cursor-to-date)))
	  (setq link
		(format-time-string
		 (car org-time-stamp-formats)
		 (org-encode-time 0 0 0 (nth 1 cd) (nth 0 cd) (nth 2 cd))))
	  (org-link-store-props :type "calendar" :date cd)))

       ((eq major-mode 'w3-mode)
	(setq cpltxt (if (and (buffer-name)
			      (not (string-match "Untitled" (buffer-name))))
			 (buffer-name)
		       (url-view-url t))
	      link (url-view-url t))
	(org-link-store-props :type "w3" :url (url-view-url t)))

       ((eq major-mode 'image-mode)
	(setq cpltxt (concat "file:"
			     (abbreviate-file-name buffer-file-name))
	      link cpltxt)
	(org-link-store-props :type "image" :file buffer-file-name))

       ;; In dired, store a link to the file of the current line
       ((derived-mode-p 'dired-mode)
	(let ((file (dired-get-filename nil t)))
	  (setq file (if file
			 (abbreviate-file-name
			  (expand-file-name (dired-get-filename nil t)))
		       ;; Otherwise, no file so use current directory.
		       default-directory))
	  (setq cpltxt (concat "file:" file)
		link cpltxt)))

       ((setq search (run-hook-with-args-until-success
		      'org-create-file-search-functions))
	(setq link (concat "file:" (abbreviate-file-name buffer-file-name)
			   "::" search))
	(setq cpltxt (or link))) ;; description

       ((and (buffer-file-name (buffer-base-buffer)) (derived-mode-p 'org-mode))
	(org-with-limited-levels
         (cond
	  ;; Store a link using the target at point.
	  ((org-in-regexp "[^<]<<\\([^<>]+\\)>>[^>]" 1)
	   (setq cpltxt
		 (concat "file:"
			 (abbreviate-file-name
			  (buffer-file-name (buffer-base-buffer)))
			 "::" (match-string 1))
		 link cpltxt))
          ;; Store a link using the CUSTOM_ID property.
          ((setq custom-id (org-entry-get nil "CUSTOM_ID"))
           (setq cpltxt
		 (concat "file:"
			 (abbreviate-file-name
			  (buffer-file-name (buffer-base-buffer)))
			 "::#" custom-id)
		 link cpltxt))
          ;; Store a link using (and perhaps creating) the ID property.
	  ((and (featurep 'org-id)
		(or (eq org-id-link-to-org-use-id t)
		    (and interactive?
			 (or (eq org-id-link-to-org-use-id 'create-if-interactive)
			     (and (eq org-id-link-to-org-use-id
				      'create-if-interactive-and-no-custom-id)
				  (not custom-id))))
		    (and org-id-link-to-org-use-id (org-entry-get nil "ID"))))
	   (setq link (condition-case nil
			  (prog1 (org-id-store-link)
			    (setq desc (or (plist-get org-store-link-plist
						      :description)
					   "")))
			(error
			 ;; Probably before first headline, link only to file.
			 (concat "file:"
				 (abbreviate-file-name
				  (buffer-file-name (buffer-base-buffer))))))))
	  (t
	   ;; Just link to current headline.
	   (setq cpltxt (concat "file:"
				(abbreviate-file-name
				 (buffer-file-name (buffer-base-buffer)))))
	   ;; Add a context search string.
	   (when (org-xor org-link-context-for-files (equal arg '(4)))
	     (let* ((element (org-element-at-point))
		    (name (org-element-property :name element))
		    (context
		     (cond
		      ((let ((region (org-link--context-from-region)))
			 (and region (org-link--normalize-string region t))))
		      (name)
		      ((org-before-first-heading-p)
		       (org-link--normalize-string (org-current-line-string) t))
		      (t (org-link-heading-search-string)))))
	       (when (org-string-nw-p context)
		 (setq cpltxt (format "%s::%s" cpltxt context))
		 (setq desc
		       (or name
			   ;; Although description is not a search
			   ;; string, use `org-link--normalize-string'
			   ;; to prettify it (contiguous white spaces)
			   ;; and remove volatile contents (statistics
			   ;; cookies).
			   (and (not (org-before-first-heading-p))
				(org-link--normalize-string
				 (org-get-heading t t t t)))
			   "NONE")))))
	   (setq link cpltxt)))))

       ((buffer-file-name (buffer-base-buffer))
	;; Just link to this file here.
	(setq cpltxt (concat "file:"
			     (abbreviate-file-name
			      (buffer-file-name (buffer-base-buffer)))))
	;; Add a context search string.
	(when (org-xor org-link-context-for-files (equal arg '(4)))
	  (let ((context (org-link--normalize-string
			  (or (org-link--context-from-region)
			      (org-current-line-string))
			  t)))
	    ;; Only use search option if there is some text.
	    (when (org-string-nw-p context)
	      (setq cpltxt (format "%s::%s" cpltxt context))
	      (setq desc "NONE"))))
	(setq link cpltxt))

       (interactive?
	(user-error "No method for storing a link from this buffer"))

       (t (setq link nil)))

      ;; We're done setting link and desc, clean up
      (when (consp link) (setq cpltxt (car link) link (cdr link)))
      (setq link (or link cpltxt)
	    desc (or desc cpltxt))
      (cond ((not desc))
	    ((equal desc "NONE") (setq desc nil))
	    (t (setq desc (org-link-display-format desc))))
      ;; Store and return the link
      (if (not (and interactive? link))
	  (or agenda-link (and link (org-link-make-string link desc)))
	(if (member (list link desc) org-stored-links)
	    (message "This link has already been stored")
	  (push (list link desc) org-stored-links)
	  (message "Stored: %s" (or desc link))
	  (when custom-id
	    (setq link (concat "file:"
			       (abbreviate-file-name
				(buffer-file-name (buffer-base-buffer)))
			       "::#" custom-id))
	    (push (list link desc) org-stored-links)))
	(car org-stored-links)))))

;;;###autoload
(defun org-insert-link (&optional complete-file link-location description)
  "Insert a link.  At the prompt, enter the link.

Completion can be used to insert any of the link protocol prefixes in use.

The history can be used to select a link previously stored with
`org-store-link'.  When the empty string is entered (i.e. if you just
press `RET' at the prompt), the link defaults to the most recently
stored link.  As `SPC' triggers completion in the minibuffer, you need to
use `M-SPC' or `C-q SPC' to force the insertion of a space character.

You will also be prompted for a description, and if one is given, it will
be displayed in the buffer instead of the link.

If there is already a link at point, this command will allow you to edit
link and description parts.

With a `\\[universal-argument]' prefix, prompts for a file to link to.  The \
file name can be
selected using completion.  The path to the file will be relative to the
current directory if the file is in the current directory or a subdirectory.
Otherwise, the link will be the absolute path as completed in the minibuffer
\(i.e. normally ~/path/to/file).  You can configure this behavior using the
option `org-link-file-path-type'.

With a `\\[universal-argument] \\[universal-argument]' prefix, enforce an \
absolute path even if the file is in
the current directory or below.

A `\\[universal-argument] \\[universal-argument] \\[universal-argument]' \
prefix negates `org-link-keep-stored-after-insertion'.

If the LINK-LOCATION parameter is non-nil, this value will be used as
the link location instead of reading one interactively.

If the DESCRIPTION parameter is non-nil, this value will be used
as the default description.  If not, and the chosen link type has
a non-nil `:insert-description' parameter, that is used to
generate a description as described in `org-link-parameters'
docstring.  Otherwise, if `org-link-make-description-function' is
non-nil, this function will be called with the link target, and
the result will be the default link description.  When called
non-interactively, don't allow to edit the default description."
  (interactive "P")
  (let* ((wcf (current-window-configuration))
	 (origbuf (current-buffer))
	 (region (when (org-region-active-p)
		   (buffer-substring (region-beginning) (region-end))))
	 (remove (and region (list (region-beginning) (region-end))))
	 (desc region)
	 (link link-location)
	 (abbrevs org-link-abbrev-alist-local)
	 (all-prefixes (append (mapcar #'car abbrevs)
			       (mapcar #'car org-link-abbrev-alist)
			       (org-link-types)))
         entry auto-desc)
    (cond
     (link-location)		      ; specified by arg, just use it.
     ((org-in-regexp org-link-bracket-re 1)
      ;; We do have a link at point, and we are going to edit it.
      (setq remove (list (match-beginning 0) (match-end 0)))
      (setq desc (when (match-end 2) (match-string-no-properties 2)))
      (setq link (read-string "Link: "
			      (org-link-unescape
			       (match-string-no-properties 1)))))
     ((or (org-in-regexp org-link-angle-re)
	  (org-in-regexp org-link-plain-re))
      ;; Convert to bracket link
      (setq remove (list (match-beginning 0) (match-end 0))
	    link (read-string "Link: "
			      (org-unbracket-string "<" ">" (match-string 0)))))
     ((member complete-file '((4) (16)))
      ;; Completing read for file names.
      (setq link (org-link-complete-file complete-file)))
     (t
      ;; Read link, with completion for stored links.
      (org-link--fontify-links-to-this-file)
      (org-switch-to-buffer-other-window "*Org Links*")
      (with-current-buffer "*Org Links*"
	(erase-buffer)
	(insert "Insert a link.
Use TAB to complete link prefixes, then RET for type-specific completion support\n")
	(when org-stored-links
	  (insert "\nStored links are available with <up>/<down> or M-p/n \
\(most recent with RET):\n\n")
	  (insert (mapconcat #'org-link--prettify
			     (reverse org-stored-links)
			     "\n")))
	(goto-char (point-min)))
      (when (get-buffer-window "*Org Links*" 'visible)
        (let ((cw (selected-window)))
	  (select-window (get-buffer-window "*Org Links*" 'visible))
	  (with-current-buffer "*Org Links*" (setq truncate-lines t))
	  (unless (pos-visible-in-window-p (point-max))
	    (org-fit-window-to-buffer))
	  (and (window-live-p cw) (select-window cw))))
      (unwind-protect
	  ;; Fake a link history, containing the stored links.
	  (let ((org-link--history
		 (append (mapcar #'car org-stored-links)
			 org-link--insert-history)))
	    (setq link
		  (org-completing-read
		   "Link: "
		   (append
		    (mapcar (lambda (x) (concat x ":")) all-prefixes)
		    (mapcar #'car org-stored-links))
		   nil nil nil
		   'org-link--history
		   (caar org-stored-links)))
	    (unless (org-string-nw-p link) (user-error "No link selected"))
	    (dolist (l org-stored-links)
	      (when (equal link (cadr l))
		(setq link (car l))
		(setq auto-desc t)))
	    (when (or (member link all-prefixes)
		      (and (equal ":" (substring link -1))
			   (member (substring link 0 -1) all-prefixes)
			   (setq link (substring link 0 -1))))
	      (setq link (with-current-buffer origbuf
			   (org-link--try-special-completion link)))))
	(set-window-configuration wcf)
	(kill-buffer "*Org Links*"))
      (setq entry (assoc link org-stored-links))
      (or entry (push link org-link--insert-history))
      (setq desc (or desc (nth 1 entry)))))

    (when (funcall (if (equal complete-file '(64)) 'not 'identity)
		   (not org-link-keep-stored-after-insertion))
      (setq org-stored-links (delq (assoc link org-stored-links)
				   org-stored-links)))

    (when (and (string-match org-link-plain-re link)
	       (not (string-match org-ts-regexp link)))
      ;; URL-like link, normalize the use of angular brackets.
      (setq link (org-unbracket-string "<" ">" link)))

    ;; Check if we are linking to the current file with a search
    ;; option If yes, simplify the link by using only the search
    ;; option.
    (when (and (buffer-file-name (buffer-base-buffer))
	       (let ((case-fold-search nil))
		 (string-match "\\`file:\\(.+?\\)::" link)))
      (let ((path (match-string-no-properties 1 link))
	    (search (substring-no-properties link (match-end 0))))
	(save-match-data
	  (when (equal (file-truename (buffer-file-name (buffer-base-buffer)))
		       (file-truename path))
	    ;; We are linking to this same file, with a search option
	    (setq link search)))))

    ;; Check if we can/should use a relative path.  If yes, simplify
    ;; the link.
    (let ((case-fold-search nil))
      (when (string-match "\\`\\(file\\|docview\\):" link)
	(let* ((type (match-string-no-properties 0 link))
	       (path-start (match-end 0))
	       (search (and (string-match "::\\(.*\\)\\'" link)
			    (match-string 1 link)))
	       (path
		(if search
		    (substring-no-properties
		     link path-start (match-beginning 0))
		  (substring-no-properties link (match-end 0))))
	       (origpath path))
	  (cond
	   ((or (eq org-link-file-path-type 'absolute)
		(equal complete-file '(16)))
	    (setq path (abbreviate-file-name (expand-file-name path))))
	   ((eq org-link-file-path-type 'noabbrev)
	    (setq path (expand-file-name path)))
	   ((eq org-link-file-path-type 'relative)
	    (setq path (file-relative-name path)))
	   ((functionp org-link-file-path-type)
	    (setq path (funcall org-link-file-path-type
				(expand-file-name path))))
	   (t
	    (save-match-data
	      (if (string-match (concat "^" (regexp-quote
					     (expand-file-name
					      (file-name-as-directory
					       default-directory))))
				(expand-file-name path))
		  ;; We are linking a file with relative path name.
		  (setq path (substring (expand-file-name path)
					(match-end 0)))
		(setq path (abbreviate-file-name (expand-file-name path)))))))
	  (setq link (concat type path (and search (concat "::" search))))
	  (when (equal desc origpath)
	    (setq desc path)))))

    (unless auto-desc
      (let* ((type
              (cond
               ((and all-prefixes
                     (string-match (rx-to-string `(: string-start (submatch (or ,@all-prefixes)) ":")) link))
                (match-string 1 link))
               ((file-name-absolute-p link) "file")
               ((string-match "\\`\\.\\.?/" link) "file")))
             (initial-input
	      (cond
	       (description)
               (desc)
               ((org-link-get-parameter type :insert-description)
                (let ((def (org-link-get-parameter type :insert-description)))
                  (condition-case nil
                      (cond
                       ((stringp def) def)
                       ((functionp def)
                        (funcall def link desc)))
                    (error
                     (message "Can't get link description from org link parameter `:insert-description': %S"
			      def)
		     (sit-for 2)
                     nil))))
	       (org-link-make-description-function
                (condition-case nil
		    (funcall org-link-make-description-function link desc)
		  (error
		   (message "Can't get link description from %S"
		            org-link-make-description-function)
		   (sit-for 2)
		   nil))))))
	(setq desc (if (called-interactively-p 'any)
		       (read-string "Description: " initial-input)
		     initial-input))))

    (unless (org-string-nw-p desc) (setq desc nil))
    (when remove (apply #'delete-region remove))
    (insert (org-link-make-string link desc))
    ;; Redisplay so as the new link has proper invisible characters.
    (sit-for 0)))

;;;###autoload
(defun org-insert-all-links (arg &optional pre post)
  "Insert all links in `org-stored-links'.
When a universal prefix, do not delete the links from `org-stored-links'.
When `ARG' is a number, insert the last N link(s).
`PRE' and `POST' are optional arguments to define a string to
prepend or to append."
  (interactive "P")
  (let ((org-link-keep-stored-after-insertion (equal arg '(4)))
	(links (copy-sequence org-stored-links))
	(pr (or pre "- "))
	(po (or post "\n"))
	(cnt 1) l)
    (if (null org-stored-links)
	(message "No link to insert")
      (while (and (or (listp arg) (>= arg cnt))
		  (setq l (if (listp arg)
			      (pop links)
			    (pop org-stored-links))))
	(setq cnt (1+ cnt))
	(insert pr)
	(org-insert-link nil (car l) (or (cadr l) "<no description>"))
	(insert po)))))

;;;###autoload
(defun org-insert-last-stored-link (arg)
  "Insert the last link stored in `org-stored-links'."
  (interactive "p")
  (org-insert-all-links arg "" "\n"))

;;;###autoload
(defun org-insert-link-global ()
  "Insert a link like Org mode does.
This command can be called in any mode to insert a link in Org syntax."
  (interactive)
  (org-load-modules-maybe)
  (org-run-like-in-org-mode 'org-insert-link))

;;;###autoload
(defun org-update-radio-target-regexp ()
  "Find all radio targets in this file and update the regular expression.
Also refresh fontification if needed."
  (interactive)
  (let ((old-regexp org-target-link-regexp)
	;; Some languages, e.g., Chinese, do not use spaces to
	;; separate words.  Also allow to surround radio targets with
	;; line-breakable characters.
	(before-re "\\(?:^\\|[^[:alnum:]]\\|\\c|\\)\\(")
	(after-re "\\)\\(?:$\\|[^[:alnum:]]\\|\\c|\\)")
	(targets
	 (org-with-wide-buffer
	  (goto-char (point-min))
	  (let (rtn)
	    (while (re-search-forward org-radio-target-regexp nil t)
	      ;; Make sure point is really within the object.
	      (backward-char)
	      (let ((obj (org-element-with-disabled-cache (org-element-context))))
		(when (eq (org-element-type obj) 'radio-target)
		  (cl-pushnew (org-element-property :value obj) rtn
			      :test #'equal))))
	    rtn))))
    (setq targets
          (sort targets
                (lambda (a b)
                  (> (length a) (length b)))))
    (setq org-target-link-regexp
	  (and targets
	       (concat before-re
		       (mapconcat
			(lambda (x)
			  (replace-regexp-in-string
			   " +" "\\s-+" (regexp-quote x) t t))
			targets
			"\\|")
		       after-re)))
    (unless (equal old-regexp org-target-link-regexp)
      ;; Clean-up cache.
      (let ((regexp (cond ((not old-regexp) org-target-link-regexp)
			  ((not org-target-link-regexp) old-regexp)
			  (t
			   (concat before-re
				   (mapconcat
				    (lambda (re)
				      (substring re (length before-re)
						 (- (length after-re))))
				    (list old-regexp org-target-link-regexp)
				    "\\|")
				   after-re)))))
	(when (and (featurep 'org-element)
                   (not (bound-and-true-p org-mode-loading)))
	  (org-with-point-at 1
	    (while (re-search-forward regexp nil t)
	      (org-element-cache-refresh (match-beginning 1))))))
      ;; Re fontify buffer.
      (when (memq 'radio org-highlight-links)
	(org-font-lock-restart)))))


;;; Initialize Regexps

(org-link-make-regexps)

(provide 'ol)

;; Local variables:
;; generated-autoload-file: "org-loaddefs.el"
;; End:

;;; ol.el ends here<|MERGE_RESOLUTION|>--- conflicted
+++ resolved
@@ -1497,18 +1497,7 @@
     (org-fold-core-set-folding-spec-property (car org-link--link-folding-spec) :visible t)))
 
 ;;;###autoload
-<<<<<<< HEAD
-(defun org-toggle-link-display--overlays ()
-  "Toggle the literal or descriptive display of links."
-  (interactive)
-  (if org-link-descriptive (remove-from-invisibility-spec '(org-link))
-    (add-to-invisibility-spec '(org-link)))
-  (org-font-lock-restart)
-  (setq org-link-descriptive (not org-link-descriptive)))
-(defun org-toggle-link-display--text-properties ()
-=======
 (defun org-toggle-link-display ()
->>>>>>> 5ad043d3
   "Toggle the literal or descriptive display of links in current buffer."
   (interactive)
   (setq org-link-descriptive (not org-link-descriptive))
