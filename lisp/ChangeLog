<<<<<<< HEAD
2009-10-17  Carsten Dominik  <carsten.dominik@gmail.com>

	* org-agenda.el (org-agenda-sorting-strategy): Fix customization
	type.

	* org.el (org-pre-cycle-hook): Document that `empty' can also be
	the value of ARG when doing local cycling.

2009-10-17  John Wiegley  <johnw@newartisans.com>

=======
2009-10-17  John Wiegley  <johnw@newartisans.com>

	* org-clock.el (org-clock-resolve-clock): New function that
	resolves a clock to a specific time, closing or resuming as need
	be, and possibly even starting a new clock.
	(org-clock-resolve): New function used by `org-resolve-clocks'
	that sets up for the call to `org-clock-resolve-clock'.  It
	determines the time to resolve to based on a single-character
	selection from the user to either keep time, subtract away time or
	cancel the clock.
	(org-resolve-clocks): New user command which resolves dangling
	clocks -- that is, open but not active -- anywhere in the file
	list returned by `org-files-list'.
	(org-clock-in): Automatically resolve dangling clocks whenever a
	user clocks in.
	(org-clock-cancel): If the user cancels the solely clock in a
	LOGBOOK, remove the empty drawer.

>>>>>>> 8490a6c1
	* org-clock.el (org-clock-idle-time): New user customizable option
	for detecting whether the user has left a clock idle.  Note: it is
	only used in this commit to test whether it's worthwhile to check
	OS X to get the Mac user's current idle time.  If the Emacs idle
	time is less than the value, the user hasn't been away long enough
	to be worth checking (a more expensive test than just getting
	Emacs idle time).
	(org-user-idle-seconds, org-mac-idle-seconds)
	(org-emacs-idle-seconds): This three functions, in conjunction
	with the user customization variable `org-clock-idle-time', return
	the number of seconds (as a floating point) that the user has been
	away from their Emacs (or, if running on OS X, their computer).

	* org-clock.el (org-find-open-clocks): New function that returns a
	list of all open clocks in the given FILE.  Note that each clock
	it returns is a cons cell of the format (MARKER . START-TIME).
	This "clock" value is used by several of the new clock module
	utility functions.
	(org-is-active-clock): New inline function which tests whether the
	given clock value is the same as the currently active clock.
	Returns non-nil if this is the case.
	(org-with-clock-position): New macro that evaluates FORMS with
	point in the buffer and at the position of the given clock.
	Changes to the current clock are global.
	(org-with-clock): New macro that evaluates FORMS with point in the
	buffer and at the position of the given clock.  However, changes
	to the current clock are local and have no effect on the user's
	active clock.  This allows, for example, far any clock to be
	cancelled without cancelling the active clock.
	(org-clock-clock-in): New inline function that switches the active
	clock to the given clock.  If either the argument RESUME, or the
	global `org-clock-in-resume', are non-nil, it will resume a clock
	that was previously left open.
	(org-clock-clock-out): New inline function that clocks out the
	given clock value without affecting the currently active clock.
	(org-clock-clock-cancel): New inline function that cancels the
	given clock value without affecting the currently active clock.

	* org-clock.el (org-clock-in): Before creating
	`org-clock-mode-line-timer', check to make sure an older timer is
	not currently running.
	(org-clock-out): Accept new third parameter `at-time', which
	permits a clock to be clocked out at a specific time.  Note that
	no attempt is made to verify that the clock out time is later than
	the clock in time.

	* org.el (org-files-list): New utility function for returning a
	list of all open org-mode buffers, plus all files used to build
	the agenda buffer.  Note that not all the files will necessarily
	be visited by a buffer at time of call.
	(org-entry-beginning-position): Like the function
	`line-beginning-position', this inline function returns the
	beginning position of the current heading/entry.
	(org-entry-end-position): Like the function `line-end-position',
	this inline function returns the end position of the current
	heading/entry.

2009-10-16  Carsten Dominik  <carsten.dominik@gmail.com>

	* org-agenda.el (org-agenda-list): Mark the all-todo items line as
	a header line.

2009-10-15  Carsten Dominik  <carsten.dominik@gmail.com>

	* org-exp.el (org-inlinetask-remove-END-maybe): Declare function.

2009-10-14  Carsten Dominik  <carsten.dominik@gmail.com>

	* org-agenda.el (org-agenda-filter-make-matcher): Allow to filter
	entries that have no tags.
	(org-agenda-search-view): New customize group.
	(org-agenda-search-view-search-words-only): New option.
	(org-search-view): Implement substring search.

2009-10-13  Carsten Dominik  <carsten.dominik@gmail.com>

	* org.el (org-outline-level): Add doc string.

2009-10-12  Carsten Dominik  <carsten.dominik@gmail.com>

	* org-inlinetask.el (org-inlinetask-export): Re-introduce
	variable.
	(org-inlinetask-export-handler): Only export inline task if the
	user option calls for it.

2009-10-10  Carsten Dominik  <carsten.dominik@gmail.com>

	* org-exp.el (org-export-handle-export-tags): Remove inlinetask
	END if present.

2009-10-07  Carsten Dominik  <carsten.dominik@gmail.com>

	* org-latex.el (org-export-latex-tables): Don't format in
	protected regions.

2009-10-06  Carsten Dominik  <carsten.dominik@gmail.com>

	* org-src.el (org-edit-src-code)
	(org-edit-src-find-region-and-lang, org-edit-src-exit): Handle
	macro editing.

	* org-agenda.el (org-prefix-category-max-length): New variable.
	(org-format-agenda-item): Use `org-prefix-category-max-length'.
	(org-compile-prefix-format): Set `org-prefix-category-max-length'.

2009-10-03  Carsten Dominik  <carsten.dominik@gmail.com>

	* org-mobile.el (org-mobile-create-index-file): Improve the
	listing of tags and todo keywords.

	* org-latex.el (org-export-latex-format-image): New function.
	(org-export-latex-links): Use `org-export-latex-format-image'.

2009-10-02  Carsten Dominik  <carsten.dominik@gmail.com>

	* org-inlinetask.el (org-inlinetask-get-current-indentation)
	(org-inlinetask-remove-terminator): New functions.
	(org-inlinetask-export-handler): Terminate the description list.

	* org-exp.el (org-export-select-backend-specific-text): Remove the
	region markers.

	* org-inlinetask.el (org-inlinetask-export-handler): fix bug for
	tasks without content.

	* org-clock.el: Make sure the clock-in target position does not
	move to a different node by widening the buffer.

	* org-html.el (org-export-html-format-image): Wrap image into
	figure div only when there is a caption.

	* org-archive.el (org-archive-mark-done): Change default value to
	nil.

2009-10-01  Carsten Dominik  <carsten.dominik@gmail.com>

	* org.el (org-context): Call `bobp', not `eobp'.

	* org-clock.el (org-clock-cancel): Remove quotes from marker
	variables.

	* org.el (org-read-date-prefer-future): New allowed value `time'.
	(org-read-date-analyze): Shift day to tomorrow depending on time
	entered and value of `org-read-date-prefer-future'.

2009-09-30  Carsten Dominik  <carsten.dominik@gmail.com>

	* org.el (org-set-tags-to): New command.

	* org-mobile.el (org-mobile-action-alist): Add more options and
	update the docstring.
	(org-mobile-apply-flags): Parse for and use the data.

	* org-latex.el (org-export-latex-set-initial-vars): Also check in
	the plist.

	* org.el (org-additional-option-like-keywords): Add LATEX_CLASS
	keyword.

	* org-exp.el (org-infile-export-plist): Add LATEX_CLASS keyword.

2009-09-29  Carsten Dominik  <carsten.dominik@gmail.com>

	* org-inlinetask.el (org-inlinetask-export): Option removed.
	(org-inlinetask-export-handler): Better export.

	* org-xoxo.el (org-export-xoxo-final-hook): New hook.
	(org-export-as-xoxo): Run the new hook.

	* org-html.el (org-export-html-final-hook): New hook.
	(org-export-as-html): Run the new hook.

	* org-docbook.el (org-export-docbook-final-hook): New hook.
	(org-export-as-docbook): Run the new hook.

	* org-ascii.el (org-export-ascii-final-hook): New hook.
	(org-export-as-ascii): Run the new hook.

	* org-mobile.el (org-mobile-create-sumo-agenda): Call
	`org-sore-agenda-views' instead of `org-batch-store-agenda-views'.

	* org-latex.el (org-export-latex-treat-sub-super-char): Allow a
	space character as the character before the ^/_.
	(org-export-latex-final-hook): New hook.
	(org-export-as-latex): Run `org-export-latex-final-hook'.

2009-09-28  Carsten Dominik  <carsten.dominik@gmail.com>

	* org-macs.el (org-if-unprotected-at): Fix docstring.

	* org-agenda.el (org-agenda-change-all-lines): Handle invisible
	text in the prefix (if category is a link).

	* org-latex.el (org-export-latex-preprocess): Deal properly with
	empty lines in verse environments.

	* org.el (org-format-latex-header): Inline fullpage.sty.

	* org-footnote.el (org-footnote-create-definition): Reveal context
	to add a new footnote definition.

	* org-mobile.el (org-mobile-files-alist): Add the list of tags to
	the index file.
	(org-mobile-files): New option.
	(org-mobile-files-alist, org-mobile-checksum-files): New variable.
	(org-mobile-prepare-file-lists, org-mobile-files-alist): New
	functions.
	(org-mobile-push): Start by creating the files lists.
	(org-mobile-copy-agenda-files): Move killing the buffer to after
	the save-excursion has exited.
	(org-mobile-write-checksums): Write checksums also for files in
	sub-directories.

	* org.el (org-ctrl-c-ctrl-c): Pass prefix arg to
	org-table-recalculate when cursor is in TBLFM line.

	* org-list.el (org-renumber-ordered-list): Fix cursor position
	when bullet length has changed.

2009-09-26  Carsten Dominik  <carsten.dominik@gmail.com>

	* org.el (org-format-latex): Mention `org-format-latex-options' in
	the docstring.

2009-09-25  Carsten Dominik  <carsten.dominik@gmail.com>

	* org.el (org-agenda-get): New function.

	* org-agenda.el (org-agenda-post-command-hook): No longer move
	point away from end of line.
	(org-agenda-add-entry-text, org-agenda-collect-markers)
	(org-finalize-agenda, org-agenda-mark-clocking-task)
	(org-agenda-dim-blocked-tasks, org-agenda-entry-text-show-here)
	(org-agenda-entry-text-show, org-agenda-highlight-todo)
	(org-agenda-compare-effort, org-agenda-filter-apply)
	(org-agenda-later, org-agenda-change-time-span)
	(org-agenda-post-command-hook, org-agenda-show-priority)
	(org-agenda-show-tags, org-agenda-goto, org-agenda-kill)
	(org-agenda-archive, org-agenda-archive-to-archive-sibling)
	(org-remove-subtree-entries-from-agenda, org-agenda-refile)
	(org-agenda-open-link, org-agenda-copy-local-variable)
	(org-agenda-switch-to, org-agenda-check-no-diary)
	(org-agenda-tree-to-indirect-buffer, org-agenda-todo)
	(org-agenda-add-note, org-agenda-change-all-lines)
	(org-agenda-priority, org-agenda-set-tags)
	(org-agenda-set-property, org-agenda-set-effort)
	(org-agenda-toggle-archive-tag, org-agenda-date-later)
	(org-agenda-show-new-time, org-agenda-date-prompt)
	(org-agenda-schedule, org-agenda-deadline, org-agenda-action)
	(org-agenda-clock-in, org-agenda-bulk-mark)
	(org-agenda-bulk-unmark, org-agenda-show-the-flagging-note): Use
	`org-get-at-bol'.

	* org-colview.el (org-columns-display-here)
	(org-columns-edit-allowed, org-agenda-columns): Use
	`org-get-at-bol'.

2009-09-25  Carsten Dominik  <carsten.dominik@gmail.com>

	* org.el (org-special-ctrl-a/e): Improve documentation and
	customize type.
	(org-end-of-line): Don't jump to after the ellipsis.
	(org-mode-map): Bind <home> and <end> as well.

2009-09-24  Carsten Dominik  <carsten.dominik@gmail.com>

	* org.el (org-fontify-meta-lines-and-blocks): Treat lines with a
	space after #+ as comments.
	(org-open-at-point): Run `org-follow-link-hook' always.

	* org-latex.el (org-export-latex-emph-format): Use better commands
	to insert special characters in verbatim snippets.

2009-09-22  Carsten Dominik  <carsten.dominik@gmail.com>

	* org-faces.el (org-copy-face): New function.  Use it to create
	various faces formerly created by using `copy-face'.

	* org-agenda.el (org-prepare-agenda): Don't officially mark this
	window dedicated.
	(org-agenda-quit): Kill the frame containing the agenda window if
	that frame was created for the agenda.

2009-09-21  Carsten Dominik  <carsten.dominik@gmail.com>

	* org-agenda.el (org-agenda-date-prompt): Mark the changed time
	stamp in the agenda.

2009-09-19  Carsten Dominik  <carsten.dominik@gmail.com>

	* org-mobile.el (org-mobile-create-index-file): Add the list of
	TODO keywords, and the list of drawers to the index file.

	* org-agenda.el (org-prepare-agenda): Reset
	`org-drawers-for-agenda'.
	(org-prepare-agenda): Uniquify list of drawers.

	* org.el (org-complex-heading-regexp-format): New variable.
	(org-set-regexps-and-options): Define
	`org-complex-heading-regexp-format'.
	(org-drawers-for-agenda): New variable.
	(org-map-entries): Bind `org-drawers-for-agenda'.
	(org-prepare-agenda-buffers): Add to `org-drawers-for-agenda'.

	* org-remember.el (org-go-to-remember-target)
	(org-remember-handler): Use `org-complex-heading-regexp-format'.

2009-09-18  Carsten Dominik  <carsten.dominik@gmail.com>

	* org-agenda.el (org-agenda-highlight-todo): Fix text property
	problem.

	* org-mobile.el (org-mobile-capture-file): Use `mobileorg.org' as
	the capture file, and make it non-configurable.

	* org.el (org-on-heading-p, org-at-heading-p): Make sure these are
	always with `invisible-ok'.
	(org-store-link): No error when there is nothing to link to in the
	agenda.

	* org-list.el (org-update-checkbox-count): Insert changed cookie
	before the old, to avoid problems with invisibility at the end of
	the line.
	(org-update-checkbox-count): Insert changed cookie before the old,
	to avoid problems with invisibility at the end of the line.

	* org.el (org-sort-entries-or-items): Include the final newline.
	(org-fontify-meta-lines-and-blocks): Add indented dynamic block
	lines for fontification.
	(org-dblock-start-re, org-dblock-end-re): Allow indentation.
	(org-prepare-dblock): Store the current indentation of the BEGIN
	line.
	(org-update-dblock): Apply the indentation of the begin line to
	the rest of the block.
	(org-ctrl-c-ctrl-c): Also find indented dblock lines.
	(org-startup-folded): New allowed value `showeverything'.
	(org-startup-options): Add STARTUP keyword `showeverything'.
	(org-set-startup-visibility): Respect value `showeverything' in
	org-startup-folded.

2009-09-17  Carsten Dominik  <carsten.dominik@gmail.com>

	* org.el (org-closest-date): Fix issue with past preference.

	* org-mobile.el (org-mobile-apply-flags): Require `org-archive'.

	* org-archive.el (org-archive-set-tag)
	(org-archive-subtree-default): New commands.

	* org-mobile.el (org-mobile-create-index-file): Fix link to
	capture file.
	(org-mobile-copy-agenda-files): Create the capture file if it does
	not exist.

	* org-clock.el (org-clock-clocktable-default-properties): New
	option.
	(org-clock-report): Use
	`org-clock-clocktable-default-properties'.

2009-09-16  Carsten Dominik  <carsten.dominik@gmail.com>

	* org.el (org-iswitchb-completing-read): Fix typo.

	* org-crypt.el: New file.

	* org.el: Add an entry for org-crypt.

2009-09-15  Carsten Dominik  <carsten.dominik@gmail.com>

	* org-agenda.el (org-agenda-menu): Reorganize the menu for more
	consistency.
	(org-batch-store-agenda-views): New function.
	(org-mobile-force-id-on-agenda-items): Mention variable.
	(org-agenda-title-append): Define variable.
	(org-write-agenda): New export to Org files.
	(org-agenda-get-some-entry-text): New arguments INDENT and KEEP.
	(org-agenda): Allow to keep the restricted file list if a special
	variable is bound to t.
	(org-agenda): Define a special agenda view for working on flagged
	entries.
	(org-agenda-get-restriction-and-command): List the new agenda
	view.
	(org-agenda-show-the-flagging-note): New command.
	(org-agenda-mode-map): New key `?' for looking at the flagging
	note.

	* org.el (org-autoload): Autoload org-mobile.el.
	(org-org-menu): Add menu commands for MobileOrg in the Org menu.

	* org-id.el (org-id-get): Fix bug with forcing ID on an item.

2009-09-15  Carsten Dominik  <carsten.dominik@gmail.com>

	* org-table.el (orgtbl-line-start-regexp): Match also TBLNAME
	statements.
	(org-table-get-remote-range): Match indented #+TBLNAME
	statements.

	* org.el (org-convert-to-odd-levels)
	(org-convert-to-oddeven-levels): Work also correctly if the file
	is in outline-mode.

2009-09-12  Carsten Dominik  <carsten.dominik@gmail.com>

	* org.el (org-store-link): When in agenda buffer, link to
	referenced entry.
	(org-add-planning-info): Remove spaces at eol.

	* org-macs.el (org-with-point-at): Add a `lisp-indent-function'
	property.

2009-09-10  Carsten Dominik  <carsten.dominik@gmail.com>

	* org-latex.el (org-export-latex-first-lines): Fix problem with
	LaTeX export of first line and selected subtree.

	* org.el (org-shifttab): Interpret arg differently when using only
	odd levels.

2009-09-09  Bastien Guerry  <bzg@altern.org>

	* org.el (org-check-agenda-file): Use a more explicit message

2009-09-08  Carsten Dominik  <carsten.dominik@gmail.com>

	* org-exp.el (org-export-remove-special-table-lines): Don't remove
	normal lines.

2009-09-08  Bastien Guerry  <bzg@altern.org>

	* org.el (org-offer-links-in-entry): Don't use "Select link" as a
	prompt in the temporary window.

	* org-agenda.el (org-agenda-bulk-mark): Use a slightly soberer
	prefix for marked entries in the agenda view.

2009-09-07  Andreas Burtzlaff <andy13@gmx.net>  (tiny change)

	* org.el (outline-end-of-subtree): Bugfix: advise this function in
	a way that prevents any trailing character from being displayed.

2009-09-07  Carsten Dominik  <carsten.dominik@gmail.com>

	* org-agenda.el (org-agenda-menu): Fix bugs in the bulk action
	menu.

	* org-exp.el (org-export-remove-special-table-lines): Remove bad
	slow regexp match.

2009-09-06  Carsten Dominik  <carsten.dominik@gmail.com>

	* org-latex.el (org-export-latex-preprocess): Do not protect in
	the LaTeX header.

	* org-src.el (org-edit-src-save): Save window setup while saving.
	(org-edit-src-code): Use new buffer name construction scheme.

2009-09-04  Carsten Dominik  <carsten.dominik@gmail.com>

	* org-agenda.el (org-agenda-entry-text-exclude-regexps): New
	variable.
	(org-agenda-entry-text-cleanup-hook): New hook.
	(org-agenda-get-some-entry-text): Remove matches of
	`org-agenda-entry-text-exclude-regexps' and run the hook
	`org-agenda-entry-text-cleanup-hook'.

	* org.el (org-offer-links-in-entry): New argument ZERO to
	implement a link with index zero.
	(org-cycle-show-empty-lines): Not keep empty line under header
	hidden.
	(org-iswitchb-completing-read): Bind `switchb-use-virtual-buffers'
	to nil for special completion.
	(org-store-link): Don't error before the first heading.

	* org-agenda.el (org-agenda-open-link): Pass the prefix to
	`org-offer-links-in-entry'.

2009-09-03  Carsten Dominik  <carsten.dominik@gmail.com>

	* org-agenda.el (org-agenda-quit): Provide the window argument for
	`window-dedicated-p', Emacs 22 needs it.
	(org-format-agenda-item): If the category is a link, arrange for
	invisible text to replaced with spaces.
	(org-compile-prefix-format): Add the extra space.
	(org-prefix-category-length): New variable.

	* org-exp.el (org-export-cleanup-toc-line): Remove footnote
	references from TOC lines.

	* org.el (org-selected-window): New variable.

	* org-table.el (org-table-edit-formulas): Remember the selected
	window.
	(org-table-fedit-finish, org-table-fedit-abort): Select the window
	that was originally selected.

	* org-exp.el (org-export-preprocess-apply-macros): Scan the
	expansion of a macro for more macro definitions.

	* org-agenda.el (org-agenda-dim-blocked-tasks): Make sure the
	invisibility overlay starts on the newline.

2009-09-02  Carsten Dominik  <carsten.dominik@gmail.com>

	* org-protocol.el (org-protocol-store-link)
	(org-protocol-remember, org-protocol-open-source): Add autoloads.

	* org-compat.el (org-float-time): New function.

	* org.el (org-clock-update-time-maybe)
	(org-sort-entries-or-items, org-do-sort)
	(org-evaluate-time-range, org-time-string-to-seconds)
	(org-closed-in-range): Use `org-float-time'.

	* org-timer.el (org-timer-start, org-timer-pause-or-continue)
	(org-timer-seconds):  Use `org-float-time'.

	* org-clock.el (org-clock-get-clocked-time, org-clock-out)
	(org-clock-sum, org-dblock-write:clocktable)
	(org-clocktable-steps):  Use `org-float-time'.

	* org-agenda.el (org-agenda-last-marker-time)
	(org-agenda-new-marker, org-diary):  Use `org-float-time'.

	* org-compat.el (w32-focus-frame): Declare the w32-focus-frame
	function.

	* org-exp.el (org-get-file-contents): Only protect lines that
	really need it.

	* org-html.el (require): Require cl for compilation.

	* org.el:  Avoid using `default-major-mode'.

	* org-plot.el (require): Require CL only at compile time.

	* org-exp.el (require): Require CL only at compile time.

	* org-agenda.el (org-agenda-quit): When the agenda window is
	dedicated, remove other windows before exiting, so that the frame
	really will be killed.

	* org-exp.el (org-export-handle-include-files): Reset START and
	END for each loop cycle.

2009-09-01  Carsten Dominik  <carsten.dominik@gmail.com>

	* org.el (org-eval-in-calendar): Use
	`org-select-frame-set-input-focus'.

	* org-compat.el (org-select-frame-set-input-focus): New function.

	* org.el (org-update-statistics-cookies): New function.
	(org-mode-map): Bind `C-c #' to `org-update-statistics-cookies'.

2009-08-31  Carsten Dominik  <carsten.dominik@gmail.com>

	* org-src.el (org-edit-fixed-width-region): Set org-src-mode only
	after the local variables are set.

	* org-latex.el (org-export-latex-protect-amp): New function.
	(org-export-latex-links): Protect link ampersands in tables.

	* org-exp.el (org-export-select-backend-specific-text): Match in
	two steps, to avoid regexp problems.

	* org.el (org-offer-links-in-entry): Improve working with many and
	duplicate links.

	* org-agenda.el (org-agenda-show-1): Make more consistent with
	normal cycling.
	(org-agenda-cycle-show): Make more consistent with normal cycling.

	* org-gnus.el (org-gnus-store-link): Restore the linking to a
	website.

2009-08-30  Bastien Guerry  <bzg@altern.org>

	* org-latex.el (org-export-latex-first-lines): Bugfix.

2009-08-29  Carsten Dominik  <carsten.dominik@gmail.com>

	* org-clock.el (org-clock-modify-effort-estimate): Emit message
	about new effort.

	* org.el (org-set-effort): New function.
	(org-mode-map): New key for effort setting command.

	* org-agenda.el (org-agenda): Keep window setup when calling
	agenda from within agenda window.
	(org-agenda-mode-map): New keys for effort setting commands.
	(org-agenda-menu): Add effort setting commands to menu.
	(org-agenda-set-property, org-agenda-set-effort): New functions.

	* org-latex.el (org-export-latex-tables): Fix
	`org-table-last-alignment' and `org-table-last-column-widths' if
	the first column has been removed.

2009-08-28  Carsten Dominik  <carsten.dominik@gmail.com>

	* org.el (org-remove-timestamp-with-keyword): Only remove in
	entry, not in subtree.

	* org-src.el (org-src-lang-modes): Add abbreviation elisp for
	emacs lisp.

	* org.el (org-open-at-point): When on headline, offer all strings
	in entry.

	* org-remember.el (org-remember-templates): Documentation fix.

	* org.el (org-move-subtree-down): Use `org-get-next-sibling' and
	`org-get-last-sibling' instead of the outline versions of these
	functions.
	(org-get-last-sibling): New function.
	(org-refile): Use `org-get-next-sibling' instead of the outline
	version of this function.
	(org-clean-visibility-after-subtree-move): Use
	`org-get-next-sibling' and `org-get-last-sibling' instead of the
	outline versions of these functions.

2009-08-27  Carsten Dominik  <carsten.dominik@gmail.com>

	* org-agenda.el (org-prepare-agenda): When creating a new frame
	for the agenda, make the window dedicated.

	* org-agenda.el (org-agenda-mode-map): New keys for time motion.

	* org-table.el (org-table-align): Change the order of reinsertion
	and deletion, to avoid problems with overlays following the table.

	* org.el (org-parse-time-string): Better error message.
	(org-show-subtree): Use org-end-of-subtree.

	* org-macs.el (org-goto-line): New defsubst.

	* org.el (org-open-file, org-change-tag-in-region)
	(org-fast-tag-show-exit): Don't use `goto-line'.

	* org-table.el (org-table-align, org-table-insert-column)
	(org-table-delete-column, org-table-move-column)
	(org-table-sort-lines, org-table-copy-region)
	(org-table-paste-rectangle, org-table-wrap-region)
	(org-table-get-specials, org-table-rotate-recalc-marks)
	(org-table-get-range, org-table-recalculate)
	(org-table-edit-formulas, org-table-fedit-convert-buffer)
	(org-table-show-reference, org-table-highlight-rectangle): Don't
	use `goto-line'.

	* org-src.el (org-edit-src-code, org-edit-fixed-width-region)
	(org-edit-src-exit): Don't use `goto-line'.

	* org-macs.el (org-preserve-lc): Don't use `goto-line'.

	* org-list.el (org-renumber-ordered-list, org-fix-bullet-type):
	Don't use `goto-line'.

	* org-exp.el (org-export-number-lines): Don't use `goto-line'.

	* org-colview.el (org-columns, org-columns-redo)
	(org-agenda-columns): Don't use `goto-line'.

	* org-colview-xemacs.el (org-columns, org-agenda-columns): Don't
	use `goto-line'.

	* org-agenda.el (org-agenda-mode): Force visual line motion off.
	(org-agenda-add-entry-text-maxlines): Improve docstring.
	(org-agenda-start-with-entry-text-mode): New option.
	(org-agenda-entry-text-maxlines): New option.
	(org-agenda-entry-text-mode): New variable.
	(org-agenda-mode): Set initial value of
	`org-agenda-entry-text-mode'.
	(org-agenda-mode-map): Add the `E' key.
	(org-agenda-menu): Add entry text mode to the menu.
	(org-agenda-get-some-entry-text): Fix line count bug.
	(org-finalize-agenda): Apply entry text mode if appropriate.
	(org-agenda-entry-text-show-here): New function.
	(org-agenda-entry-text-show): New function.
	(org-agenda-entry-text-hide): New function.
	(org-agenda-view-mode-dispatch): Add entry text mode to the view
	key menu.
	(org-agenda-entry-text-mode): New command.
	(org-agenda-set-mode-name): Add entry text mode to the mode line
	string.
	(org-agenda-undo, org-agenda-get-restriction-and-command)
	(org-agenda-get-some-entry-text, org-agenda-redo): Don't use
	`goto-line'.

2009-08-26  Bernt Hansen  <bernt@norang.ca>

	* org-clock.el (org-notify): Bugfix.

2009-08-25  Carsten Dominik  <carsten.dominik@gmail.com>

	* org-agenda.el (org-agenda-open-link): Handle multiple links and
	check for after-string.

	* org-gnus.el (org-gnus-store-link): Simplify.

	* org.el (org-latex-regexps): Don't add extra empty lines for
	display formulas.

2009-08-24  Carsten Dominik  <carsten.dominik@gmail.com>

	* org-agenda.el (org-agenda-get-some-entry-text): New function.
	(org-agenda-add-entry-text): Use
	`org-agenda-get-some-entry-text'.

	* org.el (org-cycle-separator-lines): Update docstring.
	(org-cycle-show-empty-lines): Handle negative values for
	`org-cycle-show-empty-lines'.

	* org-exp.el (org-export-protect-sub-super): New function.
	(org-export-normalize-links): Protect the url of plain links from
	supscript and superscript processing.

	* org-remember.el (org-remember-escaped-%): New function.
	(org-remember-apply-template): Use `org-remember-escaped-%' to
	detect escaped % signs.

2009-08-23  Bastien Guerry  <bzg@altern.org>

	* org-timer.el (org-timer-set-timer): Use `org-notify' and play a
	sound when showing the notification.

	* org-clock.el (org-notify): New function.
	(org-clock-notify-once-if-expired): Use `org-notify'.

	* org-gnus.el (org-gnus-store-link): Handle `gnus-summary-mode'
	and `gnus-article-mode' separately.
	(gnus-summary-article-header): Fix the declare-function.

2009-08-23  Carsten Dominik  <carsten.dominik@gmail.com>

	* org-exp.el (org-export-format-source-code-or-example): Translate
	language.

	* org-src.el (org-src-lang-modes): New variable
	(org-edit-src-code): Translate language.

	* org-exp.el (org-export-format-source-code-or-example): Deal wit
	the new structure of the `org-export-latex-listings-langs'
	variable.

	* org-latex.el (org-export-latex-listings-langs): Change structure
	of the variable from plist to alist.

2009-08-21  Carsten Dominik  <carsten.dominik@gmail.com>

	* org.el (org-in-commented-line): New function.

2009-08-20  Carsten Dominik  <carsten.dominik@gmail.com>

	* org.el (org-hide-block-toggle): Make folded blocks searchable.

2009-08-19  Friedrich Delgado Friedrichs <friedel@nomaden.org>  (tiny change)

	* org.el (org-flag-drawer): More useful error.

2009-08-19  Carsten Dominik  <carsten.dominik@gmail.com>

	* org-remember.el (org-remember-apply-template): Use
	org-icompleting-read.

	* org-publish.el (org-publish): Use org-icompleting-read.

	* org-colview.el (org-columns-edit-value, org-columns-new)
	(org-insert-columns-dblock): Use org-icompleting-read.

	* org-colview-xemacs.el (org-columns-edit-value)
	(org-columns-new, org-insert-columns-dblock): Use
	org-icompleting-read.

	* org-attach.el (org-attach-delete-one, org-attach-open): Use
	org-icompleting-read.

2009-08-18  Carsten Dominik  <carsten.dominik@gmail.com>

	* org.el (org-hierarchical-todo-statistics): Improve docstring.
	(org-version): Return the version text.
	(org-org-menu): Add a menu entry for the new bug reporter.
	(org-submit-bug-report): New command.

	* org-list.el (org-hierarchical-checkbox-statistics): Improve
	docstring.

	* org.el (org-emphasis-regexp-components): Add "`" to set of
	pre-emphasis characters.

	* org-latex.el (org-export-latex-classes): Always include the soul
	package.
	(org-export-latex-emphasis-alist): Use \st for strikethough.

	* org-exp-blocks.el (org-export-blocks-preprocess): Use
	`indent-code-rigidly' to indent.

	* org-agenda.el (org-agenda-get-restriction-and-command): Remove
	properties only if MATCH really is a string.

2009-08-16  Carsten Dominik  <carsten.dominik@gmail.com>

	* org-latex.el (org-export-latex-packages-alist): Fix
	customization type.

	* org.el (org-create-formula-image): Also use
	`org-export-latex-packages-alist'.

	* org-html.el (org-export-as-html): Fix bug in footnote regexp.
	(org-export-as-html): Format footnotes correctly.

2009-08-14  Carsten Dominik  <carsten.dominik@gmail.com>

	* org.el (org-fast-tag-selection): Avoid text properties on tags
	in the alist.

	* org-agenda.el (org-agenda-get-restriction-and-command): Avoid
	text properties on the match element.

2009-08-12  Carsten Dominik  <carsten.dominik@gmail.com>

	* org.el (org-set-regexps-and-options): Make sure the list of done
	keywords is not invalid.

	* org-exp.el (org-export-interpolate-newlines): New function.

2009-08-11  Carsten Dominik  <carsten.dominik@gmail.com>

	* org.el (org-format-latex): Avoid nested overlays.

	* org-latex.el (org-export-latex-listings-langs): Add a few more
	languages.

	* org-exp.el (org-export-preprocess-apply-macros): Make sure to
	ignore newlines and space before the first macro argument.

	* org-latex.el (org-export-latex-tables): Remove save-excursion
	around `org-table-align'.

2009-08-10  Carsten Dominik  <carsten.dominik@gmail.com>

	* org.el (org-export-html-special-string-regexps): Definition
	moved into org.el

	* org-exp.el (org-export-preprocess-apply-macros): Allow newlines
	in macro calls.

2009-08-09  Carsten Dominik  <carsten.dominik@gmail.com>

	* org-latex.el (org-export-latex-listings)
	(org-export-latex-listings-langs): New options.

	* org-exp.el (org-export-format-source-code-or-example): Use
	listing package if requested by the user.

2009-08-08  Bastien Guerry  <bzg@altern.org>

	* org.el (org-iswitchb): Fix bug when aborting the `org-iswitchb'
	command before actually switching to a buffer.

2009-08-07  Carsten Dominik  <carsten.dominik@gmail.com>

	* org-exp.el (org-get-file-contents): Only quote org lines when
	the markup is src or example.

	* org-agenda.el (org-agenda-skip-scheduled-if-deadline-is-shown):
	New option
	(org-agenda-get-day-entries): Remember deadline results and pass
	them on into the function getting the scheduling information.
	(org-agenda-get-scheduled): Accept deadline results as parameters
	and maybe skip some entries.
	(org-agenda-skip-scheduled-if-deadline-is-shown): New option.

	* org.el (org-insert-heading): When respecting content, do not
	convert current line to headline.

	* org-clock.el (org-clock-save-markers-for-cut-and-paste): Also
	cheeeeeck the hd marker
	(org-clock-in): Also set the hd marker.
	(org-clock-out): Also set the hd marker.
	(org-clock-cancel): Reset markers.

	* org.el (org-clock-hd-marker): New marker.

	* org-faces.el (org-agenda-clocking): New face.

	* org-agenda.el (org-agenda-mark-clocking-task): New function.
	(org-finalize-agenda): call `org-agenda-mark-clocking-task'.

	* org.el (org-modules): Add org-track.el.

	* org-agenda.el (org-agenda-bulk-marked-p): New function.
	(org-agenda-bulk-mark, org-agenda-bulk-unmark): Use
	`org-agenda-bulk-marked-p'.
	(org-agenda-bulk-toggle): New command.

2009-08-06  Carsten Dominik  <carsten.dominik@gmail.com>

	* org.el (org-move-subtree-down): Hide subtree if it was folded,
	not just the body.

	* org-remember.el (org-remember-finalize): Avoid buffer-modified
	messages.

















2009-08-05  Carsten Dominik  <carsten.dominik@gmail.com>

	* org-latex.el (org-export-latex-first-lines): Fix bug with
	finding the end of the first lines.

	* org.el (org-create-formula-image): Remove the -E option for
	dvipng.

	* org-exp.el (org-default-export-plist): Respect #+BIND.
	(org-export-confirm-letbind): New function.

	* org.el (org-paste-subtree): Test the kill ring entry if it is
	going to be used.
	(org-copy-subtree): Use `org-forward-same-level'.
	(org-forward-same-level): Respect the `invisibe-ok' arg for
	back-to-heading.

2009-08-04  Carsten Dominik  <carsten.dominik@gmail.com>

	* org.el (org-table-map-tables): Make sure cursor is back at table
	beginning after funcall.

	* org-agenda.el (org-agenda-bulk-action): Make sure parents are
	handled before children, and do not error if an entry is not
	found, probably because it hase been remove when the parent was
	archived or refiled.

	* org.el (org-ido-completing-read): Accept straight lists for
	completion as well as alists.

	* org-html.el (org-export-as-html): Fix parenthesis error in
	footnore code.

	* org-timer.el (org-timer-cancel-timers): Renamed from
	`org-timer-cancel-timers'.

	* org.el (org-cycle-internal-local): Fix problem with finding next
	invisible line.

2009-08-03  Carsten Dominik  <carsten.dominik@gmail.com>

	* org-list.el (org-list-send-list): Call
	`org-list-goto-true-beginning' instead of
	`org-list-find-true-beginning', which does not exist.

	* org-timer.el (org-timer-reset-timers): Use `mapc'.
	(org-timer-set-timer): Do not assign to heading.

	* org-id.el (org-id-open): Quote function name.

	* org-macs.el (org-unmodified): Turn off recording undo
	information while running inside the macro.

	* org-indent.el (org-hide-leading-stars-before-indent-mode): New
	variable.
	(org-indent-mode): Remember and restore value of
	org-hide-leading-stars before `org-indent-mode'.

	* org-table.el (org-table-export): Also work in file-less
	buffers.

	* org.el (org-startup-indented): New option.
	(org-startup-options): Add new options indent and noindent.
	(org-unfontify-region): Remove line-prefix and wrap-prefix
	properties.
	(org-after-demote-entry-hook, org-after-promote-entry-hook): New
	hooks.
	(org-promote, org-demote): Run the new hooks.

	* org-table.el (org-table-align): Replace leading \n as well.

	* org-exp.el (org-export-push-to-kill-ring): Remove `line-prefix'
	and `line-wrap' text properties.

	* org-compat.el (org-kill-new): New function.

	* org-agenda.el (org-format-agenda-item): Remove `line-prefix' and
	`line-wrap' text properties.

	* org-indent.el: New file.

2009-08-02  Carsten Dominik  <carsten.dominik@gmail.com>

	* org.el (org-provide-todo-statistics): Tweak docstring.

	* org-id.el (org-id-open): Honor `org-link-frame-setup'.

2009-08-01  Carsten Dominik  <carsten.dominik@gmail.com>

	* org-exp.el (org-export-as-org): Insert the "-source" string
	before the extension.

	* org.el (org-read-date): Make sure the calendar is in the current
	frame.
	(org-set-emph-re): Remove the ? from the post-match.
	(org-emphasis-regexp-components): Add backslash to the
	postmatch class.
	(org-set-font-lock-defaults): Write \n instead of \xa, and make it
	optional so that also lines at the end of the buffers will still
	be matched as headlines.

	* org-table.el (org-table-error-on-row-ref-crossing-hline):
	Variable made obsolete.
	(org-table-relative-ref-may-cross-hline): New option.
	(org-table-find-row-type): Honow the new option
	`org-table-relative-ref-may-cross-hline'.

2009-07-31  Carsten Dominik  <carsten.dominik@gmail.com>

	* org-table.el (org-table-cut-region, org-table-copy-region): Work
	on single field if no active region.

2009-07-27  Carsten Dominik  <carsten.dominik@gmail.com>

	* org-latex.el (org-export-latex-make-header): Only insert title
	if one is defined.

	* org.el (org-make-options-regexp): Allow empty values.

	* org-html.el (org-export-as-html): Move hrule detection to after
	plain list handling.

2009-07-26  Carsten Dominik  <carsten.dominik@gmail.com>

	* org-html.el (org-format-org-table-html): Fix colgroup tags.

2009-07-23  Carsten Dominik  <carsten.dominik@gmail.com>

	* org.el (org-cycle-internal-local): Improved version of finding
	next visible line.
	(org-cycle-hide-drawers): Only hide drawers if this is really
	necessary.
	(outline-end-of-subtree): Make `outline-end-of-subtree' use the
	org-version of this function in Org-mode.  We use advice to
	implement this change, so that future changes to this function in
	outline.el wil be handled properly.
	(org-forward-same-level, org-backward-same-level): New commands.

2009-07-21  Carsten Dominik  <carsten.dominik@gmail.com>

	* org.el (org-remove-empty-overlays-at)
	(org-clean-visibility-after-subtree-move): New functons.
	(org-move-subtree-down): Simplify cleanup of display.

2009-07-20  Carsten Dominik  <carsten.dominik@gmail.com>

	* org-mac-message.el (org-mac-message-get-links): Improve
	docstring.  Make argument SELECT-OR-FLAGGED optional, default to
	"s".  Fix the return value.
	(org-mac-message-insert-flagged): Simplify.

	* org.el (org-refile-get-location): Tamper with refile history o
	that history contains compete matches instead of the entered
	string.

2009-07-19  Carsten Dominik  <carsten.dominik@gmail.com>

	* org.el (org-store-link): Never store a link to an inline task.

	* org-inlinetask.el (org-inlinetask-insert-task): New command.

	* org-footnote.el (org-footnote-goto-local-insertion-point): Skip
	inline tasks when positioning footnotes.

	* org-inlinetask.el (org-inlinetask-remove-END-maybe): New
	function.

	* org.el (org-refile): Remove the END line when archiving an
	inline task that does have an END line.

	* org-archive.el (org-archive-subtree): Remove the END line when
	archiving an inline task that does have an END line.

	* org-macs.el (org-with-limited-levels): New macro.
	(org-get-limited-outline-regexp): New function.

	* org-exp.el (org-export-format-source-code-or-example): Fix bug
	that did not enumerate first line.
	(org-export-mark-radio-links): Skip matches in links.

2009-07-18  Carsten Dominik  <carsten.dominik@gmail.com>

	* org.el (org-activate-plain-links): Make single-match.
	(org-adapt-indentation): Fix docstring.

	* org-macs.el (org-unmodified): Turn of modification hooks while
	running this macro.

2009-08-02  Bastien Guerry  <bzg@altern.org>

	* org.el (org-adapt-indentation): Slightly improve the docstring.
	(org-occur): Sends an error when the user inputs an empty string.
	(org-priority): Bugfix: the tag alignement should happen within
	save-excursion.

2009-07-31  Bastien Guerry  <bzg@altern.org>

	* org.el (org-make-link-regexps): Don't exclude parentheses from
	`org-plain-link-re'
	(org-cycle-internal-local): When locally cycling, switch directly
	from CHILDREN to FOLDED if there is no subtree
	(org-cycle): Update the docstring to document the new behavior of
	`org-cycle-internal-local'.

2009-07-29  Nicolas Goaziou <n.goaziou@neuf.fr>  (tiny change)

	* org-clock.el (org-clock-in): Bugfix: recognize timestamps with
	an abbreviated format for days.

2009-07-27  Bastien Guerry  <bzg@altern.org>

	* org-protocol.el (org-protocol-default-template-key): New
	option.

	* org.el (org-refile): Bugfix: save-excursion before reading the
	refile target, otherwise cursor moves might confuse `org-refile'.

	* org-html.el (org-export-as-html): Bugfix: correctly convert the
	footnote reference before the footnote itself.

	* org.el (org-toggle-heading): Bugfix: correctly convert list
	items before the first headline.

	* org-html.el (org-export-html-footnote-format): New option for
	formatting the footnote reference.
	(org-export-as-html): Use the new option.

	* org.el (org-provide-todo-statistics): Allow a list of TODO
	keywords to compute statistics against headlines containing a
	keyword from this list.
	(org-update-parent-todo-statistics): Possibly use the new allowed
	value of `org-provide-todo-statistics'.

2009-07-26  Bastien Guerry  <bzg@altern.org>

	* org-timer.el: Add autoload cookie.

	* org.el (org-occur-link-in-agenda-files): New function.

	* org-timer.el (org-timer-last-timer): New variable.

	* org-agenda.el (org-agenda-mode-map): New key for
	org-timer-set-timer called from the agenda.

	* org.el (org-mode-map): New key for org-timer-set-timer.

	* org-timer.el (org-timer-reset-timers)
	(org-timer-show-remaining-time, org-timer-set-timer): New
	functions.

	* org-clock.el (org-show-notification): Update the docstring.

	* org.el (org-provide-todo-statistics): Allow new value
	'all-headlines for this option, which includes entries with no
	TODO keywords in the todo statistics.
	(org-update-parent-todo-statistics): Possibly use the new
	'all-headline value from `org-provide-todo-statistics'.

2009-07-25  Bastien Guerry  <bzg@altern.org>

	* org-clock.el (org-dblock-write:clocktable): Add a new option
	:timestamp which allows display of timestamps in clock reports.

	* org.el (org-mode-map): Define new key `C-c C-*': convert a plain
	list to a subtree, preserving the structure of the list.
	(org-set-emph-re): Make the last element optional in the regexp.
	This regexp now matches an emphasized string at the end of a line.

	* org-list.el (org-list-goto-true-beginning)
	(org-list-make-subtree, org-list-make-subtrees): New functions.

	* org.el (org-eval-in-calendar): Select the right frame.
	(org-save-frame-excursion): Remove this macro.

2009-07-24  Bastien Guerry  <bzg@altern.org>

	* org-list.el (org-list-beginning-re): Bugfix: don't use * when
	trying to find the beginning of a list.

	* org-exp.el (org-get-file-contents): Use a new argument: markup.
	When present, tell org-get-file-contents not to protect org-like
	lines.

	* org-id.el (org-id-uuid-program): New option to set the name of
	the uuidgen program.
	(org-id-method): Use `org-id-uuid-program'.
	(org-id-new): Use `org-id-uuid-program'.

2009-07-23  Bastien Guerry  <bzg@altern.org>

	* org-exp.el (org-export-number-lines): Allow whitespace in code
	references.  Allow the -r switch to remove the references in the
	source code even when the lines are not numbered: the labels can
	be explicit enough.

	* org.el (org-fontify-whole-heading-line): New option.
	(org-set-font-lock-defaults): Use the new option.

	* org-clock.el (org-show-notification-handler): New option.
	(org-show-notification): Use the new option.

2009-07-21  Bastien Guerry  <bzg@altern.org>

	* org.el (org-eval-in-calendar): Fix a bug about calendar
	navigation when `calendar-setup' value is 'calendar-only.

2009-07-19  Bastien Guerry  <bzg@altern.org>

	* org.el (orgstruct++-mode): Fix typo in docstring.
	(org-insert-link): Clean up: (or (...)) => (...)
	(org-insert-link): Use TAB for stored links completion.

2009-07-18  Bastien Guerry  <bzg@altern.org>

	* org.el (org-get-refile-targets): Fix bug: don't ignore case when
	building the list of targets.

	* org-remember.el (org-remember-delete-empty-lines-at-end): New
	option.
	(org-remember-handler): Use the new option.

2009-07-17  James TD Smith  <ahktenzero@mohorovi.cc>

	* org.el (org-tags-sort-function): New option for sorting tags.
	(org-set-tags): Use the new option to sort tags.

	* org-plot.el (org-plot/gnuplot): Run with an idle timer to avoid
	premature deletion of the data when using org-plot in a script.

2009-07-17  Bastien Guerry  <bzg@altern.org>

	* org-clock.el (org-clock-in-prepare-hook): New hook.
	(org-clock-in): Use this new hook.

2009-07-16  Bastien Guerry  <bzg@altern.org>

	* org.el (org-special-ctrl-a/e): Explicitely bind the value
	'reversed for this option to the "true line boundary first"
	behavior.
	(org-tags-match-list-sublevels): Document the 'indented value for
	this variable.

	* org-latex.el (org-export-latex-first-lines): Fix problem with
	publishing the region.

	* org-exp.el (org-export-format-source-code-or-example): Fix
	bad line numbering when exporting examples in HTML.

2009-07-12  James TD Smith  <ahktenzero@mohorovi.cc>

	* org-colview.el (org-format-time-period): Formats a time in
	fractional days as days, hours, mins, seconds.
	(org-columns-display-here): Add special handling for SINCE and
	SINCE_IA to format for display.

	* org.el (org-time-since): Add a function to get the time since an
	org timestamp.
	(org-entry-properties): Add two new special properties: SINCE and
	SINCE_IA. These give the time since any active or inactive
	timestamp in an entry.
	(org-special-properties): Add SINCE, SINCE_IA.
	(org-tags-sort-function): Add custom declaration for tags
	sorting function.
	(org-set-tags): Sort tags if org-tags-sort-function is set

2009-07-08  Carsten Dominik  <carsten.dominik@gmail.com>

	* org-clock.el (org-clock-goto): Find hidden headlines as well.

	* org.el (org-narrow-to-subtree): Find hidden headlines as well.

	* org-plot.el (org-plot/add-options-to-plist): Add timeind
	option.

2009-07-07  Carsten Dominik  <carsten.dominik@gmail.com>

	* org-publish.el (org-publish-remove-all-timestamps): New function.
	(org-publish-all): Remove all timestamp files if `org-publish-all'
	is called with a prefix argument.

	* org-list.el (org-indent-item): Fix typo.
	(org-item-indent-positions): Normalize ordered bullet.

	* org-html.el (org-export-html-home/up-format): New option.
	(org-export-as-html): Insert the up and HOME links.

2009-07-06  Carsten Dominik  <carsten.dominik@gmail.com>

	* org-html.el (org-export-as-html): Insert the title into the
	option plist.
	(org-export-html-insert-plist-item): New function.
	(org-export-as-html): Call `org-export-html-insert-plist-item'.

	* org-macs.el (org-set-local): Make a local variable, do not make
	the variable buffer-local!

	* org-latex.el (org-export-as-latex): Call `org-install-letbind'.

	* org-html.el (org-export-as-html): Call `org-install-letbind'.

	* org-docbook.el (org-export-as-docbook): Call
	`org-install-letbind'.

	* org-ascii.el (org-export-as-ascii): Call `org-install-letbind'.

	* org-exp.el (org-infile-export-plist): Read BIND lines.
	(org-install-letbind): New function.
	(org-export-as-org, org-export-preprocess-string): Call
	`org-install-letbind'.

	* org-src.el (org-edit-src-exit): Untabify the example before
	returning to Org.

	* org-list.el (org-list-demote-modify-bullet): New option.
	(org-first-list-item-p): Save point.
	(org-fix-bullet-type): New optional argument FORCE-BULLET.
	(org-indent-item): Honor `org-list-demote-modify-bullet'.
	(org-item-indent-positions): Return bullet types along with
	indentation.

2009-07-05  Carsten Dominik  <carsten.dominik@gmail.com>

	* org.el (org-show-entry): Hide drawers.

2009-07-03  Carsten Dominik  <carsten.dominik@gmail.com>

	* org-footnote.el (org-footnote-auto-adjust): New option.
	(org-footnote-auto-adjust-maybe): New function.
	(org-footnote-new, org-footnote-delete): Call
	`org-footnote-auto-adjust-maybe'.

	* org.el (org-startup-options): Add new footnote-related
	keywords.

	* org-publish.el (org-publish-timestamp-filename): Additional
	arguments PUB-DIR and PUB-FUNC, which are included in the hash.
	(org-publish-needed-p): Additional arguments PUB-DIR PUB-FUNC
	TRUE-PUB-DIR.  Pass them through to
	`org-publish-timestamp-filename'.
	(org-publish-update-timestamp): Additional arguments PUB-DIR and
	PUB-FUNC, which are included in the hash.
	(org-publish-file): Delay timestamp test until the publishing
	function is known.

2009-07-02  Carsten Dominik  <carsten.dominik@gmail.com>

	* org-agenda.el (org-agenda-bulk-action): Add scheduling and
	setting the deadline.

	* org.el (org-read-date-final-answer): New variable.
	(org-read-date): Store the final answer string, including the date
	from the calendar, for reuse by agenda bulk commands.

	* org-publish.el (org-publish-attachment): Fix publishing of
	attachments.

	* org-latex.el (org-export-latex-quotation-marks): Fix export of
	quotation makrs in parenthesis.
	(org-remove-initial-hash): New function.
	(org-export-latex-preprocess): Fix bug with infinite loop if
	environment is not properly closed.

	* org-table.el (org-table-get-remote-range): Find #+TBLNAME also
	when indented.

	* org.el (org-fontify-meta-lines-and-blocks): Make #+TBLNAME
	highlight also when indented.

2009-07-01  Carsten Dominik  <carsten.dominik@gmail.com>

	* org-footnote.el (org-footnote-renumber-fn:N): New command.
	(org-footnote-action): Offer renumbering.

	* org.el (org-cycle): Honor the `integrate' value of
	org-cycle-include-plain-lists'.

	* org-list.el (org-cycle-include-plain-lists): New allowed value
	`internal'.  Improve the docstring.

	* org.el (org-set-autofill-regexps): Improve the paragraph-start
	regexp to work better with LaTeX commands.

2009-06-30  Carsten Dominik  <carsten.dominik@gmail.com>

	* org-feed.el (org-feed-update): fix problem with non-existing
	buffer.
	(org-feed-skip-http-headers): New function.
	(org-feed-get-feed): Call `org-feed-skip-http-headers'.
	(org-feed-get-feed): Fix command line arguments for curl.

2009-06-28  Carsten Dominik  <carsten.dominik@gmail.com>

	* org-latex.el (org-export-latex-inline-image-extensions): Add ps
	and eps extensions.

2009-06-27  Carsten Dominik  <carsten.dominik@gmail.com>

	* org-agenda.el (org-write-agenda): Make sure org-icalendar is
	loaded.

	* org.el (org-map-entries): No longer force
	`org-tags-match-list-sublevels' to t during a todo-only tags
	search.

2009-06-26  Carsten Dominik  <carsten.dominik@gmail.com>

	* org-latex.el (org-export-latex-low-levels): Allow user-defined
	environment.
	(org-export-latex-subcontent): Handle user-defined environment.

	* org-agenda.el (org-agenda-view-mode-dispatch): Add more keys to
	the View dispatcher.

	* org.el (org-hide-block-toggle): Use `org-make-overlay' instead of
	`make-overlay'.

	* org-latex.el (org-export-as-pdf): Protect match data during call
	to shell-quote-argument.

	* org-agenda.el (org-agenda-mode-map): Modify bulk action keys.
	(org-agenda-view-mode-dispatch): New function.

2009-06-24  Carsten Dominik  <carsten.dominik@gmail.com>

	* org-agenda.el (org-agenda-mode): Reset list of marks.
	(org-agenda-mode-map): Define new keys for refile and bulk action.
	(org-agenda-menu): Add menu itesm for refile and bulk action.
	(org-agenda-refile): New function.
	(org-agenda-set-tags): Optional arguments TAG and ONOFF.
	(org-agenda-marked-entries): New variable.
	(org-agenda-bulk-select, org-agenda-remove-bulk-action-overlays)
	(org-agenda-remove-all-bulk-action-marks)
	(org-agenda-bulk-action): New functions/commands.

2009-06-23  Carsten Dominik  <carsten.dominik@gmail.com>

	* org-exp.el (org-get-file-contents): Protect org-like lines in
	included files.
	(org-export-format-source-code-or-example): Remove newlines.

	* org-latex.el (org-export-latex-links): Check for no-description
	marking.

	* org-exp.el (org-export-preprocess-apply-macros): Switch macro
	argument separator back to comma.
	(org-export-normalize-links): Mark links without description.

2009-06-22  Carsten Dominik  <carsten.dominik@gmail.com>

	* org-exp.el (org-infile-export-plist): Fix bug in macro
	processing.

	* org-agenda.el (org-agenda-clock-out): Update line after clocking
	out.
	(org-agenda-highlight-todo): Fix bug with highlighting.

2009-06-21  Carsten Dominik  <carsten.dominik@gmail.com>

	* org.el (org-set-font-lock-defaults): Adapt formatting to capture
	new alignment strings.

	* org-table.el (orgtbl-self-insert-command): Add yas/expand to
	command list.
	(org-table-align): Check for forced align type.

	* org.el (org-self-insert-command): Add yas/expand to command
	list.

	* org-clock.el (org-clock-in-hook): New hook.
	(org-clock-in): Run `org-clock-in-hook.
	(org-clock-out-hook): New hook.
	(org-clock-out): Run `org-clock-out-hook.
	(org-clock-cancel-hook): New hook.
	(org-clock-cancel): Run `org-clock-cancel-hook.
	(org-clock-goto-hook): New hook.
	(org-clock-goto): Run `org-clock-goto-hook.

2009-06-20  Carsten Dominik  <carsten.dominik@gmail.com>

	* org.el (org-store-link): Better default description for link to
	Org-mode headline.

	* org-exp.el (org-export-generic): Autoload the generic exporter
	function.
	(org-export): Implement the `g' key for the generic exporter.

2009-06-19  Carsten Dominik  <carsten.dominik@gmail.com>

	* org-table.el (orgtbl-setup): Add a binding for `S-iso-lefttab',
	and for zbacktab'.

	* org-exp-blocks.el (org-ditaa-jar-path): Fix default ditaa path.

	* org-exp.el (org-infile-export-plist): Get macros also from
	#+SETUPFILE.

2009-06-18  Carsten Dominik  <carsten.dominik@gmail.com>

	* org-colview.el (org-columns-capture-view): Protect vertical bars
	in column values.
	(org-columns-capture-view): Exclude comment and archived trees.

	* org-colview-xemacs.el (org-columns-capture-view): Protect
	vertical bars in column values.
	(org-columns-capture-view): Exclude comment and archived trees.

	* org.el (org-quote-vert): New function.

	* org-latex.el (org-export-latex-verbatim-wrap): New option.

	* org-exp.el (org-export-format-source-code-or-example): Use
	`org-export-latex-verbatim-wrap'.

	* org.el (org-clone-subtree-with-time-shift): Also shift inactive
	time stamps.

	* org-html.el (org-export-table-row-tags): New option.
	(org-format-org-table-html): Rename `nlines' to `nline', use new
	option.


2009-06-17  Carsten Dominik  <carsten.dominik@gmail.com>

	* org-exp-blocks.el: Declare functions and variables.

	* org-remember.el (org-remember-templates): Allow the headline
	element to be a function.
	(org-remember-apply-template): If the headline is a function, call
	it to get the true function.

	* org-clock.el (org-clock-menu): New function.
	(org-clock-update-mode-line): Update help string.
	(org-clock-modify-effort-estimate): New function.
	(org-clock-mark-default-task): New function.

	* org.el (org-hh:mm-string-to-minutes): Also take just a number of
	minutes as input.
	(org-org-menu): Add new clocking stuff.
	(org-clock-is-active): New function.

2009-06-14  Carsten Dominik  <carsten.dominik@gmail.com>

	* org.el (org-open-non-existing-files): Improve docstring.

2009-06-11  Carsten Dominik  <carsten.dominik@gmail.com>

	* org-icalendar.el (org-icalendar-include-bbdb-anniversaries): New
	option.
	(org-export-icalendar): Call `org-bbdb-anniv-export-ical'.

	* org-bbdb.el (org-bbdb-anniv-export-ical): New function.

	* org-list.el (org-get-checkbox-statistics-face): Use the new
	faces.

	* org-faces.el (org-checkbox-statistics-todo)
	(org-checkbox-statistics-done): New faces.

2009-06-09  Carsten Dominik  <carsten.dominik@gmail.com>

	* org-src.el (org-src-mode): Renamed from `org-exit-edit-mode'.
	(org-edit-src-exit): Better cursor positioning when returning from
	editing.

	* org-latex.el (org-export-latex-use-verb): New variable.
	(org-export-latex-emph-format): Prefer \texttt over \verb when
	org-export-latex-use-verb is set.

2009-06-08  Carsten Dominik  <carsten.dominik@gmail.com>

	* org-docbook.el (org-export-docbook-close-lists-maybe): Also look
	at normal indentation.

	* org-html.el (org-export-html-close-lists-maybe): Also look at
	normal indentation.

	* org-remember.el (org-remember-handler): Abort remember if the
	buffer is empty.

	* org-src.el (org-edit-src-content-indentation): New option.
	(org-edit-src-exit): Apply extra indentation.

	* org-exp.el (org-export-format-source-code-or-example): Run
	`org-src-mode-hook'.

	* org-src.el (org-src-mode-hook): New variable.
	(org-edit-src-code): Run `org-src-mode-hook'.

2009-06-07  Carsten Dominik  <carsten.dominik@gmail.com>

	* org.el (org-indent-line-function): Fix indentation of +#end lines.

	* org-src.el (org-edit-src-get-indentation): New function.
	(org-edit-src-code): Base indentation on the begin line.

2009-06-07  Tassilo Horn  <tassilo@member.fsf.org>

	* org-gnus.el (org-gnus-store-link): Require message.el in
	org-gnus-store-link.

2009-06-07  Carsten Dominik  <carsten.dominik@gmail.com>

	* org-src.el: New file, split out of org.el

	* org-docbook.el (org-export-as-docbook): Better indentation
	treatment.

	* org-macs.el (org-replace-match-keep-properties): New function.

	* org-exp.el (org-export-mark-blockquote-verse-center): Better
	preprocessing of center and quote and verse blocks.

	* org-docbook.el (org-export-docbook-close-lists-maybe): New function.
	(org-export-as-docbook): Close lists when original indentation
	mandates it.

	* org-html.el (org-export-html-close-lists-maybe): New function.
	(org-export-as-html): Close lists when original indentation
	mandates it.

	* org-list.el (org-list-end): Respect the stored "original"
	indentation when determining the end of the list.

	* org-exp.el (org-export-replace-src-segments-and-examples):
	Remember indentation correctly.

2009-06-06  Carsten Dominik  <carsten.dominik@gmail.com>

	* org-clock.el (org-clock-update-mode-line): Apply face
	org-mode-line-clock.

	* org-faces.el (org-mode-line-clock): New face.

2009-06-05  Tassilo Horn  <tassilo@member.fsf.org>

	* org-gnus.el (org-gnus-store-link): Fix bug where
	`org-gnus-store-link' used wrong subject when called in an article
	buffer.  Patch provided by fengli AT gmail DOT com.

2009-06-04  Carsten Dominik  <carsten.dominik@gmail.com>

	* org-exp.el (org-export-format-source-code-or-example): Remember
	the original indentation of source code snippets and examples.

	* org-latex.el (org-export-as-latex): Relocate the table of
	contents.

	* org.el (org-ctrl-c-ctrl-c): Update clock lines.

	* org-agenda.el (org-run-agenda-series): Scope global options also
	when creating the agenda buffer.

2009-06-03  Carsten Dominik  <carsten.dominik@gmail.com>

	* org.el (org-adapt-indentation): Improve documentation.
	(org-insert-property-drawer): Respect org-adapt-indentation when
	inserting the drawer.
	(org-remove-flyspell-overlays-in): New function.
	(org-do-emphasis-faces, org-activate-plain-links)
	(org-activate-code, org-fontify-meta-lines-and-blocks)
	(org-activate-angle-links, org-activate-footnote-links)
	(org-activate-bracket-links, org-activate-dates)
	(org-activate-target-links, org-activate-tags): Remove flyspell
	overlays.

2009-06-02  Carsten Dominik  <carsten.dominik@gmail.com>

	* org.el (org-edit-src-save): New function.

	* org-clock.el (org-clock-out-switch-to-state): New option.
	(org-clock-out): Honor `org-clock-out-switch-to-state'.

	* org-compat.el (org-compatible-face): Improve macro.

	* org.el (org-global-properties-fixed): Add default for
	CLOCK_MODELINE_TOTAL.

	* org-clock.el (org-clock-sum): Accept lists and strigs as tstart
	andd tend.
	(org-clock-sum-current-item): Optional argument TSTART, pass it to
	org-clock-sum.
	(org-clock-get-sum-start): New function.

	* org.el (org-startup-options): New keywords blockhide and
	blockshow.
	(org-mode): Add new invisibility spec.
	(org-set-startup-visibility): Hide block on startup if so
	desired.
	(org-hide-block-startup): New option.
	(org-block-regexp): New constant.
	(org-hide-block-overlays): New variable.
	(org-block-map, org-hide-block-toggle-all, org-hide-block-all)
	(org-show-block-all, org-hide-block-toggle-maybe)
	(org-hide-block-toggle): New functions.
	(org-edit-src-exit): Do not quote lines starting with # and no +
	behind it.
	(org-auto-repeat-maybe): Add LAST_REPEAT properter for a repeating
	entry.

2009-05-30  Carsten Dominik  <carsten.dominik@gmail.com>

	* org.el (org-buffer-property-keys): Add Effort property for
	completion.

2009-05-28  Carsten Dominik  <carsten.dominik@gmail.com>

	* org-clock.el (org-clock-sum-current-item): Fix positioning bug
	when retrieving total clocked time in the subtree.

	* org.el (org-quoting-blocks): New variable.

2009-05-27  Carsten Dominik  <carsten.dominik@gmail.com>

	* org-table.el (org-table-store-formulas)
	(org-table-get-stored-formulas, org-table-fix-formulas)
	(org-table-edit-formulas, orgtbl-ctrl-c-ctrl-c)
	(orgtbl-gather-send-defs): Allow indented #+TBLFM line.

	* org.el (org-fontify-meta-lines, org-ctrl-c-ctrl-c): Allow
	indented #+TBLFM line.

	* org-footnote.el (org-footnote-goto-local-insertion-point): Allow
	indented #+TBLFM line.

	* org-colview.el (org-dblock-write:columnview): Allow indented
	#+TBLFM line.

	* org-colview-xemacs.el (org-dblock-write:columnview): Allow
	indented #+TBLFM line.

	* org-clock.el (org-dblock-write:clocktable): Allow indented
	#+TBLFM line.

2009-05-26  Carsten Dominik  <carsten.dominik@gmail.com>

	* org-exp.el (org-export-format-source-code-or-example): Make
	editing indented blocks work correctly.

	* org.el (org-edit-src-nindent): New variable.
	(org-edit-src-code, org-edit-fixed-width-region)
	(org-edit-src-find-region-and-lang, org-edit-src-exit): Make
	editing indented blocks work correctly.

2009-05-24  Carsten Dominik  <carsten.dominik@gmail.com>

	* org-exp.el (org-export-replace-src-segments-and-examples): FInd
	indented blocks.
	(org-export-format-source-code-or-example): Fix indentation of
	blocks.
	(org-export-remove-indentation): New function.
	(org-export-select-backend-specific-text): Allow backend-specific
	code to be indented.
	(org-export-mark-blockquote-verse-center): Allow markers to be
	indented.

	* org.el (org-fontify-meta-lines): New function.
	(org-set-font-lock-defaults): Call the new fontification
	function.

	* org-faces.el (org-meta-line): New face
	(org-block):  New face.

2009-05-27  Carsten Dominik  <carsten.dominik@gmail.com>

	* org.el (org-treat-insert-todo-heading-as-state-change)
	(org-treat-S-cursor-todo-selection-as-state-change): New
	variables.
	(org-insert-todo-heading): Honor
	`org-treat-insert-todo-heading-as-state-change'.
	(org-shiftright, org-shiftleft): Honor
	`org-treat-S-cursor-todo-selection-as-state-change'.
	(org-inhibit-logging): New variable.

2009-05-23  Carsten Dominik  <carsten.dominik@gmail.com>

	* org-agenda.el (org-remove-subtree-entries-from-agenda): Reduce
	range for marker position checking.

	* org-latex.el (org-export-latex-first-lines): Fix bug when
	exporting a region.

2009-05-22  Carsten Dominik  <carsten.dominik@gmail.com>

	* org-exp.el (org-export-push-to-kill-ring): Protect using
	x-set-selection, because that does not always work.

	* org-agenda.el (org-agenda-list): Apply the new face
	`org-agenda-date-today'.

	* org-faces.el (org-agenda-date-today): New face.

2009-05-21  Carsten Dominik  <carsten.dominik@gmail.com>

	* org-agenda.el (org-agenda-to-appt): Turn off restriction when
	creating appointments.

	* org-latex.el (org-export-latex-low-levels): Fix customization
	type.

	* org.el (org-priority, org-shiftup, org-shiftdown): Disable
	priority commands.

	* org-agenda.el (org-agenda-priority): Disable priority commands.

	* org.el (org-enable-priority-commands): New option.

	* org-colview-xemacs.el (org-columns-compute)
	(org-columns-number-to-string): Fix problems with empty fields.

	* org-colview.el (org-columns-compute)
	(org-columns-number-to-string): Fix problems with empty fields.

	* org-exp.el (org-export-push-to-kill-ring): New function.
	(org-export-copy-to-kill-ring): New option.

	* org-latex.el (org-export-as-latex): Call
	`org-export-push-to-kill-ring'.

	* org-html.el (org-export-as-html): Call
	`org-export-push-to-kill-ring'.

	* org-docbook.el (org-export-as-docbook): Call
	`org-export-push-to-kill-ring'.

	* org-ascii.el (org-export-as-ascii): Call
	`org-export-push-to-kill-ring'.

	* org-exp.el (org-export-show-temporary-export-buffer): New
	option.

	* org-latex.el (org-export-as-latex): Use
	`org-export-show-temporary-export-buffer'.

	* org-html.el (org-export-as-html): Use
	`org-export-show-temporary-export-buffer'.

	* org-docbook.el (org-export-as-docbook): Use
	`org-export-show-temporary-export-buffer'.

	* org-ascii.el (org-export-as-ascii-to-buffer): Use
	`org-export-show-temporary-export-buffer'.

	* org-exp.el (org-export-show-temporary-export-buffer): New
	option.
	(org-export-push-to-kill-ring): New function.

	* org-colview.el (org-columns-compile-map): New variable.
	(org-columns-new, org-columns-compute)
	(org-columns-number-to-string, org-columns-uncompile-format)
	(org-columns-compile-format): Implement new operators.

2009-05-20  Carsten Dominik  <carsten.dominik@gmail.com>

	* org-exp.el (org-export-plist-vars): Add :xml-declaration.

	* org-html.el (org-export-html-xml-declaration): New option.
	(org-export-as-html): Use `org-export-html-xml-declaration'.

	* org-list.el (org-update-checkbox-count): Make property
	dependent.

	* org.el (org-hierarchical-todo-statistics): New option.
	(org-update-parent-todo-statistics): Modified to handle recursive
	statistics.

2009-05-19  Carsten Dominik  <carsten.dominik@gmail.com>

	* org-publish.el (org-publish): Make this function behave
	correctly in interactive use when called with a prefix argument.

	* org.el (org-todo-statistics-hook): New hook.
	(org-update-parent-todo-statistics): Use new hook.
	(org-log-into-drawer): New function.
	(org-add-log-setup): Use the new `org-log-into-drawer' function to
	determine if we should be logging into a drawer.
	(org-log-into-drawer): Update docstring.
	(org-default-properties): Add LOG_INTO_DRAWER as a property.

	* org-list.el (org-checkbox-statistics-hook): New hook.
	(org-update-checkbox-count-maybe): Use new hook.

	* org-ascii.el (org-export-ascii-copy-to-kill): New option.
	(org-export-as-ascii): Hide export buffer, and copy exported ASCII
	to kill ring.

2009-05-17  Carsten Dominik  <carsten.dominik@gmail.com>

	* org-ascii.el (org-export-as-ascii): Fix bug with match string in
	a line.

2009-05-16  Carsten Dominik  <carsten.dominik@gmail.com>

	* org.el (org-edit-src-code, org-edit-fixed-width-region): Use a
	better bufer-generating mechanism.
	(org-edit-src-find-buffer): New function.

	* org-icalendar.el (org-print-icalendar-entries): Don't check for
	archive tag, this is already done by `org-agenda-skip'.
	data while constructing lost of tags.

2009-05-15  Carsten Dominik  <carsten.dominik@gmail.com>

	* org-exp.el (org-export-preprocess-apply-macros): Use semicolon
	as argument separator in macros.

	* org-html.el (org-export-as-html): Add xml declaration.

2009-05-14  Carsten Dominik  <carsten.dominik@gmail.com>

	* org.el (org-after-sorting-entries-or-items-hook): New hook.
	(org-sort-entries-or-items): Run the new hook.
	(org-after-refile-insert-hook): New hook.
	(org-refile): Run `org-after-refile-insert-hook'.

	* org-agenda.el (org-agenda-get-progress): Never take time of day
	from headline when displaying progress.

	* org-latex.el (org-export-latex-complex-heading-re): New variable.
	(org-export-as-latex): Force the correct regexp in the
	preprocessor buffer.
	(org-export-latex-set-initial-vars): Set
	`org-export-latex-complex-heading-re'.

	* org-agenda.el (org-agenda-start-with-log-mode): New option.
	(org-agenda-mode): Use `org-agenda-start-with-log-mode'.

2009-05-13  Carsten Dominik  <carsten.dominik@gmail.com>

	* org-latex.el (org-export-latex-tables-centered): New option.
	(org-export-latex-tables): Use `org-export-latex-tables-centered'.

	* org-exp.el (org-export-as-org): New command.
	(org-export-as-org): New command.

	* org-publish.el (org-publish-org-to-org): New function.

2009-05-12  Carsten Dominik  <carsten.dominik@gmail.com>

	* org.el (org-yank): Just call `org-yank-generic'.
	(org-yank-generic): New function, containing the formaer
	functionality of `org-yank'.

	* org-latex.el (org-export-latex-not-done-keywords)
	(org-export-latex-done-keywords): New variables.
	(org-export-latex-todo-keyword-markup): New option.
	(org-export-latex-set-initial-vars): Remember the TODO keywords.
	(org-export-latex-keywords-maybe): Apply the TODO markup.

2009-05-11  Carsten Dominik  <carsten.dominik@gmail.com>

	* org-exp.el (org-infile-export-plist): Add more default macros.
	(org-export-preprocess-apply-macros): Process macro arguments.

2009-05-10  Carsten Dominik  <carsten.dominik@gmail.com>

	* org-icalendar.el (org-icalendar-include-todo): New allowedvalue
	`unblocked'.
	(org-print-icalendar-entries): Respect the new value of
	`org-icalendar-include-todo'.

	* org.el (org-link-try-special-completion)
	(org-file-complete-link): New functions.
	(org-insert-link): Add special completion support for some link
	types.

	* org-bbdb.el (org-bbdb-complete-link): New function.

2009-05-08  Carsten Dominik  <carsten.dominik@gmail.com>

	* org-list.el (org-update-checkbox-count): Allow recursive
	statistics.
	(org-hierarchical-checkbox-statistics): New option.

	* org.el (org-cycle): Remove erraneous space character.

	* org-icalendar.el (org-icalendar-timezone): Initialize from
	environment.

	* org-html.el (org-format-org-table-html): Specify the scope.
	(org-format-table-table-html): Specify the scope.
	(org-export-table-header-tags): Prepare the scope parameter.

2009-05-07  Carsten Dominik  <carsten.dominik@gmail.com>

	* org-html.el
	(org-export-html-table-use-header-tags-for-first-column): New
	option.

	* org.el (org-autoload): Fix autoloading of ascii export
	functions.
	(org-modules): Add org-special-blocks.

2009-05-06  Carsten Dominik  <carsten.dominik@gmail.com>

	* org-icalendar.el (org-start-icalendar-file): Use the new option.
	(org-ical-timezone): New option.

	* org-exp.el (org-export-get-coderef-format): Use the description
	is present.

	* org.el (org-sort-entries-or-items): Improve docstring, and make
	better implementation for time sorting.

2009-05-05  Carsten Dominik  <carsten.dominik@gmail.com>

	* org.el (org-edit-src-persistent-message): New option.
	(org-edit-src-code, org-edit-fixed-width-region): Use the new
	option.

	* org-clock.el (org-clock-insert-selection-line): Fix prefious
	patch.

	* org.el (org-edit-src-code, org-edit-fixed-width-region): Use
	separate buffer instead of indirect buffer to edit source code.
	(org-edit-src-exit): Make this function work with the new setup.

	* org-clock.el (org-clock-insert-selection-line): Make sure tasks
	are properly fontified before shown in the selection menu.

	* org.el (org-fontify-like-in-org-mode): New function.

	* org-latex.el (org-export-latex-links): Use the property list to
	retrieve the default image attributes.

	* org-exp.el (org-export-plist-vars): Add a new option.

2009-05-04  Carsten Dominik  <carsten.dominik@gmail.com>

	* org-exp.el (org-export, org-export-visible): Support ASCII
	export to buffer
	(org-export-normalize-links): Do not protect the description if it
	is explicitly given.

	* org-ascii.el (org-export-as-ascii-to-buffer)
	(org-replace-region-by-ascii, org-export-region-as-ascii): New
	commands.
	(org-export-as-ascii): Add all the same parameters that are also
	supported by the other export functions.

	* org-list.el (org-reset-checkbox-state-subtree): Moved here from
	org-checklist.el.
	(org-reset-checkbox-state-subtree): Call
	`org-reset-checkbox-state-subtree'.

	* org-remember.el (org-select-remember-template): For the
	selection of a valid template.

	* org-latex.el (org-export-region-as-latex): Supply the
	force-no-subtree argument.
	(org-export-as-latex): Provide better limits when exporting the
	first line.  When exporting to string, we still want the first
	lines.
	(org-export-latex-first-lines): New argument END, to force the end
	of the region.
	(org-export-region-as-latex): Use the property list.
	(org-export-as-latex):

	* org-colview-xemacs.el (org-columns-remove-overlays)
	(org-columns): Fix call to `local-variable-p'.

2009-05-02  Carsten Dominik  <carsten.dominik@gmail.com>

	* org-html.el (org-export-html-after-blockquotes-hook): New hook.
	(org-export-as-html): Run the new hook.

	* org-latex.el (org-export-latex-after-blockquotes-hook): New hook.
	(org-export-latex-preprocess): Run the new hook.

	* org-exp.el (org-export-preprocess-after-blockquote-hook): New hook.
	(org-export-preprocess-string): Run the new hook.

2009-04-30  Carsten Dominik  <carsten.dominik@gmail.com>

	* org-macs.el (org-check-external-command): New defsubst.

	* org.el (org-mode-map): New key for reload.
	(org-format-latex): Better error message when external programs
	are not available.

	* org-agenda.el (org-agenda-mode-map): Bind `org-reload'.

	* org.el (org-sort-entries-or-items): Explicit sorting function
	for priorities, needed for XEmacs compatibility.

	* org-remember.el (org-remember-apply-template): Improve auto-save
	behavior.

2009-04-29  Carsten Dominik  <carsten.dominik@gmail.com>

	* org-latex.el (org-export-latex-preprocess): Also protect
	environments ending in a star.

	* org-list.el (org-at-item-p): Fix regular expression.

2009-04-24  Carsten Dominik  <carsten.dominik@gmail.com>

	* org.el (org-end-of-subtree): Improve speed.

	* org-agenda.el (org-agenda-get-timestamps)
	(org-agenda-get-progress, org-agenda-get-deadlines)
	(org-agenda-get-scheduled, org-agenda-get-blocks): Optimizations,
	in particular, wait as long as possible to collect the tags.
	(org-stuck-projects): Improve docstring.

	* org.el (org-store-link): No errors when getting custom id before
	first headline.
	(org-get-tags-at): Use `org-up-heading-safe' when getting tags.

2009-04-23  Carsten Dominik  <carsten.dominik@gmail.com>

	* org.el (org-prepare-agenda-buffers): Catch a throw to nextfile.

	* org-protocol.el: Remove dependency on url.el.
	(org-protocol-unhex-compound, org-protocol-open-source): Remove
	dependency on url.el.

	* org-latex.el (org-export-as-pdf): Use
	`org-latex-to-pdf-process'.

2009-04-22  Carsten Dominik  <carsten.dominik@gmail.com>

	* org-latex.el (org-latex-to-pdf-process): New option.

	* org-agenda.el (org-agenda-skip-additional-timestamps-same-entry):
	New option.
	(org-agenda-get-timestamps): Honor
	`org-agenda-skip-additional-timestamps-same-entry'.

	* org-clock.el (org-clock-goto-may-find-recent-task): New option.
	(org-clock-goto): Find recent task only if
	`org-clock-goto-may-find-recent-task' allows it.

	* org-exp.el (org-export-remove-or-extract-drawers): Handle empty
	drawers, and drawers that are missing the :END: line.

2009-04-21  Carsten Dominik  <carsten.dominik@gmail.com>

	* org-clock.el (org-clock-goto): Go to recently clocked task if no
	clock is running.

2009-04-21  Carsten Dominik  <carsten.dominik@gmail.com>

	* org.el (org-update-parent-todo-statistics): Check for
	STATISTICS_FROM property.

	* org-list.el (org-update-checkbox-count): Check for
	STATISTICS_FROM property.

	* org.el (org-tab-first-hook)
	(org-tab-after-check-for-table-hook)
	(org-tab-after-check-for-cycling-hook): New hooks.
	(org-cycle-internal-global, org-cycle-internal-local): New
	functions, split out from `org-cycle'.
	(org-cycle): Call the new hooks.

2009-04-19  Carsten Dominik  <carsten.dominik@gmail.com>

	* org-exp.el (org-export-preprocess-string): Reset the list of
	preferred targets for each run of the preprocessor.

	* org.el (org-refile-target-verify-function): Improve
	documentation.
	(org-get-refile-targets): Respect point being moved by the
	verification function.

	* org-latex.el (org-export-latex-timestamp-keyword-markup): New
	option.
	(org-export-latex-keywords): Use new option.

	* org.el (org-rear-nonsticky-at): New defsubst.
	(org-activate-plain-links, org-activate-angle-links)
	(org-activate-footnote-links, org-activate-bracket-links)
	(org-activate-dates, org-activate-target-links)
	(org-activate-tags): Place the rear-nonsticky properties at the
	correct location.

2009-04-18  Carsten Dominik  <carsten.dominik@gmail.com>

	* org-protocol.el (server-edit): Declare `server-edit'.
	(org-protocol-unhex-string, org-protocol-unhex-compound): New
	functions.
	(org-protocol-check-filename-for-protocol): Call `server-edit'.

	* org.el (org-default-properties): New default properteis for
	completion.

	* org-exp.el (org-export-add-subtree-options): Add new properties
	for subtree export.

	* org-docbook.el (org-export-docbook-keywords-markup)
	(org-export-docbook-timestamp-markup): New options.
	(org-export-docbook-protect-tags): New function.

2009-04-17  Carsten Dominik  <carsten.dominik@gmail.com>

	* org-id.el (org-id-get-with-outline-path-completion): Turn off
	org-refile-target-verify-function for the duration of the command.

	* org.el (org-link-to-org-use-id): New possible value
	`create-if-interactive-and-no-custom-id'.
	(org-store-link): Use custom IDs.
	(org-link-search): Find custom ID properties from #link.
	(org-default-properties): Add CUSTOM_ID for property completion.
	(org-refile-target-verify-function): New option.
	(org-goto): Turn off org-refile-target-verify-function
	for the duration of the command.

2009-04-16  Carsten Dominik  <carsten.dominik@gmail.com>

	* org-html.el (org-export-as-html): Use custom IDs in the toc.

	* org-exp.el (org-export-preferred-target-alist): New variable.
	(org-export-define-heading-targets): Find the new CUSTOM_ID
	property.
	(org-export-target-internal-links): Target the custom ids when
	possible.

	* org-latex.el (org-export-latex-preprocess): Better regexp for
	matching latex macros with arguments.

2009-04-15  Carsten Dominik  <carsten.dominik@gmail.com>

	* org-remember.el (org-remember-handler): Allow filing to non-org
	files.

2009-04-15  Magnus Henoch <magnus.henoch@gmail.com>

	* org-feed.el (org-feed-alist): New keyword options.
	(org-feed-update): Use the new options.
	(org-feed-parse-rss-feed): Renamed from `org-feed-parse-feed'.
	(org-feed-parse-rss-entry): Renamed from `org-feed-parse-entry'.
	(org-feed-parse-atom-feed, org-feed-parse-atom-entry): New
	functions.

	* org-table.el (org-table-fix-formulas): Do not change references
	to remote tables.
	(org-table-get-remote-range): Convert standard coordinates to RC
	format.

	* org-latex.el (org-export-latex-keywords): Fix regexp bug.

2009-04-14  Carsten Dominik  <carsten.dominik@gmail.com>

	* org-compat.el (org-sha1-string): Function removed.

	* org.el (org-refile-allow-creating-parent-nodes): New option.
	(org-refile-get-location): New argument NEW-NODES.
	(org-refile): Call `org-refile-get-location' with the new
	argument.
	(org-refile-get-location): Arrange for adding a new child.
	(org-refile-new-child): New function.

	* org-html.el (org-html-handle-time-stamps): Wrap time stamps into
	an additional span element.

	* org-clock.el: Fix a number of docstrings.
	(org-clock-find-position): New argument
	FIND-UNCLOSED to make the function find an unclosed clock in the
	entry.
	(org-clock-in): Call `org-clock-find-position' with the new
	argument if we might be resuming a clock.

2009-04-13  Carsten Dominik  <carsten.dominik@gmail.com>

	* org-latex.el (org-export-latex-display-custom-times): New variable.
	(org-export-latex-timestamp-markup): New option.
	(org-export-latex-set-initial-vars): Remember the local value of
	`org-display-custom-times'.
	(org-export-latex-content): Process time stamps.
	(org-export-latex-time-stamps): New function.

	* org-macs.el (org-maybe-intangible): Add intangible property
	again to invisible text.

2009-04-12  Carsten Dominik  <carsten.dominik@gmail.com>

	* org-exp.el (org-default-export-plist): Handle undefined
	variables.

2009-04-11  Carsten Dominik  <carsten.dominik@gmail.com>

	* org.el (org-sort-entries-or-items): Match TODO keywrds
	case-sensitively, when sorting.
	(org-priority): Do not match TODO keywords with wrong case.

2009-04-09  Carsten Dominik  <carsten.dominik@gmail.com>

	* org-feed.el (org-feed-update): Bind the variable
	`new-formatted'.

	* org-html.el (org-export-as-html): Start paragraphs after literal
	examples.

	* org-docbook.el (org-export-as-docbook): Start paragraphs after
	literal examples.

2009-04-08  Carsten Dominik  <carsten.dominik@gmail.com>

	* org.el (org-todo): Honor the NOBLOCKING property.

	* org-agenda.el (org-agenda-dim-blocked-tasks): Honor the
	NOBLOCKING property.

	* org.el (org-scan-tags): Fix bug in tag scanner

2009-04-07  Carsten Dominik  <carsten.dominik@gmail.com>

	* org.el (org-modules): Mark obsolete packages.

	* org-html.el: New file, split out from org-exp.el.

	* org-icalendar.el: New file, split out from org-exp.el.

	* org-xoxo.el: New file, split out from org-exp.el.

	* org-ascii.el: New file, split out from org-exp.el.

2009-04-06  Carsten Dominik  <carsten.dominik@gmail.com>

	* org-compat.el (org-find-library-name): New function.

	* org.el (org-pre-cycle-hook): New hook.
	(org-cycle): Call the new hook in appropriate places.
	(org-reload): Only reload files that have been loaded before.

2009-04-05  Carsten Dominik  <carsten.dominik@gmail.com>

	* org.el (org-set-font-lock-defaults): Enforxe space or line end
	after todo keyword.
	(org-todo): When changing TODO state, do matching
	case-sensitively.
	(org-map-continue-from): New variable.
	(org-scan-tags): Respect values in `org-map-continue-from'.
	(org-reload): Make XEmacs compatible.

2009-04-04  Carsten Dominik  <carsten.dominik@gmail.com>

	* org-protocol.el (org-protocol-flatten-greedy): New function.
	(org-protocol-flatten): New function.

	* org.el (org-open-link-from-string): Pass reference buffer to
	`org-open-at-point'.
	(org-open-at-point): New optional argument `reference-buffer'.

2009-04-03  Carsten Dominik  <carsten.dominik@gmail.com>

	* org.el (org-scan-tags): Make tag scan find headline in first
	line, 2nd attempt.
	(org-get-refile-targets): Add the naked file name.
	(org-refile): Store as top-level entry when only file name was
	given.

	* org-agenda.el (org-agenda-get-progress): Fix regexp bug.

	* org.el (org-block-todo-from-children-or-siblings-or-parent):
	Renamed from org-block-todo-from-children-or-siblings, and
	enhanced to look for the parent's status as well.

	* org-agenda.el (org-agenda-log-mode-add-notes): New option.
	(org-agenda-get-progress): Add first notes line to log entry if so
	desired.

2009-04-02  Carsten Dominik  <carsten.dominik@gmail.com>

	* org-agenda.el (org-agenda-cleanup-fancy-diary-hook): New hook.
	(org-agenda-cleanup-fancy-diary): Call the new hook.

	* org-remember.el (org-remember-apply-template): Take the default
	for the annotation from the :annotation property.

	* org-mac-message.el (org-mac-message-get-link): Remove the
	quotes.
	(org-mac-message-get-link): Return the result.

2009-04-01  Carsten Dominik  <carsten.dominik@gmail.com>

	* org.el (org-refile-get-location): Add file name only if not
	already included in outline path.

	* org-faces.el (org-n-level-faces): Fix customization type from
	number to integer.

	* org-exp.el (org-export-headline-levels): Fix customization type
	from number to integer.

	* org-agenda.el (org-agenda-confirm-kill)
	(org-agenda-custom-commands-local-options)
	(org-timeline-show-empty-dates, org-agenda-ndays)
	(org-agenda-start-on-weekday, org-scheduled-past-days): Fix
	customization type from number to integer.

2009-03-31  Carsten Dominik  <carsten.dominik@gmail.com>

	* org-protocol.el: Declare some functions.

	* org-inlinetask.el (org-inlinetask-export-handler): Fix line
	postion before inserting modified headline.

	* org-agenda.el (org-agenda-compare-effort): Honor
	`org-sort-agenda-noeffort-is-high'.
	(org-agenda-filter-by-tag, org-agenda-filter-make-matcher)
	(org-agenda-compare-effort): Implement the "?" operator for
	finding entries without effort setting.

	* org.el (org-extract-attributes-from-string): New function.

	* org-exp.el (org-export-splice-attributes): New function.

2009-03-30  Carsten Dominik  <carsten.dominik@gmail.com>

	* org-mouse.el: XEmacs compatibility fixes

	* org-docbook.el (org-export-as-docbook): Process footnotes like
	normal text.

	* org.el (org-modules): Add org-inlinetasks.el
	(org-cycle): Implement limiting level on cycling.
	(org-move-subtree-down): Fix bug with swapping subtrees at end of
	buffer.

	* org-inlinetask.el: New file.

	* org.el (org-emphasis-regexp-components): Allow braces in
	emphasis pre and post match.

	* org-footnote.el (org-footnote-normalize): When only dorting, do
	not insert inline notes at the end.

	* org-docbook.el (org-id-find-id-file): Add function declaration.

	* org.el (org-require-autoloaded-modules): Add org-docbook.el.

	* org-docbook.el: New file.

2009-03-28  Carsten Dominik  <carsten.dominik@gmail.com>

	* org.el (org-reftex-citation): New command.

2009-03-27  Carsten Dominik  <carsten.dominik@gmail.com>

	* org-agenda.el (org-agenda-cmp-user-defined): New option.
	(org-sorting-choice, org-agenda-sorting-strategy): Add the new
	sorting options.
	(org-entries-lessp): Apply the new sorting option.

	* org.el (org-block-todo-from-children-or-siblings): Fix bug in
	blocker code, when an older sibling has children.

	* org-mac-message.el (org-mac-message-get-link): Improve getting
	links from multiple selected messages.

2009-03-26  Carsten Dominik  <carsten.dominik@gmail.com>

	* org-remember.el (org-remember-finalize): Do not set buffer file
	name to nil.
	(org-remember-handler): Mark buffer as unmodified.
	(org-remember-handler): Delete backup file and show message about
	remaining backup files.
	(org-remember-auto-remove-backup-files): New option.

	* org.el (org-store-link): Use buffer name as link description in
	w3-mode buffers.
	(org-ido-switchb): Fix argument bug for completion.

	* org-remember.el (org-remember-apply-template): Set local
	variable `auto-save-visited-file-name' instead of global one.

2009-03-25  Carsten Dominik  <carsten.dominik@gmail.com>

	* org-feed.el: Re-write.

	* org-agenda.el (org-agenda-get-todos): Fix bug with match-data.
	(org-agenda-get-todos): Mark file tags as inherited.
	(org-agenda-list): Always search diary lines for a time.

2009-03-24  Carsten Dominik  <carsten.dominik@gmail.com>

	* org-feed.el (org-feed-assume-stable): New option.
	(org-feed-before-adding-hook): New hook.

	* org-exp.el (org-export-as-html): Close local lists depending on
	indentation, also when starting a table.

	* org-remember.el (org-remember-backup-directory)
	(org-remember-backup-name): New internal variable.

2009-03-23  Carsten Dominik  <carsten.dominik@gmail.com>

	* org-clock.el (org-clock-out-if-current): Make buffer detection
	work in indirect buffers as well.

	* org.el (org-emphasis-regexp-components): Add the exxclamation
	mark to the post-emphasis characters.

2009-03-22  Carsten Dominik  <carsten.dominik@gmail.com>

	* org.el (org-read-date-minibiffer-septup-hook): New hook.
	(org-read-date): Run the new hook.

	* org-mac-message.el (org-mac-flagged-mail): New group.
	(org-mac-mail-account): New variable.
	(org-mac-create-flagged-mail, org-mac-insert-flagged-mail): New
	commands.

	* org-remember.el (org-remember-backup-directory): New variable.
	(org-remember-apply-template): Write file to backup directory.

2009-03-21  Carsten Dominik  <carsten.dominik@gmail.com>

	* org-mouse.el (org-mouse-todo-menu): New function.
	(org-mouse-todo-keywords): Function removed.
	(org-mouse-context-menu): Use `org-mouse-todo-menu'.

	* org-table.el (org-table-beginning-of-field)
	(org-table-end-of-field): New commands
	(org-table-previous-field, org-table-beginning-of-field): Better
	error messages.
	(orgtbl-setup): Include `M-a' and `M-e'.

	* org.el (org-backward-sentence, org-forward-sentence): New
	commands.

	* org-colview.el (org-colview-initial-truncate-line-value): New
	variable.
	(org-columns-remove-overlays): Restore the value of `truncate-lines'.
	(org-columns): Remember the value of `truncate-lines'.

	* org-colview-xemacs.el (org-colview-initial-truncate-line-value):
	New variable.
	(org-columns-remove-overlays): Restore the value of
	`truncate-lines'.
	(org-columns): Remember the value of `truncate-lines'.

	* org.el (org-columns-skip-arrchived-trees): New option.

	* org-agenda.el (org-agenda-export-html-style): Define color for
	org-agenda-done face.
	(org-search-view, org-agenda-get-todos, org-agenda-get-progress)
	(org-agenda-get-deadlines, org-agenda-get-scheduled): Use new face.

	* org.el (org-scan-tags): Use the new face.

	* org-faces.el (org-agenda-done): New face.

	* org.el (org-scan-tags): Test the value org
	`org-tags-match-list-sublevels'.
	(org-tags-match-list-sublevels): New allowed value: indented.

	* org-export-latex.el (org-export-latex-make-header): Apply macros
	in header.

	* org-exp.el (org-export-apply-macros-in-string): New function.

	* org-export-latex.el (org-export-latex-list-parameters): Fix bug
	with the definition of a checked box.

	* org-clock.el (org-clock-find-position): Fix drawer indentations.

	* org-export-latex.el (org-export-latex-low-levels): More options
	for how to process lower levels in LaTeX.
	(org-export-latex-subcontent): Better treatment for lists as a
	means of publishing lower levels.

2009-03-20  Carsten Dominik  <carsten.dominik@gmail.com>

	* org.el (org-set-font-lock-defaults): Use new checkbox face.

	* org-faces.el (org-checkbox): New face.

	* org-exp.el (org-export-html-preprocess): Only create LaTeX
	fragement images if there is an export file.

2009-03-19  Carsten Dominik  <carsten.dominik@gmail.com>

	* org-agenda.el (org-stuck-projects): Document that the subtree of
	projects that are not stuck will now be searched for stuck
	sub-projects.
	(org-agenda-skip-entry-when-regexp-matches)
	(org-agenda-skip-entry-when-regexp-matches-in-subtree): New functions.
	(org-agenda-list-stuck-projects): Use
	`org-agenda-skip-entry-when-regexp-matches-in-subtree'.

	* org-export-latex.el (org-export-latex-preprocess): Improve
	export of verses.

	* org-exp.el (org-export-as-html): Implement centering as a div
	rather than a paragraph.  Do a better job with line-end in verse
	environments.

2009-03-17  Carsten Dominik  <carsten.dominik@gmail.com>

	* org.el (org-open-at-point): Fix tags searches by mouse click.

2009-03-16  Carsten Dominik  <carsten.dominik@gmail.com>

	* org-export-latex.el (org-export-latex-preprocess): Implement the
	centering markup.

	* org-exp.el (org-export-mark-blockquote-verse-center): Renamed
	from `org-export-mark-blockquote-and-verse'.
	(org-export-as-html): Implement the centering markup.

	* org-export-latex.el (org-export-latex-tables): Fix vertical
	lines in tables.

2009-03-15  Carsten Dominik  <carsten.dominik@gmail.com>

	* org.el (org-read-date-history): New variable.
	(org-read-date): Use new history variable.
	(org-toggle-heading): Fix bug when used before first headline.
	(org-store-log-note): Remove drawer if empty while note is
	aborted.
	(org-remove-empty-drawer-at): New function.
	(org-check-after-date): New command.
	(org-sparse-tree): New sparse tree command "a".

	* org-exp.el (org-export-as-ascii): Improve export of plain lists.

2009-03-14  Bastien Guerry  <bzg@altern.org>

	* org.el (org-toggle-fixed-width-section): Bug fix: insert a
	column and a space, not only a column.

2009-03-14  Carsten Dominik  <carsten.dominik@gmail.com>

	* org-export-latex.el (org-export-latex-emphasis-alist): Better
	defaults for verbose emphasis.
	(org-export-latex-emph-format): New function.
	(org-export-latex-fontify): Call `org-export-latex-emph-format'.

	* org-agenda.el (org-agenda-menu): Add new commands to menu.
	(org-agenda-do-date-later, org-agenda-do-date-earlier)
	(org-agenda-date-later-minutes, org-agenda-date-earlier-minutes)
	(org-agenda-date-later-hours, org-agenda-date-earlier-hours): New
	commands.

	* org.el (org-timestamp-change): Move end-time along with start
	time.

2009-03-12  Carsten Dominik  <carsten.dominik@gmail.com>

	* org-exp.el (org-export-target-internal-links)
	(org-export-as-html): Protect links specified as #name.

2009-03-11  Carsten Dominik  <carsten.dominik@gmail.com>

	* org.el (org-clone-subtree-with-time-shift): New command.

	* org-export-latex.el (org-export-latex-special-chars)
	(org-export-latex-treat-sub-super-char): Fix subscript export.

	* org-exp.el (org-create-multibrace-regexp): Do not add
	backslashes to the class.

2009-03-10  Carsten Dominik  <carsten.dominik@gmail.com>

	* org-colview.el (org-columns-map): Better functions for moving up
	and down a row, even if `truncate-line' is nil.

	* org.el (org-insert-todo-heading): Make sure the keyword is
	inserted at the correct position.

	* org-publish.el (org-publish-project-alist)
	(org-publish-projects, org-publish-org-index): Change default anme
	for the index of file names to "sitemap.org".

	* org-export-latex.el (org-export-latex-tables): Use
	`org-split-string', for Emacs 21 compatibility.

2009-03-09  Carsten Dominik  <carsten.dominik@gmail.com>

	* org-agenda.el (org-agenda-log-mode-items): Improve docstring.

2009-03-08  Carsten Dominik  <carsten.dominik@gmail.com>

	* org-exp.el (org-export-page-description)
	(org-export-page-keywords): New variables.
	(org-export-plist-vars): Add entries for :keywords and
	:description.
	(org-infile-export-plist): Parse for new keywords.
	(org-get-current-options): Add new keywords
	(org-export-as-html): Publish description and keywords.

	* org-agenda.el (org-agenda-add-entry-text-descriptive-links): New
	option.
	(org-agenda-add-entry-text): Honor
	`org-agenda-add-entry-text-descriptive-links'.

	* org-export-latex.el (org-export-latex-preprocess): Make all
	external preprocess functions use a PARAMETER arg.

	* org-exp.el (org-export-preprocess-string)
	(org-export-select-backend-specific-text)
	(org-export-format-source-code-or-example)
	(org-format-org-table-html): Support docbook export.
	(org-export-preprocess-string): Make all external preprocess
	functions use a PARAMETER arg.

2009-03-07  Carsten Dominik  <carsten.dominik@gmail.com>

	* org-exp.el (org-export-html-style-include-scripts): New option.
	(org-export-plist-vars): Add new option
	`org-export-html-style-include-scripts'.
	(org-export-as-html): Honor new option
	`org-export-html-style-include-scripts'.
	(org-export-html-scripts, org-export-html-style-default): Fix
	xml issues with the Safari browser.

2009-03-06  Carsten Dominik  <carsten.dominik@gmail.com>

	* org-publish.el (org-publish-attachment): Only copy file when the
	directories differ.

2009-03-05  Carsten Dominik  <carsten.dominik@gmail.com>

	* org-clock.el (org-clocktable-steps): Use inactive time stamps
	for clocktable steps.

	* org.el (org-additional-option-like-keywords): Add two more
	keywords.

2009-03-04  Carsten Dominik  <carsten.dominik@gmail.com>

	* org-exp.el (org-export-format-source-code-or-example): Mark
	temporary buffer unmodified, so that it will be killed even if
	mode like message mode has decided to assign a file name.

	* org.el (org-scan-tags): Improve tag inheritance.
	(org-scan-tags, org-make-tags-matcher): Make tag comparison
	case-sensitive.
	(org-scan-tags): Use the internal tags list instead of creating it
	from scratch.
	(org-trust-scanner-tags, org-scanner-tags): New variables.
	(org-scan-tags): Set `org-scanner-tags'.
	(org-get-tags-at): Take advantage of `org-trust-scanner-tags'.
	(org-map-entries): Document the possible speedup using scanner
	tags.

2009-03-03  Carsten Dominik  <carsten.dominik@gmail.com>

	* org.el (org-add-planning-info): Fix bug with looking for keyword
	only at column 0.

	* org-agenda.el (org-agenda-custom-commands-local-options): Add
	option for tags filter preset.
	(org-prepare-agenda): Store filter preset as a property on the
	filter variable.
	(org-finalize-agenda): Call the filter, if there is a preset.
	(org-agenda-filter-by-tag): Filter again after clearing the
	filter, when there still is a preset.
	(org-agenda-filter-make-matcher, org-agenda-set-mode-name):
	Include the preset filter.
	(org-agenda-redo): Apply the filter again, also the preset filter.

	* org-exp.el (org-export-as-html): Use IDs in the correct way.

	* org.el (org-uuidgen-p): New funtion.

	* org-agenda.el (org-agenda-fontify-priorities): New default value
	`cookies'.
	(org-agenda-fontify-priorities): Renamed from
	org-fontify-priorities.

	* org.el (org-set-font-lock-defaults): Call
	`org-font-lock-add-priority-faces'.
	(org-font-lock-add-priority-faces): New function.

	* org-faces.el: (org-set-tag-faces): New option.
	(org-priority-faces): New variable.

	* org-exp.el (org-export-as-html): Add a "content" div around the
	entire content of the body tag.
	(org-export-html-get-bibliography): New function.
	(org-export-html-validation-link): New variable.
	(org-export-as-html): Add validation link to exported page.

	* org.el (org-match-sparse-tree): Renamed from
	`org-tags-sparse-tree'.
	(org-tags-sparse-tree): New alias.

2009-03-02  Carsten Dominik  <carsten.dominik@gmail.com>

	* org.el (org-get-valid-level): Catch the case where the level
	change is nil.

	* org-clock.el (org-clock-find-position): Better indentation of
	new clock drawers.

2009-03-01  Carsten Dominik  <carsten.dominik@gmail.com>

	* org-agenda.el (org-agenda-quit): Delete window only when the
	frame-setup was not `current-window'.

	* org.el (org-tag-persistent-alist): New option.
	(org-startup-options): Add keyword `noptag'.
	(org-fast-todo-selection): Handle :newline correctly.
	(org-set-tags): Handle :newline correctly.
	(org-fast-tag-selection): Handle :newline correctly.

2009-02-28  Carsten Dominik  <carsten.dominik@gmail.com>

	* org-exp.el (org-export-as-ascii): Reverse link buffer before
	outputting it.
	(org-export-ascii-push-links): Fix bug with pussing links into the
	export buffer.

2009-02-27  Carsten Dominik  <carsten.dominik@gmail.com>

	* org-archive.el (org-archive-subtree): Do not add 1 to level if
	pasting at top level.

	* org-bbdb.el: Improve documentation.

2009-02-26  Carsten Dominik  <carsten.dominik@gmail.com>

	* org-list.el (org-insert-item): Only consider insert empty lines
	is `org-empty-line-terminates-plain-lists' is not nil.

	* org.el (org-blank-before-new-entry): Mention the dependence on
	`org-empty-line-terminates-plain-lists' in the docstring.

	* org-publish.el (org-publish-get-project-from-filename): New
	optional argument UP.  Only find the top project if UP is set.
	(org-publish-current-project): Find the top encloding project.

	* org-agenda.el (org-agenda-before-write-hook)
	(org-agenda-add-entry-text-maxlines): New options.
	(org-write-agenda): Run the new hook in the temporary buffer.
	(org-agenda-add-entry-text): New function.
	(org-write-agenda): Implement PDF export, using ps2pdf.

	* org.el (org-global-properties-fixed, org-global-properties):
	Improve documentation string.

	* org-exp.el (org-export-ascii-links-to-notes): New option.
	(org-export-as-ascii): Handle links better.
	(org-export-ascii-wrap, org-export-ascii-push-links): New
	functions.

2009-02-25  Carsten Dominik  <carsten.dominik@gmail.com>

	* org-agenda.el (org-agenda): Make prefix arg optional.
	(org-agenda-search-headline-for-time): New option.
	(org-format-agenda-item): Honor
	`org-agenda-search-headline-for-time'.

	* org-table.el (orgtbl-self-insert-command): Cluster undo for 20
	characters.

	* org.el (org-self-insert-cluster-for-undo): New option.
	(org-self-insert-command): Cluster undo for 20 characters.
	(org-self-insert-command-undo-counter): New variable.

2009-02-24  Carsten Dominik  <carsten.dominik@gmail.com>

	* org-exp.el (org-export-as-html): Fix problem with closing colone
	example.

2009-02-22  Carsten Dominik  <carsten.dominik@gmail.com>

	* org-export-latex.el (org-export-as-latex)
	(org-export-latex-first-lines): Avoid modification flag when
	adding or removing text properties.
	(org-export-latex-fontify): Catch error when org-emph-alist has
	entries that are not defined for LaTeX export.

	* org.el (orgstruct++-mode): New function.
	(turn-on-orgstruct++): Call `orgstruct++-mode'.
	(org-context-p): Allow detecting item context after the first line
	of an item.
	(orgstruct-make-binding): Detect if item-body context should be
	seen.
	(orgstruct-is-++): New variable.
	(org-add-planning-info): Catch the case when there is no planning
	info yet and the call does not want to add anything, only maybe
	tries to remove something.
	(org-special-ctrl-a/e): All value to be a cons cell with separate
	settings for `C-a. and `C-e'.
	(org-beginning-of-line, org-end-of-line): Honor separate values
	for `C-a' and `C-e'.

2009-02-21  Carsten Dominik  <carsten.dominik@gmail.com>

	* org.el (org-reload): New command.

2009-02-20  Carsten Dominik  <carsten.dominik@gmail.com>

	* org-exp.el (org-export-htm-get-tag-class-name)
	(org-export-htm-get-todo-kwd-class-name): New functions.
	(org-export-html-tag-class-prefix)
	(org-export-html-todo-kwd-class-prefix): New options.
	(org-export-as-html): Call
	`org-export-html-get-todo-kwd-class-name'.
	(org-html-level-start): Wrap tags into classes.
	(org-export-html-get-tag-class-name)
	(org-export-html-get-todo-kwd-class-name): New functions.

	* org-export-latex.el (org-export-latex-collect-header-macros):
	Remove fields that are used anyway.
	(org-export-latex-make-header): Insert the options earlier.

	* org-agenda.el (org-agenda-get-progress): Fix bug with state
	matching.

	* org-list.el (org-indent-item): Allow point to be at the end of
	the region.

	* org.el (org-metaleft, org-metaright): Be more accurate about
	detecting a region where commands apply.

	* org-compat.el (org-cursor-to-region-beginning): New function.

	* org.el (org-priority): Also find invisible heading.

	* org-colview-xemacs.el (org-columns-edit-value): No special
	treatment for `org-todo' prefix.

	* org-colview.el (org-columns-edit-value): No special treatment
	for `org-todo' prefix.

	* org-remember.el (org-remember-apply-template): Use
	`org-completing-read-no-ido'.

	* org.el (org-completing-read-no-ido): New function.
	(org-make-tags-matcher, org-set-property): Use
	`org-completing-read-no-ido'.

	* org-export-latex.el (org-export-latex-import-inbuffer-stuff):
	New option.
	(org-export-as-latex): Import in-buffer settings as TeX macros.
	(org-export-latex-make-header): Additional parameter OPT-DEFS.
	(org-export-latex-collect-header-macros): New function.

	* org.el (org-refile-get-location): Turn off
	`partial-completion-mode'.

2009-02-19  Carsten Dominik  <carsten.dominik@gmail.com>

	* org.el (org-block-todo-from-checkboxes): Announce that
	checkboxes are the culprit.
	(org-block-todo-from-children-or-siblings): Call
	`org-up-heading-all instead' of `outline-up-heading'.

	* org-agenda.el (org-agenda-show-1): Renamed from
	`org-agenda-show'.
	(org-agenda-show): Re-install the old version for now.
	(org-agenda-dim-blocked-tasks): Update docstring.  Scope a
	variable into the blokker hook, so that the checkbox checker can
	anounce that it caused the blocking.

	* org.el (org-track-ordered-property-with-tag): New option.
	(org-toggle-ordered-property): Honor
	`org-track-ordered-property-with-tag'.
	(org-tag-alist): Add newline options.
	(org-set-regexps-and-options): Separate option lines imply a
	newline.
	(org-set-regexps-and-options, org-assign-fast-keys)
	(org-fast-todo-selection, org-fast-tag-selection): Handle newline
	option.
	(org-indent-line-function): Make sure this works even if there is
	not `org-drawer-regexp' defined.  This can happen when
	orgstruct-mode is used in a non-org buffer.

	* org-list.el (org-checkbox-blocked-p): New function.
	(org-toggle-checkbox): Check for blocking.

	* org.el (org-modules): Add an entry for org-R.el.

	* org-agenda.el (org-agenda-todo-ignore-with-date)
	(org-agenda-todo-ignore-scheduled)
	(org-agenda-todo-ignore-deadlines): Mention the variable
	`org-agenda-tags-todo-honor-ignore-options' in the docstring.

	* org.el (org-get-wdays): Find the warning period also if it is in
	the wrong place.
	(org-ido-completing-read): Provide the correct arguments to
	ido-completing-read and bind `ido-enter-matching-directory' to
	nil.

2009-02-17  Carsten Dominik  <carsten.dominik@gmail.com>

	* org.el (org-olpath-completing-read): Never use ido for this
	one.

	* org-exp.el (org-export-normalize-links): Use new macro.

	* org-macs.el (org-if-unprotected-at): New macro.

	* org-agenda.el (org-agenda-show): Allow numerical prefix
	arguments to specify how much context should be shown.
	(org-agenda-cycle-show): New command, could be bound to SPC in
	org-agenda-mode-map.

	* org-exp.el (org-html-level-start): Space after section number.

2009-02-16  Carsten Dominik  <carsten.dominik@gmail.com>

	* org-agenda.el (org-agenda-get-sexps): Add todo state as
	property, for sorting.
	(org-cmp-todo-state): Get the applicable TODO keywords directly
	from the buffer.
	(org-run-agenda-series, org-agenda-list, org-search-view)
	(org-todo-list, org-tags-view): Only fit agenda window when the
	whole series is done.

	* org.el (org-scan-tags): Add todo state as property, for sorting.

	* org-agenda.el (org-agenda-custom-commands-local-options): Add
	`org-agenda-overriding-header' as an option.
	(org-agenda-list): Honor org-agenda-overriding-header'.

2009-02-15  Carsten Dominik  <carsten.dominik@gmail.com>

	* org-list.el (org-toggle-checkbox): Improve cursor positioning
	after removing a checkbox.

	* org.el (org-show-entry): Make this work correctly also if it is
	the last entry in the file.
	(org-end-of-line, org-beginning-of-line): Make prefix arg work, by
	falling back to normal, default command.
	(org-ctrl-c-ctrl-c): When called with prefix arg at a non-checkbox
	item, call the checkbox toggler to get a box.

	* org-list.el (org-toggle-checkbox): Make double prefix set the
	checkbox to "[-]".
	(org-fix-bullet-type): Only replace bullet if it is changed.
	(org-renumber-ordered-list): Handle case when first item does not
	have a number.

	* org.el (org-add-log-setup): Fix positioning when
	`org-log-states-order-reversed' is nil.

	* org-clock.el (org-clock-in): Fix positioning when
	`org-log-states-order-reversed' is nil.
	(org-clock-find-position): Fix positioning when
	`org-log-states-order-reversed' is nil.

2009-02-14  Carsten Dominik  <carsten.dominik@gmail.com>

	* org-clock.el (org-clock-into-drawer): Take default from
	`org-log-into-drawer'.
	(org-clock-find-position): Look for the correct drawer.

	* org.el (org-log-into-drawer): Renamed from
	`org-log-state-notes-into-drawer'.
	(org-log-state-notes-into-drawer): New variable alias.
	(org-add-log-setup): Make drawer name default to LOGBOOK, not
	CLOCK.
	(org-insert-property-drawer): Also skip LOGBOOK drawers.

2009-02-13  Carsten Dominik  <carsten.dominik@gmail.com>

	* org-agenda.el (org-agenda): Fix docstring.

	* org.el ("org-plot"): Help loading org-plot.
	(org-metaleft-hook, org-metaright-hook, org-metaup-hook)
	(org-metadown-hook, org-shiftmetaleft-hook)
	(org-shiftmetaright-hook, org-shiftmetaup-hook)
	(org-shiftmetadown-hook, org-metareturn-hook): New hooks.
	(org-shiftmetaleft, org-shiftmetaright, org-shiftmetaup)
	(org-shiftmetadown, org-metaleft, org-metaright, org-metaup)
	(org-metadown, org-ctrl-c-ctrl-c): Call the appropriate hook.

	* org-publish.el (org-publish-get-base-files): Allow symbol `any'
	for selecting files with any (and even without) extension.

	* org.el (org-save-all-org-buffers): Also save id locations.
	(org-revert-all-org-buffers): Also load id locations.

2009-02-12  Carsten Dominik  <carsten.dominik@gmail.com>
	* org.el (org-drawers): Add LOGBOOK to the default drawers.
	(org-log-state-notes-into-drawer): New option.
	(org-add-log-setup): Place the sate note marker into the drawer,
	create drawer when necessary.
	(org-refile-targets): Document special interpretation of LEVEL
	when odd-levels are used.

2009-02-12  Carsten Dominik  <carsten.dominik@gmail.com>

	* org.el (org-store-log-note): Fix note indentation when adding
	notes to end of list.

	* org-exp.el (org-export-as-html): Add TODO keyword as extra
	class, so that each keyword can get special colors through CSS.

	* org-clock.el (org-clock-out): Add another nil for the previous
	state into the call to `org-add-log-setup'.

	* org.el (org-log-note-previous-state): New variable.
	(org-log-note-headings): New %S escape for old state.
	(org-todo): Call the note setup with the old state as an
	argument.
	(org-add-note): Add another nil for the previous state into the
	call to `org-add-log-setup'.
	(org-add-log-setup): New argument PREV-STATE.
	(org-add-log-note): Handle new %S escape.
	(org-store-log-note): Handle new %S escape.

2009-02-11  Carsten Dominik  <carsten.dominik@gmail.com>

	* org-clock.el (org-clock-find-position): Do not swallow an item
	less indented than the CLOCK line itself.
	(org-clock-in): Push markers to lin after the clock line.
	(org-clock-find-position): Handle values of
	`org-clock-into-drawer' smaller than 2.

	* org-exp.el (org-html-level-start): Add a CSS class to section
	numbers.
	(org-export-html-toplevel-hlevel): Better documentation of the
	influence of this variables on H levels and css classes in
	export.

2009-02-10  Carsten Dominik  <carsten.dominik@gmail.com>

	* org-agenda.el (org-agenda-custom-commands-local-options): Add
	timestamp and nottimestamp to the chooe menu.

	* org.el (org-save-all-org-buffers): Moved here from org-agenda.el.
	(org-revert-all-org-buffers): New command.

2009-02-09  Carsten Dominik  <carsten.dominik@gmail.com>

	* org.el (org-return): Implement `org-return-follows-link' in the
	function org-return.  This is more robust than using the mouse
	map, I think.
	(org-set-regexps-and-options): Match more general #+TODO lines.
	(org-make-options-regexp): New optional argument EXTRA, for an
	extra regexp.
	(org-tab-follows-link): Mark as deprecated.

2009-02-07  Carsten Dominik  <carsten.dominik@gmail.com>

	* org-exp.el (org-export-preprocess-string): Remove clock lines
	earlier, so that they cannot cotribute to verbatim snippets.

2009-02-06  Carsten Dominik  <carsten.dominik@gmail.com>

	* org-exp.el (org-export-remove-or-extract-drawers): Fix regexp
	for finding drawers.
	(org-export-as-ascii, org-export-as-html): Count levels relative
	to the subtree header.
	(org-get-min-level): New optional argument OFFSET.
	(org-export): Make sure point is restored after popping up that
	window.

	* org.el (org-do-sort): Also take an inactive timestamp if no
	active one is found.

	* org-colview-xemacs.el (org-columns-capture-view): Copy before
	deleting duplicates.

	* org-colview.el (org-columns-capture-view): Copy before
	deleting duplicates.

	* org-exp.el (org-export-preprocess-string): Fix bug when skipping
	text before first headline.

	* org.el (org-format-latex): Do not convert LaTeX fragments in
	protected examples.

2009-02-04  Carsten Dominik  <carsten.dominik@gmail.com>

	* org-exp.el (org-export-html-style-default): Use color values
	instead of names for XHTML validation.

	* org.el (org-get-scheduled-time, org-get-deadline-time): New
	functions.
	(org-return-follows-link): Revert making this the default untile
	issues are resolved.

	* org-agenda.el (org-agenda-skip-if): New conditions timestamp and
	nottimestamp.

2009-02-02  Carsten Dominik  <carsten.dominik@gmail.com>

	* org.el (org-mode): Make dependence stuff work more reliably.
	(org-update-parent-todo-statistics): Fix bug with updating
	statistics cookie.

	* org-export-latex.el (org-export-latex-emphasis-alist): Use = and
	~ as verbatim delimiters.

	* org-exp.el (org-export-html-format-image): New argument
	PAR-OPEN.
	(org-export-as-html): Pass par-open to
	`org-export-html-format-image'.

2009-02-01  Carsten Dominik  <carsten.dominik@gmail.com>

	* org.el (org-yank-adjusted-subtrees, org-return-follows-link)
	(org-use-fast-todo-selection, org-tags-column): New default
	setting for variables, based on a poll what typical uses use.

	* org-agenda.el (org-agenda-sorting-strategy)
	(org-agenda-tags-column): New default setting for variables, based
	on a poll what typical uses use.

2009-01-31  Carsten Dominik  <carsten.dominik@gmail.com>

	* org-agenda.el (org-agenda-dim-blocked-tasks): Keep dimming
	blocked entries from setting the blocked tag.

	* org-exp.el (org-export-html-footnotes-section): Use a more
	consistent id for footnotes.

	* org-export-latex.el (org-export-latex-classes): Remove the
	a4paper option from the default styles.

2009-01-30  Carsten Dominik  <carsten.dominik@gmail.com>

	* org.el (org-enforce-todo-checkbox-dependencies): New option.
	(org-block-todo-from-checkboxes): New function.
	(org-todo): Make tripple prefix arg circumvent blocking.

	* org-timer.el (org-timer): Provide the timer feature.

	* org.el (org-require-autoloaded-modules): Add a few more files to
	the list of autoloaded modules.

	* org-agenda.el (org-agenda-todo): Pass ARG to `org-todo'.

2009-01-29  Carsten Dominik  <carsten.dominik@gmail.com>

	* org-exp.el (org-export-remove-or-extract-drawers): Only remove
	drawers that are unprotected.
	(org-export-html-format-image): Make sure inlined LaTeX fragment
	images remain inlined.

	* org.el (org-toggle-ordered-property): New function.
	(org-mode-map): Add a key for `org-toggle-ordered-property'.
	(org-org-menu): Add menu entries for TODO dependencies.

2009-01-28  Carsten Dominik  <carsten.dominik@gmail.com>

	* org.el (org-default-properties): Add ORDERED to the default
	properties, to get completion support for it.

	* org-list.el (org-update-checkbox-count): Update more than one cookie.

	* org.el (org-update-parent-todo-statistics): Update more than one
	cookie.

	* org-agenda.el (org-agenda-get-todos): Start search from correct
	position.

	* org.el (org-fast-todo-selection): Make sure TODO selection does
	not change buffer position.

	* org-list.el (org-toggle-checkbox): Implement adding or removing
	checkboxes from line or region when called with a prefix
	argument.

	* org-rmail.el (org-rmail-store-link): Protect the call to
	`rmail-narrow-to-non-pruned-header'.

	* org-clock.el (org-clock-special-range): Fix week display in
	clock tables.

	* org-exp.el (org-get-current-options): Fix bug when in indirect
	buffer.

2009-01-27  Carsten Dominik  <carsten.dominik@gmail.com>

	* org-agenda.el (org-agenda-dim-blocked-tasks): New option.
	(org-finalize-agenda): Call `org-agenda-dim-blocked-tasks'.
	(org-agenda-dim-blocked-tasks): New function.

	* org.el (org-enforce-todo-dependencies): New option.
	(org-block-todo-from-children-or-siblings): New function.

	* org-faces.el (org-agenda-dimmed-todo-face): New face.

	* org.el (org-todo): Return correct state type even if the blocker
	throws an error.
	(org-modifier-cursor-error): Renamed from
	`org-shiftcursor-error'.
	(org-shiftmetaleft, org-shiftmetaright, org-shiftmetaup)
	(org-shiftmetadown): Call `org-modifier-cursor-error'.

	* org-agenda.el (org-agenda-todo): Call `org-todo' interactively,
	to get real errors from the blocker hook.

	* org.el (org-shiftselect-error, org-call-for-shift-select): New
	functions.
	(org-set-visibility-according-to-property): Turn off the setting
	of `org-show-entry-below', to avoid overruling a FOLDED visibility
	property.

2009-01-26  Carsten Dominik  <carsten.dominik@gmail.com>

	* org.el (org-support-shift-select): New option.
	(org-shiftup, org-shiftdown, org-shiftright, org-shiftleft)
	(org-shiftcontrolright, org-shiftcontrolleft): Support for shift
	selection outside contexts.

	* org-list.el (org-at-item-bullet-p): New function.

	* org-jsinfo.el (org-infojs-handle-options): Remove unnecessary
	variables.

	* org-footnote.el (org-footnote-normalize): Remove unnecessary
	variable.
	(org-insert-footnote-reference-near-definition): Remove
	unnecessary let form.

	* org-export-latex.el (org-export-latex-first-lines): Add
	OPT-PLIST parameter.
	(org-export-as-latex): Call `org-export-latex-first-lines' with
	opt-plits parameter.
	(org-export-latex-preprocess): Remove unnecessary variables.

	* org-exp.el (org-infile-export-plist)
	(org-export-add-options-to-plist, org-export-kill-licensed-text)
	(org-export-remove-headline-metadata)
	(org-export-get-title-from-subtree, org-get-min-level)
	(org-html-do-expand): Remove innecessary let form.

	* org-colview-xemacs.el (org-columns-display-here): Remove
	unnecessary variables.

	* org-colview.el (org-columns-display-here): Remove unnecessary
	variables.

	* org-bbdb.el (org-bbdb-anniversaries): Remove unnecessary
	variables.

	* org-id.el (org-id-alist-to-hash, org-id-find-id-in-file): Remove
	unnecessary variables.

	* org-agenda.el (org-search-view, org-agenda-get-blocks)
	(org-agenda-filter-by-tag, org-agenda-action): Remove unnecessary
	variables.

	* org.el (org-set-emph-re): Clean-up the STACKED stuff.
	(org-compact-display-after-subtree-move): Remove unnecessary
	variables.
	(org-edit-fixed-width-region): Remove unnecessary variables.
	(org-edit-src-find-region-and-lang): Remove unnecessary variables.
	(org-olpath-completing-read): Remove unnecessary variable.
	(org-auto-repeat-maybe): Remove unnecessary variable.
	(org-map-entries): Remove unnecessary variable.
	(org-buffer-property-keys, org-imenu-get-tree)
	(org-speedbar-set-agenda-restriction): Remove unnecessary variables.

-----------------------------------------------------------------

2009-01-26  Carsten Dominik  <carsten.dominik@gmail.com>
	* org-exp.el (org-export-remove-timestamps): Never remove
	timestamps from tables.

	* org-export-latex.el (org-export-latex-first-lines): Add more
	options to the preprocessing of the text before the first
	headline.

2009-01-25  Carsten Dominik  <carsten.dominik@gmail.com>

	* org-faces.el (org-clock-overlay): Make face compatible with
	XEmacs.

	* org.el (org-yank): Add property for delete-selection mode.

	* org-exp.el (org-export-as-html): Turn \par into a paragraph.

	* org.el (org-agenda-tags-todo-honor-ignore-options): Declare
	variable.

	* org-table.el (org-table-insert-hline): Fix typo in fuction call
	to `backward-char'.

	* org-exp.el (org-export-as-html): Remove the initial space from
	colon examples.

	* org.el (org-scan-tags): Call
	`org-agenda-check-for-timestamp-as-reason-to-ignore-todo-item'.

	* org-agenda.el (org-agenda-todo-list, org-agenda-match-view): New
	customization groups.
	(org-agenda-tags-todo-honor-ignore-options): New option.
	(org-agenda-check-for-timestamp-as-reason-to-ignore-todo-item):
	New function.
	(org-agenda-get-todos): Use
	`org-agenda-check-for-timestamp-as-reason-to-ignore-todo-item'.

2009-01-24  Carsten Dominik  <carsten.dominik@gmail.com>

	* org-exp.el (org-export-format-source-code-or-example): Escape
	HTML characters also in examples that anre not treated with
	htmlize.  Also, just switch to EXAMPLE processing if we do not
	have a good version of htmlize.

	* org-rmail.el: Fix copyright notice.

	* org.el (org-activate-footnote-links): Improve footnote link
	highlighting.

	* org-footnote.el (org-footnote-normalize): Fix finding the end of
	a footnote definition at the end of the file.

	* org-table.el (org-table-get-specials): Add an imagined hline at
	the end of the table.  This can be useful for references that want
	to go to the end of the table.  Also fix bug when computing last
	row constants, in tables that do not start right at the right
	margin.
	(org-table-eval-formula): Match and replace remove references.
	(org-table-formula-substitute-names): Make sure that names inside
	a "remote" call are left alone, the will be replaced later when
	the remote call is handled.
	(org-table-convert-refs-to-rc): Do not convert things that might
	look like a reference, but are really part of an ID or namei n a
	remote reference.
	(org-table-get-remote-range): New function.

2009-01-22  Carsten Dominik  <carsten.dominik@gmail.com>

	* org-faces.el (org-clock-overlay): Fix bug in face definition.

	* org-clock.el (org-clock-put-overlay): Use new face instead of
	`secondary-selection'.

	* org-faces.el (org-clock-overlay): New face.

2009-01-21  Carsten Dominik  <carsten.dominik@gmail.com>

	* org-exp.el (org-get-current-options): Include the option for
	publishing time stamps.

	* org.el (org-toggle-heading): Renamed from
	`org-toggel-region-headings'.
	No longer needs a region defined, but will use it if there is one.
	(org-ctrl-c-star): Simplified, relying more on the internal
	workings of `org-toggle-heading'.
	(org-toggle-item): Renamed from `org-toggle-region-items'.
	No longer needs a region defined, but will use it if there is one.
	(org-ctrl-c-minus): Simplified, relying more on the inernal
	workings of `org-toggle-item'.

	* org-export-latex.el (org-export-latex-preprocess): Fix bug in
	environment detection.  Also, do real changes only in unprotected
	places.

2009-01-20  Carsten Dominik  <carsten.dominik@gmail.com>

	* org-export-latex.el (org-export-latex-quotation-marks): Use
	`org-if-unprotected-1'.
	(org-export-latex-set-initial-vars): Check for class definition in
	property.

	* org-macs.el (org-if-unprotected-1): New macro.

2009-01-19  Carsten Dominik  <carsten.dominik@gmail.com>

	* org-compat.el (org-count-lines): New function.

	* org-exp.el (org-export-format-source-code-or-example): Handle
	switches related to text areas.

	* org.el (org-activate-footnote-links): Don't allow match inside a
	link.

	* org-footnote.el (org-footnote-re): Don't allow match inside a link.

	* org-export-latex.el (org-export-latex-links): Keep a relative
	path relative also after export.

	* org-exp.el (org-export-html-scripts): Fix HTML snippet.

	* org.el (org-make-tags-matcher): Never use IDO for completing the
	tags matcher match string.
	(org-completing-read): Also remove the special biding for "?".

	* org-attach.el (org-attach-allow-inheritance): New option.
	(org-attach-inherited): New variable.
	(org-attach-dir): Handle properties related to the attachment
	directory.
	(org-attach-check-absolute-path): New function.
	(org-attach-set-directory, org-attach-set-inherit): New commands.
	(org-attach): Accommodate the new commands in the dispatcher.

2009-01-18  Carsten Dominik  <carsten.dominik@gmail.com>

	* org-compat.el (org-fit-window-to-buffer): Fix bug with using
	`window-full-width-p'.

	* org-exp.el (org-export-as-html): Only check for images files
	that really can be inlined

	* org.el (org-image-file-name-regexp, org-file-image-p): Allow the
	list of extensions to be a parameter.

	* org-exp.el (org-export-html-inline-image-extensions): New
	variable.

	* org-agenda.el (org-prepare-agenda): Use
	`org-agenda-block-separator'.
	(org-agenda-block-separator): New option.

2009-01-17  Carsten Dominik  <carsten.dominik@gmail.com>

	* org-export-latex.el (org-export-latex-tables): Call
	`org-table-clean-before-export' with the new optional argument.

	* org-exp.el (org-table-clean-before-export): New optional
	parameter MAYBE-QUOTED, allows for quoted characters like \# in
	first column.

2009-01-16  Carsten Dominik  <carsten.dominik@gmail.com>

	* org-plot.el (org-plot/gnuplot): Fix text-ind parameter for
	histograms.

	* org-colview.el (org-colview-construct-allowed-dates): Better
	error catching when a date/time property does not have allowed
	values defined.

	* org-colview-xemacs.el (org-colview-construct-allowed-dates):
	Better error catching when a date/time property does not have
	allowed values defined.

2009-01-14  Carsten Dominik  <carsten.dominik@gmail.com>

	* org.el (org-map-entries): Restore point and restriction after
	`org-map-entries'.

2009-01-13  Carsten Dominik  <carsten.dominik@gmail.com>

	* org.el (org-time=, org-time<, org-time<=, org-time>)
	(org-time>=, org-time<>): Make sure both values are dates.

2009-01-11  Carsten Dominik  <carsten.dominik@gmail.com>

	* org-archive.el (org-extract-archive-heading): Allow %s for file
	name also in achive location heading.

2009-01-10  Carsten Dominik  <carsten.dominik@gmail.com>

	* org-archive.el (org-add-archive-files): Uniquify the list before
	returning it.

2009-01-09  Carsten Dominik  <carsten.dominik@gmail.com>

	* org-compat.el (org-fit-window-to-buffer): Use
	`window-full-width-p'.

	* org-export-latex.el (org-export-latex-fixed-width): Enforce the
	space after the colon in short examples.

	* org-exp.el (org-export-protect-colon-examples): Rewritten, to
	enforce a space after the colon.  However, we also allow lines
	that are *only* a colon.
	(org-export-as-html): Enforce the space after the colon in short
	examples.
	(org-export-preprocess-string): Do the colon example protection
	earlier.
	(org-export-remove-timestamps): Do not check for protection at the
	end of the line.

2009-01-08  Carsten Dominik  <carsten.dominik@gmail.com>

	* org.el (org-format-latex-options): Add new matcher for single
	letters between dollars.
	(org-get-header): Function removed.
	(org-heading-components): New function.

	* org-exp.el (org-export-define-heading-targets): Record ID's also
	as alternative targets.
	(org-export-as-html): Interpret "id:" links to other files by
	preserving the relative path.

	* org-jsinfo.el (org-infojs-handle-options): Catch the case if v
	is nil.

	* org-exp.el (org-export-normalize-links): Protect the main link,
	to avoid special character processing.

	* org-export-latex.el (org-export-latex-special-keyword-regexp):
	New variable.
	(org-export-latex-special-string-regexps): Variable removed.
	(org-export-latex-keywords): Use the new regexp.

	* org-exp.el (org-export-handle-include-files): Fetch switches and
	put them into the BEGIN statement.

	* org-timer.el (org-timer-mode-line-string): New variable.

	* org-clock.el (org-clock-mode-line-map): Renamed from
	`org-clock-mode-map'.
	(org-clock-mode-line-timer): Renamed from `org-mode-line-timer'.
	(org-clock-update-mode-line): Renamed from `org-update-mode-line'.
	(org-clock-put-overlay): Renamed from `org-put-clock-overlay'.
	(org-clock-remove-overlays): Renamed from
	`org-remove-clock-overlays'.

	* org-timer.el (org-timer-pause-or-continue): Implement stopping
	and mode line display.
	(org-timer-stop): New command.
	(org-timer-seconds): Return correct time when timer is paused.
	(org-timer-mode-line-timer): New variable.
	(org-timer-set-mode-line, org-timer-update-mode-line): New
	functions.

	* org.el (org-insert-heading):  Handle new value `auto' for
	`org-blank-before-new-entry'.
	(org-org-menu): Add new items for timer functions.

	* org-list.el (org-insert-item): Handle new value `auto' for
	`org-blank-before-new-entry'.

	* org.el (org-blank-before-new-entry): New value `auto', made
	default.

2009-01-07  Carsten Dominik  <carsten.dominik@gmail.com>

	* org-exp.el (org-export-normalize-links): If the link is also
	used as the description, protect the description.

2009-01-06  Carsten Dominik  <carsten.dominik@gmail.com>

	* org.el (org-closest-date): Fix bug with yearly repeats, in
	combination with preference of the past as it is used for deadline
	and scheduling search.

	* org-exp.el (org-html-handle-time-stamps): No longer check for
	the `org-export-with-timestamps' option, because the preprocesser
	has taken care of this already.

	* org.el (org-entry-properties): Catch the case when this is
	called in a non-org-mode file.

	* org-export-latex.el (org-export-latex-remove-from-headlines):
	Variable made obsolete, also LaTeX export now uses the standard
	variables.
	(org-export-as-latex): Add the timestamps parameter to the
	preprocessor parameter list.
	(org-export-latex-content): Export the remaining keywords without
	considering to remove them.
	(org-export-latex-keywords-maybe): Make the REMOVE-LIST optional.
	Use bold font instead of tt font for the keywords.
	(org-export-latex-fontify-headline): Format headlines, assuming
	that all keywords still present should be published.
	(org-export-latex-keywords): Remove argument TIMESTAMPS and just
	publish what ever remains of the time stamps.
	(org-export-latex-list-parameters): New option.
	(org-export-latex-lists): Pass additional parameters to the list
	converter.

	* org-exp.el (org-export-preprocess-string): Remove clock lines
	and timestamps already in the preprocesor.
	(org-export-remove-timestamps, org-export-remove-clock-lines): New
	functions.
	(org-export-as-ascii, org-export-as-html): Add the timestamps
	parameter to the preprocessor parameter list.

	* org-list.el (org-list-parse-list): Parse for checkboxes.
	(org-list-to-generic): Introduce and handle new parameters :cbon
	and :cboff.
	(org-list-to-latex, org-list-to-html, org-list-to-texinfo): Add
	optional parameter PARAMS.

	* org-export-latex.el (org-export-latex-special-chars): Fix
	problems with interpreting dollar signs.
	(org-inside-latex-math-p): New function.
	(org-export-latex-preprocess): Protect all the math fragments.

	* org.el (org-latex-regexps): Allow a dash after a dollar.

	* org-w3m.el (org-w3m-copy-for-org-mode): Always deactivate the
	mark after copying.

	* org-agenda.el (org-run-agenda-series): Have series options set
	when finalizing the agenda.

	* org-exp.el (org-export-format-source-code-or-example): Protect
	the converted examples.

	* org.el (org-set-regexps-and-options): Fix the regexp
	`org-complex-heading-regexp'.

2009-01-05  Carsten Dominik  <carsten.dominik@gmail.com>

	* org.el (org-edit-src-get-label-format): New function.
	(org-coderef-label-format): New option.
	(org-edit-src-code, org-edit-src-find-region-and-lang): Parse for
	a label format specification and make sure it is used in the edit
	buffer.
	(org-edit-src-get-label-format): New function.
	(org-store-link): Handle new coderef formats.
	(org-link-search): Handle new coderef formats.

	* org-footnote.el (org-footnote-create-definition)
	(org-footnote-goto-local-insertion-point): Make footnote insertion
	work correctly when the "Footnotes" headline is the last line in
	the buffer.

	* org.el (org-goto-marker-or-bmk): Expose context after jumping to
	the location.

2009-01-04  Carsten Dominik  <carsten.dominik@gmail.com>

	* org-w3m.el (org-w3m): New customization group.
	(org-w3m-deactivate-mark): New option.
	(org-w3m-copy-for-org-mode): Deactivate region, unless the user
	option say not to.

2009-01-02  Carsten Dominik  <carsten.dominik@gmail.com>

	* org.el (org-set-font-lock-defaults): Trigger footnote
	fontification.
	(org-activate-footnote-links): New function.
	(org-activate-links): New entry `footnote'.

	* org-faces.el (org-footnote): New face.

2009-01-01  Carsten Dominik  <carsten.dominik@gmail.com>

	* org-macs.el (org-re): Handle the [:word:] class.

	* org-exp.el (org-export-preprocess-string): Call
	`org-export-protect-colon-examples'.
	(org-export-protect-colon-examples): Renamed from
	`org-export-protect-examples', and scope limited to lines starting
	with a colon.

2008-12-31  Carsten Dominik  <carsten.dominik@gmail.com>

	* org-exp.el (org-export-preprocess-string): Move the preprocess
	hook to after turning on Org-mode.
	(org-export-preprocess-after-include-files-hook)
	(org-export-preprocess-after-tree-selection-hook)
	(org-export-preprocess-before-backend-specifics-hook)
	(org-export-preprocess-final-hook): New hooks.
	(org-export-preprocess-string): Run the new hooks.

	* org.el (org-ctrl-c-minus): Fix indentation for new items.

	* org-footnote.el: New file.

	* org.el (org-footnote): Require footnote code.
	(org-startup-options): Add new footnote options.
	(org-mode-map): New keybindig for footnotes.
	(org-ctrl-c-ctrl-c): Add function at footnotes.
	(org-org-menu): New menu entries for footnotes.

	* org-export-latex.el (org-export-as-latex): Pass footnote
	variable to preprocessor.
	(org-export-latex-preprocess): Treat multiple references to a
	footnote.

	* org-exp.el (org-export-preprocess-string): Call
	`org-footnote-normalize'.
	(org-export-as-ascii, org-export-as-html): Pass footnote variable
	to preprocessor.
	(org-export-as-html): Treat multiple references to a footnote.

2008-12-26  Carsten Dominik  <carsten.dominik@gmail.com>

	* org-export-latex.el (org-export-latex-links): Handle coderef
	links.

	* org.el (org-bracket-link-analytic-regexp++): New variable.
	(org-make-link-regexps): Initialize
	`org-bracket-link-analytic-regexp++'.
	(org-store-link): Implement special case in edit-src buffer.
	(org-insert-link): No use of ide to insert stored links.
	(org-link-search): Implement special case for coderefs.

	* org-exp.el (org-export-html-scripts): New constant.
	(org-export-html-style-default): Add a new style for highlighted
	code.
	(org-export-code-refs): New variable.
	(org-export-preprocess-string): Initialize `org-export-code-refs'.
	Call `org-export-replace-src-segments-and-examples'
	No longer call `org-export-protect-examples'.
	(org-export-target-internal-links): Take care of coderef targets.
	(org-export-last-code-line-counter-value): New variable.
	(org-export-replace-src-segments-and-examples): Renamed from
	`org-export-replace-src-segments', and modified.
	(org-export-format-source-code-or-example): Renamed from
	`org-export-format-source-code'.
	(org-export-number-lines): New function.
	(org-export-as-ascii, org-export-as-html): Handle coderef links.

--------------------------------------------------------------------------

2008-12-23  Carsten Dominik  <carsten.dominik@gmail.com>

	* org-remember.el (org-remember-handler): Safer way to get a new
	buffer accessing the target file.

	* org.el (org-refile-get-location): Handle case of current buffer
	not having a file associated with it.

2008-12-22  Carsten Dominik  <carsten.dominik@gmail.com>

	* org-table.el (org-table-get-formula): Only ask to overwrite
	field formula if there really is one.

	* org-id.el (org-id-find): Allow the ID to be a symbol or a
	number, by converting these to a string.

	* org-colview.el (org-dblock-write:columnview): Allow ID to be
	located in a different file.

	* org-colview-xemacs.el (org-dblock-write:columnview): Copy from
	org-colview.el.

2008-12-21  Carsten Dominik  <carsten.dominik@gmail.com>

	* org.el (org-completion-use-ido): Enhance docstring of
	`org-completion-use-ido'.

	* org-export-latex.el (org-export-latex-make-header): Double the %
	in the time stamp format.
	(org-export-latex-special-chars): Handle case where there is no
	match group 3.

2008-12-20  Carsten Dominik  <carsten.dominik@gmail.com>

	* org.el (org-get-refile-targets, org-refile-get-location): Use
	expanded file name to improve comparison.

2008-12-19  Carsten Dominik  <carsten.dominik@gmail.com>

	* org.el (org-scan-tags): Rescan for tags, to get the correct
	upcase/downcase stuff.  This slows things down for now, but it
	works.
	(org-mode): Make sure the tag-faces regexp is initialized.

	* org-export-latex.el (org-export-latex-links): Fix bug with
	undefined label.

	* org-table.el (org-table-get-specials): Set
	`org-table-current-last-data-line'.
	(org-table-current-last-data-line): New variable.
	(org-table-insert-column, org-table-delete-column)
	(org-table-move-column, org-table-fix-formulas): Call
	`org-table-fix-formulas' a second time to fix the $LR references.
	(org-table-get-specials): Add the $LR references to the tables.
	(org-table-get-formula): Do not offer last-row names as LHS of
	formulas.

	* org.el (org-store-link): Capture link description from
	`org-id-store-link'.

	* org-exp.el (org-export-html-format-image): Add the / to the end
	of the <img> tag.
	(org-export-format-source-code): Surround example by empty lines,
	to make sure it will not be inside a paragraph.

	* org.el (org-ido-switchb): New function.

2008-12-18  Carsten Dominik  <carsten.dominik@gmail.com>

	* org-agenda.el (org-agenda-show): New prefix argument
	FULL-ENTRY.

	* org.el (org-sort-entries-or-items): Add a COMPARE-FUNC
	argument.

	* org-agenda.el (org-agenda-set-tags): Leave getting the tags to
	`org-agenda-change-all-lines'.
	(org-agenda-change-all-lines): Removed FORCE-TAGS argument, the
	tags are now retrieved locally.

2008-12-17  Carsten Dominik  <carsten.dominik@gmail.com>

	* org.el (org-get-outline-path): Fix bug if level is not given.
	(org-org-menu): Do not quote function in menu vector.

	* org-agenda.el (org-finalize-agenda): Fix typo with variable
	name.

2008-12-16  Carsten Dominik  <carsten.dominik@gmail.com>

	* org.el (org-refile): Avoid refiling to within the region to be
	refiled.

	* org-export-latex.el (org-export-latex-special-chars): Replace
	special characters also in tables.

	* org-agenda.el (org-agenda-change-all-lines): New argument
	FORCE-TAGS.
	(org-agenda-set-tags): Cet the new tags and pass them to
	`org-format-agenda-item'.

2008-12-15  Carsten Dominik  <carsten.dominik@gmail.com>

	* org-export-latex.el (org-export-latex-classes): Add longable as
	a default package to all classes.
	(org-export-latex-tables): Handle the longtable attribute and the
	align attribute.

	* org-table.el (orgtbl-to-generic): Handle tables that start with
	a hline.

	* org-export-latex.el (org-export-latex-emphasis-alist): Switch to
	\verb for colde-like snippets.
	(org-export-as-latex): Fix issues with region export.

	* org.el (org-up-heading-safe): Speed up function by using a
	direct regexp search.
	(org-olpa): New variable.
	(org-get-outline-path): Speed-up path constructions in cases where
	this is possible because the entire hierarchy is scanned anyway.
	(org-refile-get-location): Don't compare the truenames of files,
	this is too slow.
	(org-goto-max-level): New option.
	(org-goto): Use `org-goto-max-level'.

2008-12-12  Tassilo Horn  <tassilo@member.fsf.org>

	* org-gnus.el (org-gnus-article-link, org-gnus-article-link):
	Strip angle brackets from message-ids in the former and don't do
	it in the latter.
	(org-gnus-follow-link): Open summary reliable, even if the last
	messages were deleted, and handle empty groups, too.

2008-12-12  Carsten Dominik  <carsten.dominik@gmail.com>

	* org-export-latex.el (org-export-latex-emphasis-alist): Use \verb
	instead of \texttt for the =...= and ~===~ emphasis environments.
	(org-export-as-latex): Remove any old :org-license-to-kill text
	properties.
	(org-export-as-latex): Pass RBEG to `org-export-latex-first-lines'.
	(org-export-latex-make-header): Add some hard space after the
	table of contents.
	(org-export-latex-first-lines): Accept RBEG argument.  Mark
	exported text so that it will be excuded in further steps.

	* org-table.el (org-table-get-specials): Make @0 reference the
	last line in a table.
	(org-table-recalculate): Improve docstring.

2008-12-11  Carsten Dominik  <carsten.dominik@gmail.com>

	* org.el (org-log-done): Fix docstring.

2008-12-10  Carsten Dominik  <carsten.dominik@gmail.com>

	* org-exp.el (org-export-html-format-image): Fix bugs.

	* org-export-latex.el (org-export-latex-tables)
	(org-export-latex-links): Implement attribute, label, and caption
	handling.

	* org-exp.el (org-export-html-style-default): Add style
	definitions for the figure div.
	(org-export-preprocess-string, org-export-as-html): Implement
	attribute, label, and caption handling.
	(org-export-attach-captions-and-attributes): New function.
	(org-export-html-format-image): New function.
	(org-format-org-table-html): Implement attribute, label, and
	caption handling.

	* org.el (org-find-text-property-in-string): New function.
	(org-extract-attributes): Use the property org-attr instead of
	org-attrobutes, because this property is now set with the #+ATTR
	lines.

2008-12-08  Carsten Dominik  <carsten.dominik@gmail.com>

	* org-compat.el (org-substring-no-properties): Fix for XEmacs, for
	the case that FROM is nil.

	* org.el (org-before-first-heading-p): New function.

2008-12-07  Carsten Dominik  <carsten.dominik@gmail.com>

	* org-exp.el (org-export-as-html): Do not add a space before
	enforces line breaks.
	(org-export-as-html): Close paragraph before blockquote and verse
	tags.

2008-12-06  Carsten Dominik  <carsten.dominik@gmail.com>

	* org-id.el (org-id-locations-file): Wrap file name with
	`convert-standard-filename'.
	(org-id-files): New variable.
	(org-id-use-hash): New option.
	(org-id-update-id-locations): Also search in all files current
	listed in `org-id-files'.  Convert the resulting alist to a hash
	if the user customation says so.
	(org-id-locations-save): Handle he case if `org-id-locations' is a
	hash.
	(org-id-locations-load): Convert the alist to a hash.
	(org-id-add-location): Handle the hast case.
	(kill-emacs-hook): Make sure id locations are saved when Emacs is
	exited.
	(org-id-hash-to-alist, org-id-alist-to-hash)
	(org-id-paste-tracker): New functions.

-------------------------------------------------------------------------

2008-12-05  Carsten Dominik  <carsten.dominik@gmail.com>

	* org-agenda.el (org-agenda-goto-calendar): Remove duplicate let
	bindings of calendar variables.

	* org-table.el (org-table-find-row-type): Renamed from
	`org-find-row-type'.
	(org-table-rewrite-old-row-references): Renamed from
	`org-rewrite-old-row-references'.
	(org-table-shift-refpart): Renamed from `org-shift-refpart'.
	(org-table-cleanup-narrow-column-properties): Renamed from
	`org-cleanup-narrow-column-properties'.

2008-12-05  Carsten Dominik  <carsten.dominik@gmail.com>

	* org-table.el (org-find-row-type): New arguments DESC and CLINE,
	for better error messages.
	(org-table-get-descriptor-line): Supply the new arguments to
	`org-find-row-type'.
	(org-table-error-on-row-ref-crossing-hline): New option.

	* org.el (org-target-link-regexp): Make buffer-local.
	(org-move-subtree-down): Fix bug with trees at beginning of
	buffer.

2008-12-04  Carsten Dominik  <carsten.dominik@gmail.com>

	* org-faces.el (org-set-tag-faces): New function.
	(org-tags-special-faces-re): New variable.

	* org.el (org-font-lock-add-tag-faces, org-get-tag-face): New functions.

	* org-faces.el (org-tag-faces): New option.
	(org-tag): Mention `org-tag-faces' in the docstring.

2008-12-03  Carsten Dominik  <carsten.dominik@gmail.com>

	* org-exp.el (org-export-html-style-default): Implement new
	quoting.

	* org-jsinfo.el (org-infojs-template): Implement new quoting.

	* org-w3m.el (w3m-minor-mode-hook): Also add the special copy
	command to the `w3m-minor-mode-map'.

	* org-archive.el (org-archive-to-archive-sibling): Protect
	`this-command' to avoid appending kills during archiving.

	* org-exp.el (org-export-with-priority): New variable.
	(org-export-add-options-to-plist): Use `org-export-plist-vars'
	instead of internal list of strings and properties.
	(org-print-icalendar-entries): Retrieve the location property with
	inheritance.

2008-12-02  Carsten Dominik  <carsten.dominik@gmail.com>

	* org-exp.el (org-export-with-todo-keywords): New option.
	(org-export-plist-vars): Include also the keys for the #+OPTIONS
	line.
	(org-default-export-plist, org-export-add-options-to-plist)
	(org-export-as-ascii, org-export-as-html): Use the new structure
	of `org-export-plist-vars'.

	* org.el (org-map-entries): Return all values.

2008-11-29  Carsten Dominik  <carsten.dominik@gmail.com>

	* org.el (org-matcher-time): Recognize more special values.

	* org-gnus.el (fboundp): Fix defvaralias for XEmacs.

2008-11-27  Carsten Dominik  <carsten.dominik@gmail.com>

	* org.el (org-tags-exclude-from-inheritance): New option.
	(org-tag-inherit-p, org-remove-uniherited-tags): Respect
	`org-tags-exclude-from-inheritance'.

	* org-agenda.el (org-agenda-show-inherited-tags): New option.
	(org-format-agenda-item): Add inherited tags to the agenda line
	string, and make sure that properties are kept when downcasing the
	tags list.
	(org-agenda-add-inherited-tags): New function.
	(org-downcase-keep-props): New function.

	* org.el (org-scan-tags): Mark inherited tags with a text
	property.
	(org-get-tags-at): Mark inherited tags with a text property.
	(org-add-prop-inherited): New function.

	* org-agenda.el (org-agenda-add-inherited-tags): New function.
	(org-agenda-show-inherited-tags): New option.

2008-11-26  Carsten Dominik  <carsten.dominik@gmail.com>

	* org.el (org-modules): Add org-w3m to the default modules.

	* org-table.el (orgtbl-self-insert-command): Make S-SPC work in
	orgtbl-mode.
	(orgtabl-create-or-convert-from-region): New command.

	* org-exp.el (org-export-as-ascii): Remove the handling of
	targets.
	(org-export-ascii-preprocess): Handle targets already in this
	function.

2008-11-25  Carsten Dominik  <carsten.dominik@gmail.com>

	* org-timer.el (org-timer-start-time): Define this variable.
	(org-timer-item): Make argument optional.

	* org-list.el (org-insert-item): Automatically insert a timer item
	if the current list is a timer list.

	* org-timer.el: New file.

	* org-publish.el (org-publish-org-index): Only exclude the index
	file in the main directory from being added to the site-map.
	(org-publish-get-project-from-filename): If the current project is
	a component, start publishing from the parent project.

2008-11-24  Carsten Dominik  <carsten.dominik@gmail.com>

	* org-table.el (orgtbl-ret): Fix RET at beginning-of-buffer.

	* org-publish.el (org-publish-org-index): Improve removal of
	temporary buffers.

	* org-agenda.el (org-get-closed): Re-apply changes
	accidentially overwritten by last commit to Emacs.

	* org.el (org-outline-path-complete-in-steps): New option.
	(org-refile-get-location): Honor
	`org-outline-path-complete-in-steps'.
	(org-agenda-change-all-lines, org-tags-sparse-tree)
	(org-time-string-to-absolute, org-small-year-to-year)
	(org-link-escape): Re-apply changes accidentially overwritten
	by last commit to Emacs.

2008-11-23  Carsten Dominik  <carsten.dominik@gmail.com>

	* org-clock.el (org-dblock-write:clocktable): Make sure the
	clocktable sees the first line.
	(org-clock-in): Warn if the clock cannot be resumed.

2008-11-22  Carsten Dominik  <carsten.dominik@gmail.com>

	* org.el (org-open-at-point): Fix mixup about interactive and
	non-interactive elisp links.

2008-11-21  Carsten Dominik  <carsten.dominik@gmail.com>

	* org-exp.el (org-export-preprocess-string): Allow one comment
	line before the first headline to always be included.  This is
	to not miss a commented target.

	* org-mouse.el (org-mouse-insert-item): Call
	`org-indent-to-column' instead of `indent-to', for XEmacs
	compatibility.

	* org.el (org-refile-targets): Fix customize definition so
	that it works also in XEmacs.
	(org-fixup-indentation): Call `org-indent-to-column' instead
	of `indent-to', for XEmacs compatibility.

2008-11-21  Tokuya Kameshima  <kames@fa2.so-net.ne.jp>

	* org-mew.el (org-mew-store-link): Get the correct case folder
	for refiled messages.

2008-11-21  Carsten Dominik  <carsten.dominik@gmail.com>

	* org-exp.el (org-export-as-ascii): Remove the "\\" forced
	line break indicators.

	* org.el (org-ido-completing-read): Remove the "i:" prefix for
	ido-completion propts.

2008-11-21  Carsten Dominik  <carsten.dominik@gmail.com>

	* org-remember.el (org-remember-apply-template): Use
	`org-substring-no-properties'.

	* org-compat.el (org-substring-no-properties): New function.

	* org-remember.el (org-remember-apply-template): Use
	`org-substring-no-properties' for compatibility.

	* org-list.el (org-list-two-spaces-after-bullet-regexp): New
	option.
	(org-fix-bullet-type): respect
	`org-list-two-spaces-after-bullet-regexp'.

	* org-clock.el (org-clock-load): Clean up the code.

	* org.el (org-adaptive-fill-function): Allow two spaces after
	"1." as a list bullet.

2008-11-20  Carsten Dominik  <carsten.dominik@gmail.com>

	* org-clock.el (org-clock-save, org-clock-load): Check for
	live buffers, existing files, and buffer file names to ensure
	consistent information.
	(org-clock-persist): Make `clock' a special value of this
	variable, and improve docstring.

	* org-list.el (org-cycle-list-bullet, org-fix-bullet-type)
	(org-get-string-indentation): Adapt indentation when the bullet
	width changes.

2008-11-19  Carsten Dominik  <carsten.dominik@gmail.com>

	* org-remember.el (org-remember-finalize): Make interactive.
	(org-remember-kill): New command.
	(org-remember-finish-immediately): Call `org-remember-finalize'
	directly.
	(org-remember-finalize): Make `org-remember-finalize' an interactive
	function.

2008-11-18  Carsten Dominik  <carsten.dominik@gmail.com>

	* org-remember.el (org-remember-apply-template): No ido completion
	for free prompts in remember templates.
	(org-remember-before-finalize-hook): New hook.
	(org-remember-mode): New minor mode.
	(org-remember-apply-template): Turn on `org-remember-mode'.

	* org-id.el (org-id-add-location): Avoid error when no file is
	given.

	* org-remember.el (org-remember-apply-template): Fix the way how
	the list of allowed properties is retrieved from the target file.

	* org.el (org-insert-link): Improve file link matching.

2008-11-17  Carsten Dominik  <carsten.dominik@gmail.com>

	* org-colview.el (org-columns-display-here): New argument
	DATELINE, to trigger using the new face.
	(org-agenda-colview-summarize): Call `org-columns-display-here'
	with the new argument.

	* org-faces.el (org-agenda-column-dateline): New face.

	* org-publish.el (org-publish-org-index): Use index-title at page
	title, not as section.

	* org-exp.el (org-export-html-format-desc): Respect the
	org-protect property.
	(org-export-as-html): Protect image specifiers that are in the
	description part of a link.

	* org.el (org-sort-entries-or-items, org-completing-read)
	(org-refile-get-location, org-olpath-completing-read, org-todo)
	(org-show-todo-tree, org-sparse-tree, org-make-tags-matcher)
	(org-set-tags, org-change-tag-in-region, org-fast-tag-selection)
	(org-set-property, org-delete-property)
	(org-delete-property-globally): Use `org-ido-completing-read'.

	* org-remember.el (org-remember-apply-template): Use
	`org-ido-completing-read'.

	* org-publish.el (org-publish): Use `org-ido-completing-read'.

	* org-colview.el (org-columns-edit-value, org-columns-new)
	(org-insert-columns-dblock): Use `org-ido-completing-read'.

	* org-colview-xemacs.el (org-columns-edit-value)
	(org-columns-new, org-insert-columns-dblock): Use
	`org-ido-completing-read'.

	* org-attach.el (org-attach-delete-one, org-attach-open): Use
	`org-ido-completing-read'.

	* org-agenda.el (org-todo-list, org-agenda-filter-by-tag): Use
	`org-ido-completing-read'.

	* org.el (org-time-today): New function.
	(org-matcher-time): Use `org-time-today'.  Add special treatment
	for "<tomorrow>" and "<yesterday>".
	(org-ido-completing-read): New function.
	(org-completion-use-ido): New option.

	* org-exp.el (org-export-format-source-code): Fix bug in require
	htmlize code.
	(org-export-target-internal-links): Fix bug in search for text
	property.

2008-11-16  Carsten Dominik  <carsten.dominik@gmail.com>

	* org-export-latex.el (org-export-latex-subcontent): Interprete
	target aliases as additonal labels.

	* org-exp.el (org-export-target-aliases): New variable.
	(org-export-preprocess-string)
	(org-export-handle-invisible-targets): Fill the alias alist.
	(org-export-as-html): Remove the &nbsp; from the anchor, and also
	assign an id.
	(org-html-level-start): Insert the target aliases as additonal
	anchors.

	* org.el (org-edit-fixed-width-region): Fix bug when starting a new
	picture area.

2008-11-15  Carsten Dominik  <carsten.dominik@gmail.com>

	* org.el (org-open-at-mouse): Ensure correct link abbreviations
	when following a link with the mouse from the agenda.

	* org-exp.el (org-export-as-html): Avoid lone </div> when no
	headlines are created.

2008-11-14  Carsten Dominik  <carsten.dominik@gmail.com>

	* org-exp.el (org-export-preprocess-string): Reorder so that we
	can still see ID properties when we collect targets.
	(org-export-target-internal-links): Also store targets for ID's.

	* org.el (org-link-translation-function): New option.
	(org-open-at-point): Call `org-link-translation-function' if
	non-nil.
	(org-translate-link): New function.
	(org-translate-link-from-planner): New function.
	(org-open-at-point): Allow interactive commands in elisp links.

	* org-exp.el (org-icalendar-cleanup-string): Restore the old
	iCalendar quoting.  The new one seems to caus problems with
	applications.

	* org.el (org-yank): Set `this-command' to `yank', so that
	`yank-pop' will work.

2008-11-13  Carsten Dominik  <carsten.dominik@gmail.com>

	* org-id.el (org-id-search-archives): New option.

	* org.el (org-link-to-org-use-id): New option.
	(org-store-link): Use `org-link-to-org-use-id'.
	(org-id): Make org-id.el a standard component.

2008-11-13  Carsten Dominik  <carsten.dominik@gmail.com>

	* org.el (org-link-expand-abbrev): Implement %h as an escape for a
	hexified version of the tag.

	* org-exp.el (org-icalendar-cleanup-string): Improve RFC2455
	compliance as far as quoting is concerned.

	* org-vm.el (org-vm-follow-link): Require `vm-search'.

	* org.el (org-up-heading-safe, org-forward-same-level): Always
	call `org-back-to-heading' instead of `outline-back-to-heading'.
	(org-back-to-heading): New wrapper around outline-back-to-heading,
	with a useful error message telling where the error happened.

	* org-list.el (org-update-checkbox-count): Always call
	`org-back-to-heading' instead of `outline-back-to-heading'.

	* org-exp.el (org-export-as-html): Make sure that each <img> tag
	has an `alt' attribute, to ensure XHTML validation.

2008-11-12  Carsten Dominik  <carsten.dominik@gmail.com>

	* org-publish.el (org-publish-attachment): Allow publishing to
	overwrite attachment files.

	* org-agenda.el (org-agenda-timerange-leaders): New option.
	(org-agenda-get-blocks): Use `org-agenda-timerange-leaders'.

	* org.el (org-edit-src-exit): Untabify ASCII image before
	returning.












2008-11-11  Carsten Dominik  <carsten.dominik@gmail.com>

	* org.el (org-yank): Make any prefix force normal yanking.
	Suppress folding if text would be swallowed into a folded
	subtree.
	(org-yank-folded-subtrees, org-yank): Docstring updates.

	* org-agenda.el (org-agenda-compare-effort): Treat no effort
	defined as 0.

	* org-exp.el (org-export-language-setup): Add Catalan and
	Esperanto language entries.

2008-11-10  Carsten Dominik  <carsten.dominik@gmail.com>

	* org.el (org-refile): Allow refiling of entire regions.

	* org-clock.el (org-clock-time%): New function.

	* org.el (org-entry-get, org-entry-delete): Use safer regexps to
	retrieve property values.

2008-11-09  Carsten Dominik  <carsten.dominik@gmail.com>

	* org-agenda.el (org-agenda-list): Handle the value `only' of
	org-agenda-show-log'.
	(org-agenda-log-mode): Interpret a double prefix arg.

2008-11-08  Carsten Dominik  <carsten.dominik@gmail.com>

	* org-exp.el (org-export-html-footnotes-section): New variable.
	(org-export-as-html): Use `org-export-html-footnotes-section' to
	insert the footnotes.
	(org-export-language-setup): Add "Footnotes" to language words.

2008-11-07  Carsten Dominik  <carsten.dominik@gmail.com>

	* org.el (org-yank): Fix bug when not inserting a subtree.

2008-11-06  Carsten Dominik  <carsten.dominik@gmail.com>

	* org-vm.el (org-vm-follow-link): Call `vm-preview-current-message'
	instead of `vm-beginning-of-message'.

	* org.el (org-make-link-regexps): Make sure that links to gnus can
	contain brackets.

2008-11-05  Carsten Dominik  <carsten.dominik@gmail.com>

	* org-attach.el (org-attach-dir): Remove duplicate ID creation
	code.

	* org-id.el (org-id-new): Use `org-trim' to extract the uuid from
	shell output.

	* org.el (org-link-abbrev-alist): Improve customization type.

	* org-attach.el (org-attach-expand-link, org-attach-expand): New
	functions.

	* org-agenda.el (org-agenda-get-progress): Renamed from
	`org-get-closed'.  Implement searching for state changes as well.
	(org-agenda-log-mode-items): New option.
	(org-agenda-log-mode): New option prefix argument, interpreted as
	request to show all possible progress info.
	(org-agenda-get-day-entries): Call `org-get-progress' instead of
	`org-get-closed'.
	(org-agenda-set-mode-name): Handle the more complex log mode
	settings.
	(org-get-closed): New alias, pointing to `org-get-progress'.

2008-11-05  Carsten Dominik  <dominik@science.uva.nl>

	* org.el (org-file-apps-defaults-gnu)
	(org-file-apps-defaults-macosx)
	(org-file-apps-defaults-windowsnt): Add an entry defining the
	system command.
	(org-file-apps): Allow `system' as key and value.
	(org-open-at-point): Explain the effect of a double prefix arg.
	(org-open-file): If the argument `in-emacs' is (16),
	i.e. corresponding to a double prefix argument, try to open the
	file externally.

2008-11-04  Carsten Dominik  <dominik@science.uva.nl>

	* org.el (org-insert-link): Abbreviate absolute files names in
	links.  Also, fix a bug in which the double C-u prefix would not
	be honored.

2008-11-03  Carsten Dominik  <dominik@science.uva.nl>

	* org.el (org-insert-heading): If buffer does not end with a
	newline, add one if necessary to insert headline correctly.

	* org-exp.el (org-export-as-html): Make sure that <hr/> is between
	paragraphs, not inside.

	* org.el (org-todo): Quote
	`org-agenda-headline-snapshot-before-repeat'.

	* org-exp.el (org-export-as-html): Fully process link descriptions.
	(org-export-html-format-desc): New function.
	(org-export-as-html): Collect footnotes into the correct basket.
	(org-html-protect): No longer protect quotations marks here, this
	goes wrong.

	* org-agenda.el (org-agenda-remove-marked-text): Bind variable
	BEG.

	* org-compat.el (org-fit-window-to-buffer): New function (not
	really, a preliminary and incomplete version was present earlier,
	but not used).

	* org.el (org-fast-todo-selection, org-fast-tag-selection): Use
	`org-fit-window-to-buffer'.

	* org-exp.el (org-export): Use `org-fit-window-to-buffer'.

	* org-agenda.el (org-agenda-get-restriction-and-command)
	(org-fit-agenda-window, org-agenda-convert-date): Use
	`org-fit-window-to-buffer'.

	* org-exp.el (org-export-as-html): Process href links through
	`org-export-html-format-href'.
	(org-export-html-format-href): New function.

	* org-agenda.el (org-agenda-todo): Update only the current
	headline if this is a repeated TODO, marked done for today.
	(org-agenda-change-all-lines): New argument JUST-THIS, to change
	only the current line.

	* org.el (org-todo): Take a snapshot of the headline if the
	repeater might change it.

2008-11-02  Carsten Dominik  <dominik@science.uva.nl>

	* org-publish.el (org-publish-find-title): Remove buffers visited
	only for extracting the title.

	* org-exp.el (org-export-html-style)
	(org-export-html-style-default): Mark style definitions as
	unparsed CDATA.

	* org-publish.el (org-publish-validate-link): Function
	re-introduced.

2008-11-02  Charles Sebold  <csebold@gmail.com>

	* org-plot.el (org-plot/add-options-to-plist): Supports timefmt
	property.
	(org-plot-quote-timestamp-field): New function.
	(org-plot-quote-tsv-field): Call timestamp field function when
	necessary rather than just quoting as a string.
	(org-plot/gnuplot-to-data): Pass in timefmt property.
	(org-plot/gnuplot-script): Supports timefmt property.
	(org-plot/gnuplot): Checks for timestamp column before checking
	for text index column.

2008-11-02  Carsten Dominik  <dominik@science.uva.nl>

	* org.el (org-insert-heading): Improve behavior with hidden subtrees.

	* org-publish.el (org-publish-org-index): Create a section in the
	index file.
	(org-publish-org-index): Stop linking to directories.

	* org.el (org-emphasis-alist): Use span instead of <u> to
	underline text.

	* org-exp.el (org-export-as-html): Make sure <p> is closed before
	<pre> sections.

2008-11-01  Sebastian Rose  <sebastian_rose@gmx.de>

	* org-jsinfo.el (org-infojs-template): Remove language attribute
	from script tag.

2008-11-01  Carsten Dominik  <dominik@science.uva.nl>

	* org-agenda.el (org-agenda-remove-marked-text): New function.
	(org-agenda-mark-filtered-text)
	(org-agenda-unmark-filtered-text): New functions.
	(org-write-agenda): Remove fltered text.

	* org.el (org-make-tags-matcher): Give access to TODO "property"
	without speed penalty.

2008-10-29  Carsten Dominik  <dominik@science.uva.nl>

	* org.el (org-link-frame-setup): Add `org-gnus-no-new-news' as an
	option.
	(org-store-link-props): Make sure adding to the plist works
	correctly.

	* org-gnus.el (org-gnus-no-new-news): New function.
	(org-gnus-follow-link): Allow the article ID to be a message-id,
	in addition to allowing article numbers.  Message IDs make much
	more roubust links.
	(org-gnus-store-link): Use message-id to create link.

2008-10-28  Carsten Dominik  <dominik@science.uva.nl>

	* org.el (org-emphasize): Reverse the selection array.
	(org-emphasis-alist): Set <code> tags for the verbatim
	environment.

	* org-remember.el (org-remember-handler): Fix bug with
	prefix-related changing of the note storage target.

	* org-exp.el (org-print-icalendar-entries): Make the exported
	priorities compatible with RFC 2445.

	* org-clock.el (org-clock-save): Insert time stamp without
	dependence on time-stamp.el.

2008-10-27  Carsten Dominik  <dominik@science.uva.nl>

	* org.el ("saveplace"): If saveplace puts point into an invisible
	location, make it visible.
	(org-make-tags-matcher): Allow inactive time stamps in time
	comparisons.
	(org-yank-adjusted-subtrees): New option.
	(org-yank): Incorporate adjusting trees.
	(org-paste-subtree): New argument FOR-YANK which will cause
	insertion at point without backing up over white lines, and leave
	point at the end of the inserted text.  Also if the cursor is
	at the beginning of a headline, use the same level or the inserted
	tree.

	* org-publish.el (org-publish-get-base-files-1): Deal correctly
	with broken symlinks

2008-10-26  Carsten Dominik  <dominik@science.uva.nl>

	* org-exp.el (org-export-select-tags, org-get-current-options):
	Fix typo.

2008-10-25  Carsten Dominik  <dominik@science.uva.nl>

	* org-agenda.el (org-format-agenda-item)
	(org-agenda-filter-make-matcher): Make sure tags are stored and
	compared donwcased.

2008-10-23  Carsten Dominik  <dominik@science.uva.nl>

	* org.el (org-insert-todo-heading): Fix bug with force-heading
	argument.

2008-10-23  James TD Smith  <ahktenzero@mohorovi.cc>

	* org-clock.el (org-clock-in-resume): Add a custom option to
	toggle starting the clock from an open clock line.
	(org-clock-in): When clocking in to an entry, if
	`org-clock-in-resume' is set, check if the first clock line is
	open and if so, start the clock from the time in the clock line.
	(org-clock-persist): Add a custom option to toggle clock
	persistence.
	(org-clock-persist-query-save): Add a custom option to toggle
	asking the user if they want to save the running clock when
	exiting.
	(org-clock-persist-query-resume): Add a custom option to toggle
	asking the user if they want to resume the saved clock when Emacs
	is restarted.
	(org-clock-save): Add a function to save clock data.
	This includes the contents of `org-clock-history' and the buffer
	and position of the currently clocked task, if any.
	(org-clock-load): Add a function to load clock data.
	This populates `org-clock-history', and resumes the saved clocked
	task if there is one.
	(org-clock-persistence-insinuate): Add a method to set up the
	hooks for clock persistence.

2008-10-22  Carsten Dominik  <dominik@science.uva.nl>

	* org-exp.el (org-export-as-ascii): Handle the case that we are
	publishing from an indirect buffer.

	* org-table.el (org-table-copy-down): Fix bug with time stamp
	increment.

	* org-mouse.el (org-mouse-features): New option.
	(org-mode-hook): Turn on features depending on
	`org-mouse-features'.

	* org.el (org-insert-heading-respect-content): Force heading
	creation.
	(org-insert-heading): keep the folding state of the heading before
	the inserted one.

2008-10-21  Carsten Dominik  <dominik@science.uva.nl>

	* org-archive.el (org-archive-to-archive-sibling): Handle top
	level headlines better.

2008-10-21  Bastien Guerry  <bzg@altern.org>

	* org-export-latex.el (org-export-latex-classes): Added
	\usepackage{graphicx} to the default list of packages.

2008-10-21  Carsten Dominik  <dominik@science.uva.nl>

	* org-agenda.el (org-agenda-filter): Renamed from
	`org-agenda-filter-tags'.

2008-10-20  Carsten Dominik  <dominik@science.uva.nl>

	* org.el (org-entry-properties): Add CATEGORY property, iven if it
	is not defined as a property in this entry.
	(org-add-log-note): Mask prefix argument when immediately storing
	the note.

	* org-agenda.el (org-agenda-filter-effort-default-operator): New
	option.

2008-10-19  James TD Smith  <ahktenzero@mohorovi.cc>

	* org.el (org-add-log-setup): Bugfix; code to find insertion point
	after drawers was skipping ahead one line too many, so notes were
	inserted after the first note instead of before it.

2008-10-18  Carsten Dominik  <dominik@science.uva.nl>

	* org-agenda.el (org-agenda-filter-tags,org-agenda-filter-form):
	New variables.
	(org-prepare-agenda): Reset the filter tags.
	(org-agenda-filter-by-tag, org-agenda-filter-by-tag-show-all):
	Show filter tags in mode line.

	* org-table.el (orgtbl-to-html): Bind `html-table-tag' for the
	formatter.

	* org-export-latex.el (org-latex-entities-regexp): New constant.
	(org-export-as-pdf): Use two calls to `shell-command'.

2008-10-17  Carsten Dominik  <dominik@science.uva.nl>

	* org-export-latex.el (org-export-latex-treat-sub-super-char):
	Honor the {} value of the subsuperscript setting.  Make sure that
	longer subsuperscripts are typeset in a roman font.

	* org.el (org-clock-update-time-maybe): Compute negative clock
	intervals correctly.

2008-10-16  Carsten Dominik  <dominik@science.uva.nl>

	* org.el (org-add-log-setup): Respect
	`org-log-state-notes-insert-after-drawers'.
	(org-log-state-notes-insert-after-drawers): New option.
	(org-todo-trigger-tag-changes): New function.
	(org-todo): Call `org-todo-trigger-tag-changes'.

2008-10-15  James TD Smith  <ahktenzero@mohorovi.cc>

	* org.el (org-add-log-setup): Only skip drawers if the are
	immediately after the scheduling keywords.

	* org-clock.el (org-clock-in-switch-to-state): Allow this to be a
	function
	(org-clock-in): If `org-clock-in-switch-to-state' is a function,
	call it with the current todo state to get the state to switch to
	when clocking in.
	(org-clock-in): Use org-indent-line-function to indent clock lines.
	(org-clock-find-position): Fix indentation of empty clock drawers.

2008-10-15  Carsten Dominik  <dominik@science.uva.nl>

	* org-publish.el (org-publish-org-to): Handle case when
	org-export-to-pdf does return a file name, not a buffer.
	(org-publish-org-to-pdf): New function.

	* org-export-latex.el (org-export-as-pdf)
	(org-export-as-pdf-and-open): New commands.

	* org-table.el (org-table-eval-formula): Avoid parsing Calc's HMS
	forms as ranges.

	* org-export-latex.el (org-export-latex-lists): Ignore lists-like
	things in protexted regions.

2008-10-14  Carsten Dominik  <dominik@science.uva.nl>

	* org-export-latex.el (org-export-latex-preprocess): Improve
	quoting of LaTeX environments.

2008-10-10  Carsten Dominik  <dominik@science.uva.nl>

	* org.el (org-edit-fixed-width-region): Exclude final newline from
	picture area.

	* org-export-latex.el (org-export-latex-subcontent): Add labels to
	sections, to make internal links work.
	(org-export-latex-fontify-headline): Do not remove all text
	properties, to make sure that target properties survive this
	process.

	* org-exp.el (org-export-preprocess-string): Change sequence of
	modifications, to make sure links are prepared before the LaTeX
	conversions do happen.

2008-10-09  Carsten Dominik  <dominik@science.uva.nl>

	* org-attach.el (org-attach-delete-all): Renamed from
	`org-attch-delete'.  Add a security query before deleting the
	entire directory.  New optional argument FORCE can overrule the
	security query.
	(org-attach-delete-one): New command.

2008-10-08  Carsten Dominik  <dominik@science.uva.nl>

	* org-attach.el (org-attach-file-list): Fix bug with directory.

2008-10-07  Carsten Dominik  <dominik@science.uva.nl>

	* org.el (org-apps-regexp-alist): New function.
	(org-file-apps): Add auto-mode to the default value.
	(org-open-file): Use the new structure of org-file-apps.

	* org-attach.el (org-attach): Support the new keys.
	(org-attach-method): New option.

2008-10-06  Carsten Dominik  <dominik@science.uva.nl>

	* org-bbdb.el (org-bbdb-anniversaries): Fix but with 29 Feb/1
	March.

	* org.el (org-remove-uniherited-tags): Fix reverse interpretation
	of the list value o `org-use-tag-inheritance'.

	* org-attach.el (org-attach-auto-tag): New option.
	(org-attach-tag, org-attach-untag): New functions.
	(org-attach-attach, org-attach-new, org-attach-sync): Call
	`org-attach-tag'.
	(org-attach-delete): Call `org-attach-untag'.

2008-10-04  Carsten Dominik  <dominik@science.uva.nl>

	* org-table.el (orgtbl-self-insert-command): Make this work for
	the keypad as well.

2008-10-02  Carsten Dominik  <dominik@science.uva.nl>

	* org.el (org-add-log-setup): Limit searc for drawers to entry
	text, not to subtree.

	* org-clock.el (org-clock-heading-for-remember): New variable.
	(org-clock-in): Set `org-clock-heading-for-remember'.

2008-10-01  James TD Smith  <ahktenzero@mohorovi.cc>

	* org-remember.el (org-remember-apply-template): Add new
	expansions: %k, %K for currently clocked task and a link to the
	currently clocked task, and %< to file notes in the currently
	clocked task.

2008-10-01  Carsten Dominik  <dominik@science.uva.nl>

	* org-export-latex.el (org-export-latex-make-header): Also insert
	the content of the property :latex-header-extra.

	* org-exp.el (org-infile-export-plist): Put the content of
	#+LATEX_HEADER: into the property :latex-header-extra.

	* org-colview.el (org-columns-get-format-and-top-level): Remove
	resetting the marker.

	* org-colview-xemacs.el (org-columns-get-format-and-top-level):
	Remove resetting the marker.

	* org.el (org-entry-property-inherited-from): Improve docstring.
	(org-entry-get-with-inheritance): Reset marker before starting the
	search.

	* org-exp.el (org-infile-export-plist): Allow multiple STYLE lines.

2008-09-30  Carsten Dominik  <dominik@science.uva.nl>

	* org.el (org-entry-get-multivalued-property)
	(org-entry-protect-space, org-entry-restore-space): New
	functions.
	(org-file-apps-defaults-macosx): Let postscript files be opened by
	preview.
	(org-time-stamp-inactive): Call `org-time-stamp'.
	(org-time-stamp): New argument `inactive'.  Also edit inacive
	stamps. Convert time stamp type.
	(org-open-file): Interpret the `default' value for the `command'
	in `org-file-apps'.

	* org-id.el (org-id-int-to-b36-one-digit)
	(org-id-b36-to-int-one-digit, org-id-int-to-b36)
	(org-id-b36-to-int, org-id-time-to-b36): Modified from b62 to
	b36.

2008-09-29  Carsten Dominik  <dominik@science.uva.nl>

	* org-id.el (org-id-reverse-string): New function.
	(org-id-new): Use `org-id-reverse-string' to make sure the
	beginning chars of the ID are mutating fast.  This allows to use a
	directory structure to spread things better.
	(org-id-prefix): Changed default to nil.

	* org-list.el (org-move-item-down, org-move-item-up): Remember and
	restore the column of the cursor position.

	* org-remember.el (org-remember-apply-template): Remove properties
	from `initial'.

2008-09-27  Carsten Dominik  <dominik@science.uva.nl>

	* org-wl.el (org-wl-open): Remove useless call to
	`wl-thread-open-all'.

	* org-remember.el (org-remember-handler): Fix bug with `bottom'
	location.

2008-09-26  Carsten Dominik  <dominik@science.uva.nl>

	* org-bbdb.el (org-bbdb-anniversaries): Require bbdb in
	`org-bbdb-anniversaries'.

	* org.el (org-get-next-sibling, org-forward-same-level): New
	functions, similar to the outline versions, but invisible headings
	are OK.

2008-09-25  Bastien Guerry  <bzg@altern.org>

	* org.el (org-auto-repeat-maybe): Insert a space between
	the timestamp's type and the timestamp itself.

2008-09-24  Carsten Dominik  <dominik@science.uva.nl>

	* org-table.el (org-table-sum): Do not format the result with %g,
	it does rounding when there are too many digits.

	* org.el (org-map-entries): Protect the keyword-selecting variables.

2008-09-23  Bastien Guerry  <bzg@altern.org>

	* org-agenda.el (org-agenda-to-appt): Make sure the function check
	against all agenda files.

2008-09-23  Carsten Dominik  <dominik@science.uva.nl>

	* org-list.el: New file, aggregating list functions from org.el
	and org-export-latex.el.

	* org.el (org-edit-src-region-extra): New option.

2008-09-22  Carsten Dominik  <dominik@science.uva.nl>

	* org-agenda.el (org-agenda-to-appt): Fix bug with appointment
	time before 1am.

2008-09-22  Bastien Guerry  <bzg@altern.org>

	* org-export-latex.el (org-export-latex-keywords-maybe): Bug fix.

2008-09-22  James TD Smith  <ahktenzero@mohorovi.cc>

	* org-plot.el (org-plot/gnuplot): Make tables starting with a
	hline work correctly.
	(org-plot/gnuplot-script): Put commas at the end of each script
	line.

2008-09-20  James TD Smith  <ahktenzero@mohorovi.cc>

	* org.el (org-get-refile-targets): Replace links with their
	descriptions
	(org-imenu-get-tree): Replace links with their descriptions.

	* org-remember.el (org-remember-apply-template): Add a new
	expansion for adding properties to remember items.

	* org.el (org-add-log-setup): Skip over drawers (properties,
	clocks etc) when adding notes.

	* org-agenda.el (org-agenda-get-closed): show durations of clocked
	items as well as the start and end times.

	* org-compat.el (org-get-x-clipboard-compat): Add a compat
	function for fetching the X clipboard on XEmacs and GNU Emacs 21.

	* org-remember.el (org-get-x-clipboard): Use the compat
	function to get clipboard values when x-selection-value is
	unavailable. Use substring-no-properties instead of
	set-text-properties to remove text properties from the clipboard
	value.

	* lisp/org-clock.el (org-update-mode-line): Support limiting the
	modeline clock string, and display the full todo value in the
	tooltip. Set a local keymap so mouse-3 on the clock string goes to
	the currently clocked task.
	(org-clock-string-limit): Add a custom value for the maximum
	length of the clock string in the modeline.
	(org-clock-mode-map): Add a keymap for the modeline string

2008-09-21  Carsten Dominik  <dominik@science.uva.nl>

	* org-compat.el (org-propertize): New function.

2008-09-20  Bastien Guerry  <bzg@altern.org>

	* org-export-latex.el (org-export-latex-tables): protect exported
	tables from further special chars conversion.
	(org-export-latex-preprocess): Preserve LaTeX environments.
	(org-list-parse-list): Parse descriptive lists.
	(org-list-to-generic, org-list-to-latex, org-list-to-html)
	(org-list-to-texinfo): Export descriptive lists.
	(org-quote-chars): Remove.
	(org-export-latex-keywords-maybe): Use `replace-regexp-in-string'.
	(org-export-latex-list-beginning-re): Rename to
	`org-list-beginning-re'
	(org-list-item-begin): Rename to `org-list-item-beginning'

2008-09-20  Carsten Dominik  <dominik@science.uva.nl>

	* org.el (org-refile): Allow refiling to the last entry in the
	buffer.
	(org-get-tags-at): Fix bug when inheritance is turned off.

2008-09-19  Carsten Dominik  <dominik@science.uva.nl>

	* org.el (org-indent-line-function): No longer check for src
	regions, this is too much overhead.

	* org-agenda.el (org-agenda-highlight-todo): Fix bugs with keyword
	matching.

	* org.el (org-scan-tags): Make sure that tags matching is not case
	sensitive.  TODO keyword matching is case sensitive, however, to
	avoid confusion with similar words that are not meant to be
	keywords.

2008-09-18  Carsten Dominik  <dominik@science.uva.nl>

	* org.el (org-get-local-tags-at): New function.
	(org-get-local-tags): New function.

	* org-exp.el (org-export-get-categories): New function.

	* org-agenda.el (org-sorting-choice)
	(org-agenda-sorting-strategy, org-agenda-get-todos)
	(org-agenda-get-timestamps, org-agenda-get-deadlines)
	(org-agenda-get-scheduled, org-agenda-get-blocks)
	(org-entries-lessp): Implement sorting by TODO state.
	(org-cmp-todo-state): New defsubst.

	* org-colview.el (org-colview-construct-allowed-dates): New
	function.
	(org-columns-next-allowed-value): Use
	`org-colview-construct-allowed-dates'.

	* org-colview-xemacs.el (org-colview-construct-allowed-dates): New
	function.
	(org-columns-next-allowed-value): Use
	`org-colview-construct-allowed-dates'.

2008-09-17  Carsten Dominik  <dominik@science.uva.nl>

	* org.el (org-protect-slash): New function.
	(org-get-refile-targets): Use `org-protect-slash'.

	* org-agenda.el (org-global-tags-completion-table): New variable.

	* org-exp.el (org-export-handle-export-tags): New function.
	(org-export-preprocess-string): Call
	`org-export-handle-export-tags'.

	* org-plot.el: New file.

	* org-publish.el (org-publish-expand-components): Function removed.
	(org-publish-expand-projects): Allow components to have components.

2008-09-13  Carsten Dominik  <dominik@science.uva.nl>

	* org.el (org-indent-line-function): Do not indent in regions that
	are external source code.
	(org-yank-and-fold-if-subtree): New function.

	* org-agenda.el (org-agenda-todayp): New function.
	(org-agenda-get-deadlines, org-agenda-get-scheduled): Use
	`org-agenda-todayp'.

	* org.el (org-insert-heading-respect-content)
	(org-insert-todo-heading-respect-content): New commands.
	(org-insert-heading-respect-content): New option.
	(org-insert-heading): Respect `org-insert-heading-respect-content'.

	* org-clock.el (org-clock-find-position): Make sure the note after
	the clock line gets moved into the new clock drawer.

2008-09-11  Carsten Dominik  <dominik@science.uva.nl>

	* org-id.el (org-id-new): New option.

2008-09-08  Carsten Dominik  <dominik@science.uva.nl>

	* org-table.el (org-table-copy-down): Avoid overflow during
	increment.  Use prefix argument 0 to temporarily disable the
	increment.

2008-09-07  Carsten Dominik  <dominik@science.uva.nl>

	* org-exp.el (org-export-as-html): Do not turn on the major mode
	if the buffer will be killed anyway.
	(org-get-current-options): Exclude the #+TEXT field.
	(org-export-as-html): Make sure text before the first headline is
	a paragraph.

	* org-publish.el (org-publish-org-to): Tell the exporter that this
	buffer will be killed, so it is not necessary to do major mode
	initialization.

	* org-archive.el (org-archive-to-archive-sibling): Show empty
	lines after folding the archive sibling.

	* org.el (org-log-note-extra): New variable.

2008-09-05  Bastien Guerry  <bzg@altern.org>

	* org.el (org-additional-option-like-keywords): Added keywords for
	the _QUOTE, _VERSE and _SRC environments.

	* org-export-latex.el (org-export-latex-preprocess): Fix bug when
	exporting _QUOTE and _VERSE environments.

2008-09-05  Carsten Dominik  <dominik@science.uva.nl>

	* org-agenda.el (org-agenda-filter-by-tag): New command.

	* org-exp.el (org-get-current-options): Remove angular brackets
	from the date entry.

	* org.el (org-edit-fixed-width-region): New function.
	(org-edit-fixed-width-region): Also try
	`org-edit-fixed-width-region'.
	(org-edit-fixed-width-region-mode): New option.
	(org-activate-code): Only interprete lines starting with colon
	plus a space as example lines.

	* org-remember.el (org-remember-templates): Add nil instead of
	empty strings to fix the length of remember templates.

	* org-table.el (org-calc-default-modes): Fix the time format for
	calc, from 12 hour to 24 hour clock.

2008-09-04  Carsten Dominik  <dominik@science.uva.nl>

	* org-agenda.el (org-agenda-get-deadlines)
	(org-agenda-get-scheduled): Avoid `time-of-day' extraction for
	entries that are pre-warnings of deadlines or reminders.

	* org.el (org-sort-entries-or-items): Make numeric and alpha
	comparisons ignore any TODO keyword and priority cookie.

	* org-remember.el (org-remember-handler): Reinterpretation of the
	prefix argument.

2008-09-03  Carsten Dominik  <dominik@science.uva.nl>

	* org-agenda.el (org-agenda-get-scheduled): Use new
	`org-scheduled' face.

	* org-faces.el (org-scheduled): New face.

	* org-wl.el (org-wl-open): Remove incorrect declaration.

	* org-gnus.el (org-gnus-store-link): Support for :to information
	in gnus links.

	* org-exp.el (org-export-as-html): Fixed typo in creator
	information.
	(org-export-protect-examples): New parameter indent.  Insert extra
	spaces only when this parameter is specified.
	(org-export-preprocess-string): Call `org-export-protect-examples'
	with an indentation parameter when exporting to ASCII.

	* org-remember.el (org-remember-templates)
	(org-remember-apply-template): Allow the file component to be a
	function.

	* org.el (org-goto-local-search-headings): Renamed from
	`org-goto-local-search-forward-headings'.  Added the possibility
	to search backwards.

2008-09-02  Carsten Dominik  <dominik@science.uva.nl>

	* org-export-latex.el (org-export-latex): New customization
	group.

	* org-agenda.el (org-write-agenda): Erase buffer for txt export.

2008-09-01  Carsten Dominik  <dominik@science.uva.nl>

	* org-exp.el (org-html-do-expand): Allow {} to terminate
	tex macro

2008-07-29  Carsten Dominik  <dominik@science.uva.nl>

	* org.el (org-buffer-list): Select buffers based on major mode,
	not on file name.

2008-07-26  Carsten Dominik  <dominik@science.uva.nl>

	* org-agenda.el (org-agenda-align-tags): Fix bug with malformed
	face property.

	* org-colview.el (org-columns-display-here): Use
	`org-columns-modify-value-for-display-function'.

	* org-colview-xemacs.el (org-columns-display-here): Use
	`org-columns-modify-value-for-display-function'.

2008-07-25  Carsten Dominik  <dominik@science.uva.nl>

	* org.el (org-columns-modify-value-for-display-function): New option.











	* org-publish.el (org-publish-file): Make sure the directory match
	for the publishing directory works correctly.

	* org-agenda.el (org-agenda-execute-calendar-command)
	(org-agenda-diary-entry): Additional optional argument.

2008-07-24  Carsten Dominik  <dominik@science.uva.nl>

	* org-exp.el (org-export-as-html): Add attributes also in mailto
	and ftp links.

	* org.el (org-autoload): Add `org-dblock-write:columnview'.








2008-07-23  Carsten Dominik  <dominik@science.uva.nl>

	* org-exp.el (org-export-region-as-html, org-export-as-html): Make
	sure that calls from `org-export-region-as-html' do not do the
	special check for a subtree.

2008-07-22  Carsten Dominik  <dominik@science.uva.nl>

	* org-agenda.el (org-batch-store-agenda-views): Fix parsing bug.

2008-07-20  Juri Linkov  <juri@jurta.org>

	* org.el (narrow-map): Bind `org-narrow-to-subtree' to "s" on the
	new keymap `narrow-map' instead of binding "\C-xns".

2008-07-18  Carsten Dominik  <dominik@science.uva.nl>

	* org.el (org-open-file): Use
	`org-open-directory-means-index-dot-org'.
	(org-open-directory-means-index-dot-org): New option.

2008-07-17  Carsten Dominik  <dominik@science.uva.nl>

	* org.el (org-make-link-string): Remove link attributes from
	description.
	(org-open-at-point): Remove link attributes bevore using the path.

	* org-exp.el (org-export-as-html): Handle link attributes.

	* org.el (org-extract-attributes, org-attributes-to-string): New functions.

	* org-table.el (org-table-to-lisp): New function.

	* org.el (org-narrow-to-subtree): Do not include the final newline
	into the narrowed region.

	* org-agenda.el (org-agenda-custom-commands-local-options): Fixed
	bug with user-define skipping condition.

2008-07-16  Carsten Dominik  <dominik@science.uva.nl>

	* org-agenda.el (org-agenda-get-restriction-and-command): Fixed typo.

2008-07-14  Carsten Dominik  <dominik@science.uva.nl>

	* org-exp.el (org-export-html-style-default): Automatic overflow
	handling for pre fields.
	(org-export-as-ascii, org-export-as-html): Change default format
	for time stamp.

	* org-table.el (org-table-export): Offer completion for translator
	functions, and do not require a heading above the table.

	* org.el (org-renumber-ordered-list, org-beginning-of-item-list):
	Cater for the case of a list starting in the first line of the
	buffer.

2008-07-09  Carsten Dominik  <dominik@science.uva.nl>

	* org-publish.el (org-publish-find-title): Bug fix.
	(org-publish-org-index): Implement new :index-style option.

2008-07-07  Carsten Dominik  <dominik@science.uva.nl>

	* org-publish.el (org-publish-timestamp-filename): Use
	SHA1-encoded file names in the timestamp directory.

2008-07-05  Carsten Dominik  <dominik@science.uva.nl>

	* org-publish.el (org-publish-needed-p): Be verbose about files
	published and files skipped.

	* org-exp.el (org-export-preprocess-string): Swap link
	normalization and inernal link targeting.

	* org-publish.el (org-publish-needed-p): Create timestamp
	directory when it does not exist.

2008-07-04  Bastien Guerry  <bzg@altern.org>

	* org-clock.el (org-clock-out-when-done): Doc fix.

	* org.el (org-agenda-skip-unavailable-files): Doc fix.

	* org-exp.el (org-export-remove-comment-blocks-and-subtrees):
	Ignore case when searching for the COMMENT cookie at export time.

2008-07-02  Carsten Dominik  <dominik@science.uva.nl>

	* org-exp.el (org-get-file-contents)
	(org-get-and-remove-property): New functions.
	(org-export-handle-include-files): Handle the new prefix options.
	(org-export-as-html): Fix the verse environment.

2008-07-01  Carsten Dominik  <dominik@science.uva.nl>

	* org.el (org-time=, org-time<, org-time<=, org-time>)
	(org-time>=, org-time<>, org-2ft): New functions.
	(org-op-to-function): Also provide for the time testing fucntions.

2008-06-30  Carsten Dominik  <dominik@science.uva.nl>

	* org-exp.el (org-export-html-style-default): New constant.

2008-06-29  Carsten Dominik  <dominik@science.uva.nl>

	* org-exp.el (org-export-html-style-extra): New variable.
	(org-export-splice-style): New function.

2008-06-26  Carsten Dominik  <dominik@science.uva.nl>

	* org-exp.el (org-export-plist-vars, org-export-as-html):
	Implement `org-export-creator-info'.
	(org-export-creator-info): New option.

2008-06-25  Carsten Dominik  <dominik@science.uva.nl>

	* org.el (org-clock-drawer-start-re, org-clock-drawer-end-re)
	(org-property-drawer-re, org-clock-drawer-re): New constants.

2008-06-23  Carsten Dominik  <dominik@science.uva.nl>

	* org-exp.el (org-icalendar-use-deadline)
	(org-icalendar-use-scheduled): New options.
	(org-icalendar-include-todo): Default changed to t.
	(org-print-icalendar-entries): Implement better utilization of
	scheduling and deadline time stamps.
	(org-export-target-internal-links, org-export-as-html): Allow file
	lines without the "file:" prefix if the file path is an absolute
	path or starts with ".".

	* org-clock.el (org-clocktable-shift): Also undertand yesterday,
	lastweek etc.
	(org-clock-special-range): Also undertand yesterday, lastweek etc.

2008-06-18  Glenn Morris  <rgm@gnu.org>
        * org.el (org-map-entries): Let-bind `file'.

2008-06-19  Carsten Dominik  <dominik@science.uva.nl>

	* org.el (org-agenda-skip-archived-trees): Docstring now
	discourages using this.
	(org-scan-tags): Check for org-agenda-archives-mode.
	(org-map-entries): Make sure org-agenda-archives-mode is nil.
	(org-agenda-files): Functionality of second arg changed.

	* org-agenda.el (org-agenda-archives-mode): New variable
	(org-write-agenda, org-prepare-agenda, org-agenda-list)
	(org-search-view, org-todo-list, org-tags-view)
	(org-agenda-list-stuck-projects): Call `org-agenda-files' with
	`ifmode' argument.
	(org-agenda-quit): Reset the archives mode.
	(org-agenda-archives-mode): New command.
	(org-agenda-set-mode-name): Include archives info.

2008-06-18  Carsten Dominik  <dominik@science.uva.nl>

	* org.el (org-paste-subtree): Make sure the yanked headline is
	visible if it was yanked at a visible point.
	(org-move-item-up): Fix the bug with moving white space at the end
	of the item.
	(org-show-empty-lines-in-parent): New function.

2008-06-16  Carsten Dominik  <dominik@science.uva.nl>

	* org-colview.el (org-columns-next-allowed-value): Bug fix.

	* org-colview-xemacs.el (org-columns-next-allowed-value): Bug fix.

	* org-agenda.el (org-agenda-get-closed): Get the end time into the
	agenda prefix as well.

	* org-publish.el (org-publish-org-index): Make a properly indented
	list.

	* org.el (org-calendar-agenda-action-key): New option.
	(org-get-cursor-date): New function.
	(org-mark-entry-for-agenda-action): New command.
	(org-overriding-default-time): New variable.
	(org-read-date): Respect `org-overriding-default-time'.

	* org-remember.el (org-remember-apply-template): Respect the
	ovverriding default time.

	* org-agenda.el (org-agenda-action-marker): New variable.
	(org-agenda-action): New command.
	(org-agenda-do-action): New function.

2008-06-15  Carsten Dominik  <dominik@science.uva.nl>

	* org.el (org-schedule, org-deadline): Protect scheduled and
	deadline tasks against changes that accidently remove the
	repeater.  Also show a message with the new date when done.

2008-06-15  Carsten Dominik  <dominik@science.uva.nl>

	* org.el (org-beginning-of-line): Cater for the case when there
	are tags but no headline text.
	(org-align-tags-here): Convert to tabs only when indent-tabs-mode
	it set.

2008-06-13  Carsten Dominik  <dominik@science.uva.nl>

	* org-mhe.el (org-mhe-get-message-folder-from-index): Make sure
	the return value is nil instead of "nil" when there is no match.

	* org-exp.el (org-insert-centered): Use fill-column instead of
	80.
	(org-export-as-ascii): Use string-width to measure the width of
	the heading.

	* org.el (org-diary-to-ical-string): No longer kill buffer
	FROMBUF, this is now done by the caller.

	* org-exp.el (org-print-icalendar-entries): Move the call to
	`org-diary-to-ical-string' out of the loop, and kill the buffer
	afterwords.

	* org-remember.el (org-remember-visit-immediately): Position
	cursor after moving to the note.
	(org-remember-apply-template): Use a text property to record the
	cursor position.
	(org-remember-handler): Align tags after pasting the note.

2008-06-12  Carsten Dominik  <dominik@science.uva.nl>

	* org-bbdb.el (org-bbdb-follow-anniversary-link): New function.

	* org-agenda.el (org-agenda-open-link): If there is an
	org-bbdb-name property in the current line, jump to that bbdb
	entry.

	* org-bbdb.el (org-bbdb-anniversaries): Add the bbdb-name as a
	text property, so that the agenda knows where this entry comes
	from.

	* org-agenda.el (org-agenda-clock-in): Fixed bug in the
	interaction between clocking-in from the agenda, and  automatic
	task state switching.

	* org-macs.el (org-with-point-at): Bug fix in macro defintion.

	* org.el (org-beginning-of-line, org-end-of-line): Make sure the
	zmacs-region stays after this command in XEmacs.

2008-06-11  Carsten Dominik  <dominik@science.uva.nl>

	* org.el (org-scan-tags): Allow new values for ACTION parameter.

	* org-remember.el (org-remember-templates): Fix bug in
	customization type definition.

	* org.el (org-map-entries): New function.

2008-06-11  verhuur82  <verhuur82@macbook-van-verhuur82.local>

	* org-agenda.el (org-agenda-skip-comment-trees): New option.
	(org-agenda-skip): Respect `org-agenda-skip-comment-trees'.

2008-06-10  Carsten Dominik  <dominik@science.uva.nl>

	* org-remember.el (org-jump-to-target-location): New variable.
	(org-remember-apply-template): Set
	`org-remember-apply-template' if requested by template.
	(org-remember-handler): Start an idle timer to jump to
	remember location.

	* org-exp.el (org-get-current-options): Add the FILETAGS setting.

	* org.el (org-set-regexps-and-options): Fix bug with parsing of
	file tags.
	(org-get-tags-at): Add the content of `org-file-tags'.

	* org-exp.el (org-export-handle-comments): Fix bug with several
	comment lines after each other.
	(org-number-to-roman, org-number-to-counter): New functions.
	(org-export-section-number-format): New option.

2008-06-09  Carsten Dominik  <dominik@science.uva.nl>

	* org-exp.el (org-export-protect-examples): Catch the case of a
	missing end_example line.

	* org.el (org-set-regexps-and-options): Set `org-file-properties' and
	`org-file-tags' to nil.

	* org-colview.el (org-columns-next-allowed-value): Handle next
	argument NTH to directly select a value.

	* org-colview-xemacs.el (org-columns-next-allowed-value): Handle next
	argument NTH to directly select a value.

2008-06-08  Carsten Dominik  <dominik@science.uva.nl>

	* org-agenda.el (org-agenda-scheduled-leaders): Fix docstring.

2008-05-30  Carsten Dominik  <dominik@science.uva.nl>

	* org.el (org-columns-ellipses): New option.

2008-05-29  Carsten Dominik  <dominik@science.uva.nl>

	* org-colview.el (org-columns-add-ellipses): New function.
	(org-columns-compact-links): New function.
	(org-columns-cleanup-item): Call `org-columns-compact-links'.
	(org-columns-display-here): Call `org-agenda-columns-cleanup-item'
	when in agenda.
	(org-columns-edit-value): Fixed bug with editing values from
	agenda column view.
	(org-columns-redo): Also redo the agenda itself.

2008-05-28  Carsten Dominik  <dominik@science.uva.nl>

	* org-agenda.el (org-agenda-columns-remove-prefix-from-item): New
	option.

	* org-colview.el (org-agenda-columns-cleanup-item): New function.

	* org-exp.el (org-export-ascii-preprocess): Renamed from
	`org-export-ascii-clean-string'.
	(org-export-kill-licensed-text)
	(org-export-define-heading-targets)
	(org-export-handle-invisible-targets)
	(org-export-target-internal-links)
	(org-export-remove-or-extract-drawers)
	(org-export-remove-archived-trees)
	(org-export-protect-quoted-subtrees)
	(org-export-protect-verbatim, org-export-protect-examples)
	(org-export-select-backend-specific-text)
	(org-export-mark-blockquote-and-verse)
	(org-export-remove-comment-blocks-and-subtrees)
	(org-export-handle-comments, org-export-mark-radio-links)
	(org-export-remove-special-table-lines)
	(org-export-normalize-links)
	(org-export-concatenate-multiline-links)
	(org-export-concatenate-multiline-emphasis): New functions,
	obtained from spliiting the export preprocessor.

	* org-table.el (org-table-recalculate): Improve error message if
	the row number is invalid.

2008-05-27  Carsten Dominik  <dominik@science.uva.nl>

	* org-archive.el (org-archive-save-context-info): Fix bugs in
	customization setup and docstring.

	* org-exp.el (org-export-html-style): Changed the size of in the
	<pre> element to 90%.

2008-05-26  Carsten Dominik  <dominik@science.uva.nl>

	* org.el (org-find-src-example-start): Function removed.
	(org-edit-src-find-region-and-lang): New function.

2008-05-25  Carsten Dominik  <dominik@science.uva.nl>

	* org.el (org-edit-src-exit): New function.
	(org-exit-edit-mode): New minor mode.

	* org-exp.el (org-export-preprocess-string): Fix bug with removing
	comment-like lines from protected examples.

	* org.el (org-edit-src-example, org-find-src-example-start)
	(org-protect-source-example, org-edit-special): New functions.

2008-05-24  Carsten Dominik  <dominik@science.uva.nl>

	* org-publish.el (org-publish-project-alist): Fix typo in
	docstring.
	(org-publish-project-alist): Handle :index-title property.

2008-05-21  Carsten Dominik  <dominik@science.uva.nl>

	* org-export-latex.el (org-export-as-latex): Make sure region
	bounds are correct.  Parse subtree properties relating to export.

	* org-exp.el (org-export-add-options-to-plist): New function.
	(org-infile-export-plist): Use `org-export-add-options-to-plist'.

2008-05-20  Carsten Dominik  <dominik@science.uva.nl>

	* org.el (org-default-properties): Add EXPORT_FILE_NAME and
	EXPORT_TITLE.

	* org-exp.el (org-export-get-title-from-subtree)
	(org-export-as-ascii, org-export-as-html): Make sure the original
	region-beginning and region-end are used, even after moving
	point.
	(org-export-get-title-from-subtree): Also try the EXPORT_TITLE
	property.

	* org-remember.el (org-remember-last-stored-marker): New variable.
	(org-remember-goto-last-stored): Use `org-goto-marker-or-bmk'.
	(org-remember-handler): Also use marker to remember
	last-stored position.

	* org.el (org-goto-marker-or-bmk): New function.

2008-05-19  Carsten Dominik  <dominik@science.uva.nl>

	* org.el (org-file-properties): Renamed from `org-local-properties'.
	(org-scan-tags): Take file tags into account.
	(org-tags-match-list-sublevels): Default changed to t.

	* org-exp.el (org-export-as-html): Close paragraph after a
	footnote.

	* org.el (org-update-parent-todo-statistics): New function.

	* org-exp.el (org-icalendar-store-UID): New option.
	(org-icalendar-force-UID): Option removed.
	(org-print-icalendar-entries): IMplement UIDs.

2008-05-18  Carsten Dominik  <dominik@science.uva.nl>

	* org-mhe.el (org-mhe-follow-link): Fix bug in mhe searches.

2008-05-16  Carsten Dominik  <dominik@science.uva.nl>

	* org-faces.el (org-column): Document how this face is being used
	and why sometimes the background faces shine through.

	* org-mhe.el (org-mhe-follow-link): Improve handling of searches.

	* org-publish.el (org-publish-attachment): Create publishing
	directory if it does not yet exist.

	* org-table.el (org-calc-default-modes): Change default number
	format to (float 8).

	* org.el (org-olpath-completing-read): New function.
	(org-time-clocksum-format): New option.
	(org-minutes-to-hh:mm-string): Use `org-time-clocksum-format'.

	* org-clock.el (org-clock-display, org-clock-out)
	(org-update-mode-line): Use `org-time-clocksum-format'.

	* org-colview-xemacs.el (org-columns-number-to-string): Use
	`org-time-clocksum-format'.

	* org-colview.el (org-columns-number-to-string): Use
	`org-time-clocksum-format'.

2008-05-15  Carsten Dominik  <dominik@science.uva.nl>

	* org-id.el: New file, move from contrib to core.

	* org-exp.el (org-icalendar-force-UID): New option.

2008-05-14  Carsten Dominik  <dominik@science.uva.nl>

	* org-exp.el (org-print-icalendar-entries): Make sure DTEND is
	shifted by one day if theere is a date range without an end
	time.

	* org.el (org-try-structure-completion): New function.

2008-05-13  Carsten Dominik  <dominik@science.uva.nl>

	* org.el (org-set-font-lock-defaults): Improve fontification of
	description lists.
	(org-insert-item): Handle description lists.
	(org-adaptive-fill-function): Improve auto indentation in
	description lists.

	* org-exp.el (org-export-as-html, org-export-preprocess-string):
	Implement VERSE environment.
	(org-export-preprocess-string): Implement the COMMENT
	environment.

	* org-export-latex.el (org-export-latex-preprocess): Implement
	VERSE environment.

2008-05-12  Carsten Dominik  <dominik@science.uva.nl>

	* org-jsinfo.el (org-infojs-opts-table): Add entry for FIXED_TOC
	option.

2008-05-10  Carsten Dominik  <dominik@science.uva.nl>

	* org-table.el (orgtbl-to-tsv, orgtbl-to-csv): New functions.

	* org.el (org-quote-csv-field): New functions.

	* org-table.el (org-table-export-default-format): Remove :splice
	from default format, we get the same effect by not specifying
	:tstart and :tend.
	(org-table-export): Improve setup, distinguish better between
	interactive and non-interactive use, allow specifying the format
	on the fly, better protection against wrong file names.
	(orgtbl-to-generic): Fix documentation.  Do not require :tstart
	and :tend when :splice is omitted.

2008-05-09  Bernt Hansen  <bernt@norang.ca>

	* org-clock.el (org-clock-select-task): Make sure the selection
	letters are 1-9 and A-Z, no special characters.

2008-05-09  Carsten Dominik  <dominik@science.uva.nl>

	* org-exp.el (org-export-htmlize): New group.
	(org-export-htmlize-output-type)
	(org-export-htmlize-css-font-prefix): New options.
	(org-export-htmlize-region-for-paste): New function.
	(org-export-htmlize-generate-css): New command.

2008-05-08  Juanma Barranquero  <lekktu@gmail.com>

	* org/org.el (org-modules, org-format-latex-options):
	* org/org-archive.el (org-archive-stamp-time)
	(org-archive-save-context-info):
	* org/org-faces.el (org-hide):
	* org/org-irc.el (org-irc-parse-link):
	* org/org-macs.el (org-call-with-arg, org-autoload):
	* org/org-mew.el (org-mew-store-link):
	* org/org-remember.el (org-remember-store-without-prompt)
	(org-remember-templates): Fix typos in docstrings.

	* org/org-info.el (org-info-store-link): Remove leftover docstring.

	* org/org-bbdb.el (org-bbdb-export): Remove leftover docstring.
	(org-bbdb-anniversary-field, org-bbdb-extract-date-fun)
	(org-bbdb-anniv-split): Fix typos in docstrings.

	* org/org-publish.el (org-publish-project-alist): Doc fixes.
	(org-publish-use-timestamps-flag): Reflow docstring.
	(org-publish-files-alist): Fix typos in docstring.

2008-05-08  Carsten Dominik  <dominik@science.uva.nl>

	* org.el (org-set-visibility-according-to-property): New function.
	(org-ctrl-c-ctrl-c): Do not restart org-mode, just get the options
	and compute the regular expressions, and update font-lock.
	(org-property-re): Allow a dash in property names.

	* org-archive.el (org-extract-archive-file): Insert the file name
	without the path into the format, to allow the location format to
	contain a subdirectory.

	* org-agenda.el (org-agenda-post-command-hook): If point is at end
	of buffer, and the `org-agenda-type' property undefined, use the
	value from the character before.

	* org.el (org-add-planning-info): Don't let indentation for
	would-be timestamp become extra whitespace at the end of headline.

2008-05-07  Carsten Dominik  <dominik@science.uva.nl>

	* org.el (org-remove-double-quotes, org-file-contents): New
	functions.

	* org-exp.el (org-infile-export-plist): Also parse the
	contents of #+SETUPFILE files, recursively.

	* org.el (org-set-regexps-and-options): Also parse the
	contents of #+SETUPFILE files, recursively.

	* org-exp.el (org-export-handle-include-files): New function.
	(org-export-preprocess-string): Call
	`org-export-handle-include-files'.

	* org.el (org-delete-property-globally)
	(org-delete-property, org-set-property): Ignore case during
	completion.
	(org-set-property): Use `org-completing-read' instead of
	`completing-read'.

	* org.el (org-complete-expand-structure-template): New,
	experimental function.
	(org-structure-template-alist): New, experimental option.
	(org-complete): Call `org-complete-expand-structure-template'.

2008-05-06  Bastien Guerry  <bzg@altern.org>

	* org-export-latex.el (org-export-latex-preprocess): Added
	support for blockquotes.

2008-05-05  Carsten Dominik  <dominik@science.uva.nl>

	* org.el (org-read-date-analyze): Catch the case where only a
	weekday is given.

2008-05-04  Carsten Dominik  <dominik@science.uva.nl>

	* org.el (org-set-font-lock-defaults): Make the description
	tag bold.

	* org-exp.el (org-export-as-html, org-close-li): Implement
	description lists.

2008-05-04  Jason Riedy  <jason@acm.org>

	* org-table.el (*orgtbl-default-fmt*): New variable.
	(orgtbl-format-line): Use the value of *orgtbl-default-fmt*
	when there is no other fmt available.

	(orgtbl-to-generic): Allow an explicitly nil :tstart or
	:tend to suppress the appropriate string.

	(orgtbl-to-orgtbl): New function for translating to another orgtbl
	table.

2008-05-02  Carsten Dominik  <dominik@science.uva.nl>

	* org.el (org-read-date-analyze): "." as an alias for "+0" in
	read date.

	* org-clock.el (org-clock-save-markers-for-cut-and-paste):
	New function.

	* org-agenda.el (org-agenda-save-markers-for-cut-and-paste):
	New function.

2008-05-01  Carsten Dominik  <dominik@science.uva.nl>

	* org-clock.el (org-clock-find-position): Don't include notes
	into clock drawer.

	* org-archive.el (org-archive-subtree): No longer remove an
	extra line after cutting the subtree.  `org-cut-subtree' already
	takes care of this.

	* org-remember.el (org-remember-handler): Only kill the target
	buffer if it does not contain the running clock.

	* org.el (org-markers-to-move): New variable.
	(org-save-markers-in-region, org-check-and-save-marker)
	(org-reinstall-markers-in-region): New function.
	(org-move-subtree-down, org-copy-subtree): Remember relative
	marker positions before cutting.
	(org-move-subtree-down, org-paste-subtree): Restore relative
	marker positions after pasting.

	* org-remember.el (org-remember-clock-out-on-exit): New option.
	(org-remember-finalize): Clock out only if the setting in
	`org-remember-clock-out-on-exit' requires it.
	(org-remember-handler): Do the cleanup in the buffer, to make sure
	that the clock marker remains in tact.

2008-04-29  Carsten Dominik  <dominik@science.uva.nl>

	* org-clock.el (org-clock-goto): Widen buffer if necessary.
	(org-clock-in): Make sure that also tasks outside the narrowed
	region will be clocked in correctly.
	(org-clock-insert-selection-line): Widen the buffer so that we can
	find the correct task heading.

	* org.el (org-base-buffer): New function.

	* org-exp.el (org-icalendar-cleanup-string): Make sure ',"
	and ";" are escaped.
	(org-print-icalendar-entries): Also apply
	`org-icalendar-cleanup-string' to the headline, not only to the
	summary property.

2008-04-28  Carsten Dominik  <dominik@science.uva.nl>

	* org-exp.el (org-export-preprocess-hook): New hook.
	(org-export-preprocess-string): Call
	`org-export-preprocess-hook'.

	* org.el (org-font-lock-hook): New variable.
	(org-font-lock-hook): New function.
	(org-set-font-lock-defaults): Call `org-font-lock-hook'.

;; Local Variables:
;; coding: utf-8
;; add-log-time-zone-rule: t
;; End:

    Copyright (C) 2008  Free Software Foundation, Inc.

  This file is part of GNU Emacs.

  GNU Emacs is free software: you can redistribute it and/or modify
  it under the terms of the GNU General Public License as published by
  the Free Software Foundation, either version 3 of the License, or
  (at your option) any later version.

  GNU Emacs is distributed in the hope that it will be useful,
  but WITHOUT ANY WARRANTY; without even the implied warranty of
  MERCHANTABILITY or FITNESS FOR A PARTICULAR PURPOSE.  See the
  GNU General Public License for more details.

  You should have received a copy of the GNU General Public License
  along with GNU Emacs.  If not, see <http://www.gnu.org/licenses/>.

;; arch-tag: a9bdcf06-7c2d-4b5a-bf7a-c5e7b706f67c<|MERGE_RESOLUTION|>--- conflicted
+++ resolved
@@ -1,4 +1,4 @@
-<<<<<<< HEAD
+
 2009-10-17  Carsten Dominik  <carsten.dominik@gmail.com>
 
 	* org-agenda.el (org-agenda-sorting-strategy): Fix customization
@@ -7,9 +7,6 @@
 	* org.el (org-pre-cycle-hook): Document that `empty' can also be
 	the value of ARG when doing local cycling.
 
-2009-10-17  John Wiegley  <johnw@newartisans.com>
-
-=======
 2009-10-17  John Wiegley  <johnw@newartisans.com>
 
 	* org-clock.el (org-clock-resolve-clock): New function that
@@ -28,7 +25,6 @@
 	(org-clock-cancel): If the user cancels the solely clock in a
 	LOGBOOK, remove the empty drawer.
 
->>>>>>> 8490a6c1
 	* org-clock.el (org-clock-idle-time): New user customizable option
 	for detecting whether the user has left a clock idle.  Note: it is
 	only used in this commit to test whether it's worthwhile to check
