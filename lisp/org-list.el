;;; org-list.el --- Plain lists for Org              -*- lexical-binding: t; -*-
;;
;; Copyright (C) 2004-2022 Free Software Foundation, Inc.
;;
;; Author: Carsten Dominik <carsten.dominik@gmail.com>
;;	   Bastien Guerry <bzg@gnu.org>
;; Keywords: outlines, hypermedia, calendar, wp
;; Homepage: https://orgmode.org
;;
;; This file is part of GNU Emacs.
;;
;; GNU Emacs is free software: you can redistribute it and/or modify
;; it under the terms of the GNU General Public License as published by
;; the Free Software Foundation, either version 3 of the License, or
;; (at your option) any later version.

;; GNU Emacs is distributed in the hope that it will be useful,
;; but WITHOUT ANY WARRANTY; without even the implied warranty of
;; MERCHANTABILITY or FITNESS FOR A PARTICULAR PURPOSE.	 See the
;; GNU General Public License for more details.

;; You should have received a copy of the GNU General Public License
;; along with GNU Emacs.  If not, see <https://www.gnu.org/licenses/>.
;;;;;;;;;;;;;;;;;;;;;;;;;;;;;;;;;;;;;;;;;;;;;;;;;;;;;;;;;;;;;;;;;;;;;;;;;;;;;
;;
;;; Commentary:

;; This file contains the code dealing with plain lists in Org mode.

;; The core concept behind lists is their structure.  A structure is
;; a snapshot of the list, in the shape of a data tree (see
;; `org-list-struct').

;; Once the list structure is stored, it is possible to make changes
;; on it that will be mirrored to the real list or to get information
;; about the list, using accessors and methods provided in the
;; library.  Most of them require the use of one or two helper
;; functions, namely `org-list-parents-alist' and
;; `org-list-prevs-alist'.

;; Structure is eventually applied to the buffer with
;; `org-list-write-struct'.  This function repairs (bullets,
;; indentation, checkboxes) the list in the process.  It should be
;; called near the end of any function working on structures.

;; Thus, a function applying to lists should usually follow this
;; template:

;; 1. Verify point is in a list and grab item beginning (with the same
;;    function `org-in-item-p').  If the function requires the cursor
;;    to be at item's bullet, `org-at-item-p' is more selective.  It
;;    is also possible to move point to the closest item with
;;    `org-list-search-backward', or `org-list-search-forward',
;;    applied to the function `org-item-beginning-re'.

;; 2. Get list structure with `org-list-struct'.

;; 3. Compute one, or both, helper functions,
;;    (`org-list-parents-alist', `org-list-prevs-alist') depending on
;;    needed accessors.

;; 4. Proceed with the modifications, using methods and accessors.

;; 5. Verify and apply structure to buffer, using
;;    `org-list-write-struct'.

;; 6. If changes made to the list might have modified check-boxes,
;;    call `org-update-checkbox-count-maybe'.

;; Computing a structure can be a costly operation on huge lists (a
;; few thousand lines long).  Thus, code should follow the rule:
;; "collect once, use many".  As a corollary, it is usually a bad idea
;; to use directly an interactive function inside the code, as those,
;; being independent entities, read the whole list structure another
;; time.

;;; Code:

(require 'cl-lib)
(require 'org-macs)
(require 'org-compat)
(require 'org-fold-core)

(defvar org-M-RET-may-split-line)
(defvar org-adapt-indentation)
(defvar org-auto-align-tags)
(defvar org-blank-before-new-entry)
(defvar org-clock-string)
(defvar org-closed-string)
(defvar org-deadline-string)
(defvar org-done-keywords)
(defvar org-drawer-regexp)
(defvar org-element-all-objects)
(defvar org-inhibit-startup)
(defvar org-loop-over-headlines-in-active-region)
(defvar org-odd-levels-only)
(defvar org-outline-regexp-bol)
(defvar org-scheduled-string)
(defvar org-todo-line-regexp)
(defvar org-ts-regexp)
(defvar org-ts-regexp-both)

(declare-function org-at-heading-p "org" (&optional invisible-ok))
(declare-function org-back-to-heading "org" (&optional invisible-ok))
(declare-function org-before-first-heading-p "org" ())
(declare-function org-current-level "org" ())
(declare-function org-element-at-point "org-element" (&optional pom cached-only))
(declare-function org-element-context "org-element" (&optional element))
(declare-function org-element-interpret-data "org-element" (data))
(declare-function org-element-lineage "org-element" (blob &optional types with-self))
(declare-function org-element-macro-interpreter "org-element" (macro ##))
(declare-function org-element-map "org-element" (data types fun &optional info first-match no-recursion with-affiliated))
(declare-function org-element-normalize-string "org-element" (s))
(declare-function org-element-parse-buffer "org-element" (&optional granularity visible-only))
(declare-function org-element-property "org-element" (property element))
(declare-function org-element-put-property "org-element" (element property value))
(declare-function org-element-set-element "org-element" (old new))
(declare-function org-element-type "org-element" (element))
(declare-function org-element-update-syntax "org-element" ())
(declare-function org-end-of-meta-data "org" (&optional full))
(declare-function org-entry-get "org" (pom property &optional inherit literal-nil))
(declare-function org-export-create-backend "ox" (&rest rest) t)
(declare-function org-export-data-with-backend "ox" (data backend info))
(declare-function org-export-get-backend "ox" (name))
(declare-function org-export-get-environment "ox" (&optional backend subtreep ext-plist))
(declare-function org-export-get-next-element "ox" (blob info &optional n))
(declare-function org-export-with-backend "ox" (backend data &optional contents info))
(declare-function org-fix-tags-on-the-fly "org" ())
(declare-function org-get-todo-state "org" ())
(declare-function org-in-block-p "org" (names))
(declare-function org-inlinetask-goto-beginning "org-inlinetask" ())
(declare-function org-inlinetask-goto-end "org-inlinetask" ())
(declare-function org-inlinetask-in-task-p "org-inlinetask" ())
(declare-function org-inlinetask-outline-regexp "org-inlinetask" ())
(declare-function org-level-increment "org" ())
(declare-function org-mode "org" ())
(declare-function org-narrow-to-subtree "org" (&optional element))
(declare-function org-outline-level "org" ())
(declare-function org-previous-line-empty-p "org" ())
(declare-function org-reduced-level "org" (L))
(declare-function org-set-tags "org" (tags))
(declare-function org-fold-show-subtree "org-fold" ())
(declare-function org-fold-region "org-fold" (from to flag &optional spec))
(declare-function org-sort-remove-invisible "org" (S))
(declare-function org-time-string-to-seconds "org" (s))
(declare-function org-timer-hms-to-secs "org-timer" (hms))
(declare-function org-timer-item "org-timer" (&optional arg))
(declare-function outline-next-heading "outline" ())
(declare-function outline-previous-heading "outline" ())



;;; Configuration variables

(defgroup org-plain-lists nil
  "Options concerning plain lists in Org mode."
  :tag "Org Plain lists"
  :group 'org-structure)

(defcustom org-cycle-include-plain-lists t
  "When t, make TAB cycle visibility on plain list items.
Cycling plain lists works only when the cursor is on a plain list
item.  When the cursor is on an outline heading, plain lists are
treated as text.  This is the most stable way of handling this,
which is why it is the default.

When this is the symbol `integrate', then integrate plain list
items when cycling, as if they were children of outline headings.

This setting can lead to strange effects when switching visibility
to `children', because the first \"child\" in a subtree decides
what children should be listed.  If that first \"child\" is a
plain list item with an implied large level number, all true
children and grand children of the outline heading will be
exposed in a children' view."
  :group 'org-plain-lists
  :group 'org-cycle
  :type '(choice
	  (const :tag "Never" nil)
	  (const :tag "With cursor in plain list (recommended)" t)
	  (const :tag "As children of outline headings" integrate)))

(defcustom org-list-demote-modify-bullet nil
  "Default bullet type installed when demoting an item.
This is an association list, for each bullet type, this alist will point
to the bullet that should be used when this item is demoted.
For example,

 (setq org-list-demote-modify-bullet
       \\='((\"+\" . \"-\") (\"-\" . \"+\") (\"*\" . \"+\")))

will make

  + Movies
    + Silence of the Lambs
    + My Cousin Vinny
  + Books
    + The Hunt for Red October
    + The Road to Omaha

into

  + Movies
    - Silence of the Lambs
    - My Cousin Vinny
  + Books
    - The Hunt for Red October
    - The Road to Omaha"
  :group 'org-plain-lists
  :type '(repeat
	  (cons
	   (choice :tag "If the current bullet is  "
		   (const "-")
		   (const "+")
		   (const "*")
		   (const "1.")
		   (const "1)"))
	   (choice :tag "demotion will change it to"
		   (const "-")
		   (const "+")
		   (const "*")
		   (const "1.")
		   (const "1)")))))

(defcustom org-plain-list-ordered-item-terminator t
  "The character that makes a line with leading number an ordered list item.
Valid values are ?. and ?\\).  To get both terminators, use t.

This variable needs to be set before org.el is loaded.  If you
need to make a change while Emacs is running, use the customize
interface or run the following code after updating it:

  `\\[org-element-update-syntax]'"
  :group 'org-plain-lists
  :type '(choice (const :tag "dot like in \"2.\"" ?.)
		 (const :tag "paren like in \"2)\"" ?\))
		 (const :tag "both" t))
  :set (lambda (var val) (set var val)
	 (when (featurep 'org-element) (org-element-update-syntax))))

(defcustom org-list-allow-alphabetical nil
  "Non-nil means single character alphabetical bullets are allowed.

Both uppercase and lowercase are handled.  Lists with more than
26 items will fallback to standard numbering.  Alphabetical
counters like \"[@c]\" will be recognized.

This variable needs to be set before org.el is loaded.  If you
need to make a change while Emacs is running, use the customize
interface or run the following code after updating it:

  `\\[org-element-update-syntax]'"
  :group 'org-plain-lists
  :version "24.1"
  :type 'boolean
  :set (lambda (var val) (set var val)
	 (when (featurep 'org-element) (org-element-update-syntax))))

(defcustom org-list-two-spaces-after-bullet-regexp nil
  "A regular expression matching bullets that should have 2 spaces after them.
When nil, no bullet will have two spaces after them.  When
a string, it will be used as a regular expression.  When the
bullet type of a list is changed, the new bullet type will be
matched against this regexp.  If it matches, there will be two
spaces instead of one after the bullet in each item of the list."
  :group 'org-plain-lists
  :type '(choice
	  (const :tag "never" nil)
	  (regexp)))

(defcustom org-list-automatic-rules '((checkbox . t)
				      (indent . t))
  "Non-nil means apply set of rules when acting on lists.
\\<org-mode-map>
By default, automatic actions are taken when using
  `\\[org-meta-return]',
  `\\[org-metaright]',
  `\\[org-metaleft]',
  `\\[org-shiftmetaright]',
  `\\[org-shiftmetaleft]',
  `\\[org-ctrl-c-minus]',
  `\\[org-toggle-checkbox]',
  `\\[org-insert-todo-heading]'.

You can disable individually these rules by setting them to nil.
Valid rules are:

checkbox  when non-nil, checkbox statistics is updated each time
          you either insert a new checkbox or toggle a checkbox.
indent    when non-nil, indenting or outdenting list top-item
          with its subtree will move the whole list and
          outdenting a list whose bullet is * to column 0 will
          change that bullet to \"-\"."
  :group 'org-plain-lists
  :version "24.1"
  :type '(alist :tag "Sets of rules"
		:key-type
		(choice
		 (const :tag "Checkbox" checkbox)
		 (const :tag "Indent" indent))
		:value-type
		(boolean :tag "Activate" :value t)))

(defcustom org-list-use-circular-motion nil
  "Non-nil means commands implying motion in lists should be cyclic.
\\<org-mode-map>
In that case, the item following the last item is the first one,
and the item preceding the first item is the last one.

This affects the behavior of
  `\\[org-move-item-up]',
  `\\[org-move-item-down]',
  `\\[org-next-item]',
  `\\[org-previous-item]'."
  :group 'org-plain-lists
  :version "24.1"
  :type 'boolean)

(defvar org-checkbox-statistics-hook nil
  "Hook that is run whenever Org thinks checkbox statistics should be updated.
This hook runs even if checkbox rule in
`org-list-automatic-rules' does not apply, so it can be used to
implement alternative ways of collecting statistics
information.")

(defcustom org-checkbox-hierarchical-statistics t
  "Non-nil means checkbox statistics counts only the state of direct children.
When nil, all boxes below the cookie are counted.
This can be set to nil on a per-node basis using a COOKIE_DATA property
with the word \"recursive\" in the value."
  :group 'org-plain-lists
  :type 'boolean)

(defcustom org-list-indent-offset 0
  "Additional indentation for sub-items in a list.
By setting this to a small number, usually 1 or 2, one can more
clearly distinguish sub-items in a list."
  :group 'org-plain-lists
  :version "24.1"
  :type 'integer)

(defvar org-list-forbidden-blocks '("example" "verse" "src" "export")
  "Names of blocks where lists are not allowed.
Names must be in lower case.")


;;; Predicates and regexps

(defconst org-list-end-re "^[ \t]*\n[ \t]*\n"
  "Regex matching the end of a plain list.")

(defconst org-list-full-item-re
  (concat "^[ \t]*\\(\\(?:[-+*]\\|\\(?:[0-9]+\\|[A-Za-z]\\)[.)]\\)\\(?:[ \t]+\\|$\\)\\)"
	  "\\(?:\\[@\\(?:start:\\)?\\([0-9]+\\|[A-Za-z]\\)\\][ \t]*\\)?"
	  "\\(?:\\(\\[[ X-]\\]\\)\\(?:[ \t]+\\|$\\)\\)?"
	  "\\(?:\\(.*\\)[ \t]+::\\(?:[ \t]+\\|$\\)\\)?")
  "Matches a list item and puts everything into groups:
group 1: bullet
group 2: counter
group 3: checkbox
group 4: description tag")

(defun org-item-re ()
  "Return the correct regular expression for plain lists."
  (let ((term (cond
	       ((eq org-plain-list-ordered-item-terminator t) "[.)]")
	       ((= org-plain-list-ordered-item-terminator ?\)) ")")
	       ((= org-plain-list-ordered-item-terminator ?.) "\\.")
	       (t "[.)]")))
	(alpha (if org-list-allow-alphabetical "\\|[A-Za-z]" "")))
    (concat "\\([ \t]*\\([-+]\\|\\(\\([0-9]+" alpha "\\)" term
	    "\\)\\)\\|[ \t]+\\*\\)\\([ \t]+\\|$\\)")))

(defsubst org-item-beginning-re ()
  "Regexp matching the beginning of a plain list item."
  (concat "^" (org-item-re)))

(defun org-list-at-regexp-after-bullet-p (regexp)
  "Is point at a list item with REGEXP after bullet?"
  (and (org-at-item-p)
       (save-excursion
	 (goto-char (match-end 0))
	 (let ((counter-re (concat "\\(?:\\[@\\(?:start:\\)?"
				   (if org-list-allow-alphabetical
				       "\\([0-9]+\\|[A-Za-z]\\)"
				     "[0-9]+")
				   "\\][ \t]*\\)")))
	   ;; Ignore counter if any
	   (when (looking-at counter-re) (goto-char (match-end 0))))
	 (looking-at regexp))))

(defun org-list-in-valid-context-p ()
  "Is point in a context where lists are allowed?"
  (not (org-in-block-p org-list-forbidden-blocks)))

(defun org-in-item-p ()
  "Return item beginning position when in a plain list, nil otherwise."
  (save-excursion
    (beginning-of-line)
    (let* ((case-fold-search t)
	   (context (org-list-context))
	   (lim-up (car context))
	   (inlinetask-re (and (featurep 'org-inlinetask)
			       (org-inlinetask-outline-regexp)))
	   (item-re (org-item-re))
	   ;; Indentation isn't meaningful when point starts at an empty
	   ;; line or an inline task.
	   (ind-ref (if (or (looking-at "^[ \t]*$")
			    (and inlinetask-re (looking-at inlinetask-re)))
			10000
		      (current-indentation))))
      (cond
       ((eq (nth 2 context) 'invalid) nil)
       ((looking-at item-re) (point))
       (t
	;; Detect if cursor in amidst `org-list-end-re'.  First, count
	;; number HL of hard lines it takes, then call `org-in-regexp'
	;; to compute its boundaries END-BOUNDS.  When point is
	;; in-between, move cursor before regexp beginning.
	(let ((hl 0) (i -1) end-bounds)
	  (when (and (progn
		       (while (setq i (string-match
				       "[\r\n]" org-list-end-re (1+ i)))
			 (setq hl (1+ hl)))
		       (setq end-bounds (org-in-regexp org-list-end-re hl)))
		     (>= (point) (car end-bounds))
		     (< (point) (cdr end-bounds)))
	    (goto-char (car end-bounds))
	    (forward-line -1)))
	;; Look for an item, less indented that reference line.
	(catch 'exit
	  (while t
	    (let ((ind (current-indentation)))
	      (cond
	       ;; This is exactly what we want.
	       ((and (looking-at item-re) (< ind ind-ref))
		(throw 'exit (point)))
	       ;; At upper bound of search or looking at the end of a
	       ;; previous list: search is over.
	       ((<= (point) lim-up) (throw 'exit nil))
	       ((looking-at org-list-end-re) (throw 'exit nil))
	       ;; Skip blocks, drawers, inline-tasks, blank lines
	       ((and (looking-at "^[ \t]*#\\+end_")
		     (re-search-backward "^[ \t]*#\\+begin_" lim-up t)))
	       ((and (looking-at "^[ \t]*:END:")
		     (re-search-backward org-drawer-regexp lim-up t))
		(beginning-of-line))
	       ((and inlinetask-re (looking-at inlinetask-re))
		(org-inlinetask-goto-beginning)
		(forward-line -1))
	       ((looking-at "^[ \t]*$") (forward-line -1))
	       ;; Text at column 0 cannot belong to a list: stop.
	       ((zerop ind) (throw 'exit nil))
	       ;; Normal text less indented than reference line, take
	       ;; it as new reference.
	       ((< ind ind-ref)
		(setq ind-ref ind)
		(forward-line -1))
	       (t (forward-line -1)))))))))))

(defun org-at-item-p ()
  "Is point in a line starting a hand-formatted item?"
  (save-excursion
    (beginning-of-line)
    (and (looking-at (org-item-re)) (org-list-in-valid-context-p))))

(defun org-at-item-bullet-p ()
  "Is point at the bullet of a plain list item?"
  (and (org-at-item-p)
       (not (member (char-after) '(?\  ?\t)))
       (< (point) (match-end 0))))

(defun org-at-item-timer-p ()
  "Is point at a line starting a plain list item with a timer?"
  (org-list-at-regexp-after-bullet-p
   "\\([0-9]+:[0-9]+:[0-9]+\\)[ \t]+::[ \t]+"))

(defun org-at-item-description-p ()
  "Is point at a description list item?"
  (org-list-at-regexp-after-bullet-p "\\(\\S-.+\\)[ \t]+::\\([ \t]+\\|$\\)"))

(defun org-at-item-checkbox-p ()
  "Is point at a line starting a plain-list item with a checklet?"
  (org-list-at-regexp-after-bullet-p "\\(\\[[- X]\\]\\)[ \t]+"))

(defun org-at-item-counter-p ()
  "Is point at a line starting a plain-list item with a counter?"
  (and (org-at-item-p)
       (looking-at org-list-full-item-re)
       (match-string 2)))



;;; Structures and helper functions

(defun org-list-context ()
  "Determine context, and its boundaries, around point.

Context will be a cell like (MIN MAX CONTEXT) where MIN and MAX
are boundaries and CONTEXT is a symbol among `drawer', `block',
`invalid', `inlinetask' and nil.

Contexts `block' and `invalid' refer to `org-list-forbidden-blocks'."
  (save-match-data
    (save-excursion
      (org-with-limited-levels
       (beginning-of-line)
       (let ((case-fold-search t) (pos (point)) beg end context-type
	     ;; Get positions of surrounding headings.  This is the
	     ;; default context.
	     (lim-up (or (save-excursion (and (ignore-errors (org-back-to-heading t))
					      (point)))
			 (point-min)))
	     (lim-down (or (save-excursion (outline-next-heading)) (point-max))))
	 ;; Is point inside a drawer?
	 (let ((end-re "^[ \t]*:END:")
	       (beg-re org-drawer-regexp))
	   (when (save-excursion
		   (and (not (looking-at beg-re))
			(not (looking-at end-re))
			(setq beg (and (re-search-backward beg-re lim-up t)
				       (1+ (point-at-eol))))
			(setq end (or (and (re-search-forward end-re lim-down t)
					   (1- (match-beginning 0)))
				      lim-down))
			(>= end pos)))
	     (setq lim-up beg lim-down end context-type 'drawer)))
	 ;; Is point strictly in a block, and of which type?
	 (let ((block-re "^[ \t]*#\\+\\(begin\\|end\\)_") type)
	   (when (save-excursion
		   (and (not (looking-at block-re))
			(setq beg (and (re-search-backward block-re lim-up t)
				       (1+ (point-at-eol))))
			(looking-at "^[ \t]*#\\+begin_\\(\\S-+\\)")
			(setq type (downcase (match-string 1)))
			(goto-char beg)
			(setq end (or (and (re-search-forward block-re lim-down t)
					   (1- (point-at-bol)))
				      lim-down))
			(>= end pos)
			(equal (downcase (match-string 1)) "end")))
	     (setq lim-up beg lim-down end
		   context-type (if (member type org-list-forbidden-blocks)
				    'invalid 'block))))
	 ;; Is point in an inlinetask?
	 (when (and (featurep 'org-inlinetask)
		    (save-excursion
		      (let* ((beg-re (org-inlinetask-outline-regexp))
			     (end-re (concat beg-re "END[ \t]*$")))
			(and (not (looking-at "^\\*+"))
			     (setq beg (and (re-search-backward beg-re lim-up t)
					    (1+ (point-at-eol))))
			     (not (looking-at end-re))
			     (setq end (and (re-search-forward end-re lim-down t)
					    (1- (match-beginning 0))))
			     (> (point) pos)))))
	   (setq lim-up beg lim-down end context-type 'inlinetask))
	 ;; Return context boundaries and type.
	 (list lim-up lim-down context-type))))))

(defun org-list-struct ()
  "Return structure of list at point.

A list structure is an alist where key is point at item, and
values are:
1. indentation,
2. bullet with trailing whitespace,
3. bullet counter, if any,
4. checkbox, if any,
5. description tag, if any,
6. position at item end.

Thus the following list, where numbers in parens are
point-at-bol:

- [X] first item                             (1)
  1. sub-item 1                              (18)
  5. [@5] sub-item 2                         (34)
  some other text belonging to first item    (55)
- last item                                  (97)
  + tag :: description                       (109)
                                             (131)

will get the following structure:

 ((1 0 \"- \"  nil \"[X]\" nil 97)
  (18 2 \"1. \"  nil nil nil 34)
  (34 2 \"5. \" \"5\" nil nil 55)
  (97 0 \"- \"  nil nil nil 131)
  (109 2 \"+ \" nil nil \"tag\" 131))

Assume point is at an item."
  (save-excursion
    (beginning-of-line)
    (let* ((case-fold-search t)
	   (context (org-list-context))
	   (lim-up (car context))
	   (lim-down (nth 1 context))
	   (text-min-ind 10000)
	   (item-re (org-item-re))
	   (inlinetask-re (and (featurep 'org-inlinetask)
			       (org-inlinetask-outline-regexp)))
	   (beg-cell (cons (point) (current-indentation)))
           itm-lst itm-lst-2 end-lst end-lst-2 struct
	   (assoc-at-point
	    ;; Return association at point.
	    (lambda (ind)
	      (looking-at org-list-full-item-re)
	      (let ((bullet (match-string-no-properties 1)))
		(list (point)
		      ind
		      bullet
		      (match-string-no-properties 2) ; counter
		      (match-string-no-properties 3) ; checkbox
		      ;; Description tag.
		      (and (string-match-p "[-+*]" bullet)
			   (match-string-no-properties 4))))))
	   (end-before-blank
	    ;; Ensure list ends at the first blank line.
	    (lambda ()
	      (skip-chars-backward " \r\t\n")
	      (min (1+ (point-at-eol)) lim-down))))
      ;; 1. Read list from starting item to its beginning, and save
      ;;    top item position and indentation in BEG-CELL.  Also store
      ;;    ending position of items in END-LST.
      (save-excursion
	(catch 'exit
	  (while t
	    (let ((ind (current-indentation)))
	      (cond
	       ((<= (point) lim-up)
		;; At upward limit: if we ended at an item, store it,
		;; else dismiss useless data recorded above BEG-CELL.
		;; Jump to part 2.
		(throw 'exit
		       (setq itm-lst
			     (if (not (looking-at item-re))
				 (memq (assq (car beg-cell) itm-lst) itm-lst)
			       (setq beg-cell (cons (point) ind))
			       (cons (funcall assoc-at-point ind) itm-lst)))))
	       ;; Looking at a list ending regexp.  Dismiss useless
	       ;; data recorded above BEG-CELL.  Jump to part 2.
	       ((looking-at org-list-end-re)
		(throw 'exit
		       (setq itm-lst
			     (memq (assq (car beg-cell) itm-lst) itm-lst))))
	       ;; Point is at an item.  Add data to ITM-LST. It may
	       ;; also end a previous item: save it in END-LST.  If
	       ;; ind is less or equal than BEG-CELL and there is no
	       ;; end at this ind or lesser, this item becomes the new
	       ;; BEG-CELL.
	       ((looking-at item-re)
		(push (funcall assoc-at-point ind) itm-lst)
		(push (cons ind (point)) end-lst)
		(when (< ind text-min-ind) (setq beg-cell (cons (point) ind)))
		(forward-line -1))
	       ;; Skip blocks, drawers, inline tasks, blank lines.
	       ((and (looking-at "^[ \t]*#\\+end_")
		     (re-search-backward "^[ \t]*#\\+begin_" lim-up t)))
	       ((and (looking-at "^[ \t]*:END:")
		     (re-search-backward org-drawer-regexp lim-up t))
		(beginning-of-line))
	       ((and inlinetask-re (looking-at inlinetask-re))
		(org-inlinetask-goto-beginning)
		(forward-line -1))
	       ((looking-at "^[ \t]*$")
		(forward-line -1))
	       ;; From there, point is not at an item.  Interpret
	       ;; line's indentation:
	       ;; - text at column 0 is necessarily out of any list.
	       ;;   Dismiss data recorded above BEG-CELL.  Jump to
	       ;;   part 2.
	       ;; - any other case may be an ending position for an
	       ;;   hypothetical item above.  Store it and proceed.
	       ((zerop ind)
		(throw 'exit
		       (setq itm-lst
			     (memq (assq (car beg-cell) itm-lst) itm-lst))))
	       (t
		(when (< ind text-min-ind) (setq text-min-ind ind))
		(push (cons ind (point)) end-lst)
		(forward-line -1)))))))
      ;; 2. Read list from starting point to its end, that is until we
      ;;    get out of context, or that a non-item line is less or
      ;;    equally indented than BEG-CELL's cdr.  Also, store ending
      ;;    position of items in END-LST-2.
      (catch 'exit
	(while t
	  (let ((ind (current-indentation)))
	    (cond
	     ((>= (point) lim-down)
	      ;; At downward limit: this is de facto the end of the
	      ;; list.  Save point as an ending position, and jump to
	      ;; part 3.
	      (throw 'exit
		     (push (cons 0 (funcall end-before-blank)) end-lst-2)))
	     ;; Looking at a list ending regexp.  Save point as an
	     ;; ending position and jump to part 3.
	     ((looking-at org-list-end-re)
	      (throw 'exit (push (cons 0 (point)) end-lst-2)))
	     ((looking-at item-re)
	      ;; Point is at an item.  Add data to ITM-LST-2. It may
	      ;; also end a previous item, so save it in END-LST-2.
	      (push (funcall assoc-at-point ind) itm-lst-2)
	      (push (cons ind (point)) end-lst-2)
	      (forward-line 1))
	     ;; Skip inline tasks and blank lines along the way
	     ((and inlinetask-re (looking-at inlinetask-re))
	      (org-inlinetask-goto-end))
	     ((looking-at "^[ \t]*$")
	      (forward-line 1))
	     ;; Ind is lesser or equal than BEG-CELL's.  The list is
	     ;; over: store point as an ending position and jump to
	     ;; part 3.
	     ((<= ind (cdr beg-cell))
	      (throw 'exit
		     (push (cons 0 (funcall end-before-blank)) end-lst-2)))
	     ;; Else, if ind is lesser or equal than previous item's,
	     ;; this is an ending position: store it.  In any case,
	     ;; skip block or drawer at point, and move to next line.
	     (t
	      (when (<= ind (nth 1 (car itm-lst-2)))
		(push (cons ind (point)) end-lst-2))
	      (cond
	       ((and (looking-at "^[ \t]*#\\+begin_")
		     (re-search-forward "^[ \t]*#\\+end_" lim-down t)))
	       ((and (looking-at org-drawer-regexp)
		     (re-search-forward "^[ \t]*:END:" lim-down t))))
	      (forward-line 1))))))
      (setq struct (append itm-lst (cdr (nreverse itm-lst-2)))
	    end-lst (append end-lst (cdr (nreverse end-lst-2))))
      ;; 3. Associate each item to its end position.
      (org-list-struct-assoc-end struct end-lst)
      ;; 4. Return STRUCT
      struct)))

(defun org-list-struct-assoc-end (struct end-list)
  "Associate proper ending point to items in STRUCT.

END-LIST is a pseudo-alist where car is indentation and cdr is
ending position.

This function modifies STRUCT."
  (let ((endings end-list))
    (mapc
     (lambda (elt)
       (let ((pos (car elt))
	     (ind (nth 1 elt)))
	 ;; Remove end candidates behind current item.
	 (while (or (<= (cdar endings) pos))
	   (pop endings))
	 ;; Add end position to item assoc.
	 (let ((old-end (nthcdr 6 elt))
	       (new-end (assoc-default ind endings '<=)))
	   (if old-end
	       (setcar old-end new-end)
	     (setcdr elt (append (cdr elt) (list new-end)))))))
     struct)))

(defun org-list-prevs-alist (struct)
  "Return alist between item and previous item in STRUCT."
  (let ((item-end-alist (mapcar (lambda (e) (cons (car e) (nth 6 e)))
				struct)))
    (mapcar (lambda (e)
	      (let ((prev (car (rassq (car e) item-end-alist))))
		(cons (car e) prev)))
	    struct)))

(defun org-list-parents-alist (struct)
  "Return alist between item and parent in STRUCT."
  (let* ((ind-to-ori (list (list (nth 1 (car struct)))))
	 (top-item (org-list-get-top-point struct))
	 (prev-pos (list top-item)))
    (cons prev-pos
	  (mapcar (lambda (item)
		    (let ((pos (car item))
			  (ind (nth 1 item))
			  (prev-ind (caar ind-to-ori)))
		      (push pos prev-pos)
		      (cond
		       ((> prev-ind ind)
			;; A sub-list is over.  Find the associated
			;; origin in IND-TO-ORI.  If it cannot be
			;; found (ill-formed list), set its parent as
			;; the first item less indented.  If there is
			;; none, make it a top-level item.
			(setq ind-to-ori
			      (or (member (assq ind ind-to-ori) ind-to-ori)
                                  (catch 'exit
                                    (mapc
                                     (lambda (e)
                                       (when (< (car e) ind)
                                         (throw 'exit (member e ind-to-ori))))
                                     ind-to-ori)
                                    (list (list ind)))))
			(cons pos (cdar ind-to-ori)))
                       ;; A sub-list starts.  Every item at IND will
                       ;; have previous item as its parent.
		       ((< prev-ind ind)
			(let ((origin (nth 1 prev-pos)))
			  (push (cons ind origin) ind-to-ori)
			  (cons pos origin)))
                       ;; Another item in the same sub-list: it shares
                       ;; the same parent as the previous item.
		       (t (cons pos (cdar ind-to-ori))))))
		  (cdr struct)))))

(defun org-list--delete-metadata ()
  "Delete metadata from the heading at point.
Metadata are tags, planning information and properties drawers."
  (save-match-data
    (org-with-wide-buffer
     (org-set-tags nil)
     (delete-region (line-beginning-position 2)
		    (save-excursion
		      (org-end-of-meta-data)
		      (org-skip-whitespace)
		      (if (eobp) (point) (line-beginning-position)))))))


;;; Accessors

(defsubst org-list-get-nth (n key struct)
  "Return the Nth value of KEY in STRUCT."
  (nth n (assq key struct)))

(defun org-list-set-nth (n key struct new)
  "Set the Nth value of KEY in STRUCT to NEW.
\nThis function modifies STRUCT."
  (setcar (nthcdr n (assq key struct)) new))

(defsubst org-list-get-ind (item struct)
  "Return indentation of ITEM in STRUCT."
  (org-list-get-nth 1 item struct))

(defun org-list-set-ind (item struct ind)
  "Set indentation of ITEM in STRUCT to IND.
\nThis function modifies STRUCT."
  (org-list-set-nth 1 item struct ind))

(defsubst org-list-get-bullet (item struct)
  "Return bullet of ITEM in STRUCT."
  (org-list-get-nth 2 item struct))

(defun org-list-set-bullet (item struct bullet)
  "Set bullet of ITEM in STRUCT to BULLET.
\nThis function modifies STRUCT."
  (org-list-set-nth 2 item struct bullet))

(defsubst org-list-get-counter (item struct)
  "Return counter of ITEM in STRUCT."
  (org-list-get-nth 3 item struct))

(defsubst org-list-get-checkbox (item struct)
  "Return checkbox of ITEM in STRUCT or nil."
  (org-list-get-nth 4 item struct))

(defun org-list-set-checkbox (item struct checkbox)
  "Set checkbox of ITEM in STRUCT to CHECKBOX.
\nThis function modifies STRUCT."
  (org-list-set-nth 4 item struct checkbox))

(defsubst org-list-get-tag (item struct)
  "Return end position of ITEM in STRUCT."
  (org-list-get-nth 5 item struct))

(defun org-list-get-item-end (item struct)
  "Return end position of ITEM in STRUCT."
  (org-list-get-nth 6 item struct))

(defun org-list-get-item-end-before-blank (item struct)
  "Return point at end of ITEM in STRUCT, before any blank line.
Point returned is at end of line."
  (save-excursion
    (goto-char (org-list-get-item-end item struct))
    (skip-chars-backward " \r\t\n")
    (point-at-eol)))

(defun org-list-get-parent (item struct parents)
  "Return parent of ITEM or nil.
STRUCT is the list structure.  PARENTS is the alist of parents,
as returned by `org-list-parents-alist'."
  (let ((parents (or parents (org-list-parents-alist struct))))
    (cdr (assq item parents))))

(defun org-list-has-child-p (item struct)
  "Non-nil if ITEM has a child.

STRUCT is the list structure.

Value returned is the position of the first child of ITEM."
  (let ((ind (org-list-get-ind item struct))
	(child-maybe (car (nth 1 (member (assq item struct) struct)))))
    (when (and child-maybe
	       (< ind (org-list-get-ind child-maybe struct)))
      child-maybe)))

(defun org-list-get-next-item (item _struct prevs)
  "Return next item in same sub-list as ITEM, or nil.
STRUCT is the list structure.  PREVS is the alist of previous
items, as returned by `org-list-prevs-alist'."
  (car (rassq item prevs)))

(defun org-list-get-prev-item (item _struct prevs)
  "Return previous item in same sub-list as ITEM, or nil.
STRUCT is the list structure.  PREVS is the alist of previous
items, as returned by `org-list-prevs-alist'."
  (cdr (assq item prevs)))

(defun org-list-get-subtree (item struct)
  "List all items having ITEM as a common ancestor, or nil.
STRUCT is the list structure."
  (let* ((item-end (org-list-get-item-end item struct))
	 (sub-struct (cdr (member (assq item struct) struct)))
	 items)
    (catch :exit
      (pcase-dolist (`(,pos . ,_) sub-struct)
	(if (< pos item-end)
	    (push pos items)
	  (throw :exit nil))))
    (nreverse items)))

(defun org-list-get-all-items (item struct prevs)
  "List all items in the same sub-list as ITEM.
STRUCT is the list structure.  PREVS is the alist of previous
items, as returned by `org-list-prevs-alist'."
  (let ((prev-item item)
	(next-item item)
	before-item after-item)
    (while (setq prev-item (org-list-get-prev-item prev-item struct prevs))
      (push prev-item before-item))
    (while (setq next-item (org-list-get-next-item next-item struct prevs))
      (push next-item after-item))
    (append before-item (list item) (nreverse after-item))))

(defun org-list-get-children (item _struct parents)
  "List all children of ITEM, or nil.
STRUCT is the list structure.  PARENTS is the alist of parents,
as returned by `org-list-parents-alist'."
  (let (all child)
    (while (setq child (car (rassq item parents)))
      (setq parents (cdr (member (assq child parents) parents)))
      (push child all))
    (nreverse all)))

(defun org-list-get-top-point (struct)
  "Return point at beginning of list.
STRUCT is the list structure."
  (caar struct))

(defun org-list-get-bottom-point (struct)
  "Return point at bottom of list.
STRUCT is the list structure."
  (apply #'max
	 (mapcar (lambda (e) (org-list-get-item-end (car e) struct)) struct)))

(defun org-list-get-list-begin (item struct prevs)
  "Return point at beginning of sub-list ITEM belongs.
STRUCT is the list structure.  PREVS is the alist of previous
items, as returned by `org-list-prevs-alist'."
  (let ((first-item item) prev-item)
    (while (setq prev-item (org-list-get-prev-item first-item struct prevs))
      (setq first-item prev-item))
    first-item))

(defalias 'org-list-get-first-item 'org-list-get-list-begin)

(defun org-list-get-last-item (item struct prevs)
  "Return point at last item of sub-list ITEM belongs.
STRUCT is the list structure.  PREVS is the alist of previous
items, as returned by `org-list-prevs-alist'."
  (let ((last-item item) next-item)
    (while (setq next-item (org-list-get-next-item last-item struct prevs))
      (setq last-item next-item))
    last-item))

(defun org-list-get-list-end (item struct prevs)
  "Return point at end of sub-list ITEM belongs.
STRUCT is the list structure.  PREVS is the alist of previous
items, as returned by `org-list-prevs-alist'."
  (org-list-get-item-end (org-list-get-last-item item struct prevs) struct))

(defun org-list-get-list-type (item struct prevs)
  "Return the type of the list containing ITEM, as a symbol.

STRUCT is the list structure.  PREVS is the alist of previous
items, as returned by `org-list-prevs-alist'.

Possible types are `descriptive', `ordered' and `unordered'.  The
type is determined by the first item of the list."
  (let ((first (org-list-get-list-begin item struct prevs)))
    (cond
     ((string-match-p "[[:alnum:]]" (org-list-get-bullet first struct)) 'ordered)
     ((org-list-get-tag first struct) 'descriptive)
     (t 'unordered))))

(defun org-list-get-item-number (item struct prevs parents)
  "Return ITEM's sequence number.

STRUCT is the list structure.  PREVS is the alist of previous
items, as returned by `org-list-prevs-alist'.  PARENTS is the
alist of ancestors, as returned by `org-list-parents-alist'.

Return value is a list of integers.  Counters have an impact on
that value."
  (let ((get-relative-number
	 (lambda (item struct prevs)
	   ;; Return relative sequence number of ITEM in the sub-list
	   ;; it belongs.  STRUCT is the list structure.  PREVS is
	   ;; the alist of previous items.
	   (let ((seq 0) (pos item) counter)
	     (while (and (not (setq counter (org-list-get-counter pos struct)))
			 (setq pos (org-list-get-prev-item pos struct prevs)))
	       (cl-incf seq))
	     (if (not counter) (1+ seq)
	       (cond
		((string-match "[A-Za-z]" counter)
		 (+ (- (string-to-char (upcase (match-string 0 counter))) 64)
		    seq))
		((string-match "[0-9]+" counter)
		 (+ (string-to-number (match-string 0 counter)) seq))
		(t (1+ seq))))))))
    ;; Cons each parent relative number into return value (OUT).
    (let ((out (list (funcall get-relative-number item struct prevs)))
	  (parent item))
      (while (setq parent (org-list-get-parent parent struct parents))
	(push (funcall get-relative-number parent struct prevs) out))
      ;; Return value.
      out)))



;;; Searching

(defun org-list-search-generic (search re bound noerr)
  "Search a string in valid contexts for lists.
Arguments SEARCH, RE, BOUND and NOERR are similar to those used
in `re-search-forward'."
  (catch 'exit
    (let ((origin (point)))
      (while t
	;; 1. No match: return to origin or bound, depending on NOERR.
	(unless (funcall search re bound noerr)
	  (throw 'exit (and (goto-char (if (memq noerr '(t nil)) origin bound))
			    nil)))
	;; 2. Match in valid context: return point.  Else, continue
	;;    searching.
	(when (org-list-in-valid-context-p) (throw 'exit (point)))))))

(defun org-list-search-backward (regexp &optional bound noerror)
  "Like `re-search-backward' but stop only where lists are recognized.
Arguments REGEXP, BOUND and NOERROR are similar to those used in
`re-search-backward'."
  (org-list-search-generic #'re-search-backward
			   regexp (or bound (point-min)) noerror))

(defun org-list-search-forward (regexp &optional bound noerror)
  "Like `re-search-forward' but stop only where lists are recognized.
Arguments REGEXP, BOUND and NOERROR are similar to those used in
`re-search-forward'."
  (org-list-search-generic #'re-search-forward
			   regexp (or bound (point-max)) noerror))



;;; Methods on structures

(defsubst org-list-bullet-string (bullet)
  "Return BULLET with the correct number of whitespaces.
It determines the number of whitespaces to append by looking at
`org-list-two-spaces-after-bullet-regexp'."
  (save-match-data
    (let ((spaces (if (and org-list-two-spaces-after-bullet-regexp
			   (string-match
			    org-list-two-spaces-after-bullet-regexp bullet))
		      "  "
		    " ")))
      (if (string-match "\\S-+\\([ \t]*\\)" bullet)
	  (replace-match spaces nil nil bullet 1)
	bullet))))

(defun org-list-swap-items--text-properties (beg-A beg-B struct)
  "Swap item starting at BEG-A with item starting at BEG-B in STRUCT.

Blank lines at the end of items are left in place.  Item
visibility is preserved.  Return the new structure after the
changes.

Assume BEG-A is lesser than BEG-B and that BEG-A and BEG-B belong
to the same sub-list.

This function modifies STRUCT."
  (save-excursion
    (org-fold-core-ignore-modifications
      (let* ((end-A-no-blank (org-list-get-item-end-before-blank beg-A struct))
	     (end-B-no-blank (org-list-get-item-end-before-blank beg-B struct))
	     (end-A (org-list-get-item-end beg-A struct))
	     (end-B (org-list-get-item-end beg-B struct))
	     (size-A (- end-A-no-blank beg-A))
	     (size-B (- end-B-no-blank beg-B))
	     (body-A (buffer-substring beg-A end-A-no-blank))
	     (body-B (buffer-substring beg-B end-B-no-blank))
	     (between-A-no-blank-and-B (buffer-substring end-A-no-blank beg-B))
	     (sub-A (cons beg-A (org-list-get-subtree beg-A struct)))
	     (sub-B (cons beg-B (org-list-get-subtree beg-B struct))))
        ;; 1. Move effectively items in buffer.
        (goto-char beg-A)
        (delete-region beg-A end-B-no-blank)
        (insert (concat body-B between-A-no-blank-and-B body-A))
        ;; 2. Now modify struct.  No need to re-read the list, the
        ;;    transformation is just a shift of positions.  Some special
        ;;    attention is required for items ending at END-A and END-B
        ;;    as empty spaces are not moved there.  In others words,
        ;;    item BEG-A will end with whitespaces that were at the end
        ;;    of BEG-B and the same applies to BEG-B.
        (dolist (e struct)
	  (let ((pos (car e)))
	    (cond
	     ((< pos beg-A))
	     ((memq pos sub-A)
	      (let ((end-e (nth 6 e)))
	        (setcar e (+ pos (- end-B-no-blank end-A-no-blank)))
	        (setcar (nthcdr 6 e)
		        (+ end-e (- end-B-no-blank end-A-no-blank)))
	        (when (= end-e end-A) (setcar (nthcdr 6 e) end-B))))
	     ((memq pos sub-B)
	      (let ((end-e (nth 6 e)))
	        (setcar e (- (+ pos beg-A) beg-B))
	        (setcar (nthcdr 6 e) (+ end-e (- beg-A beg-B)))
	        (when (= end-e end-B)
		  (setcar (nthcdr 6 e)
			  (+ beg-A size-B (- end-A end-A-no-blank))))))
	     ((< pos beg-B)
	      (let ((end-e (nth 6 e)))
	        (setcar e (+ pos (- size-B size-A)))
	        (setcar (nthcdr 6 e) (+ end-e (- size-B size-A))))))))
        (setq struct (sort struct #'car-less-than-car))
        ;; Return structure.
        struct))))
(defun org-list-swap-items--overlays (beg-A beg-B struct)
  "Swap item starting at BEG-A with item starting at BEG-B in STRUCT.

Blank lines at the end of items are left in place.  Item
visibility is preserved.  Return the new structure after the
changes.

Assume BEG-A is lesser than BEG-B and that BEG-A and BEG-B belong
to the same sub-list.

This function modifies STRUCT."
  (save-excursion
    (let* ((end-A-no-blank (org-list-get-item-end-before-blank beg-A struct))
	   (end-B-no-blank (org-list-get-item-end-before-blank beg-B struct))
	   (end-A (org-list-get-item-end beg-A struct))
	   (end-B (org-list-get-item-end beg-B struct))
	   (size-A (- end-A-no-blank beg-A))
	   (size-B (- end-B-no-blank beg-B))
	   (body-A (buffer-substring beg-A end-A-no-blank))
	   (body-B (buffer-substring beg-B end-B-no-blank))
	   (between-A-no-blank-and-B (buffer-substring end-A-no-blank beg-B))
	   (sub-A (cons beg-A (org-list-get-subtree beg-A struct)))
	   (sub-B (cons beg-B (org-list-get-subtree beg-B struct)))
	   ;; Store overlays responsible for visibility status.  We
	   ;; also need to store their boundaries as they will be
	   ;; removed from buffer.
	   (overlays
	    (cons
	     (delq nil
		   (mapcar (lambda (o)
			     (and (>= (overlay-start o) beg-A)
				  (<= (overlay-end o) end-A)
				  (list o (overlay-start o) (overlay-end o))))
			   (overlays-in beg-A end-A)))
	     (delq nil
		   (mapcar (lambda (o)
			     (and (>= (overlay-start o) beg-B)
				  (<= (overlay-end o) end-B)
				  (list o (overlay-start o) (overlay-end o))))
			   (overlays-in beg-B end-B))))))
      ;; 1. Move effectively items in buffer.
      (goto-char beg-A)
      (delete-region beg-A end-B-no-blank)
      (insert (concat body-B between-A-no-blank-and-B body-A))
      ;; 2. Now modify struct.  No need to re-read the list, the
      ;;    transformation is just a shift of positions.  Some special
      ;;    attention is required for items ending at END-A and END-B
      ;;    as empty spaces are not moved there.  In others words,
      ;;    item BEG-A will end with whitespaces that were at the end
      ;;    of BEG-B and the same applies to BEG-B.
      (dolist (e struct)
	(let ((pos (car e)))
	  (cond
	   ((< pos beg-A))
	   ((memq pos sub-A)
	    (let ((end-e (nth 6 e)))
	      (setcar e (+ pos (- end-B-no-blank end-A-no-blank)))
	      (setcar (nthcdr 6 e)
		      (+ end-e (- end-B-no-blank end-A-no-blank)))
	      (when (= end-e end-A) (setcar (nthcdr 6 e) end-B))))
	   ((memq pos sub-B)
	    (let ((end-e (nth 6 e)))
	      (setcar e (- (+ pos beg-A) beg-B))
	      (setcar (nthcdr 6 e) (+ end-e (- beg-A beg-B)))
	      (when (= end-e end-B)
		(setcar (nthcdr 6 e)
			(+ beg-A size-B (- end-A end-A-no-blank))))))
	   ((< pos beg-B)
	    (let ((end-e (nth 6 e)))
	      (setcar e (+ pos (- size-B size-A)))
	      (setcar (nthcdr 6 e) (+ end-e (- size-B size-A))))))))
      (setq struct (sort struct #'car-less-than-car))
      ;; Restore visibility status, by moving overlays to their new
      ;; position.
      (dolist (ov (car overlays))
	(move-overlay
	 (car ov)
	 (+ (nth 1 ov) (- (+ beg-B (- size-B size-A)) beg-A))
	 (+ (nth 2 ov) (- (+ beg-B (- size-B size-A)) beg-A))))
      (dolist (ov (cdr overlays))
	(move-overlay (car ov)
		      (+ (nth 1 ov) (- beg-A beg-B))
		      (+ (nth 2 ov) (- beg-A beg-B))))
      ;; Return structure.
      struct)))
(defsubst org-list-swap-items (beg-A beg-B struct)
  "Swap item starting at BEG-A with item starting at BEG-B in STRUCT.

Blank lines at the end of items are left in place.  Item
visibility is preserved.  Return the new structure after the
changes.

Assume BEG-A is lesser than BEG-B and that BEG-A and BEG-B belong
to the same sub-list.

This function modifies STRUCT."
  (if (eq org-fold-core-style 'text-properties)
      (org-list-swap-items--text-properties beg-A beg-B struct)
    (org-list-swap-items--overlays beg-A beg-B struct)))

(defun org-list-separating-blank-lines-number (pos struct prevs)
  "Return number of blank lines that should separate items in list.

POS is the position of point where `org-list-insert-item' was called.

STRUCT is the list structure.  PREVS is the alist of previous
items, as returned by `org-list-prevs-alist'.

Assume point is at item's beginning.  If the item is alone, apply
some heuristics to guess the result."
  (save-excursion
    (let ((item (point))
	  (insert-blank-p
	   (cdr (assq 'plain-list-item org-blank-before-new-entry)))
	  usr-blank
	  (count-blanks
	   (lambda ()
	     ;; Count blank lines above beginning of line.
	     (save-excursion
	       (count-lines (goto-char (point-at-bol))
			    (progn (skip-chars-backward " \r\t\n")
				   (forward-line)
				   (point)))))))
      (cond
       ;; Trivial cases where there should be none.
       ((not insert-blank-p) 0)
       ;; When `org-blank-before-new-entry' says so, it is 1.
       ((eq insert-blank-p t) 1)
       ;; `plain-list-item' is 'auto.  Count blank lines separating
       ;; neighbors' items in list.
       (t (let ((next-p (org-list-get-next-item item struct prevs)))
	    (cond
	     ;; Is there a next item?
	     (next-p (goto-char next-p)
		     (funcall count-blanks))
	     ;; Is there a previous item?
	     ((org-list-get-prev-item item struct prevs)
	      (funcall count-blanks))
	     ;; User inserted blank lines, trust him.
	     ((and (> pos (org-list-get-item-end-before-blank item struct))
		   (> (save-excursion (goto-char pos)
				      (setq usr-blank (funcall count-blanks)))
		      0))
	      usr-blank)
	     ;; Are there blank lines inside the list so far?
	     ((save-excursion
		(goto-char (org-list-get-top-point struct))
		;; Do not use `org-list-search-forward' so blank lines
		;; in blocks can be counted in.
		(re-search-forward
		 "^[ \t]*$" (org-list-get-item-end-before-blank item struct) t))
	      1)
	     ;; Default choice: no blank line.
	     (t 0))))))))

(defun org-list-insert-item (pos struct prevs &optional checkbox after-bullet)
  "Insert a new list item at POS and return the new structure.
If POS is before first character after bullet of the item, the
new item will be created before the current one.

STRUCT is the list structure.  PREVS is the alist of previous
items, as returned by `org-list-prevs-alist'.

Insert a checkbox if CHECKBOX is non-nil, and string AFTER-BULLET
after the bullet.  Cursor will be after this text once the
function ends.

This function modifies STRUCT."
  (let* ((case-fold-search t)
	 ;; Get information about list: ITEM containing POS, position
	 ;; of point with regards to item start (BEFOREP), blank lines
	 ;; number separating items (BLANK-NB), if we're allowed to
	 ;; (SPLIT-LINE-P).
	 (item
	  (catch :exit
	    (let ((i nil))
	      (pcase-dolist (`(,start ,_ ,_ ,_ ,_ ,_ ,end) struct)
		(cond
		 ((> start pos) (throw :exit i))
		 ((< end pos) nil)	;skip sub-lists before point
		 (t (setq i start))))
	      ;; If no suitable item is found, insert a sibling of the
	      ;; last item in buffer.
	      (or i (caar (reverse struct))))))
	 (item-end (org-list-get-item-end item struct))
	 (item-end-no-blank (org-list-get-item-end-before-blank item struct))
	 (beforep
	  (progn
	    (goto-char item)
	    (looking-at org-list-full-item-re)
	    (<= pos
		(cond
		 ((not (match-beginning 4)) (match-end 0))
		 ;; Ignore tag in a non-descriptive list.
		 ((save-match-data (string-match "[.)]" (match-string 1)))
		  (match-beginning 4))
		 (t (save-excursion
		      (goto-char (match-end 4))
		      (skip-chars-forward " \t")
		      (point)))))))
	 (split-line-p (org-get-alist-option org-M-RET-may-split-line 'item))
	 (blank-nb (org-list-separating-blank-lines-number pos struct prevs))
	 ;; Build the new item to be created.  Concatenate same bullet
	 ;; as item, checkbox, text AFTER-BULLET if provided, and text
	 ;; cut from point to end of item (TEXT-CUT) to form item's
	 ;; BODY.  TEXT-CUT depends on BEFOREP and SPLIT-LINE-P.  The
	 ;; difference of size between what was cut and what was
	 ;; inserted in buffer is stored in SIZE-OFFSET.
	 (ind (org-list-get-ind item struct))
	 (ind-size (if indent-tabs-mode
		       (+ (/ ind tab-width) (mod ind tab-width))
		     ind))
	 (bullet (org-list-bullet-string (org-list-get-bullet item struct)))
	 (box (and checkbox "[ ]"))
	 (text-cut
	  (and (not beforep)
	       split-line-p
	       (progn
		 (goto-char pos)
		 ;; If POS is greater than ITEM-END, then point is in
		 ;; some white lines after the end of the list.  Those
		 ;; must be removed, or they will be left, stacking up
		 ;; after the list.
		 (when (< item-end pos)
		   (delete-region (1- item-end) (point-at-eol)))
		 (skip-chars-backward " \r\t\n")
		 ;; Cut position is after any blank on the line.
		 (save-excursion
		   (skip-chars-forward " \t")
		   (setq pos (point)))
		 (delete-and-extract-region (point) item-end-no-blank))))
	 (body
	  (concat bullet
		  (and box (concat box " "))
		  after-bullet
		  (and text-cut
		       (if (string-match "\\`[ \t]+" text-cut)
			   (replace-match "" t t text-cut)
			 text-cut))))
	 (item-sep (make-string  (1+ blank-nb) ?\n))
	 (item-size (+ ind-size (length body) (length item-sep)))
	 (size-offset (- item-size (length text-cut))))
    ;; Insert effectively item into buffer.
    (goto-char item)
    (indent-to-column ind)
    (insert body item-sep)
    ;; Add new item to STRUCT.
    (dolist (e struct)
      (let ((p (car e)) (end (nth 6 e)))
	(cond
	 ;; Before inserted item, positions don't change but an item
	 ;; ending after insertion has its end shifted by SIZE-OFFSET.
	 ((< p item)
	  (when (> end item)
	    (setcar (nthcdr 6 e) (+ end size-offset))))
	 ;; Item where insertion happens may be split in two parts.
	 ;; In this case, move start by ITEM-SIZE and end by
	 ;; SIZE-OFFSET.
	 ((and (= p item) (not beforep) split-line-p)
	  (setcar e (+ p item-size))
	  (setcar (nthcdr 6 e) (+ end size-offset)))
	 ;; Items starting after modified item fall into two
	 ;; categories.
	 ;;
	 ;; If modified item was split, and current sub-item was
	 ;; located after split point, it was moved to the new item:
	 ;; the part between body start and split point (POS) was
	 ;; removed.  So we compute the length of that part and shift
	 ;; item's positions accordingly.
	 ;;
	 ;; Otherwise, the item was simply shifted by SIZE-OFFSET.
	 ((and split-line-p (not beforep) (>= p pos) (<= p item-end-no-blank))
	  (let ((offset (- pos item ind (length bullet) (length after-bullet))))
	    (setcar e (- p offset))
	    (setcar (nthcdr 6 e) (- end offset))))
	 (t
	  (setcar e (+ p size-offset))
	  (setcar (nthcdr 6 e) (+ end size-offset))))))
    (push (list item ind bullet nil box nil (+ item item-size)) struct)
    (setq struct (sort struct #'car-less-than-car))
    ;; If not BEFOREP, new item must appear after ITEM, so exchange
    ;; ITEM with the next item in list.  Position cursor after bullet,
    ;; counter, checkbox, and label.
    (if beforep
	(goto-char item)
      (setq struct (org-list-swap-items item (+ item item-size) struct))
      (goto-char (org-list-get-next-item
		  item struct (org-list-prevs-alist struct))))
    struct))

(defun org-list-delete-item (item struct)
  "Remove ITEM from the list and return the new structure.

STRUCT is the list structure."
  (let* ((end (org-list-get-item-end item struct))
	 (beg (if (= (org-list-get-bottom-point struct) end)
		  ;; If ITEM ends with the list, delete blank lines
		  ;; before it.
		  (save-excursion
		    (goto-char item)
		    (skip-chars-backward " \r\t\n")
		    (min (1+ (point-at-eol)) (point-max)))
		item)))
    ;; Remove item from buffer.
    (delete-region beg end)
    ;; Remove item from structure and shift others items accordingly.
    ;; Don't forget to shift also ending position when appropriate.
    (let ((size (- end beg)))
      (delq nil (mapcar (lambda (e)
			  (let ((pos (car e)))
			    (cond
			     ((< pos item)
			      (let ((end-e (nth 6 e)))
				(cond
				 ((< end-e item) e)
				 ((= end-e item)
				  (append (butlast e) (list beg)))
				 (t
				  (append (butlast e) (list (- end-e size)))))))
			     ((< pos end) nil)
			     (t
			      (cons (- pos size)
				    (append (butlast (cdr e))
					    (list (- (nth 6 e) size))))))))
			struct)))))

(defun org-list-send-item (item dest struct)
  "Send ITEM to destination DEST.

STRUCT is the list structure.

DEST can have various values.

If DEST is a buffer position, the function will assume it points
to another item in the same list as ITEM, and will move the
latter just before the former.

If DEST is `begin' (respectively `end'), ITEM will be moved at
the beginning (respectively end) of the list it belongs to.

If DEST is a string like \"N\", where N is an integer, ITEM will
be moved at the Nth position in the list.

If DEST is `kill', ITEM will be deleted and its body will be
added to the kill-ring.

If DEST is `delete', ITEM will be deleted.

Visibility of item is preserved.

This function returns, destructively, the new list structure."
  (let* ((prevs (org-list-prevs-alist struct))
	 (item-end (org-list-get-item-end item struct))
	 ;; Grab full item body minus its bullet.
	 (body (org-trim
		(buffer-substring
		 (save-excursion
		   (goto-char item)
		   (looking-at
		    (concat "[ \t]*"
			    (regexp-quote (org-list-get-bullet item struct))))
		   (match-end 0))
		 item-end)))
	 ;; Change DEST into a buffer position.  A trick is needed
	 ;; when ITEM is meant to be sent at the end of the list.
	 ;; Indeed, by setting locally `org-M-RET-may-split-line' to
	 ;; nil and insertion point (INS-POINT) to the first line's
	 ;; end of the last item, we ensure the new item will be
	 ;; inserted after the last item, and not after any of its
	 ;; hypothetical sub-items.
	 (ins-point (cond
		     ((or (eq dest 'kill) (eq dest 'delete)))
		     ((eq dest 'begin)
		      (setq dest (org-list-get-list-begin item struct prevs)))
		     ((eq dest 'end)
		      (setq dest (org-list-get-list-end item struct prevs))
		      (save-excursion
			(goto-char (org-list-get-last-item item struct prevs))
			(point-at-eol)))
		     ((and (stringp dest) (string-match-p "\\`[0-9]+\\'" dest))
		      (let* ((all (org-list-get-all-items item struct prevs))
			     (len (length all))
			     (index (mod (string-to-number dest) len)))
			(if (not (zerop index))
			    (setq dest (nth (1- index) all))
			  ;; Send ITEM at the end of the list.
			  (setq dest (org-list-get-list-end item struct prevs))
			  (save-excursion
			    (goto-char
			     (org-list-get-last-item item struct prevs))
			    (point-at-eol)))))
		     (t dest)))
	 (org-M-RET-may-split-line nil)
	 ;; Store inner overlays (to preserve visibility).
	 (overlays (cl-remove-if (lambda (o) (or (< (overlay-start o) item)
						 (> (overlay-end o) item)))
				 (overlays-in item item-end))))
    (cond
     ((eq dest 'delete) (org-list-delete-item item struct))
     ((eq dest 'kill)
      (kill-new body)
      (org-list-delete-item item struct))
     ((and (integerp dest) (/= item ins-point))
      (setq item (copy-marker item))
      (setq struct (org-list-insert-item ins-point struct prevs nil body))
      ;; 1. Structure returned by `org-list-insert-item' may not be
      ;;    accurate, as it cannot see sub-items included in BODY.
      ;;    Thus, first compute the real structure so far.
      (let ((moved-items
	     (cons (marker-position item)
		   (org-list-get-subtree (marker-position item) struct)))
	    (new-end (org-list-get-item-end (point) struct))
	    (old-end (org-list-get-item-end (marker-position item) struct))
	    (new-item (point))
	    (shift (- (point) item)))
	;; 1.1. Remove the item just created in structure.
	(setq struct (delete (assq new-item struct) struct))
	;; 1.2. Copy ITEM and any of its sub-items at NEW-ITEM.
	(setq struct (sort
		      (append
		       struct
		       (mapcar (lambda (e)
				 (let* ((cell (assq e struct))
					(pos (car cell))
					(end (nth 6 cell)))
				   (cons (+ pos shift)
					 (append (butlast (cdr cell))
						 (list (if (= end old-end)
							   new-end
							 (+ end shift)))))))
			       moved-items))
		      #'car-less-than-car)))
      ;; 2. Restore inner overlays.
      (dolist (o overlays)
	(move-overlay o
		      (+ (overlay-start o) (- (point) item))
		      (+ (overlay-end o) (- (point) item))))
      ;; 3. Eventually delete extra copy of the item and clean marker.
      (prog1 (org-list-delete-item (marker-position item) struct)
	(move-marker item nil)))
     (t struct))))

(defun org-list-struct-outdent (start end struct parents)
  "Outdent items between positions START and END.

STRUCT is the list structure.  PARENTS is the alist of items'
parents, as returned by `org-list-parents-alist'.

START is included, END excluded."
  (let* (acc
	 (out (lambda (cell)
		(let* ((item (car cell))
		       (parent (cdr cell)))
		  (cond
		   ;; Item not yet in zone: keep association.
		   ((< item start) cell)
		   ;; Item out of zone: follow associations in ACC.
		   ((>= item end)
		    (let ((convert (and parent (assq parent acc))))
		      (if convert (cons item (cdr convert)) cell)))
		   ;; Item has no parent: error
		   ((not parent)
		    (error "Cannot outdent top-level items"))
		   ;; Parent is outdented: keep association.
		   ((>= parent start)
		    (push (cons parent item) acc) cell)
		   (t
		    ;; Parent isn't outdented: reparent to grand-parent.
		    (let ((grand-parent (org-list-get-parent
					 parent struct parents)))
		      (push (cons parent item) acc)
		      (cons item grand-parent))))))))
    (mapcar out parents)))

(defun org-list-struct-indent (start end struct parents prevs)
  "Indent items between positions START and END.

STRUCT is the list structure.  PARENTS is the alist of parents
and PREVS is the alist of previous items, returned by,
respectively, `org-list-parents-alist' and
`org-list-prevs-alist'.

START is included and END excluded.

STRUCT may be modified if `org-list-demote-modify-bullet' matches
bullets between START and END."
  (let* (acc
	 (set-assoc (lambda (cell) (push cell acc) cell))
	 (ind
	  (lambda (cell)
	    (let* ((item (car cell))
		   (parent (cdr cell)))
	      (cond
	       ;; Item not yet in zone: keep association.
	       ((< item start) cell)
	       ((>= item end)
		;; Item out of zone: follow associations in ACC.
		(let ((convert (assq parent acc)))
		  (if convert (cons item (cdr convert)) cell)))
	       (t
		;; Item is in zone...
		(let ((prev (org-list-get-prev-item item struct prevs)))
		  ;; Check if bullet needs to be changed.
		  (pcase (assoc (let ((b (org-list-get-bullet item struct))
				      (case-fold-search nil))
				  (cond ((string-match "[A-Z]\\." b) "A.")
					((string-match "[A-Z])" b) "A)")
					((string-match "[a-z]\\." b) "a.")
					((string-match "[a-z])" b) "a)")
					((string-match "[0-9]\\." b) "1.")
					((string-match "[0-9])" b) "1)")
					(t (org-trim b))))
				org-list-demote-modify-bullet)
		    (`(,_ . ,bullet)
		     (org-list-set-bullet
		      item struct (org-list-bullet-string bullet)))
		    (_ nil))
		  (cond
		   ;; First item indented but not parent: error
		   ((and (not prev) (or (not parent) (< parent start)))
		    (user-error "Cannot indent the first item of a list"))
		   ;; First item and parent indented: keep same
		   ;; parent.
		   ((not prev) (funcall set-assoc cell))
		   ;; Previous item not indented: reparent to it.
		   ((< prev start) (funcall set-assoc (cons item prev)))
		   ;; Previous item indented: reparent like it.
		   (t
		    (funcall set-assoc
			     (cons item (cdr (assq prev acc)))))))))))))
    (mapcar ind parents)))



;;; Repairing structures

(defun org-list-use-alpha-bul-p (first struct prevs)
  "Non-nil if list starting at FIRST can have alphabetical bullets.

STRUCT is list structure.  PREVS is the alist of previous items,
as returned by `org-list-prevs-alist'."
  (and org-list-allow-alphabetical
       (catch 'exit
	 (let ((item first) (ascii 64) (case-fold-search nil))
	   ;; Pretend that bullets are uppercase and check if alphabet
	   ;; is sufficient, taking counters into account.
	   (while item
	     (let ((count (org-list-get-counter item struct)))
	       ;; Virtually determine current bullet
	       (if (and count (string-match-p "[a-zA-Z]" count))
		   ;; Counters are not case-sensitive.
		   (setq ascii (string-to-char (upcase count)))
		 (setq ascii (1+ ascii)))
	       ;; Test if bullet would be over z or Z.
	       (if (> ascii 90)
		   (throw 'exit nil)
		 (setq item (org-list-get-next-item item struct prevs)))))
	   ;; All items checked.  All good.
	   t))))

(defun org-list-inc-bullet-maybe (bullet)
  "Increment BULLET if applicable."
  (let ((case-fold-search nil))
    (cond
     ;; Num bullet: increment it.
     ((string-match "[0-9]+" bullet)
      (replace-match
       (number-to-string (1+ (string-to-number (match-string 0 bullet))))
       nil nil bullet))
     ;; Alpha bullet: increment it.
     ((string-match "[A-Za-z]" bullet)
      (replace-match
       (char-to-string (1+ (string-to-char (match-string 0 bullet))))
       nil nil bullet))
     ;; Unordered bullet: leave it.
     (t bullet))))

(defun org-list-struct-fix-bul (struct prevs)
  "Verify and correct bullets in STRUCT.
PREVS is the alist of previous items, as returned by
`org-list-prevs-alist'.

This function modifies STRUCT."
  (let ((case-fold-search nil)
	(fix-bul
	 ;; Set bullet of ITEM in STRUCT, depending on the type of
	 ;; first item of the list, the previous bullet and counter
	 ;; if any.
	 (lambda (item)
	   (let* ((prev (org-list-get-prev-item item struct prevs))
		  (prev-bul (and prev (org-list-get-bullet prev struct)))
		  (counter (org-list-get-counter item struct))
		  (bullet (org-list-get-bullet item struct))
		  (alphap (and (not prev)
			       (org-list-use-alpha-bul-p item struct prevs))))
	     (org-list-set-bullet
	      item struct
	      (org-list-bullet-string
	       (cond
		;; Alpha counter in alpha list: use counter.
		((and prev counter
		      (string-match "[a-zA-Z]" counter)
		      (string-match "[a-zA-Z]" prev-bul))
		 ;; Use cond to be sure `string-match' is used in
		 ;; both cases.
		 (let ((real-count
			(cond
			 ((string-match "[a-z]" prev-bul) (downcase counter))
			 ((string-match "[A-Z]" prev-bul) (upcase counter)))))
		   (replace-match real-count nil nil prev-bul)))
		;; Num counter in a num list: use counter.
		((and prev counter
		      (string-match "[0-9]+" counter)
		      (string-match "[0-9]+" prev-bul))
		 (replace-match counter nil nil prev-bul))
		;; No counter: increase, if needed, previous bullet.
		(prev
		 (org-list-inc-bullet-maybe (org-list-get-bullet prev struct)))
		;; Alpha counter at first item: use counter.
		((and counter (org-list-use-alpha-bul-p item struct prevs)
		      (string-match "[A-Za-z]" counter)
		      (string-match "[A-Za-z]" bullet))
		 (let ((real-count
			(cond
			 ((string-match "[a-z]" bullet) (downcase counter))
			 ((string-match "[A-Z]" bullet) (upcase counter)))))
		   (replace-match real-count nil nil bullet)))
		;; Num counter at first item: use counter.
		((and counter
		      (string-match "[0-9]+" counter)
		      (string-match "[0-9]+" bullet))
		 (replace-match counter nil nil bullet))
		;; First bullet is alpha uppercase: use "A".
		((and alphap (string-match "[A-Z]" bullet))
		 (replace-match "A" nil nil bullet))
		;; First bullet is alpha lowercase: use "a".
		((and alphap (string-match "[a-z]" bullet))
		 (replace-match "a" nil nil bullet))
		;; First bullet is num: use "1".
		((string-match "\\([0-9]+\\|[A-Za-z]\\)" bullet)
		 (replace-match "1" nil nil bullet))
		;; Not an ordered list: keep bullet.
		(t bullet))))))))
    (mapc fix-bul (mapcar #'car struct))))

(defun org-list-struct-fix-ind (struct parents &optional bullet-size)
  "Verify and correct indentation in STRUCT.

PARENTS is the alist of parents, as returned by
`org-list-parents-alist'.

If numeric optional argument BULLET-SIZE is set, assume all
bullets in list have this length to determine new indentation.

This function modifies STRUCT."
  (let* ((ancestor (org-list-get-top-point struct))
         (top-ind (org-list-get-ind ancestor struct))
         (new-ind
          (lambda (item)
            (let ((parent (org-list-get-parent item struct parents)))
              (if parent
                  ;; Indent like parent + length of parent's bullet +
		  ;; sub-list offset.
                  (org-list-set-ind
		   item struct (+ (or bullet-size
				      (length
				       (org-list-get-bullet parent struct)))
				  (org-list-get-ind parent struct)
				  org-list-indent-offset))
                ;; If no parent, indent like top-point.
		(org-list-set-ind item struct top-ind))))))
    (mapc new-ind (mapcar #'car (cdr struct)))))

(defun org-list-struct-fix-box (struct parents prevs &optional ordered)
  "Verify and correct checkboxes in STRUCT.

PARENTS is the alist of parents and PREVS is the alist of
previous items, as returned by, respectively,
`org-list-parents-alist' and `org-list-prevs-alist'.

If ORDERED is non-nil, a checkbox can only be checked when every
checkbox before it is checked too.  If there was an attempt to
break this rule, the function will return the blocking item.  In
all others cases, the return value will be nil.

This function modifies STRUCT."
  (let ((all-items (mapcar #'car struct))
	(set-parent-box
	 (lambda (item)
	   (let* ((box-list
		   (mapcar (lambda (child)
			     (org-list-get-checkbox child struct))
			   (org-list-get-children item struct parents))))
	     (org-list-set-checkbox
	      item struct
	      (cond
	       ((and (member "[ ]" box-list) (member "[X]" box-list)) "[-]")
	       ((member "[-]" box-list) "[-]")
	       ((member "[X]" box-list) "[X]")
	       ((member "[ ]" box-list) "[ ]")
	       ;; Parent has no boxed child: leave box as-is.
	       (t (org-list-get-checkbox item struct)))))))
	parent-list)
    ;; 1. List all parents with a checkbox.
    (mapc
     (lambda (e)
       (let* ((parent (org-list-get-parent e struct parents))
	      (parent-box-p (org-list-get-checkbox parent struct)))
	 (when (and parent-box-p (not (memq parent parent-list)))
	   (push parent parent-list))))
     all-items)
    ;; 2. Sort those parents by decreasing indentation.
    (setq parent-list (sort parent-list
			    (lambda (e1 e2)
			      (> (org-list-get-ind e1 struct)
				 (org-list-get-ind e2 struct)))))
    ;; 3. For each parent, get all children's checkboxes to determine
    ;;    and set its checkbox accordingly.
    (mapc set-parent-box parent-list)
    ;; 4. If ORDERED is set, see if we need to uncheck some boxes.
    (when ordered
      (let* ((box-list
	      (mapcar (lambda (e) (org-list-get-checkbox e struct)) all-items))
	     (after-unchecked (member "[ ]" box-list)))
	;; There are boxes checked after an unchecked one: fix that.
	(when (member "[X]" after-unchecked)
	  (let ((index (- (length struct) (length after-unchecked))))
	    (dolist (e (nthcdr index all-items))
	      (when (org-list-get-checkbox e struct)
		(org-list-set-checkbox e struct "[ ]")))
	    ;; Verify once again the structure, without ORDERED.
	    (org-list-struct-fix-box struct parents prevs nil)
	    ;; Return blocking item.
	    (nth index all-items)))))))

(defun org-list-struct-fix-item-end (struct)
  "Verify and correct each item end position in STRUCT.

This function modifies STRUCT."
  (let (end-list acc-end)
    (pcase-dolist (`(,pos . ,_) struct)
      (let ((ind-pos (org-list-get-ind pos struct))
	    (end-pos (org-list-get-item-end pos struct)))
	(unless (assq end-pos struct)
	  ;; To determine real ind of an ending position that is not
	  ;; at an item, we have to find the item it belongs to: it is
	  ;; the last item (ITEM-UP), whose ending is further than the
	  ;; position we're interested in.
	  (let ((item-up (assoc-default end-pos acc-end #'>)))
	    (push (cons
		   ;; Else part is for the bottom point.
		   (if item-up (+ (org-list-get-ind item-up struct) 2) 0)
		   end-pos)
		  end-list)))
	(push (cons ind-pos pos) end-list)
	(push (cons end-pos pos) acc-end)))
    (setq end-list (sort end-list (lambda (e1 e2) (< (cdr e1) (cdr e2)))))
    (org-list-struct-assoc-end struct end-list)))

(defun org-list-struct-apply-struct (struct old-struct)
  "Apply set difference between STRUCT and OLD-STRUCT to the buffer.

OLD-STRUCT is the structure before any modifications, and STRUCT
the structure to be applied.  The function will only modify parts
of the list which have changed.

Initial position of cursor is restored after the changes."
  (let* ((origin (point-marker))
	 (inlinetask-re (and (featurep 'org-inlinetask)
			     (org-inlinetask-outline-regexp)))
	 (item-re (org-item-re))
	 (shift-body-ind
	  ;; Shift the indentation between END and BEG by DELTA.
	  ;; Start from the line before END.
	  (lambda (end beg delta)
	    (goto-char end)
	    (skip-chars-backward " \r\t\n")
	    (beginning-of-line)
	    (while (or (> (point) beg)
		       (and (= (point) beg)
			    (not (looking-at item-re))))
	      (cond
	       ;; Skip inline tasks.
	       ((and inlinetask-re (looking-at inlinetask-re))
		(org-inlinetask-goto-beginning))
	       ;; Shift only non-empty lines.
	       ((looking-at-p "^[ \t]*\\S-")
		(indent-line-to (+ (current-indentation) delta))))
	      (forward-line -1))))
	 (modify-item
	  ;; Replace ITEM first line elements with new elements from
	  ;; STRUCT, if appropriate.
	  (lambda (item)
	    (goto-char item)
	    (let* ((new-ind (org-list-get-ind item struct))
		   (old-ind (current-indentation))
		   (new-bul (org-list-bullet-string
			     (org-list-get-bullet item struct)))
		   (old-bul (org-list-get-bullet item old-struct))
		   (new-box (org-list-get-checkbox item struct)))
	      (looking-at org-list-full-item-re)
	      ;; a.  Replace bullet
	      (unless (equal old-bul new-bul)
<<<<<<< HEAD
                (save-excursion
                  (replace-match "" nil nil nil 1)
                  (goto-char (match-end 1))
                  (insert-before-markers new-bul)))
=======
                (let ((keep-space ""))
                  (save-excursion
                    ;; If origin is inside the bullet, preserve the
                    ;; spaces after origin.
                    (when (<= (match-beginning 1) origin (match-end 1))
                      (org-with-point-at origin
                        (save-match-data
                          (when (looking-at "[ \t]+")
                            (setq keep-space (match-string 0))))))
                    (replace-match "" nil nil nil 1)
                    (goto-char (match-end 1))
                    (insert-before-markers new-bul)
                    (insert keep-space))))
>>>>>>> ed6f8dc6
	      ;; b.  Replace checkbox.
	      (cond
	       ((equal (match-string 3) new-box))
	       ((and (match-string 3) new-box)
		(replace-match new-box nil nil nil 3))
	       ((match-string 3)
		(looking-at ".*?\\([ \t]*\\[[ X-]\\]\\)")
		(replace-match "" nil nil nil 1))
	       (t (let ((counterp (match-end 2)))
		    (goto-char (if counterp (1+ counterp) (match-end 1)))
		    (insert (concat new-box (unless counterp " "))))))
	      ;; c.  Indent item to appropriate column.
	      (unless (= new-ind old-ind)
		(delete-region (goto-char (point-at-bol))
			       (progn (skip-chars-forward " \t") (point)))
		(indent-to new-ind))))))
    ;; 1. First get list of items and position endings.  We maintain
    ;;    two alists: ITM-SHIFT, determining indentation shift needed
    ;;    at item, and END-LIST, a pseudo-alist where key is ending
    ;;    position and value point.
    (let (end-list acc-end itm-shift all-ends sliced-struct)
      (dolist (e old-struct)
	(let* ((pos (car e))
	       (ind-pos (org-list-get-ind pos struct))
	       (ind-old (org-list-get-ind pos old-struct))
	       (bul-pos (org-list-get-bullet pos struct))
	       (bul-old (org-list-get-bullet pos old-struct))
	       (ind-shift (- (+ ind-pos (length bul-pos))
			     (+ ind-old (length bul-old))))
	       (end-pos (org-list-get-item-end pos old-struct)))
	  (push (cons pos ind-shift) itm-shift)
	  (unless (assq end-pos old-struct)
	    ;; To determine real ind of an ending position that
	    ;; is not at an item, we have to find the item it
	    ;; belongs to: it is the last item (ITEM-UP), whose
	    ;; ending is further than the position we're
	    ;; interested in.
	    (let ((item-up (assoc-default end-pos acc-end #'>)))
	      (push (cons end-pos item-up) end-list)))
	  (push (cons end-pos pos) acc-end)))
      ;; 2. Slice the items into parts that should be shifted by the
      ;;    same amount of indentation.  Each slice follow the pattern
      ;;    (END BEG DELTA).  Slices are returned in reverse order.
      (setq all-ends (sort (append (mapcar #'car itm-shift)
				   (org-uniquify (mapcar #'car end-list)))
			   #'<)
	    acc-end (nreverse acc-end))
      (while (cdr all-ends)
	(let* ((up (pop all-ends))
	       (down (car all-ends))
	       (itemp (assq up struct))
	       (delta
		(if itemp (cdr (assq up itm-shift))
		  ;; If we're not at an item, there's a child of the
		  ;; item point belongs to above.  Make sure the less
		  ;; indented line in this slice has the same column
		  ;; as that child.
		  (let* ((child (cdr (assq up acc-end)))
			 (ind (org-list-get-ind child struct))
			 (min-ind most-positive-fixnum))
		    (save-excursion
		      (goto-char up)
		      (while (< (point) down)
			;; Ignore empty lines.  Also ignore blocks and
			;; drawers contents.
			(unless (looking-at-p "[ \t]*$")
			  (setq min-ind (min (current-indentation) min-ind))
			  (cond
			   ((and (looking-at "#\\+BEGIN\\(:\\|_\\S-+\\)")
				 (re-search-forward
				  (format "^[ \t]*#\\+END%s[ \t]*$"
					  (match-string 1))
				  down t)))
			   ((and (looking-at org-drawer-regexp)
				 (re-search-forward "^[ \t]*:END:[ \t]*$"
						    down t)))))
			(forward-line)))
		    (- ind min-ind)))))
	  (push (list down up delta) sliced-struct)))
      ;; 3. Shift each slice in buffer, provided delta isn't 0, from
      ;;    end to beginning.  Take a special action when beginning is
      ;;    at item bullet.
      (dolist (e sliced-struct)
	(unless (zerop (nth 2 e)) (apply shift-body-ind e))
	(let* ((beg (nth 1 e))
	       (cell (assq beg struct)))
	  (unless (or (not cell) (equal cell (assq beg old-struct)))
	    (funcall modify-item beg)))))
    ;; 4. Go back to initial position and clean marker.
    (goto-char origin)
    (move-marker origin nil)))

(defun org-list-write-struct (struct parents &optional old-struct)
  "Correct bullets, checkboxes and indentation in list at point.

STRUCT is the list structure.  PARENTS is the alist of parents,
as returned by `org-list-parents-alist'.

When non-nil, optional argument OLD-STRUCT is the reference
structure of the list.  It should be provided whenever STRUCT
doesn't correspond anymore to the real list in buffer."
  ;; Order of functions matters here: checkboxes and endings need
  ;; correct indentation to be set, and indentation needs correct
  ;; bullets.
  ;;
  ;; 0. Save a copy of structure before modifications
  (let ((old-struct (or old-struct (copy-tree struct))))
    ;; 1. Set a temporary, but coherent with PARENTS, indentation in
    ;;    order to get items endings and bullets properly
    (org-list-struct-fix-ind struct parents 2)
    ;; 2. Fix each item end to get correct prevs alist.
    (org-list-struct-fix-item-end struct)
    ;; 3. Get bullets right.
    (let ((prevs (org-list-prevs-alist struct)))
      (org-list-struct-fix-bul struct prevs)
      ;; 4. Now get real indentation.
      (org-list-struct-fix-ind struct parents)
      ;; 5. Eventually fix checkboxes.
      (org-list-struct-fix-box struct parents prevs))
    ;; 6. Apply structure modifications to buffer.
    (org-list-struct-apply-struct struct old-struct))
  ;; 7. Return the updated structure
  struct)



;;; Misc Tools

(defun org-apply-on-list (function init-value &rest args)
  "Call FUNCTION on each item of the list at point.
FUNCTION must be called with at least one argument: INIT-VALUE,
that will contain the value returned by the function at the
previous item, plus ARGS extra arguments.

FUNCTION is applied on items in reverse order.

As an example, \(org-apply-on-list \(lambda \(result) \(1+ result)) 0)
will return the number of items in the current list.

Sublists of the list are skipped.  Cursor is always at the
beginning of the item."
  (let* ((struct (org-list-struct))
	 (prevs (org-list-prevs-alist struct))
	 (item (copy-marker (point-at-bol)))
	 (all (org-list-get-all-items (marker-position item) struct prevs))
	 (value init-value))
    (dolist (e (nreverse all))
      (goto-char e)
      (setq value (apply function value args)))
    (goto-char item)
    (move-marker item nil)
    value))

(defun org-list-set-item-visibility (item struct view)
  "Set visibility of ITEM in STRUCT to VIEW.

Possible values are: `folded', `children' or `subtree'.  See
`org-cycle' for more information."
  (cond
   ((eq view 'folded)
    (let ((item-end (org-list-get-item-end-before-blank item struct)))
      ;; Hide from eol
      (org-fold-region (save-excursion (goto-char item) (line-end-position))
		       item-end t 'outline)))
   ((eq view 'children)
    ;; First show everything.
    (org-list-set-item-visibility item struct 'subtree)
    ;; Then fold every child.
    (let* ((parents (org-list-parents-alist struct))
	   (children (org-list-get-children item struct parents)))
      (dolist (child children)
	(org-list-set-item-visibility child struct 'folded))))
   ((eq view 'subtree)
    ;; Show everything
    (let ((item-end (org-list-get-item-end item struct)))
      (org-fold-region item item-end nil 'outline)))))

(defun org-list-item-body-column (item)
  "Return column at which body of ITEM should start."
  (save-excursion
    (goto-char item)
    (looking-at "[ \t]*\\(\\S-+\\)")
    (+ (progn (goto-char (match-end 1)) (current-column))
       (if (and org-list-two-spaces-after-bullet-regexp
		(string-match-p org-list-two-spaces-after-bullet-regexp
				(match-string 1)))
	   2
	 1))))



;;; Interactive functions

(defalias 'org-list-get-item-begin 'org-in-item-p)

(defun org-beginning-of-item ()
  "Go to the beginning of the current item.
Throw an error when not in a list."
  (interactive)
  (let ((begin (org-in-item-p)))
    (if begin (goto-char begin) (error "Not in an item"))))

(defun org-beginning-of-item-list ()
  "Go to the beginning item of the current list or sublist.
Throw an error when not in a list."
  (interactive)
  (let ((begin (org-in-item-p)))
    (if (not begin)
	(error "Not in an item")
      (goto-char begin)
      (let* ((struct (org-list-struct))
	     (prevs (org-list-prevs-alist struct)))
	(goto-char (org-list-get-list-begin begin struct prevs))))))

(defun org-end-of-item-list ()
  "Go to the end of the current list or sublist.
Throw an error when not in a list."
  (interactive)
  (let ((begin (org-in-item-p)))
    (if (not begin)
	(error "Not in an item")
      (goto-char begin)
      (let* ((struct (org-list-struct))
	     (prevs (org-list-prevs-alist struct)))
	(goto-char (org-list-get-list-end begin struct prevs))))))

(defun org-end-of-item ()
  "Go to the end of the current item.
Throw an error when not in a list."
  (interactive)
  (let ((begin (org-in-item-p)))
    (if (not begin)
	(error "Not in an item")
      (goto-char begin)
      (let ((struct (org-list-struct)))
	(goto-char (org-list-get-item-end begin struct))))))

(defun org-previous-item ()
  "Move to the beginning of the previous item.
Throw an error when not in a list.  Also throw an error when at
first item, unless `org-list-use-circular-motion' is non-nil."
  (interactive)
  (let ((item (org-in-item-p)))
    (if (not item)
	(error "Not in an item")
      (goto-char item)
      (let* ((struct (org-list-struct))
	     (prevs (org-list-prevs-alist struct))
	     (prevp (org-list-get-prev-item item struct prevs)))
	(cond
	 (prevp (goto-char prevp))
	 (org-list-use-circular-motion
	  (goto-char (org-list-get-last-item item struct prevs)))
	 (t (error "On first item")))))))

(defun org-next-item ()
  "Move to the beginning of the next item.
Throw an error when not in a list.  Also throw an error when at
last item, unless `org-list-use-circular-motion' is non-nil."
  (interactive)
  (let ((item (org-in-item-p)))
    (if (not item)
	(error "Not in an item")
      (goto-char item)
      (let* ((struct (org-list-struct))
	     (prevs (org-list-prevs-alist struct))
	     (prevp (org-list-get-next-item item struct prevs)))
	(cond
	 (prevp (goto-char prevp))
	 (org-list-use-circular-motion
	  (goto-char (org-list-get-first-item item struct prevs)))
	 (t (error "On last item")))))))

(defun org-move-item-down ()
  "Move the item at point down, i.e. swap with following item.
Sub-items (items with larger indentation) are considered part of
the item, so this really moves item trees."
  (interactive)
  (unless (org-at-item-p) (error "Not at an item"))
  (let* ((col (current-column))
	 (item (point-at-bol))
	 (struct (org-list-struct))
	 (prevs (org-list-prevs-alist struct))
	 (next-item (org-list-get-next-item (point-at-bol) struct prevs)))
    (unless (or next-item org-list-use-circular-motion)
      (user-error "Cannot move this item further down"))
    (if (not next-item)
	(setq struct (org-list-send-item item 'begin struct))
      (setq struct (org-list-swap-items item next-item struct))
      (goto-char
       (org-list-get-next-item item struct (org-list-prevs-alist struct))))
    (org-list-write-struct struct (org-list-parents-alist struct))
    (org-move-to-column col)))

(defun org-move-item-up ()
  "Move the item at point up, i.e. swap with previous item.
Sub-items (items with larger indentation) are considered part of
the item, so this really moves item trees."
  (interactive)
  (unless (org-at-item-p) (error "Not at an item"))
  (let* ((col (current-column))
	 (item (point-at-bol))
	 (struct (org-list-struct))
	 (prevs (org-list-prevs-alist struct))
	 (prev-item (org-list-get-prev-item (point-at-bol) struct prevs)))
    (unless (or prev-item org-list-use-circular-motion)
      (user-error "Cannot move this item further up"))
    (if (not prev-item)
	(setq struct (org-list-send-item item 'end struct))
      (setq struct (org-list-swap-items prev-item item struct)))
    (org-list-write-struct struct (org-list-parents-alist struct))
    (org-move-to-column col)))

(defun org-insert-item (&optional checkbox)
  "Insert a new item at the current level.
If cursor is before first character after bullet of the item, the
new item will be created before the current one.

If CHECKBOX is non-nil, add a checkbox next to the bullet.

Return t when things worked, nil when we are not in an item, or
item is invisible."
  (interactive "P")
  (let ((itemp (org-in-item-p))
	(pos (point)))
    ;; If cursor isn't is a list or if list is invisible, return nil.
    (unless (or (not itemp)
		(save-excursion
		  (goto-char itemp)
		  (org-invisible-p)))
      (if (save-excursion
	    (goto-char itemp)
	    (org-at-item-timer-p))
	  ;; Timer list: delegate to `org-timer-item'.
	  (progn (org-timer-item) t)
	(let* ((struct (save-excursion (goto-char itemp)
				       (org-list-struct)))
	       (prevs (org-list-prevs-alist struct))
	       ;; If we're in a description list, ask for the new term.
	       (desc (when (eq (org-list-get-list-type itemp struct prevs)
			       'descriptive)
		       " :: ")))
	  (setq struct (org-list-insert-item pos struct prevs checkbox desc))
	  (org-list-write-struct struct (org-list-parents-alist struct))
	  (when checkbox (org-update-checkbox-count-maybe))
          (beginning-of-line)
	  (looking-at org-list-full-item-re)
	  (goto-char (if (and (match-beginning 4)
			      (save-match-data
				(string-match "[.)]" (match-string 1))))
			 (match-beginning 4)
		       (match-end 0)))
	  (when desc (backward-char 1))
	  t)))))

(defun org-list-repair ()
  "Fix indentation, bullets and checkboxes in the list at point."
  (interactive)
  (unless (org-at-item-p) (error "This is not a list"))
  (let* ((struct (org-list-struct))
	 (parents (org-list-parents-alist struct)))
    (org-list-write-struct struct parents)))

(defun org-cycle-list-bullet (&optional which)
  "Cycle through the different itemize/enumerate bullets.
This cycle the entire list level through the sequence:

   `-'  ->  `+'  ->  `*'  ->  `1.'  ->  `1)'

If WHICH is a valid string, use that as the new bullet.  If WHICH
is an integer, 0 means `-', 1 means `+' etc.  If WHICH is
`previous', cycle backwards."
  (interactive "P")
  (unless (org-at-item-p) (error "Not at an item"))
  (save-excursion
    (beginning-of-line)
    (let* ((struct (org-list-struct))
           (parents (org-list-parents-alist struct))
           (prevs (org-list-prevs-alist struct))
           (list-beg (org-list-get-first-item (point) struct prevs))
           (bullet (org-list-get-bullet list-beg struct))
	   (alpha-p (org-list-use-alpha-bul-p list-beg struct prevs))
	   (case-fold-search nil)
	   (current (cond
		     ((string-match "[a-z]\\." bullet) "a.")
		     ((string-match "[a-z])" bullet) "a)")
		     ((string-match "[A-Z]\\." bullet) "A.")
		     ((string-match "[A-Z])" bullet) "A)")
		     ((string-match "\\." bullet) "1.")
		     ((string-match ")" bullet) "1)")
		     (t (org-trim bullet))))
           ;; Compute list of possible bullets, depending on context.
	   (bullet-list
	    (append '("-" "+" )
		    ;; *-bullets are not allowed at column 0.
		    (unless (looking-at "\\S-") '("*"))
		    ;; Description items cannot be numbered.
		    (unless (or (eq org-plain-list-ordered-item-terminator ?\))
				(org-at-item-description-p))
		      '("1."))
		    (unless (or (eq org-plain-list-ordered-item-terminator ?.)
				(org-at-item-description-p))
		      '("1)"))
		    (unless (or (not alpha-p)
				(eq org-plain-list-ordered-item-terminator ?\))
				(org-at-item-description-p))
		      '("a." "A."))
		    (unless (or (not alpha-p)
				(eq org-plain-list-ordered-item-terminator ?.)
				(org-at-item-description-p))
		      '("a)" "A)"))))
	   (len (length bullet-list))
	   (item-index (- len (length (member current bullet-list))))
	   (get-value (lambda (index) (nth (mod index len) bullet-list)))
	   (new (cond
		 ((member which bullet-list) which)
		 ((numberp which) (funcall get-value which))
		 ((eq 'previous which) (funcall get-value (1- item-index)))
		 (t (funcall get-value (1+ item-index))))))
      ;; Use a short variation of `org-list-write-struct' as there's
      ;; no need to go through all the steps.
      (let ((old-struct (copy-tree struct)))
        (org-list-set-bullet list-beg struct (org-list-bullet-string new))
        (org-list-struct-fix-bul struct prevs)
        (org-list-struct-fix-ind struct parents)
        (org-list-struct-apply-struct struct old-struct)))))

;;;###autoload
(define-minor-mode org-list-checkbox-radio-mode
  "When turned on, use list checkboxes as radio buttons."
  :lighter " CheckBoxRadio"
  (unless (eq major-mode 'org-mode)
    (user-error "Cannot turn this mode outside org-mode buffers")))

(defun org-toggle-radio-button (&optional arg)
  "Toggle off all checkboxes and toggle on the one at point."
  (interactive "P")
  (if (not (org-at-item-p))
      (user-error "Cannot toggle checkbox outside of a list")
    (let* ((cpos (org-in-item-p))
	   (struct (org-list-struct))
	   (orderedp (org-entry-get nil "ORDERED"))
	   (parents (org-list-parents-alist struct))
	   (old-struct (copy-tree struct))
	   (cbox (org-list-get-checkbox cpos struct))
           (prevs (org-list-prevs-alist struct))
	   (start (org-list-get-list-begin (point-at-bol) struct prevs))
	   (new (unless (and cbox (equal arg '(4)) (equal start cpos))
		  "[ ]")))
      (dolist (pos (org-list-get-all-items
		    start struct (org-list-prevs-alist struct)))
	(org-list-set-checkbox pos struct new))
      (when new
	(org-list-set-checkbox
	 cpos struct
	 (cond ((equal arg '(4)) (unless cbox "[ ]"))
	       ((equal arg '(16)) (unless cbox "[-]"))
	       (t (if (equal cbox "[X]") "[ ]" "[X]")))))
      (org-list-struct-fix-box struct parents prevs orderedp)
      (org-list-struct-apply-struct struct old-struct)
      (org-update-checkbox-count-maybe))))

(defun org-at-radio-list-p ()
  "Is point at a list item with radio buttons?"
  (when (org-match-line (org-item-re))	;short-circuit
    (let* ((e (save-excursion (beginning-of-line) (org-element-at-point))))
      ;; Check we're really on a line with a bullet.
      (when (memq (org-element-type e) '(item plain-list))
	;; Look for ATTR_ORG attribute in the current plain list.
	(let ((plain-list (org-element-lineage e '(plain-list) t)))
	  (org-with-point-at (org-element-property :post-affiliated plain-list)
	    (let ((case-fold-search t)
		  (regexp "^[ \t]*#\\+attr_org:.* :radio \\(\\S-+\\)")
		  (begin (org-element-property :begin plain-list)))
	      (and (re-search-backward regexp begin t)
		   (not (string-equal "nil" (match-string 1)))))))))))

(defun org-toggle-checkbox (&optional toggle-presence)
  "Toggle the checkbox in the current line.

With prefix argument TOGGLE-PRESENCE, add or remove checkboxes.
With a double prefix argument, set the checkbox to \"[-]\".

When there is an active region, toggle status or presence of the
first checkbox there, and make every item inside have the same
status or presence, respectively.

If point is on a headline, apply this to all checkbox items in
the text below the heading, taking as reference the first item in
subtree, ignoring planning line and any drawer following it."
  (interactive "P")
  (if (org-at-radio-list-p)
      (org-toggle-radio-button toggle-presence)
    (save-excursion
      (let* (singlep
	     block-item
	     lim-up
	     lim-down
	     (orderedp (org-entry-get nil "ORDERED"))
	     (_bounds
	      ;; In a region, start at first item in region.
	      (cond
	       ((org-region-active-p)
		(let ((limit (region-end)))
		  (goto-char (region-beginning))
		  (if (org-list-search-forward (org-item-beginning-re) limit t)
		      (setq lim-up (point-at-bol))
		    (error "No item in region"))
		  (setq lim-down (copy-marker limit))))
	       ((org-at-heading-p)
		;; On a heading, start at first item after drawers and
		;; time-stamps (scheduled, etc.).
		(let ((limit (save-excursion (outline-next-heading) (point))))
		  (org-end-of-meta-data t)
		  (if (org-list-search-forward (org-item-beginning-re) limit t)
		      (setq lim-up (point-at-bol))
		    (error "No item in subtree"))
		  (setq lim-down (copy-marker limit))))
	       ;; Just one item: set SINGLEP flag.
	       ((org-at-item-p)
		(setq singlep t)
		(setq lim-up (point-at-bol)
		      lim-down (copy-marker (point-at-eol))))
	       (t (error "Not at an item or heading, and no active region"))))
	     ;; Determine the checkbox going to be applied to all items
	     ;; within bounds.
	     (ref-checkbox
	      (progn
		(goto-char lim-up)
		(let ((cbox (and (org-at-item-checkbox-p) (match-string 1))))
		  (cond
		   ((equal toggle-presence '(16)) "[-]")
		   ((equal toggle-presence '(4))
		    (unless cbox "[ ]"))
		   ((equal "[X]" cbox) "[ ]")
		   (t "[X]"))))))
	;; When an item is found within bounds, grab the full list at
	;; point structure, then: (1) set check-box of all its items
	;; within bounds to REF-CHECKBOX, (2) fix check-boxes of the
	;; whole list, (3) move point after the list.
	(goto-char lim-up)
	(while (and (< (point) lim-down)
		    (org-list-search-forward (org-item-beginning-re)
					     lim-down 'move))
	  (let* ((struct (org-list-struct))
		 (struct-copy (copy-tree struct))
		 (parents (org-list-parents-alist struct))
		 (prevs (org-list-prevs-alist struct))
		 (bottom (copy-marker (org-list-get-bottom-point struct)))
		 (items-to-toggle (cl-remove-if
				   (lambda (e) (or (< e lim-up) (> e lim-down)))
				   (mapcar #'car struct))))
	    (dolist (e items-to-toggle)
	      (org-list-set-checkbox
	       e struct
	       ;; If there is no box at item, leave as-is unless
	       ;; function was called with C-u prefix.
	       (let ((cur-box (org-list-get-checkbox e struct)))
		 (if (or cur-box (equal toggle-presence '(4)))
		     ref-checkbox
		   cur-box))))
	    (setq block-item (org-list-struct-fix-box
			      struct parents prevs orderedp))
	    ;; Report some problems due to ORDERED status of subtree.
	    ;; If only one box was being checked, throw an error, else,
	    ;; only signal problems.
	    (cond
	     ((and singlep block-item (> lim-up block-item))
	      (error
	       "Checkbox blocked because of unchecked box at line %d"
	       (org-current-line block-item)))
	     (block-item
	      (message
	       "Checkboxes were removed due to unchecked box at line %d"
	       (org-current-line block-item))))
	    (goto-char bottom)
	    (move-marker bottom nil)
	    (org-list-struct-apply-struct struct struct-copy)))
	(move-marker lim-down nil))))
  (org-update-checkbox-count-maybe))

(defun org-reset-checkbox-state-subtree ()
  "Reset all checkboxes in an entry subtree."
  (interactive "*")
  (if (org-before-first-heading-p)
      (error "Not inside a tree")
    (save-restriction
      (save-excursion
	(org-narrow-to-subtree)
	(org-fold-show-subtree)
	(goto-char (point-min))
	(let ((end (point-max)))
	  (while (< (point) end)
	    (when (org-at-item-checkbox-p)
	      (replace-match "[ ]" t t nil 1))
	    (beginning-of-line 2)))
	(org-update-checkbox-count-maybe 'all)))))

(defun org-update-checkbox-count (&optional all)
  "Update the checkbox statistics in the current section.

This will find all statistic cookies like [57%] and [6/12] and
update them with the current numbers.

With optional prefix argument ALL, do this for the whole buffer."
  (interactive "P")
  (org-with-wide-buffer
   (let* ((cookie-re "\\(\\(\\[[0-9]*%\\]\\)\\|\\(\\[[0-9]*/[0-9]*\\]\\)\\)")
	  (box-re "^[ \t]*\\([-+*]\\|\\([0-9]+\\|[A-Za-z]\\)[.)]\\)[ \t]+\
\\(?:\\[@\\(?:start:\\)?\\([0-9]+\\|[A-Za-z]\\)\\][ \t]*\\)?\\(\\[[- X]\\]\\)")
          (cookie-data (or (org-entry-get nil "COOKIE_DATA") ""))
	  (recursivep
	   (or (not org-checkbox-hierarchical-statistics)
	       (string-match-p "\\<recursive\\>" cookie-data)))
	  (within-inlinetask (and (not all)
				  (featurep 'org-inlinetask)
				  (org-inlinetask-in-task-p)))
	  (end (cond (all (point-max))
		     (within-inlinetask
		      (save-excursion (outline-next-heading) (point)))
		     (t (save-excursion
			  (org-with-limited-levels (outline-next-heading))
			  (point)))))
	  (count-boxes
	   (lambda (item structs recursivep)
	     ;; Return number of checked boxes and boxes of all types
	     ;; in all structures in STRUCTS.  If RECURSIVEP is
	     ;; non-nil, also count boxes in sub-lists.  If ITEM is
	     ;; nil, count across the whole structure, else count only
	     ;; across subtree whose ancestor is ITEM.
	     (let ((c-on 0) (c-all 0))
	       (dolist (s structs (list c-on c-all))
		 (let* ((pre (org-list-prevs-alist s))
			(par (org-list-parents-alist s))
			(items
			 (cond
			  ((and recursivep item) (org-list-get-subtree item s))
			  (recursivep (mapcar #'car s))
			  (item (org-list-get-children item s par))
			  (t (org-list-get-all-items
			      (org-list-get-top-point s) s pre))))
			(cookies (delq nil (mapcar
					    (lambda (e)
					      (org-list-get-checkbox e s))
					    items))))
		   (cl-incf c-all (length cookies))
		   (cl-incf c-on (cl-count "[X]" cookies :test #'equal)))))))
	  cookies-list cache)
     ;; Move to start.
     (cond (all (goto-char (point-min)))
	   (within-inlinetask (org-back-to-heading t))
	   (t (org-with-limited-levels (outline-previous-heading))))
     ;; Build an alist for each cookie found.  The key is the position
     ;; at beginning of cookie and values ending position, format of
     ;; cookie, number of checked boxes to report and total number of
     ;; boxes.
     (while (re-search-forward cookie-re end t)
       (let ((context (save-excursion (backward-char)
				      (save-match-data (org-element-context)))))
	 (when (and (eq (org-element-type context) 'statistics-cookie)
                    (not (string-match-p "\\<todo\\>" cookie-data)))
	   (push
	    (append
	     (list (match-beginning 1) (match-end 1) (match-end 2))
	     (let* ((container
		     (org-element-lineage
		      context
		      '(drawer center-block dynamic-block inlinetask item
			       quote-block special-block verse-block)))
		    (beg (if container
			     (org-element-property :contents-begin container)
			   (save-excursion
			     (org-with-limited-levels
			      (outline-previous-heading))
			     (point)))))
	       (or (cdr (assq beg cache))
		   (save-excursion
		     (goto-char beg)
		     (let ((end
			    (if container
				(org-element-property :contents-end container)
			      (save-excursion
				(org-with-limited-levels (outline-next-heading))
				(point))))
			   structs)
		       (while (re-search-forward box-re end t)
			 (let ((element (org-element-at-point)))
			   (when (eq (org-element-type element) 'item)
			     (push (org-element-property :structure element)
				   structs)
			     ;; Skip whole list since we have its
			     ;; structure anyway.
			     (while (setq element (org-element-lineage
						   element '(plain-list)))
			       (goto-char
				(min (org-element-property :end element)
				     end))))))
		       ;; Cache count for cookies applying to the same
		       ;; area.  Then return it.
		       (let ((count
			      (funcall count-boxes
				       (and (eq (org-element-type container)
						'item)
					    (org-element-property
					     :begin container))
				       structs
				       recursivep)))
			 (push (cons beg count) cache)
			 count))))))
	    cookies-list))))
     ;; Apply alist to buffer.
     (dolist (cookie cookies-list)
       (let* ((beg (car cookie))
	      (end (nth 1 cookie))
	      (percent (nth 2 cookie))
	      (checked (nth 3 cookie))
	      (total (nth 4 cookie)))
	 (goto-char beg)
	 (insert
	  (if percent (format "[%d%%]" (floor (* 100.0 checked)
					      (max 1 total)))
	    (format "[%d/%d]" checked total)))
	 (delete-region (point) (+ (point) (- end beg)))
	 (when org-auto-align-tags (org-fix-tags-on-the-fly)))))))

(defun org-get-checkbox-statistics-face ()
  "Select the face for checkbox statistics.
The face will be `org-done' when all relevant boxes are checked.
Otherwise it will be `org-todo'."
  (if (match-end 1)
      (if (equal (match-string 1) "100%")
	  'org-checkbox-statistics-done
	'org-checkbox-statistics-todo)
    (if (and (> (match-end 2) (match-beginning 2))
	     (equal (match-string 2) (match-string 3)))
	'org-checkbox-statistics-done
      'org-checkbox-statistics-todo)))

(defun org-update-checkbox-count-maybe (&optional all)
  "Update checkbox statistics unless turned off by user.
With an optional argument ALL, update them in the whole buffer."
  (when (cdr (assq 'checkbox org-list-automatic-rules))
    (org-update-checkbox-count all))
  (run-hooks 'org-checkbox-statistics-hook))

(defvar org-last-indent-begin-marker (make-marker))
(defvar org-last-indent-end-marker (make-marker))
(defun org-list-indent-item-generic (arg no-subtree struct)
  "Indent a local list item including its children.
When number ARG is a negative, item will be outdented, otherwise
it will be indented.

If a region is active, all items inside will be moved.

If NO-SUBTREE is non-nil, only indent the item itself, not its
children.

STRUCT is the list structure.

Return t if successful."
  (save-excursion
    (let* ((regionp (org-region-active-p))
	   (rbeg (and regionp (region-beginning)))
	   (rend (and regionp (region-end)))
	   (top (org-list-get-top-point struct))
	   (parents (org-list-parents-alist struct))
	   (prevs (org-list-prevs-alist struct))
	   ;; Are we going to move the whole list?
	   (specialp
	    (and (not regionp)
		 (= top (point-at-bol))
		 (cdr (assq 'indent org-list-automatic-rules))
		 (if no-subtree
		     (user-error
		      "At first item: use S-M-<left/right> to move the whole list")
		   t))))
      ;; Determine begin and end points of zone to indent.  If moving
      ;; more than one item, save them for subsequent moves.
      (unless (and (memq last-command '(org-shiftmetaright org-shiftmetaleft))
		   (memq this-command '(org-shiftmetaright org-shiftmetaleft)))
	(if regionp
	    (progn
	      (set-marker org-last-indent-begin-marker rbeg)
	      (set-marker org-last-indent-end-marker rend))
	  (set-marker org-last-indent-begin-marker (point-at-bol))
	  (set-marker org-last-indent-end-marker
		      (cond
		       (specialp (org-list-get-bottom-point struct))
		       (no-subtree (1+ (point-at-bol)))
		       (t (org-list-get-item-end (point-at-bol) struct))))))
      (let* ((beg (marker-position org-last-indent-begin-marker))
	     (end (marker-position org-last-indent-end-marker)))
	(cond
	 ;; Special case: moving top-item with indent rule.
	 (specialp
	  (let* ((level-skip (org-level-increment))
		 (offset (if (< arg 0) (- level-skip) level-skip))
		 (top-ind (org-list-get-ind beg struct))
		 (old-struct (copy-tree struct)))
	    (if (< (+ top-ind offset) 0)
		(error "Cannot outdent beyond margin")
	      ;; Change bullet if necessary.
	      (when (and (= (+ top-ind offset) 0)
			 (string-match "\\*"
				       (org-list-get-bullet beg struct)))
		(org-list-set-bullet beg struct
				     (org-list-bullet-string "-")))
	      ;; Shift every item by OFFSET and fix bullets.  Then
	      ;; apply changes to buffer.
	      (pcase-dolist (`(,pos . ,_) struct)
		(let ((ind (org-list-get-ind pos struct)))
		  (org-list-set-ind pos struct (+ ind offset))))
	      (org-list-struct-fix-bul struct prevs)
	      (org-list-struct-apply-struct struct old-struct))))
	 ;; Forbidden move:
	 ((and (< arg 0)
	       ;; If only one item is moved, it mustn't have a child.
	       (or (and no-subtree
			(not regionp)
			(org-list-has-child-p beg struct))
		   ;; If a subtree or region is moved, the last item
		   ;; of the subtree mustn't have a child.
		   (let ((last-item (caar
				     (reverse
				      (cl-remove-if
				       (lambda (e) (>= (car e) end))
				       struct)))))
		     (org-list-has-child-p last-item struct))))
	  (error "Cannot outdent an item without its children"))
	 ;; Normal shifting
	 (t
	  (let* ((old-struct (copy-tree struct))
		 (new-parents
		  (if (< arg 0)
		      (org-list-struct-outdent beg end struct parents)
		    (org-list-struct-indent beg end struct parents prevs))))
	    (org-list-write-struct struct new-parents old-struct))
	  (org-update-checkbox-count-maybe))))))
  t)

(defun org-outdent-item ()
  "Outdent a local list item, but not its children.
If a region is active, all items inside will be moved."
  (interactive)
  (let ((regionp (org-region-active-p)))
    (cond
     ((or (org-at-item-p)
	  (and regionp
	       (save-excursion (goto-char (region-beginning))
			       (org-at-item-p))))
      (let ((struct (if (not regionp) (org-list-struct)
		      (save-excursion (goto-char (region-beginning))
				      (org-list-struct)))))
	(org-list-indent-item-generic -1 t struct)))
     (regionp (error "Region not starting at an item"))
     (t (error "Not at an item")))))

(defun org-indent-item ()
  "Indent a local list item, but not its children.
If a region is active, all items inside will be moved."
  (interactive)
  (let ((regionp (org-region-active-p)))
    (cond
     ((or (org-at-item-p)
	  (and regionp
	       (save-excursion (goto-char (region-beginning))
			       (org-at-item-p))))
      (let ((struct (if (not regionp) (org-list-struct)
		      (save-excursion (goto-char (region-beginning))
				      (org-list-struct)))))
	(org-list-indent-item-generic 1 t struct)))
     (regionp (error "Region not starting at an item"))
     (t (error "Not at an item")))))

(defun org-outdent-item-tree ()
  "Outdent a local list item including its children.
If a region is active, all items inside will be moved."
  (interactive)
  (let ((regionp (org-region-active-p)))
    (cond
     ((or (org-at-item-p)
	  (and regionp
	       (save-excursion (goto-char (region-beginning))
			       (org-at-item-p))))
      (let ((struct (if (not regionp) (org-list-struct)
		      (save-excursion (goto-char (region-beginning))
				      (org-list-struct)))))
	(org-list-indent-item-generic -1 nil struct)))
     (regionp (error "Region not starting at an item"))
     (t (error "Not at an item")))))

(defun org-indent-item-tree ()
  "Indent a local list item including its children.
If a region is active, all items inside will be moved."
  (interactive)
  (let ((regionp (org-region-active-p)))
    (cond
     ((or (org-at-item-p)
	  (and regionp
	       (save-excursion (goto-char (region-beginning))
			       (org-at-item-p))))
      (let ((struct (if (not regionp) (org-list-struct)
		      (save-excursion (goto-char (region-beginning))
				      (org-list-struct)))))
	(org-list-indent-item-generic 1 nil struct)))
     (regionp (error "Region not starting at an item"))
     (t (error "Not at an item")))))

(defvar org-tab-ind-state)
(defun org-cycle-item-indentation ()
  "Cycle levels of indentation of an empty item.

The first run indents the item, if applicable.  Subsequent runs
outdent it at meaningful levels in the list.  When done, item is
put back at its original position with its original bullet.

Return t at each successful move."
  (when (org-at-item-p)
    (let* ((struct (org-list-struct))
	   (item (line-beginning-position))
	   (ind (org-list-get-ind item struct)))
      ;; Accept empty items or if cycle has already started.
      (when (or (eq last-command 'org-cycle-item-indentation)
		(and (org-match-line org-list-full-item-re)
		     (>= (match-end 0)
			 (save-excursion
			   (goto-char (org-list-get-item-end item struct))
			   (skip-chars-backward " \t\n")
			   (point)))))
	(setq this-command 'org-cycle-item-indentation)
	(let ((prevs (org-list-prevs-alist struct))
	      (parents (org-list-parents-alist struct)))
	  (if (eq last-command 'org-cycle-item-indentation)
	      ;; When in the middle of the cycle, try to outdent.  If
	      ;; it fails, move point back to its initial position and
	      ;; reset cycle.
	      (pcase-let ((`(,old-ind . ,old-bul) org-tab-ind-state)
			  (allow-outdent
			   (lambda (struct prevs parents)
			     ;; Non-nil if current item can be
			     ;; outdented.
			     (and (not (org-list-get-next-item item nil prevs))
				  (not (org-list-has-child-p item struct))
				  (org-list-get-parent item struct parents)))))
		(cond
		 ((and (> ind old-ind)
		       (org-list-get-prev-item item nil prevs))
		  (org-list-indent-item-generic 1 t struct))
		 ((and (< ind old-ind)
		       (funcall allow-outdent struct prevs parents))
		  (org-list-indent-item-generic -1 t struct))
		 (t
		  (delete-region (line-beginning-position) (line-end-position))
		  (indent-to-column old-ind)
		  (insert old-bul " ")
		  (let* ((struct (org-list-struct))
			 (parents (org-list-parents-alist struct)))
		    (if (and (> ind old-ind)
			     ;; We were previously indenting item.  It
			     ;; is no longer possible.  Try to outdent
			     ;; from initial position.
			     (funcall allow-outdent
				      struct
				      (org-list-prevs-alist struct)
				      parents))
			(org-list-indent-item-generic -1 t struct)
		      (org-list-write-struct struct parents)
		      ;; Start cycle over.
		      (setq this-command 'identity)
		      t)))))
	    ;; If a cycle is starting, remember initial indentation
	    ;; and bullet, then try to indent.  If it fails, try to
	    ;; outdent.
	    (setq org-tab-ind-state
		  (cons ind (org-trim (org-current-line-string))))
	    (cond
	     ((org-list-get-prev-item item nil prevs)
	      (org-list-indent-item-generic 1 t struct))
	     ((and (not (org-list-get-next-item item nil prevs))
		   (org-list-get-parent item struct parents))
	      (org-list-indent-item-generic -1 t struct))
	     (t
	      ;; This command failed.  So will the following one.
	      ;; There's no point in starting the cycle.
	      (setq this-command 'identity)
	      (user-error "Cannot move item")))))))))

(defun org-sort-list
    (&optional with-case sorting-type getkey-func compare-func interactive?)
  "Sort list items.
The cursor may be at any item of the list that should be sorted.
Sublists are not sorted.  Checkboxes, if any, are ignored.

Sorting can be alphabetically, numerically, by date/time as given
by a time stamp, by a property or by priority.

Comparing entries ignores case by default.  However, with an
optional argument WITH-CASE, the sorting considers case as well,
if the current locale allows for it.

The command prompts for the sorting type unless it has been given
to the function through the SORTING-TYPE argument, which needs to
be a character, among ?n ?N ?a ?A ?t ?T ?f ?F ?x or ?X.  Here is
the detailed meaning of each character:

n   Numerically, by converting the beginning of the item to a number.
a   Alphabetically.  Only the first line of item is checked.
t   By date/time, either the first active time stamp in the entry, if
    any, or by the first inactive one.  In a timer list, sort the timers.
x   By \"checked\" status of a check list.

Capital letters will reverse the sort order.

If the SORTING-TYPE is ?f or ?F, then GETKEY-FUNC specifies
a function to be called with point at the beginning of the
record.  It must return a value that is compatible with COMPARE-FUNC,
the function used to compare entries.

Sorting is done against the visible part of the headlines, it
ignores hidden links.

A non-nil value for INTERACTIVE? is used to signal that this
function is being called interactively."
  (interactive (list current-prefix-arg nil nil nil t))
  (let* ((case-func (if with-case 'identity 'downcase))
         (struct (org-list-struct))
         (prevs (org-list-prevs-alist struct))
	 (start (org-list-get-list-begin (point-at-bol) struct prevs))
	 (end (org-list-get-list-end (point-at-bol) struct prevs))
	 (sorting-type
	  (or sorting-type
	      (progn
		(message
		 "Sort plain list: [a]lpha  [n]umeric  [t]ime  [f]unc  [x]checked  A/N/T/F/X means reversed:")
		(read-char-exclusive))))
	 (dcst (downcase sorting-type))
	 (getkey-func
	  (and (= dcst ?f)
	       (or getkey-func
		   (and interactive?
			(org-read-function "Function for extracting keys: "))
		   (error "Missing key extractor"))))
	 (sort-func
	  (cond
	   ((= dcst ?a) #'string-collate-lessp)
	   ((= dcst ?f)
	    (or compare-func
		(and interactive?
		     (org-read-function
		      (concat "Function for comparing keys "
			      "(empty for default `sort-subr' predicate): ")
		      'allow-empty))))
	   ((= dcst ?t) #'<)
	   ((= dcst ?x) #'string<))))
    (message "Sorting items...")
    (save-restriction
      (narrow-to-region start end)
      (goto-char (point-min))
      (let* ((case-fold-search nil)
	     (now (current-time))
	     (next-record (lambda ()
			    (skip-chars-forward " \r\t\n")
			    (or (eobp) (beginning-of-line))))
	     (end-record (lambda ()
			   (goto-char (org-list-get-item-end-before-blank
				       (point) struct))))
	     (value-to-sort
	      (lambda ()
		(when (looking-at "[ \t]*[-+*0-9.)]+\\([ \t]+\\[[- X]\\]\\)?[ \t]+")
		  (cond
		   ((= dcst ?n)
		    (string-to-number
		     (org-sort-remove-invisible
		      (buffer-substring (match-end 0) (point-at-eol)))))
		   ((= dcst ?a)
		    (funcall case-func
			     (org-sort-remove-invisible
			      (buffer-substring
			       (match-end 0) (point-at-eol)))))
		   ((= dcst ?t)
		    (cond
		     ;; If it is a timer list, convert timer to seconds
		     ((org-at-item-timer-p)
		      (org-timer-hms-to-secs (match-string 1)))
		     ((or (save-excursion
			    (re-search-forward org-ts-regexp (point-at-eol) t))
			  (save-excursion (re-search-forward org-ts-regexp-both
							     (point-at-eol) t)))
		      (org-time-string-to-seconds (match-string 0)))
		     (t (float-time now))))
		   ((= dcst ?x) (or (and (stringp (match-string 1))
					 (match-string 1))
				    ""))
		   ((= dcst ?f)
		    (if getkey-func
			(let ((value (funcall getkey-func)))
			  (if (stringp value)
			      (funcall case-func value)
			    value))
		      (error "Invalid key function `%s'" getkey-func)))
		   (t (error "Invalid sorting type `%c'" sorting-type)))))))
	(sort-subr (/= dcst sorting-type)
		   next-record
		   end-record
		   value-to-sort
		   nil
		   sort-func)
	;; Read and fix list again, as `sort-subr' probably destroyed
	;; its structure.
	(org-list-repair)
	(run-hooks 'org-after-sorting-entries-or-items-hook)
	(message "Sorting items...done")))))

(defun org-toggle-item (arg)
  "Convert headings or normal lines to items, items to normal lines.
If there is no active region, only the current line is considered.

If the first non blank line in the region is a headline, convert
all headlines to items, shifting text accordingly.

If it is an item, convert all items to normal lines.

If it is normal text, change region into a list of items.
With a prefix argument ARG, change the region in a single item."
  (interactive "P")
  (let ((shift-text
	 (lambda (ind end)
	   ;; Shift text in current section to IND, from point to END.
	   ;; The function leaves point to END line.
	   (let ((min-i 1000) (end (copy-marker end)))
	     ;; First determine the minimum indentation (MIN-I) of
	     ;; the text.
	     (save-excursion
	       (catch 'exit
		 (while (< (point) end)
		   (let ((i (current-indentation)))
		     (cond
		      ;; Skip blank lines and inline tasks.
		      ((looking-at "^[ \t]*$"))
		      ((looking-at org-outline-regexp-bol))
		      ;; We can't find less than 0 indentation.
		      ((zerop i) (throw 'exit (setq min-i 0)))
		      ((< i min-i) (setq min-i i))))
		   (forward-line))))
	     ;; Then indent each line so that a line indented to
	     ;; MIN-I becomes indented to IND.  Ignore blank lines
	     ;; and inline tasks in the process.
	     (let ((delta (- ind min-i)))
	       (while (< (point) end)
		 (unless (or (looking-at "^[ \t]*$")
			     (looking-at org-outline-regexp-bol))
		   (indent-line-to (+ (current-indentation) delta)))
		 (forward-line))))))
	(skip-blanks
	 (lambda (pos)
	   ;; Return beginning of first non-blank line, starting from
	   ;; line at POS.
	   (save-excursion
	     (goto-char pos)
	     (skip-chars-forward " \r\t\n")
	     (point-at-bol))))
	beg end)
    ;; Determine boundaries of changes.
    (if (org-region-active-p)
	(setq beg (funcall skip-blanks (region-beginning))
	      end (copy-marker (region-end)))
      (setq beg (point-at-bol)
	    end (copy-marker (point-at-eol))))
    ;; Depending on the starting line, choose an action on the text
    ;; between BEG and END.
    (org-with-limited-levels
     (save-excursion
       (goto-char beg)
       (cond
	;; Case 1. Start at an item: de-itemize.  Note that it only
	;;         happens when a region is active: `org-ctrl-c-minus'
	;;         would call `org-cycle-list-bullet' otherwise.
	((org-at-item-p)
	 (while (< (point) end)
	   (when (org-at-item-p)
	     (skip-chars-forward " \t")
	     (delete-region (point) (match-end 0)))
	   (forward-line)))
	;; Case 2. Start at an heading: convert to items.
	((org-at-heading-p)
	 ;; Remove metadata
	 (let (org-loop-over-headlines-in-active-region)
	   (org-list--delete-metadata))
	 (let* ((bul (org-list-bullet-string "-"))
		(bul-len (length bul))
		;; Indentation of the first heading.  It should be
		;; relative to the indentation of its parent, if any.
		(start-ind (save-excursion
			     (cond
			      ((not org-adapt-indentation) 0)
			      ((not (outline-previous-heading)) 0)
			      (t (length (match-string 0))))))
		;; Level of first heading.  Further headings will be
		;; compared to it to determine hierarchy in the list.
		(ref-level (org-reduced-level (org-outline-level))))
	   (while (< (point) end)
	     (let* ((level (org-reduced-level (org-outline-level)))
		    (delta (max 0 (- level ref-level)))
		    (todo-state (org-get-todo-state)))
	       ;; If current headline is less indented than the first
	       ;; one, set it as reference, in order to preserve
	       ;; subtrees.
	       (when (< level ref-level) (setq ref-level level))
	       ;; Remove metadata
	       (let (org-loop-over-headlines-in-active-region)
		 (org-list--delete-metadata))
	       ;; Remove stars and TODO keyword.
	       (let ((case-fold-search nil)) (looking-at org-todo-line-regexp))
	       (delete-region (point) (or (match-beginning 3)
					  (line-end-position)))
	       (insert bul)
	       (indent-line-to (+ start-ind (* delta bul-len)))
	       ;; Turn TODO keyword into a check box.
	       (when todo-state
		 (let* ((struct (org-list-struct))
			(old (copy-tree struct)))
		   (org-list-set-checkbox
		    (line-beginning-position)
		    struct
		    (if (member todo-state org-done-keywords)
			"[X]"
		      "[ ]"))
		   (org-list-write-struct struct
					  (org-list-parents-alist struct)
					  old)))
	       ;; Ensure all text down to END (or SECTION-END) belongs
	       ;; to the newly created item.
	       (let ((section-end (save-excursion
				    (or (outline-next-heading) (point)))))
		 (forward-line)
		 (funcall shift-text
			  (+ start-ind (* (1+ delta) bul-len))
			  (min end section-end)))))))
	;; Case 3. Normal line with ARG: make the first line of region
	;;         an item, and shift indentation of others lines to
	;;         set them as item's body.
	(arg (let* ((bul (org-list-bullet-string "-"))
		    (bul-len (length bul))
		    (ref-ind (current-indentation)))
	       (skip-chars-forward " \t")
	       (insert bul)
	       (forward-line)
	       (while (< (point) end)
		 ;; Ensure that lines less indented than first one
		 ;; still get included in item body.
		 (funcall shift-text
			  (+ ref-ind bul-len)
			  (min end (save-excursion (or (outline-next-heading)
						       (point)))))
		 (forward-line))))
	;; Case 4. Normal line without ARG: turn each non-item line
	;;         into an item.
	(t
	 (while (< (point) end)
	   (unless (or (org-at-heading-p) (org-at-item-p))
	     (when (looking-at "\\([ \t]*\\)\\(\\S-\\)")
	       (replace-match
		(concat "\\1" (org-list-bullet-string "-") "\\2"))))
	   (forward-line))))))))


;;; Send and receive lists

(defun org-list-to-lisp (&optional delete)
  "Parse the list at point and maybe DELETE it.

Return a list whose car is a symbol of list type, among
`ordered', `unordered' and `descriptive'.  Then, each item is
a list of strings and other sub-lists.

For example, the following list:

  1. first item
     + sub-item one
     + [X] sub-item two
     more text in first item
  2. [@3] last item

is parsed as

 (ordered
  (\"first item\"
   (unordered
    (\"sub-item one\")
    (\"[X] sub-item two\"))
   \"more text in first item\")
  (\"[@3] last item\"))

Point is left at list's end."
  (letrec ((struct (org-list-struct))
	   (prevs (org-list-prevs-alist struct))
	   (parents (org-list-parents-alist struct))
	   (top (org-list-get-top-point struct))
	   (bottom (org-list-get-bottom-point struct))
	   (trim
	    (lambda (text)
	      ;; Remove indentation and final newline from TEXT.
	      (org-remove-indentation
	       (if (string-match-p "\n\\'" text)
		   (substring text 0 -1)
		 text))))
	   (parse-sublist
	    (lambda (e)
	      ;; Return a list whose car is list type and cdr a list
	      ;; of items' body.
	      (cons (org-list-get-list-type (car e) struct prevs)
		    (mapcar parse-item e))))
	   (parse-item
	    (lambda (e)
	      ;; Return a list containing counter of item, if any,
	      ;; text and any sublist inside it.
	      (let* ((end (org-list-get-item-end e struct))
		     (children (org-list-get-children e struct parents))
		     (body
		      (save-excursion
			(goto-char e)
			(looking-at "[ \t]*\\S-+[ \t]*")
			(list
			 (funcall
			  trim
			  (concat
			   (make-string (string-width (match-string 0)) ?\s)
			   (buffer-substring-no-properties
			    (match-end 0) (or (car children) end))))))))
		(while children
		  (let* ((child (car children))
			 (sub (org-list-get-all-items child struct prevs))
			 (last-in-sub (car (last sub))))
		    (push (funcall parse-sublist sub) body)
		    ;; Remove whole sub-list from children.
		    (setq children (cdr (memq last-in-sub children)))
		    ;; There is a chunk of text belonging to the item
		    ;; if last child doesn't end where next child
		    ;; starts or where item ends.
		    (let ((sub-end (org-list-get-item-end last-in-sub struct))
			  (next (or (car children) end)))
		      (when (/= sub-end next)
			(push (funcall
			       trim
			       (buffer-substring-no-properties sub-end next))
			      body)))))
		(nreverse body)))))
    ;; Store output, take care of cursor position and deletion of
    ;; list, then return output.
    (prog1 (funcall parse-sublist (org-list-get-all-items top struct prevs))
      (goto-char top)
      (when delete
	(delete-region top bottom)
	(when (and (not (looking-at "[ \t]*$")) (looking-at org-list-end-re))
	  (replace-match ""))))))

(defun org-list-make-subtree ()
  "Convert the plain list at point into a subtree."
  (interactive)
  (let ((item (org-in-item-p)))
    (unless item (error "Not in a list"))
    (goto-char item)
    (let ((level (pcase (org-current-level)
		   (`nil 1)
		   (l (1+ (org-reduced-level l)))))
	  (list (save-excursion (org-list-to-lisp t))))
      (insert (org-list-to-subtree list level) "\n"))))

(defun org-list-to-generic (list params)
  "Convert a LIST parsed through `org-list-to-lisp' to a custom format.

LIST is a list as returned by `org-list-to-lisp', which see.
PARAMS is a property list of parameters used to tweak the output
format.

Valid parameters are:

:backend, :raw

  Export back-end used as a basis to transcode elements of the
  list, when no specific parameter applies to it.  It is also
  used to translate its contents.  You can prevent this by
  setting :raw property to a non-nil value.

:splice

  When non-nil, only export the contents of the top most plain
  list, effectively ignoring its opening and closing lines.

:ustart, :uend

  Strings to start and end an unordered list.  They can also be
  set to a function returning a string or nil, which will be
  called with the depth of the list, counting from 1.

:ostart, :oend

  Strings to start and end an ordered list.  They can also be set
  to a function returning a string or nil, which will be called
  with the depth of the list, counting from 1.

:dstart, :dend

  Strings to start and end a descriptive list.  They can also be
  set to a function returning a string or nil, which will be
  called with the depth of the list, counting from 1.

:dtstart, :dtend, :ddstart, :ddend

  Strings to start and end a descriptive term.

:istart, :iend

  Strings to start or end a list item, and to start a list item
  with a counter.  They can also be set to a function returning
  a string or nil, which will be called with two arguments: the
  type of list and the depth of the item, counting from 1.

:icount

  Strings to start a list item with a counter.  It can also be
  set to a function returning a string or nil, which will be
  called with three arguments: the type of list, the depth of the
  item, counting from 1, and the counter.  Its value, when
  non-nil, has precedence over `:istart'.

:isep

  String used to separate items.  It can also be set to
  a function returning a string or nil, which will be called with
  two arguments: the type of list and the depth of the item,
  counting from 1.  It always start on a new line.

:ifmt

  Function to be applied to the contents of every item.  It is
  called with two arguments: the type of list and the contents.

:cbon, :cboff, :cbtrans

  String to insert, respectively, an un-checked check-box,
  a checked check-box and a check-box in transitional state."
  (require 'ox)
  (let* ((backend (plist-get params :backend))
	 (custom-backend
	  (org-export-create-backend
	   :parent (or backend 'org)
	   :transcoders
	   `((plain-list . ,(org-list--to-generic-plain-list params))
	     (item . ,(org-list--to-generic-item params))
	     (macro . (lambda (m c i) (org-element-macro-interpreter m nil))))))
	 data info)
    ;; Write LIST back into Org syntax and parse it.
    (with-temp-buffer
      (let ((org-inhibit-startup t)) (org-mode))
      (letrec ((insert-list
		(lambda (l)
		  (dolist (i (cdr l))
		    (funcall insert-item i (car l)))))
	       (insert-item
		(lambda (i type)
		  (let ((start (point)))
		    (insert (if (eq type 'ordered) "1. " "- "))
		    (dolist (e i)
		      (if (consp e) (funcall insert-list e)
			(insert e)
			(insert "\n")))
		    (beginning-of-line)
		    (save-excursion
		      (let ((ind (if (eq type 'ordered) 3 2)))
			(while (> (point) start)
			  (unless (looking-at-p "[ \t]*$")
			    (indent-to ind))
			  (forward-line -1))))))))
	(funcall insert-list list))
      (setf data
	    (org-element-map (org-element-parse-buffer) 'plain-list
	      #'identity nil t))
      (setf info (org-export-get-environment backend nil params)))
    (when (and backend (symbolp backend) (not (org-export-get-backend backend)))
      (user-error "Unknown :backend value"))
    (unless backend (require 'ox-org))
    ;; When ':raw' property has a non-nil value, turn all objects back
    ;; into Org syntax.
    (when (and backend (plist-get params :raw))
      (org-element-map data org-element-all-objects
	(lambda (object)
	  (org-element-set-element
	   object (org-element-interpret-data object)))))
    ;; We use a low-level mechanism to export DATA so as to skip all
    ;; usual pre-processing and post-processing, i.e., hooks, filters,
    ;; Babel code evaluation, include keywords and macro expansion,
    ;; and filters.
    (let ((output (org-export-data-with-backend data custom-backend info)))
      ;; Remove final newline.
      (if (org-string-nw-p output) (substring-no-properties output 0 -1) ""))))

(defun org-list--depth (element)
  "Return the level of ELEMENT within current plain list.
ELEMENT is either an item or a plain list."
  (cl-count-if (lambda (ancestor) (eq (org-element-type ancestor) 'plain-list))
	       (org-element-lineage element nil t)))

(defun org-list--trailing-newlines (string)
  "Return the number of trailing newlines in STRING."
  (with-temp-buffer
    (insert string)
    (skip-chars-backward " \t\n")
    (count-lines (line-beginning-position 2) (point-max))))

(defun org-list--generic-eval (value &rest args)
  "Evaluate VALUE according to its type.
VALUE is either nil, a string or a function.  In the latter case,
it is called with arguments ARGS."
  (cond ((null value) nil)
	((stringp value) value)
	((functionp value) (apply value args))
	(t (error "Wrong value: %s" value))))

(defun org-list--to-generic-plain-list (params)
  "Return a transcoder for `plain-list' elements.
PARAMS is a plist used to tweak the behavior of the transcoder."
  (let ((ustart (plist-get params :ustart))
	(uend (plist-get params :uend))
	(ostart (plist-get params :ostart))
	(oend (plist-get params :oend))
	(dstart (plist-get params :dstart))
	(dend (plist-get params :dend))
	(splice (plist-get params :splice))
	(backend (plist-get params :backend)))
    (lambda (plain-list contents info)
      (let* ((type (org-element-property :type plain-list))
	     (depth (org-list--depth plain-list))
	     (start (and (not splice)
			 (org-list--generic-eval
			  (pcase type
			    (`ordered ostart)
			    (`unordered ustart)
			    (_ dstart))
			  depth)))
	     (end (and (not splice)
		       (org-list--generic-eval
			(pcase type
			  (`ordered oend)
			  (`unordered uend)
			  (_ dend))
			depth))))
	;; Make sure trailing newlines in END appear in the output by
	;; setting `:post-blank' property to their number.
	(when end
	  (org-element-put-property
	   plain-list :post-blank (org-list--trailing-newlines end)))
	;; Build output.
	(concat (and start (concat start "\n"))
		(if (or start end splice (not backend))
		    contents
		  (org-export-with-backend backend plain-list contents info))
		end)))))

(defun org-list--to-generic-item (params)
  "Return a transcoder for `item' elements.
PARAMS is a plist used to tweak the behavior of the transcoder."
  (let ((backend (plist-get params :backend))
	(istart (plist-get params :istart))
	(iend (plist-get params :iend))
	(isep (plist-get params :isep))
	(icount (plist-get params :icount))
	(ifmt (plist-get params :ifmt))
	(cboff (plist-get params :cboff))
	(cbon  (plist-get params :cbon))
	(cbtrans (plist-get params :cbtrans))
	(dtstart (plist-get params :dtstart))
	(dtend (plist-get params :dtend))
	(ddstart (plist-get params :ddstart))
	(ddend (plist-get params :ddend)))
    (lambda (item contents info)
      (let* ((type
	      (org-element-property :type (org-element-property :parent item)))
	     (tag (org-element-property :tag item))
	     (depth (org-list--depth item))
	     (separator (and (org-export-get-next-element item info)
			     (org-list--generic-eval isep type depth)))
	     (closing (pcase (org-list--generic-eval iend type depth)
			((or `nil "") "\n")
			((and (guard separator) s)
			 (if (equal (substring s -1) "\n") s (concat s "\n")))
			(s s))))
	;; When a closing line or a separator is provided, make sure
	;; its trailing newlines are taken into account when building
	;; output.  This is done by setting `:post-blank' property to
	;; the number of such lines in the last line to be added.
	(let ((last-string (or separator closing)))
	  (when last-string
	    (org-element-put-property
	     item
	     :post-blank
	     (max (1- (org-list--trailing-newlines last-string)) 0))))
	;; Build output.
	(concat
	 (let ((c (org-element-property :counter item)))
	   (if (and c icount) (org-list--generic-eval icount type depth c)
	     (org-list--generic-eval istart type depth)))
	 (let ((body
		(if (or istart iend icount ifmt cbon cboff cbtrans (not backend)
			(and (eq type 'descriptive)
			     (or dtstart dtend ddstart ddend)))
		    (concat
		     (pcase (org-element-property :checkbox item)
		       (`on cbon)
		       (`off cboff)
		       (`trans cbtrans))
		     (and tag
			  (concat dtstart
				  (if backend
				      (org-export-data-with-backend
				       tag backend info)
				    (org-element-interpret-data tag))
				  dtend))
		     (and tag ddstart)
		     (let ((contents
			    (if (= (length contents) 0) ""
			      (substring contents 0 -1))))
		       (if ifmt (org-list--generic-eval ifmt type contents)
			 contents))
		     (and tag ddend))
		  (org-export-with-backend backend item contents info))))
	   ;; Remove final newline.
	   (if (equal body "") ""
	     (substring (org-element-normalize-string body) 0 -1)))
	 closing
	 separator)))))

(defun org-list-to-latex (list &optional params)
  "Convert LIST into a LaTeX list.
LIST is a parsed plain list, as returned by `org-list-to-lisp'.
PARAMS is a property list with overruling parameters for
`org-list-to-generic'.  Return converted list as a string."
  (require 'ox-latex)
  (org-list-to-generic list (org-combine-plists '(:backend latex) params)))

(defun org-list-to-html (list &optional params)
  "Convert LIST into a HTML list.
LIST is a parsed plain list, as returned by `org-list-to-lisp'.
PARAMS is a property list with overruling parameters for
`org-list-to-generic'.  Return converted list as a string."
  (require 'ox-html)
  (org-list-to-generic list (org-combine-plists '(:backend html) params)))

(defun org-list-to-texinfo (list &optional params)
  "Convert LIST into a Texinfo list.
LIST is a parsed plain list, as returned by `org-list-to-lisp'.
PARAMS is a property list with overruling parameters for
`org-list-to-generic'.  Return converted list as a string."
  (require 'ox-texinfo)
  (org-list-to-generic list (org-combine-plists '(:backend texinfo) params)))

(defun org-list-to-org (list &optional params)
  "Convert LIST into an Org plain list.
LIST is as returned by `org-list-parse-list'.  PARAMS is a property list
with overruling parameters for `org-list-to-generic'."
  (let* ((make-item
	  (lambda (type _depth &optional c)
	    (concat (if (eq type 'ordered) "1. " "- ")
		    (and c (format "[@%d] " c)))))
	 (defaults
	   (list :istart make-item
		 :icount make-item
		 :ifmt (lambda (_type contents)
			 (replace-regexp-in-string "\n" "\n  " contents))
		 :dtend " :: "
		 :cbon "[X] "
		 :cboff "[ ] "
		 :cbtrans "[-] ")))
    (org-list-to-generic list (org-combine-plists defaults params))))

(defun org-list-to-subtree (list &optional start-level params)
  "Convert LIST into an Org subtree.
LIST is as returned by `org-list-to-lisp'.  Subtree starts at
START-LEVEL or level 1 if nil.  PARAMS is a property list with
overruling parameters for `org-list-to-generic'."
  (let* ((blank (pcase (cdr (assq 'heading org-blank-before-new-entry))
		  (`t t)
		  (`auto (save-excursion
			   (org-with-limited-levels (outline-previous-heading))
			   (org-previous-line-empty-p)))))
	 (level (or start-level 1))
	 (make-stars
	  (lambda (_type depth &optional _count)
	    ;; Return the string for the heading, depending on DEPTH
	    ;; of current sub-list.
	    (let ((oddeven-level (+ level (1- depth))))
	      (concat (make-string (if org-odd-levels-only
				       (1- (* 2 oddeven-level))
				     oddeven-level)
				   ?*)
		      " ")))))
    (org-list-to-generic
     list
     (org-combine-plists
      (list :splice t
	    :istart make-stars
	    :icount make-stars
	    :dtstart " " :dtend " "
	    :isep (if blank "\n\n" "\n")
	    :cbon "DONE " :cboff "TODO " :cbtrans "TODO ")
      params))))

(provide 'org-list)

;; Local variables:
;; generated-autoload-file: "org-loaddefs.el"
;; End:

;;; org-list.el ends here<|MERGE_RESOLUTION|>--- conflicted
+++ resolved
@@ -1947,12 +1947,6 @@
 	      (looking-at org-list-full-item-re)
 	      ;; a.  Replace bullet
 	      (unless (equal old-bul new-bul)
-<<<<<<< HEAD
-                (save-excursion
-                  (replace-match "" nil nil nil 1)
-                  (goto-char (match-end 1))
-                  (insert-before-markers new-bul)))
-=======
                 (let ((keep-space ""))
                   (save-excursion
                     ;; If origin is inside the bullet, preserve the
@@ -1966,7 +1960,6 @@
                     (goto-char (match-end 1))
                     (insert-before-markers new-bul)
                     (insert keep-space))))
->>>>>>> ed6f8dc6
 	      ;; b.  Replace checkbox.
 	      (cond
 	       ((equal (match-string 3) new-box))
