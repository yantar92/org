;;; org-list.el --- Plain lists for Org              -*- lexical-binding: t; -*-
;;
;; Copyright (C) 2004-2022 Free Software Foundation, Inc.
;;
;; Author: Carsten Dominik <carsten.dominik@gmail.com>
;;	   Bastien Guerry <bzg@gnu.org>
;; Keywords: outlines, hypermedia, calendar, wp
;; URL: https://orgmode.org
;;
;; This file is part of GNU Emacs.
;;
;; GNU Emacs is free software: you can redistribute it and/or modify
;; it under the terms of the GNU General Public License as published by
;; the Free Software Foundation, either version 3 of the License, or
;; (at your option) any later version.

;; GNU Emacs is distributed in the hope that it will be useful,
;; but WITHOUT ANY WARRANTY; without even the implied warranty of
;; MERCHANTABILITY or FITNESS FOR A PARTICULAR PURPOSE.	 See the
;; GNU General Public License for more details.

;; You should have received a copy of the GNU General Public License
;; along with GNU Emacs.  If not, see <https://www.gnu.org/licenses/>.
;;;;;;;;;;;;;;;;;;;;;;;;;;;;;;;;;;;;;;;;;;;;;;;;;;;;;;;;;;;;;;;;;;;;;;;;;;;;;
;;
;;; Commentary:

;; This file contains the code dealing with plain lists in Org mode.

;; The core concept behind lists is their structure.  A structure is
;; a snapshot of the list, in the shape of a data tree (see
;; `org-list-struct').

;; Once the list structure is stored, it is possible to make changes
;; on it that will be mirrored to the real list or to get information
;; about the list, using accessors and methods provided in the
;; library.  Most of them require the use of one or two helper
;; functions, namely `org-list-parents-alist' and
;; `org-list-prevs-alist'.

;; Structure is eventually applied to the buffer with
;; `org-list-write-struct'.  This function repairs (bullets,
;; indentation, checkboxes) the list in the process.  It should be
;; called near the end of any function working on structures.

;; Thus, a function applying to lists should usually follow this
;; template:

;; 1. Verify point is in a list and grab item beginning (with the same
;;    function `org-in-item-p').  If the function requires the cursor
;;    to be at item's bullet, `org-at-item-p' is more selective.  It
;;    is also possible to move point to the closest item with
;;    `org-list-search-backward', or `org-list-search-forward',
;;    applied to the function `org-item-beginning-re'.

;; 2. Get list structure with `org-list-struct'.

;; 3. Compute one, or both, helper functions,
;;    (`org-list-parents-alist', `org-list-prevs-alist') depending on
;;    needed accessors.

;; 4. Proceed with the modifications, using methods and accessors.

;; 5. Verify and apply structure to buffer, using
;;    `org-list-write-struct'.

;; 6. If changes made to the list might have modified check-boxes,
;;    call `org-update-checkbox-count-maybe'.

;; Computing a structure can be a costly operation on huge lists (a
;; few thousand lines long).  Thus, code should follow the rule:
;; "collect once, use many".  As a corollary, it is usually a bad idea
;; to use directly an interactive function inside the code, as those,
;; being independent entities, read the whole list structure another
;; time.

;;; Code:

(require 'org-macs)
(org-assert-version)

(require 'cl-lib)
(require 'org-macs)
(require 'org-compat)
(require 'org-fold-core)

(defvar org-M-RET-may-split-line)
(defvar org-adapt-indentation)
(defvar org-auto-align-tags)
(defvar org-blank-before-new-entry)
(defvar org-clock-string)
(defvar org-closed-string)
(defvar org-deadline-string)
(defvar org-done-keywords)
(defvar org-drawer-regexp)
(defvar org-element-all-objects)
(defvar org-inhibit-startup)
(defvar org-loop-over-headlines-in-active-region)
(defvar org-odd-levels-only)
(defvar org-outline-regexp-bol)
(defvar org-scheduled-string)
(defvar org-todo-line-regexp)
(defvar org-ts-regexp)
(defvar org-ts-regexp-both)

(declare-function org-at-heading-p "org" (&optional invisible-ok))
(declare-function org-back-to-heading "org" (&optional invisible-ok))
(declare-function org-before-first-heading-p "org" ())
(declare-function org-current-level "org" ())
(declare-function org-element-at-point "org-element" (&optional pom cached-only))
(declare-function org-element-context "org-element" (&optional element))
(declare-function org-element-interpret-data "org-element" (data))
(declare-function org-element-lineage "org-element" (blob &optional types with-self))
(declare-function org-element-macro-interpreter "org-element" (macro ##))
(declare-function org-element-map "org-element" (data types fun &optional info first-match no-recursion with-affiliated))
(declare-function org-element-normalize-string "org-element" (s))
(declare-function org-element-parse-buffer "org-element" (&optional granularity visible-only))
(declare-function org-element-property "org-element" (property element))
(declare-function org-element-put-property "org-element" (element property value))
(declare-function org-element-set-element "org-element" (old new))
(declare-function org-element-type "org-element" (element))
(declare-function org-element-update-syntax "org-element" ())
(declare-function org-end-of-meta-data "org" (&optional full))
(declare-function org-entry-get "org" (pom property &optional inherit literal-nil))
(declare-function org-export-create-backend "ox" (&rest rest) t)
(declare-function org-export-data-with-backend "ox" (data backend info))
(declare-function org-export-get-backend "ox" (name))
(declare-function org-export-get-environment "ox" (&optional backend subtreep ext-plist))
(declare-function org-export-get-next-element "ox" (blob info &optional n))
(declare-function org-export-with-backend "ox" (backend data &optional contents info))
(declare-function org-fix-tags-on-the-fly "org" ())
(declare-function org-get-todo-state "org" ())
(declare-function org-in-block-p "org" (names))
(declare-function org-inlinetask-goto-beginning "org-inlinetask" ())
(declare-function org-inlinetask-goto-end "org-inlinetask" ())
(declare-function org-inlinetask-in-task-p "org-inlinetask" ())
(declare-function org-inlinetask-outline-regexp "org-inlinetask" ())
(declare-function org-level-increment "org" ())
(declare-function org-mode "org" ())
(declare-function org-narrow-to-subtree "org" (&optional element))
(declare-function org-outline-level "org" ())
(declare-function org-previous-line-empty-p "org" ())
(declare-function org-reduced-level "org" (L))
(declare-function org-set-tags "org" (tags))
(declare-function org-fold-show-subtree "org-fold" ())
(declare-function org-fold-region "org-fold" (from to flag &optional spec))
(declare-function org-sort-remove-invisible "org" (S))
(declare-function org-time-string-to-seconds "org" (s))
(declare-function org-timer-hms-to-secs "org-timer" (hms))
(declare-function org-timer-item "org-timer" (&optional arg))
(declare-function outline-next-heading "outline" ())
(declare-function outline-previous-heading "outline" ())



;;; Configuration variables

(defgroup org-plain-lists nil
  "Options concerning plain lists in Org mode."
  :tag "Org Plain lists"
  :group 'org-structure)

(defcustom org-cycle-include-plain-lists t
  "When t, make TAB cycle visibility on plain list items.
Cycling plain lists works only when the cursor is on a plain list
item.  When the cursor is on an outline heading, plain lists are
treated as text.  This is the most stable way of handling this,
which is why it is the default.

When this is the symbol `integrate', then integrate plain list
items when cycling, as if they were children of outline headings.

This setting can lead to strange effects when switching visibility
to `children', because the first \"child\" in a subtree decides
what children should be listed.  If that first \"child\" is a
plain list item with an implied large level number, all true
children and grand children of the outline heading will be
exposed in a children' view."
  :group 'org-plain-lists
  :group 'org-cycle
  :type '(choice
	  (const :tag "Never" nil)
	  (const :tag "With cursor in plain list (recommended)" t)
	  (const :tag "As children of outline headings" integrate)))

(defcustom org-list-demote-modify-bullet nil
  "Default bullet type installed when demoting an item.
This is an association list, for each bullet type, this alist will point
to the bullet that should be used when this item is demoted.
For example,

 (setq org-list-demote-modify-bullet
       \\='((\"+\" . \"-\") (\"-\" . \"+\") (\"*\" . \"+\")))

will make

  + Movies
    + Silence of the Lambs
    + My Cousin Vinny
  + Books
    + The Hunt for Red October
    + The Road to Omaha

into

  + Movies
    - Silence of the Lambs
    - My Cousin Vinny
  + Books
    - The Hunt for Red October
    - The Road to Omaha"
  :group 'org-plain-lists
  :type '(repeat
	  (cons
	   (choice :tag "If the current bullet is  "
		   (const "-")
		   (const "+")
		   (const "*")
		   (const "1.")
		   (const "1)"))
	   (choice :tag "demotion will change it to"
		   (const "-")
		   (const "+")
		   (const "*")
		   (const "1.")
		   (const "1)")))))

(defcustom org-plain-list-ordered-item-terminator t
  "The character that makes a line with leading number an ordered list item.
Valid values are ?. and ?\\).  To get both terminators, use t.

This variable needs to be set before org.el is loaded.  If you
need to make a change while Emacs is running, use the customize
interface or run the following code after updating it:

  `\\[org-element-update-syntax]'"
  :group 'org-plain-lists
  :type '(choice (const :tag "dot like in \"2.\"" ?.)
		 (const :tag "paren like in \"2)\"" ?\))
		 (const :tag "both" t))
  :set (lambda (var val) (set-default-toplevel-value var val)
	 (when (featurep 'org-element) (org-element-update-syntax))))

(defcustom org-list-allow-alphabetical nil
  "Non-nil means single character alphabetical bullets are allowed.

Both uppercase and lowercase are handled.  Lists with more than
26 items will fallback to standard numbering.  Alphabetical
counters like \"[@c]\" will be recognized.

This variable needs to be set before org.el is loaded.  If you
need to make a change while Emacs is running, use the customize
interface or run the following code after updating it:

  `\\[org-element-update-syntax]'"
  :group 'org-plain-lists
  :version "24.1"
  :type 'boolean
  :set (lambda (var val) (set-default-toplevel-value var val)
	 (when (featurep 'org-element) (org-element-update-syntax))))

(defcustom org-list-two-spaces-after-bullet-regexp nil
  "A regular expression matching bullets that should have 2 spaces after them.
When nil, no bullet will have two spaces after them.  When
a string, it will be used as a regular expression.  When the
bullet type of a list is changed, the new bullet type will be
matched against this regexp.  If it matches, there will be two
spaces instead of one after the bullet in each item of the list."
  :group 'org-plain-lists
  :type '(choice
	  (const :tag "never" nil)
	  (regexp)))

(defcustom org-list-automatic-rules '((checkbox . t)
				      (indent . t))
  "Non-nil means apply set of rules when acting on lists.
\\<org-mode-map>
By default, automatic actions are taken when using
  `\\[org-meta-return]',
  `\\[org-metaright]',
  `\\[org-metaleft]',
  `\\[org-shiftmetaright]',
  `\\[org-shiftmetaleft]',
  `\\[org-ctrl-c-minus]',
  `\\[org-toggle-checkbox]',
  `\\[org-insert-todo-heading]'.

You can disable individually these rules by setting them to nil.
Valid rules are:

checkbox  when non-nil, checkbox statistics is updated each time
          you either insert a new checkbox or toggle a checkbox.
indent    when non-nil, indenting or outdenting list top-item
          with its subtree will move the whole list and
          outdenting a list whose bullet is * to column 0 will
          change that bullet to \"-\"."
  :group 'org-plain-lists
  :version "24.1"
  :type '(alist :tag "Sets of rules"
		:key-type
		(choice
		 (const :tag "Checkbox" checkbox)
		 (const :tag "Indent" indent))
		:value-type
		(boolean :tag "Activate" :value t)))

(defcustom org-list-use-circular-motion nil
  "Non-nil means commands implying motion in lists should be cyclic.
\\<org-mode-map>
In that case, the item following the last item is the first one,
and the item preceding the first item is the last one.

This affects the behavior of
  `\\[org-move-item-up]',
  `\\[org-move-item-down]',
  `\\[org-next-item]',
  `\\[org-previous-item]'."
  :group 'org-plain-lists
  :version "24.1"
  :type 'boolean)

(defvar org-checkbox-statistics-hook nil
  "Hook that is run whenever Org thinks checkbox statistics should be updated.
This hook runs even if checkbox rule in
`org-list-automatic-rules' does not apply, so it can be used to
implement alternative ways of collecting statistics
information.")

(defcustom org-checkbox-hierarchical-statistics t
  "Non-nil means checkbox statistics counts only the state of direct children.
When nil, all boxes below the cookie are counted.
This can be set to nil on a per-node basis using a COOKIE_DATA property
with the word \"recursive\" in the value."
  :group 'org-plain-lists
  :type 'boolean)

(defcustom org-list-indent-offset 0
  "Additional indentation for sub-items in a list.
By setting this to a small number, usually 1 or 2, one can more
clearly distinguish sub-items in a list."
  :group 'org-plain-lists
  :version "24.1"
  :type 'integer)

(defvar org-list-forbidden-blocks '("example" "verse" "src" "export")
  "Names of blocks where lists are not allowed.
Names must be in lower case.")


;;; Predicates and regexps

(defconst org-list-end-re "^[ \t]*\n[ \t]*\n"
  "Regex matching the end of a plain list.")

(defconst org-list-full-item-re
  (concat "^[ \t]*\\(\\(?:[-+*]\\|\\(?:[0-9]+\\|[A-Za-z]\\)[.)]\\)\\(?:[ \t]+\\|$\\)\\)"
	  "\\(?:\\[@\\(?:start:\\)?\\([0-9]+\\|[A-Za-z]\\)\\][ \t]*\\)?"
	  "\\(?:\\(\\[[ X-]\\]\\)\\(?:[ \t]+\\|$\\)\\)?"
	  "\\(?:\\(.*\\)[ \t]+::\\(?:[ \t]+\\|$\\)\\)?")
  "Matches a list item and puts everything into groups:
group 1: bullet
group 2: counter
group 3: checkbox
group 4: description tag")

(defun org-item-re ()
  "Return the correct regular expression for plain lists."
  (let ((term (cond
	       ((eq org-plain-list-ordered-item-terminator t) "[.)]")
	       ((= org-plain-list-ordered-item-terminator ?\)) ")")
	       ((= org-plain-list-ordered-item-terminator ?.) "\\.")
	       (t "[.)]")))
	(alpha (if org-list-allow-alphabetical "\\|[A-Za-z]" "")))
    (concat "\\([ \t]*\\([-+]\\|\\(\\([0-9]+" alpha "\\)" term
	    "\\)\\)\\|[ \t]+\\*\\)\\([ \t]+\\|$\\)")))

(defsubst org-item-beginning-re ()
  "Regexp matching the beginning of a plain list item."
  (concat "^" (org-item-re)))

(defun org-list-at-regexp-after-bullet-p (regexp)
  "Is point at a list item with REGEXP after bullet?"
  (and (org-at-item-p)
       (save-excursion
	 (goto-char (match-end 0))
	 (let ((counter-re (concat "\\(?:\\[@\\(?:start:\\)?"
				   (if org-list-allow-alphabetical
				       "\\([0-9]+\\|[A-Za-z]\\)"
				     "[0-9]+")
				   "\\][ \t]*\\)")))
	   ;; Ignore counter if any
	   (when (looking-at counter-re) (goto-char (match-end 0))))
	 (looking-at regexp))))

(defun org-list-in-valid-context-p ()
  "Is point in a context where lists are allowed?"
  (not (org-in-block-p org-list-forbidden-blocks)))

(defun org-in-item-p ()
  "Return item beginning position when in a plain list, nil otherwise."
  (save-excursion
    (beginning-of-line)
    (let* ((case-fold-search t)
	   (context (org-list-context))
	   (lim-up (car context))
	   (inlinetask-re (and (featurep 'org-inlinetask)
			       (org-inlinetask-outline-regexp)))
	   (item-re (org-item-re))
	   ;; Indentation isn't meaningful when point starts at an empty
	   ;; line or an inline task.
	   (ind-ref (if (or (looking-at "^[ \t]*$")
			    (and inlinetask-re (looking-at inlinetask-re)))
			10000
		      (org-current-text-indentation))))
      (cond
       ((eq (nth 2 context) 'invalid) nil)
       ((looking-at item-re) (point))
       (t
	;; Detect if cursor in amidst `org-list-end-re'.  First, count
	;; number HL of hard lines it takes, then call `org-in-regexp'
	;; to compute its boundaries END-BOUNDS.  When point is
	;; in-between, move cursor before regexp beginning.
	(let ((hl 0) (i -1) end-bounds)
	  (when (and (progn
		       (while (setq i (string-match
				       "[\r\n]" org-list-end-re (1+ i)))
			 (setq hl (1+ hl)))
		       (setq end-bounds (org-in-regexp org-list-end-re hl)))
		     (>= (point) (car end-bounds))
		     (< (point) (cdr end-bounds)))
	    (goto-char (car end-bounds))
	    (forward-line -1)))
	;; Look for an item, less indented that reference line.
	(catch 'exit
	  (while t
	    (let ((ind (org-current-text-indentation)))
	      (cond
	       ;; This is exactly what we want.
	       ((and (looking-at item-re) (< ind ind-ref))
		(throw 'exit (point)))
	       ;; At upper bound of search or looking at the end of a
	       ;; previous list: search is over.
	       ((<= (point) lim-up) (throw 'exit nil))
	       ((looking-at org-list-end-re) (throw 'exit nil))
	       ;; Skip blocks, drawers, inline-tasks, blank lines
	       ((and (looking-at "^[ \t]*#\\+end_")
		     (re-search-backward "^[ \t]*#\\+begin_" lim-up t)))
	       ((and (looking-at "^[ \t]*:END:")
		     (re-search-backward org-drawer-regexp lim-up t))
		(beginning-of-line))
	       ((and inlinetask-re (looking-at inlinetask-re))
		(org-inlinetask-goto-beginning)
		(forward-line -1))
	       ((looking-at "^[ \t]*$") (forward-line -1))
	       ;; Text at column 0 cannot belong to a list: stop.
	       ((zerop ind) (throw 'exit nil))
	       ;; Normal text less indented than reference line, take
	       ;; it as new reference.
	       ((< ind ind-ref)
		(setq ind-ref ind)
		(forward-line -1))
	       (t (forward-line -1)))))))))))

(defun org-at-item-p ()
  "Is point in a line starting a hand-formatted item?"
  (save-excursion
    (beginning-of-line)
    (and (looking-at (org-item-re)) (org-list-in-valid-context-p))))

(defun org-at-item-bullet-p ()
  "Is point at the bullet of a plain list item?"
  (and (org-at-item-p)
       (not (member (char-after) '(?\  ?\t)))
       (< (point) (match-end 0))))

(defun org-at-item-timer-p ()
  "Is point at a line starting a plain list item with a timer?"
  (org-list-at-regexp-after-bullet-p
   "\\([0-9]+:[0-9]+:[0-9]+\\)[ \t]+::[ \t]+"))

(defun org-at-item-description-p ()
  "Is point at a description list item?"
  (org-list-at-regexp-after-bullet-p "\\(\\S-.+\\)[ \t]+::\\([ \t]+\\|$\\)"))

(defun org-at-item-checkbox-p ()
  "Is point at a line starting a plain-list item with a checklet?"
  (org-list-at-regexp-after-bullet-p "\\(\\[[- X]\\]\\)[ \t]+"))

(defun org-at-item-counter-p ()
  "Is point at a line starting a plain-list item with a counter?"
  (and (org-at-item-p)
       (looking-at org-list-full-item-re)
       (match-string 2)))



;;; Structures and helper functions

(defun org-list-context ()
  "Determine context, and its boundaries, around point.

Context will be a cell like (MIN MAX CONTEXT) where MIN and MAX
are boundaries and CONTEXT is a symbol among `drawer', `block',
`invalid', `inlinetask' and nil.

Contexts `block' and `invalid' refer to `org-list-forbidden-blocks'."
  (save-match-data
    (save-excursion
      (org-with-limited-levels
       (beginning-of-line)
       (let ((case-fold-search t) (pos (point)) beg end context-type
	     ;; Get positions of surrounding headings.  This is the
	     ;; default context.
	     (lim-up (or (save-excursion (and (ignore-errors (org-back-to-heading t))
					      (point)))
			 (point-min)))
	     (lim-down (or (save-excursion (outline-next-heading)) (point-max))))
	 ;; Is point inside a drawer?
	 (let ((end-re "^[ \t]*:END:")
	       (beg-re org-drawer-regexp))
	   (when (save-excursion
		   (and (not (looking-at beg-re))
			(not (looking-at end-re))
			(setq beg (and (re-search-backward beg-re lim-up t)
<<<<<<< HEAD
				       (1+ (line-end-position))))
=======
                                       (1+ (line-end-position))))
>>>>>>> 9b62bcc9
			(setq end (or (and (re-search-forward end-re lim-down t)
					   (1- (match-beginning 0)))
				      lim-down))
			(>= end pos)))
	     (setq lim-up beg lim-down end context-type 'drawer)))
	 ;; Is point strictly in a block, and of which type?
	 (let ((block-re "^[ \t]*#\\+\\(begin\\|end\\)_") type)
	   (when (save-excursion
		   (and (not (looking-at block-re))
			(setq beg (and (re-search-backward block-re lim-up t)
<<<<<<< HEAD
				       (1+ (line-end-position))))
=======
                                       (1+ (line-end-position))))
>>>>>>> 9b62bcc9
			(looking-at "^[ \t]*#\\+begin_\\(\\S-+\\)")
			(setq type (downcase (match-string 1)))
			(goto-char beg)
			(setq end (or (and (re-search-forward block-re lim-down t)
<<<<<<< HEAD
					   (1- (line-beginning-position)))
=======
                                           (1- (line-beginning-position)))
>>>>>>> 9b62bcc9
				      lim-down))
			(>= end pos)
			(equal (downcase (match-string 1)) "end")))
	     (setq lim-up beg lim-down end
		   context-type (if (member type org-list-forbidden-blocks)
				    'invalid 'block))))
	 ;; Is point in an inlinetask?
	 (when (and (featurep 'org-inlinetask)
		    (save-excursion
		      (let* ((beg-re (org-inlinetask-outline-regexp))
			     (end-re (concat beg-re "END[ \t]*$")))
			(and (not (looking-at "^\\*+"))
			     (setq beg (and (re-search-backward beg-re lim-up t)
<<<<<<< HEAD
					    (1+ (line-end-position))))
=======
                                            (1+ (line-end-position))))
>>>>>>> 9b62bcc9
			     (not (looking-at end-re))
			     (setq end (and (re-search-forward end-re lim-down t)
					    (1- (match-beginning 0))))
			     (> (point) pos)))))
	   (setq lim-up beg lim-down end context-type 'inlinetask))
	 ;; Return context boundaries and type.
	 (list lim-up lim-down context-type))))))

(defun org-list-struct ()
  "Return structure of list at point.

A list structure is an alist where key is point at item, and
values are:
1. indentation,
2. bullet with trailing whitespace,
3. bullet counter, if any,
4. checkbox, if any,
5. description tag, if any,
6. position at item end.

Thus the following list, where numbers in parens are
line-beginning-position:

- [X] first item                             (1)
  1. sub-item 1                              (18)
  5. [@5] sub-item 2                         (34)
  some other text belonging to first item    (55)
- last item                                  (97)
  + tag :: description                       (109)
                                             (131)

will get the following structure:

 ((1 0 \"- \"  nil \"[X]\" nil 97)
  (18 2 \"1. \"  nil nil nil 34)
  (34 2 \"5. \" \"5\" nil nil 55)
  (97 0 \"- \"  nil nil nil 131)
  (109 2 \"+ \" nil nil \"tag\" 131))

Assume point is at an item."
  (save-excursion
    (beginning-of-line)
    (let* ((case-fold-search t)
	   (context (org-list-context))
	   (lim-up (car context))
	   (lim-down (nth 1 context))
	   (text-min-ind 10000)
	   (item-re (org-item-re))
	   (inlinetask-re (and (featurep 'org-inlinetask)
			       (org-inlinetask-outline-regexp)))
	   (beg-cell (cons (point) (org-current-text-indentation)))
           itm-lst itm-lst-2 end-lst end-lst-2 struct
	   (assoc-at-point
	    ;; Return association at point.
	    (lambda (ind)
	      (looking-at org-list-full-item-re)
	      (let ((bullet (match-string-no-properties 1)))
		(list (point)
		      ind
		      bullet
		      (match-string-no-properties 2) ; counter
		      (match-string-no-properties 3) ; checkbox
		      ;; Description tag.
		      (and (string-match-p "[-+*]" bullet)
			   (match-string-no-properties 4))))))
	   (end-before-blank
	    ;; Ensure list ends at the first blank line.
	    (lambda ()
	      (skip-chars-backward " \r\t\n")
<<<<<<< HEAD
	      (min (1+ (line-end-position)) lim-down))))
=======
              (min (1+ (line-end-position)) lim-down))))
>>>>>>> 9b62bcc9
      ;; 1. Read list from starting item to its beginning, and save
      ;;    top item position and indentation in BEG-CELL.  Also store
      ;;    ending position of items in END-LST.
      (save-excursion
	(catch 'exit
	  (while t
	    (let ((ind (org-current-text-indentation)))
	      (cond
	       ((<= (point) lim-up)
		;; At upward limit: if we ended at an item, store it,
		;; else dismiss useless data recorded above BEG-CELL.
		;; Jump to part 2.
		(throw 'exit
		       (setq itm-lst
			     (if (not (looking-at item-re))
				 (memq (assq (car beg-cell) itm-lst) itm-lst)
			       (setq beg-cell (cons (point) ind))
			       (cons (funcall assoc-at-point ind) itm-lst)))))
	       ;; Looking at a list ending regexp.  Dismiss useless
	       ;; data recorded above BEG-CELL.  Jump to part 2.
	       ((looking-at org-list-end-re)
		(throw 'exit
		       (setq itm-lst
			     (memq (assq (car beg-cell) itm-lst) itm-lst))))
	       ;; Point is at an item.  Add data to ITM-LST. It may
	       ;; also end a previous item: save it in END-LST.  If
	       ;; ind is less or equal than BEG-CELL and there is no
	       ;; end at this ind or lesser, this item becomes the new
	       ;; BEG-CELL.
	       ((looking-at item-re)
		(push (funcall assoc-at-point ind) itm-lst)
		(push (cons ind (point)) end-lst)
		(when (< ind text-min-ind) (setq beg-cell (cons (point) ind)))
		(forward-line -1))
	       ;; Skip blocks, drawers, inline tasks, blank lines.
	       ((and (looking-at "^[ \t]*#\\+end_")
		     (re-search-backward "^[ \t]*#\\+begin_" lim-up t)))
	       ((and (looking-at "^[ \t]*:END:")
		     (re-search-backward org-drawer-regexp lim-up t))
		(beginning-of-line))
	       ((and inlinetask-re (looking-at inlinetask-re))
		(org-inlinetask-goto-beginning)
		(forward-line -1))
	       ((looking-at "^[ \t]*$")
		(forward-line -1))
	       ;; From there, point is not at an item.  Interpret
	       ;; line's indentation:
	       ;; - text at column 0 is necessarily out of any list.
	       ;;   Dismiss data recorded above BEG-CELL.  Jump to
	       ;;   part 2.
	       ;; - any other case may be an ending position for an
	       ;;   hypothetical item above.  Store it and proceed.
	       ((zerop ind)
		(throw 'exit
		       (setq itm-lst
			     (memq (assq (car beg-cell) itm-lst) itm-lst))))
	       (t
		(when (< ind text-min-ind) (setq text-min-ind ind))
		(push (cons ind (point)) end-lst)
		(forward-line -1)))))))
      ;; 2. Read list from starting point to its end, that is until we
      ;;    get out of context, or that a non-item line is less or
      ;;    equally indented than BEG-CELL's cdr.  Also, store ending
      ;;    position of items in END-LST-2.
      (catch 'exit
	(while t
	  (let ((ind (org-current-text-indentation)))
	    (cond
	     ((>= (point) lim-down)
	      ;; At downward limit: this is de facto the end of the
	      ;; list.  Save point as an ending position, and jump to
	      ;; part 3.
	      (throw 'exit
		     (push (cons 0 (funcall end-before-blank)) end-lst-2)))
	     ;; Looking at a list ending regexp.  Save point as an
	     ;; ending position and jump to part 3.
	     ((looking-at org-list-end-re)
	      (throw 'exit (push (cons 0 (point)) end-lst-2)))
	     ((looking-at item-re)
	      ;; Point is at an item.  Add data to ITM-LST-2. It may
	      ;; also end a previous item, so save it in END-LST-2.
	      (push (funcall assoc-at-point ind) itm-lst-2)
	      (push (cons ind (point)) end-lst-2)
	      (forward-line 1))
	     ;; Skip inline tasks and blank lines along the way
	     ((and inlinetask-re (looking-at inlinetask-re))
	      (org-inlinetask-goto-end))
	     ((looking-at "^[ \t]*$")
	      (forward-line 1))
	     ;; Ind is lesser or equal than BEG-CELL's.  The list is
	     ;; over: store point as an ending position and jump to
	     ;; part 3.
	     ((<= ind (cdr beg-cell))
	      (throw 'exit
		     (push (cons 0 (funcall end-before-blank)) end-lst-2)))
	     ;; Else, if ind is lesser or equal than previous item's,
	     ;; this is an ending position: store it.  In any case,
	     ;; skip block or drawer at point, and move to next line.
	     (t
	      (when (<= ind (nth 1 (car itm-lst-2)))
		(push (cons ind (point)) end-lst-2))
	      (cond
	       ((and (looking-at "^[ \t]*#\\+begin_")
		     (re-search-forward "^[ \t]*#\\+end_" lim-down t)))
	       ((and (looking-at org-drawer-regexp)
		     (re-search-forward "^[ \t]*:END:" lim-down t))))
	      (forward-line 1))))))
      (setq struct (append itm-lst (cdr (nreverse itm-lst-2)))
	    end-lst (append end-lst (cdr (nreverse end-lst-2))))
      ;; 3. Associate each item to its end position.
      (org-list-struct-assoc-end struct end-lst)
      ;; 4. Return STRUCT
      struct)))

(defun org-list-struct-assoc-end (struct end-list)
  "Associate proper ending point to items in STRUCT.

END-LIST is a pseudo-alist where car is indentation and cdr is
ending position.

This function modifies STRUCT."
  (let ((endings end-list))
    (mapc
     (lambda (elt)
       (let ((pos (car elt))
	     (ind (nth 1 elt)))
	 ;; Remove end candidates behind current item.
	 (while (or (<= (cdar endings) pos))
	   (pop endings))
	 ;; Add end position to item assoc.
	 (let ((old-end (nthcdr 6 elt))
	       (new-end (assoc-default ind endings '<=)))
	   (if old-end
	       (setcar old-end new-end)
	     (setcdr elt (append (cdr elt) (list new-end)))))))
     struct)))

(defun org-list-prevs-alist (struct)
  "Return alist between item and previous item in STRUCT."
  (let ((item-end-alist (mapcar (lambda (e) (cons (car e) (nth 6 e)))
				struct)))
    (mapcar (lambda (e)
	      (let ((prev (car (rassq (car e) item-end-alist))))
		(cons (car e) prev)))
	    struct)))

(defun org-list-parents-alist (struct)
  "Return alist between item and parent in STRUCT."
  (let* ((ind-to-ori (list (list (nth 1 (car struct)))))
	 (top-item (org-list-get-top-point struct))
	 (prev-pos (list top-item)))
    (cons prev-pos
	  (mapcar (lambda (item)
		    (let ((pos (car item))
			  (ind (nth 1 item))
			  (prev-ind (caar ind-to-ori)))
		      (push pos prev-pos)
		      (cond
		       ((> prev-ind ind)
			;; A sub-list is over.  Find the associated
			;; origin in IND-TO-ORI.  If it cannot be
			;; found (ill-formed list), set its parent as
			;; the first item less indented.  If there is
			;; none, make it a top-level item.
			(setq ind-to-ori
			      (or (member (assq ind ind-to-ori) ind-to-ori)
                                  (catch 'exit
                                    (mapc
                                     (lambda (e)
                                       (when (< (car e) ind)
                                         (throw 'exit (member e ind-to-ori))))
                                     ind-to-ori)
                                    (list (list ind)))))
			(cons pos (cdar ind-to-ori)))
                       ;; A sub-list starts.  Every item at IND will
                       ;; have previous item as its parent.
		       ((< prev-ind ind)
			(let ((origin (nth 1 prev-pos)))
			  (push (cons ind origin) ind-to-ori)
			  (cons pos origin)))
                       ;; Another item in the same sub-list: it shares
                       ;; the same parent as the previous item.
		       (t (cons pos (cdar ind-to-ori))))))
		  (cdr struct)))))

(defun org-list--delete-metadata ()
  "Delete metadata from the heading at point.
Metadata are tags, planning information and properties drawers."
  (save-match-data
    (org-with-wide-buffer
     (org-set-tags nil)
     (delete-region (line-beginning-position 2)
		    (save-excursion
		      (org-end-of-meta-data)
		      (org-skip-whitespace)
		      (if (eobp) (point) (line-beginning-position)))))))


;;; Accessors

(defsubst org-list-get-nth (n key struct)
  "Return the Nth value of KEY in STRUCT."
  (nth n (assq key struct)))

(defun org-list-set-nth (n key struct new)
  "Set the Nth value of KEY in STRUCT to NEW.
\nThis function modifies STRUCT."
  (setcar (nthcdr n (assq key struct)) new))

(defsubst org-list-get-ind (item struct)
  "Return indentation of ITEM in STRUCT."
  (org-list-get-nth 1 item struct))

(defun org-list-set-ind (item struct ind)
  "Set indentation of ITEM in STRUCT to IND.
\nThis function modifies STRUCT."
  (org-list-set-nth 1 item struct ind))

(defsubst org-list-get-bullet (item struct)
  "Return bullet of ITEM in STRUCT."
  (org-list-get-nth 2 item struct))

(defun org-list-set-bullet (item struct bullet)
  "Set bullet of ITEM in STRUCT to BULLET.
\nThis function modifies STRUCT."
  (org-list-set-nth 2 item struct bullet))

(defsubst org-list-get-counter (item struct)
  "Return counter of ITEM in STRUCT."
  (org-list-get-nth 3 item struct))

(defsubst org-list-get-checkbox (item struct)
  "Return checkbox of ITEM in STRUCT or nil."
  (org-list-get-nth 4 item struct))

(defun org-list-set-checkbox (item struct checkbox)
  "Set checkbox of ITEM in STRUCT to CHECKBOX.
\nThis function modifies STRUCT."
  (org-list-set-nth 4 item struct checkbox))

(defsubst org-list-get-tag (item struct)
  "Return end position of ITEM in STRUCT."
  (org-list-get-nth 5 item struct))

(defun org-list-get-item-end (item struct)
  "Return end position of ITEM in STRUCT."
  (org-list-get-nth 6 item struct))

(defun org-list-get-item-end-before-blank (item struct)
  "Return point at end of ITEM in STRUCT, before any blank line.
Point returned is at end of line."
  (save-excursion
    (goto-char (org-list-get-item-end item struct))
    (skip-chars-backward " \r\t\n")
    (line-end-position)))

(defun org-list-get-parent (item struct parents)
  "Return parent of ITEM or nil.
STRUCT is the list structure.  PARENTS is the alist of parents,
as returned by `org-list-parents-alist'."
  (let ((parents (or parents (org-list-parents-alist struct))))
    (cdr (assq item parents))))

(defun org-list-has-child-p (item struct)
  "Non-nil if ITEM has a child.

STRUCT is the list structure.

Value returned is the position of the first child of ITEM."
  (let ((ind (org-list-get-ind item struct))
	(child-maybe (car (nth 1 (member (assq item struct) struct)))))
    (when (and child-maybe
	       (< ind (org-list-get-ind child-maybe struct)))
      child-maybe)))

(defun org-list-get-next-item (item _struct prevs)
  "Return next item in same sub-list as ITEM, or nil.
STRUCT is the list structure.  PREVS is the alist of previous
items, as returned by `org-list-prevs-alist'."
  (car (rassq item prevs)))

(defun org-list-get-prev-item (item _struct prevs)
  "Return previous item in same sub-list as ITEM, or nil.
STRUCT is the list structure.  PREVS is the alist of previous
items, as returned by `org-list-prevs-alist'."
  (cdr (assq item prevs)))

(defun org-list-get-subtree (item struct)
  "List all items having ITEM as a common ancestor, or nil.
STRUCT is the list structure."
  (let* ((item-end (org-list-get-item-end item struct))
	 (sub-struct (cdr (member (assq item struct) struct)))
	 items)
    (catch :exit
      (pcase-dolist (`(,pos . ,_) sub-struct)
	(if (< pos item-end)
	    (push pos items)
	  (throw :exit nil))))
    (nreverse items)))

(defun org-list-get-all-items (item struct prevs)
  "List all items in the same sub-list as ITEM.
STRUCT is the list structure.  PREVS is the alist of previous
items, as returned by `org-list-prevs-alist'."
  (let ((prev-item item)
	(next-item item)
	before-item after-item)
    (while (setq prev-item (org-list-get-prev-item prev-item struct prevs))
      (push prev-item before-item))
    (while (setq next-item (org-list-get-next-item next-item struct prevs))
      (push next-item after-item))
    (append before-item (list item) (nreverse after-item))))

(defun org-list-get-children (item _struct parents)
  "List all children of ITEM, or nil.
STRUCT is the list structure.  PARENTS is the alist of parents,
as returned by `org-list-parents-alist'."
  (let (all child)
    (while (setq child (car (rassq item parents)))
      (setq parents (cdr (member (assq child parents) parents)))
      (push child all))
    (nreverse all)))

(defun org-list-get-top-point (struct)
  "Return point at beginning of list.
STRUCT is the list structure."
  (caar struct))

(defun org-list-get-bottom-point (struct)
  "Return point at bottom of list.
STRUCT is the list structure."
  (apply #'max
	 (mapcar (lambda (e) (org-list-get-item-end (car e) struct)) struct)))

(defun org-list-get-list-begin (item struct prevs)
  "Return point at beginning of sub-list ITEM belongs.
STRUCT is the list structure.  PREVS is the alist of previous
items, as returned by `org-list-prevs-alist'."
  (let ((first-item item) prev-item)
    (while (setq prev-item (org-list-get-prev-item first-item struct prevs))
      (setq first-item prev-item))
    first-item))

(defalias 'org-list-get-first-item 'org-list-get-list-begin)

(defun org-list-get-last-item (item struct prevs)
  "Return point at last item of sub-list ITEM belongs.
STRUCT is the list structure.  PREVS is the alist of previous
items, as returned by `org-list-prevs-alist'."
  (let ((last-item item) next-item)
    (while (setq next-item (org-list-get-next-item last-item struct prevs))
      (setq last-item next-item))
    last-item))

(defun org-list-get-list-end (item struct prevs)
  "Return point at end of sub-list ITEM belongs.
STRUCT is the list structure.  PREVS is the alist of previous
items, as returned by `org-list-prevs-alist'."
  (org-list-get-item-end (org-list-get-last-item item struct prevs) struct))

(defun org-list-get-list-type (item struct prevs)
  "Return the type of the list containing ITEM, as a symbol.

STRUCT is the list structure.  PREVS is the alist of previous
items, as returned by `org-list-prevs-alist'.

Possible types are `descriptive', `ordered' and `unordered'.  The
type is determined by the first item of the list."
  (let ((first (org-list-get-list-begin item struct prevs)))
    (cond
     ((string-match-p "[[:alnum:]]" (org-list-get-bullet first struct)) 'ordered)
     ((org-list-get-tag first struct) 'descriptive)
     (t 'unordered))))

(defun org-list-get-item-number (item struct prevs parents)
  "Return ITEM's sequence number.

STRUCT is the list structure.  PREVS is the alist of previous
items, as returned by `org-list-prevs-alist'.  PARENTS is the
alist of ancestors, as returned by `org-list-parents-alist'.

Return value is a list of integers.  Counters have an impact on
that value."
  (let ((get-relative-number
	 (lambda (item struct prevs)
	   ;; Return relative sequence number of ITEM in the sub-list
	   ;; it belongs.  STRUCT is the list structure.  PREVS is
	   ;; the alist of previous items.
	   (let ((seq 0) (pos item) counter)
	     (while (and (not (setq counter (org-list-get-counter pos struct)))
			 (setq pos (org-list-get-prev-item pos struct prevs)))
	       (cl-incf seq))
	     (if (not counter) (1+ seq)
	       (cond
		((string-match "[A-Za-z]" counter)
		 (+ (- (string-to-char (upcase (match-string 0 counter))) 64)
		    seq))
		((string-match "[0-9]+" counter)
		 (+ (string-to-number (match-string 0 counter)) seq))
		(t (1+ seq))))))))
    ;; Cons each parent relative number into return value (OUT).
    (let ((out (list (funcall get-relative-number item struct prevs)))
	  (parent item))
      (while (setq parent (org-list-get-parent parent struct parents))
	(push (funcall get-relative-number parent struct prevs) out))
      ;; Return value.
      out)))



;;; Searching

(defun org-list-search-generic (search re bound noerr)
  "Search a string in valid contexts for lists.
Arguments SEARCH, RE, BOUND and NOERR are similar to those used
in `re-search-forward'."
  (catch 'exit
    (let ((origin (point)))
      (while t
	;; 1. No match: return to origin or bound, depending on NOERR.
	(unless (funcall search re bound noerr)
	  (throw 'exit (and (goto-char (if (memq noerr '(t nil)) origin bound))
			    nil)))
	;; 2. Match in valid context: return point.  Else, continue
	;;    searching.
	(when (org-list-in-valid-context-p) (throw 'exit (point)))))))

(defun org-list-search-backward (regexp &optional bound noerror)
  "Like `re-search-backward' but stop only where lists are recognized.
Arguments REGEXP, BOUND and NOERROR are similar to those used in
`re-search-backward'."
  (org-list-search-generic #'re-search-backward
			   regexp (or bound (point-min)) noerror))

(defun org-list-search-forward (regexp &optional bound noerror)
  "Like `re-search-forward' but stop only where lists are recognized.
Arguments REGEXP, BOUND and NOERROR are similar to those used in
`re-search-forward'."
  (org-list-search-generic #'re-search-forward
			   regexp (or bound (point-max)) noerror))



;;; Methods on structures

(defsubst org-list-bullet-string (bullet)
  "Return BULLET with the correct number of whitespaces.
It determines the number of whitespaces to append by looking at
`org-list-two-spaces-after-bullet-regexp'."
  (save-match-data
    (let ((spaces (if (and org-list-two-spaces-after-bullet-regexp
			   (string-match
			    org-list-two-spaces-after-bullet-regexp bullet))
		      "  "
		    " ")))
      (if (string-match "\\S-+\\([ \t]*\\)" bullet)
	  (replace-match spaces nil nil bullet 1)
	bullet))))

(defun org-list-swap-items (beg-A beg-B struct)
  "Swap item starting at BEG-A with item starting at BEG-B in STRUCT.

Blank lines at the end of items are left in place.  Item
visibility is preserved.  Return the new structure after the
changes.

Assume BEG-A is lesser than BEG-B and that BEG-A and BEG-B belong
to the same sub-list.

This function modifies STRUCT."
  (save-excursion
    (org-fold-core-ignore-modifications
      (let* ((end-A-no-blank (org-list-get-item-end-before-blank beg-A struct))
	     (end-B-no-blank (org-list-get-item-end-before-blank beg-B struct))
	     (end-A (org-list-get-item-end beg-A struct))
	     (end-B (org-list-get-item-end beg-B struct))
	     (size-A (- end-A-no-blank beg-A))
	     (size-B (- end-B-no-blank beg-B))
	     (body-A (buffer-substring beg-A end-A-no-blank))
	     (body-B (buffer-substring beg-B end-B-no-blank))
	     (between-A-no-blank-and-B (buffer-substring end-A-no-blank beg-B))
	     (sub-A (cons beg-A (org-list-get-subtree beg-A struct)))
	     (sub-B (cons beg-B (org-list-get-subtree beg-B struct)))
	     ;; Store inner folds responsible for visibility status.
	     (folds
	      (cons
               (org-fold-core-get-regions :from beg-A :to end-A :relative t)
               (org-fold-core-get-regions :from beg-B :to end-B :relative t))))
        ;; Clear up the folds.
        (org-fold-region beg-A end-B-no-blank nil)
        ;; 1. Move effectively items in buffer.
        (goto-char beg-A)
        (delete-region beg-A end-B-no-blank)
        (insert (concat body-B between-A-no-blank-and-B body-A))
        ;; Restore visibility status.
        (org-fold-core-regions (cdr folds) :relative beg-A)
        (org-fold-core-regions
         (car folds)
         :relative (+ beg-B (- size-B size-A (length between-A-no-blank-and-B))))
        ;; 2. Now modify struct.  No need to re-read the list, the
        ;;    transformation is just a shift of positions.  Some special
        ;;    attention is required for items ending at END-A and END-B
        ;;    as empty spaces are not moved there.  In others words,
        ;;    item BEG-A will end with whitespaces that were at the end
        ;;    of BEG-B and the same applies to BEG-B.
        (dolist (e struct)
	  (let ((pos (car e)))
	    (cond
	     ((< pos beg-A))
	     ((memq pos sub-A)
	      (let ((end-e (nth 6 e)))
	        (setcar e (+ pos (- end-B-no-blank end-A-no-blank)))
	        (setcar (nthcdr 6 e)
		        (+ end-e (- end-B-no-blank end-A-no-blank)))
	        (when (= end-e end-A) (setcar (nthcdr 6 e) end-B))))
	     ((memq pos sub-B)
	      (let ((end-e (nth 6 e)))
	        (setcar e (- (+ pos beg-A) beg-B))
	        (setcar (nthcdr 6 e) (+ end-e (- beg-A beg-B)))
	        (when (= end-e end-B)
		  (setcar (nthcdr 6 e)
			  (+ beg-A size-B (- end-A end-A-no-blank))))))
	     ((< pos beg-B)
	      (let ((end-e (nth 6 e)))
	        (setcar e (+ pos (- size-B size-A)))
	        (setcar (nthcdr 6 e) (+ end-e (- size-B size-A))))))))
        (setq struct (sort struct #'car-less-than-car))
        ;; Return structure.
        struct))))

(defun org-list-separating-blank-lines-number (pos struct prevs)
  "Return number of blank lines that should separate items in list.

POS is the position of point where `org-list-insert-item' was called.

STRUCT is the list structure.  PREVS is the alist of previous
items, as returned by `org-list-prevs-alist'.

Assume point is at item's beginning.  If the item is alone, apply
some heuristics to guess the result."
  (save-excursion
    (let ((item (point))
	  (insert-blank-p
	   (cdr (assq 'plain-list-item org-blank-before-new-entry)))
	  usr-blank
	  (count-blanks
	   (lambda ()
	     ;; Count blank lines above beginning of line.
	     (save-excursion
<<<<<<< HEAD
	       (count-lines (goto-char (line-beginning-position))
=======
               (count-lines (goto-char (line-beginning-position))
>>>>>>> 9b62bcc9
			    (progn (skip-chars-backward " \r\t\n")
				   (forward-line)
				   (point)))))))
      (cond
       ;; Trivial cases where there should be none.
       ((not insert-blank-p) 0)
       ;; When `org-blank-before-new-entry' says so, it is 1.
       ((eq insert-blank-p t) 1)
       ;; `plain-list-item' is 'auto.  Count blank lines separating
       ;; neighbors' items in list.
       (t (let ((next-p (org-list-get-next-item item struct prevs)))
	    (cond
	     ;; Is there a next item?
	     (next-p (goto-char next-p)
		     (funcall count-blanks))
	     ;; Is there a previous item?
	     ((org-list-get-prev-item item struct prevs)
	      (funcall count-blanks))
	     ;; User inserted blank lines, trust him.
	     ((and (> pos (org-list-get-item-end-before-blank item struct))
		   (> (save-excursion (goto-char pos)
				      (setq usr-blank (funcall count-blanks)))
		      0))
	      usr-blank)
	     ;; Are there blank lines inside the list so far?
	     ((save-excursion
		(goto-char (org-list-get-top-point struct))
		;; Do not use `org-list-search-forward' so blank lines
		;; in blocks can be counted in.
		(re-search-forward
		 "^[ \t]*$" (org-list-get-item-end-before-blank item struct) t))
	      1)
	     ;; Default choice: no blank line.
	     (t 0))))))))

(defun org-list-insert-item (pos struct prevs &optional checkbox after-bullet)
  "Insert a new list item at POS and return the new structure.
If POS is before first character after bullet of the item, the
new item will be created before the current one.

STRUCT is the list structure.  PREVS is the alist of previous
items, as returned by `org-list-prevs-alist'.

Insert a checkbox if CHECKBOX is non-nil, and string AFTER-BULLET
after the bullet.  Cursor will be after this text once the
function ends.

This function modifies STRUCT."
  (let* ((case-fold-search t)
	 ;; Get information about list: ITEM containing POS, position
	 ;; of point with regards to item start (BEFOREP), blank lines
	 ;; number separating items (BLANK-NB), if we're allowed to
	 ;; (SPLIT-LINE-P).
	 (item
	  (catch :exit
	    (let ((i nil))
	      (pcase-dolist (`(,start ,_ ,_ ,_ ,_ ,_ ,end) struct)
		(cond
		 ((> start pos) (throw :exit i))
		 ((< end pos) nil)	;skip sub-lists before point
		 (t (setq i start))))
	      ;; If no suitable item is found, insert a sibling of the
	      ;; last item in buffer.
	      (or i (caar (reverse struct))))))
	 (item-end (org-list-get-item-end item struct))
	 (item-end-no-blank (org-list-get-item-end-before-blank item struct))
	 (beforep
	  (progn
	    (goto-char item)
	    (looking-at org-list-full-item-re)
	    (<= pos
		(cond
		 ((not (match-beginning 4)) (match-end 0))
		 ;; Ignore tag in a non-descriptive list.
		 ((save-match-data (string-match "[.)]" (match-string 1)))
		  (match-beginning 4))
		 (t (save-excursion
		      (goto-char (match-end 4))
		      (skip-chars-forward " \t")
		      (point)))))))
	 (split-line-p (org-get-alist-option org-M-RET-may-split-line 'item))
	 (blank-nb (org-list-separating-blank-lines-number pos struct prevs))
	 ;; Build the new item to be created.  Concatenate same bullet
	 ;; as item, checkbox, text AFTER-BULLET if provided, and text
	 ;; cut from point to end of item (TEXT-CUT) to form item's
	 ;; BODY.  TEXT-CUT depends on BEFOREP and SPLIT-LINE-P.  The
	 ;; difference of size between what was cut and what was
	 ;; inserted in buffer is stored in SIZE-OFFSET.
	 (ind (org-list-get-ind item struct))
	 (ind-size (if indent-tabs-mode
		       (+ (/ ind tab-width) (mod ind tab-width))
		     ind))
	 (bullet (org-list-bullet-string (org-list-get-bullet item struct)))
	 (box (and checkbox "[ ]"))
	 (text-cut
	  (and (not beforep)
	       split-line-p
	       (progn
		 (goto-char pos)
		 ;; If POS is greater than ITEM-END, then point is in
		 ;; some white lines after the end of the list.  Those
		 ;; must be removed, or they will be left, stacking up
		 ;; after the list.
		 (when (< item-end pos)
<<<<<<< HEAD
		   (delete-region (1- item-end) (line-end-position)))
=======
                   (delete-region (1- item-end) (line-end-position)))
>>>>>>> 9b62bcc9
		 (skip-chars-backward " \r\t\n")
		 ;; Cut position is after any blank on the line.
		 (save-excursion
		   (skip-chars-forward " \t")
		   (setq pos (point)))
		 (delete-and-extract-region (point) item-end-no-blank))))
	 (body
	  (concat bullet
		  (and box (concat box " "))
		  after-bullet
		  (and text-cut
		       (if (string-match "\\`[ \t]+" text-cut)
			   (replace-match "" t t text-cut)
			 text-cut))))
	 (item-sep (make-string  (1+ blank-nb) ?\n))
	 (item-size (+ ind-size (length body) (length item-sep)))
	 (size-offset (- item-size (length text-cut))))
    ;; Insert effectively item into buffer.
    (goto-char item)
    (indent-to-column ind)
    (insert body item-sep)
    ;; Add new item to STRUCT.
    (dolist (e struct)
      (let ((p (car e)) (end (nth 6 e)))
	(cond
	 ;; Before inserted item, positions don't change but an item
	 ;; ending after insertion has its end shifted by SIZE-OFFSET.
	 ((< p item)
	  (when (> end item)
	    (setcar (nthcdr 6 e) (+ end size-offset))))
	 ;; Item where insertion happens may be split in two parts.
	 ;; In this case, move start by ITEM-SIZE and end by
	 ;; SIZE-OFFSET.
	 ((and (= p item) (not beforep) split-line-p)
	  (setcar e (+ p item-size))
	  (setcar (nthcdr 6 e) (+ end size-offset)))
	 ;; Items starting after modified item fall into two
	 ;; categories.
	 ;;
	 ;; If modified item was split, and current sub-item was
	 ;; located after split point, it was moved to the new item:
	 ;; the part between body start and split point (POS) was
	 ;; removed.  So we compute the length of that part and shift
	 ;; item's positions accordingly.
	 ;;
	 ;; Otherwise, the item was simply shifted by SIZE-OFFSET.
	 ((and split-line-p (not beforep) (>= p pos) (<= p item-end-no-blank))
	  (let ((offset (- pos item ind (length bullet) (length after-bullet))))
	    (setcar e (- p offset))
	    (setcar (nthcdr 6 e) (- end offset))))
	 (t
	  (setcar e (+ p size-offset))
	  (setcar (nthcdr 6 e) (+ end size-offset))))))
    (push (list item ind bullet nil box nil (+ item item-size)) struct)
    (setq struct (sort struct #'car-less-than-car))
    ;; If not BEFOREP, new item must appear after ITEM, so exchange
    ;; ITEM with the next item in list.  Position cursor after bullet,
    ;; counter, checkbox, and label.
    (if beforep
	(goto-char item)
      (setq struct (org-list-swap-items item (+ item item-size) struct))
      (goto-char (org-list-get-next-item
		  item struct (org-list-prevs-alist struct))))
    struct))

(defun org-list-delete-item (item struct)
  "Remove ITEM from the list and return the new structure.

STRUCT is the list structure."
  (let* ((end (org-list-get-item-end item struct))
	 (beg (if (= (org-list-get-bottom-point struct) end)
		  ;; If ITEM ends with the list, delete blank lines
		  ;; before it.
		  (save-excursion
		    (goto-char item)
		    (skip-chars-backward " \r\t\n")
<<<<<<< HEAD
		    (min (1+ (line-end-position)) (point-max)))
=======
                    (min (1+ (line-end-position)) (point-max)))
>>>>>>> 9b62bcc9
		item)))
    ;; Remove item from buffer.
    (delete-region beg end)
    ;; Remove item from structure and shift others items accordingly.
    ;; Don't forget to shift also ending position when appropriate.
    (let ((size (- end beg)))
      (delq nil (mapcar (lambda (e)
			  (let ((pos (car e)))
			    (cond
			     ((< pos item)
			      (let ((end-e (nth 6 e)))
				(cond
				 ((< end-e item) e)
				 ((= end-e item)
				  (append (butlast e) (list beg)))
				 (t
				  (append (butlast e) (list (- end-e size)))))))
			     ((< pos end) nil)
			     (t
			      (cons (- pos size)
				    (append (butlast (cdr e))
					    (list (- (nth 6 e) size))))))))
			struct)))))

(defun org-list-send-item (item dest struct)
  "Send ITEM to destination DEST.

STRUCT is the list structure.

DEST can have various values.

If DEST is a buffer position, the function will assume it points
to another item in the same list as ITEM, and will move the
latter just before the former.

If DEST is `begin' (respectively `end'), ITEM will be moved at
the beginning (respectively end) of the list it belongs to.

If DEST is a string like \"N\", where N is an integer, ITEM will
be moved at the Nth position in the list.

If DEST is `kill', ITEM will be deleted and its body will be
added to the kill-ring.

If DEST is `delete', ITEM will be deleted.

Visibility of item is preserved.

This function returns, destructively, the new list structure."
  (let* ((prevs (org-list-prevs-alist struct))
	 (item-end (org-list-get-item-end item struct))
	 ;; Grab full item body minus its bullet.
	 (body (org-trim
		(buffer-substring
		 (save-excursion
		   (goto-char item)
		   (looking-at
		    (concat "[ \t]*"
			    (regexp-quote (org-list-get-bullet item struct))))
		   (match-end 0))
		 item-end)))
	 ;; Change DEST into a buffer position.  A trick is needed
	 ;; when ITEM is meant to be sent at the end of the list.
	 ;; Indeed, by setting locally `org-M-RET-may-split-line' to
	 ;; nil and insertion point (INS-POINT) to the first line's
	 ;; end of the last item, we ensure the new item will be
	 ;; inserted after the last item, and not after any of its
	 ;; hypothetical sub-items.
	 (ins-point (cond
		     ((or (eq dest 'kill) (eq dest 'delete)))
		     ((eq dest 'begin)
		      (setq dest (org-list-get-list-begin item struct prevs)))
		     ((eq dest 'end)
		      (setq dest (org-list-get-list-end item struct prevs))
		      (save-excursion
			(goto-char (org-list-get-last-item item struct prevs))
<<<<<<< HEAD
			(line-end-position)))
=======
                        (line-end-position)))
>>>>>>> 9b62bcc9
		     ((and (stringp dest) (string-match-p "\\`[0-9]+\\'" dest))
		      (let* ((all (org-list-get-all-items item struct prevs))
			     (len (length all))
			     (index (mod (string-to-number dest) len)))
			(if (not (zerop index))
			    (setq dest (nth (1- index) all))
			  ;; Send ITEM at the end of the list.
			  (setq dest (org-list-get-list-end item struct prevs))
			  (save-excursion
			    (goto-char
			     (org-list-get-last-item item struct prevs))
<<<<<<< HEAD
			    (line-end-position)))))
=======
                            (line-end-position)))))
>>>>>>> 9b62bcc9
		     (t dest)))
	 (org-M-RET-may-split-line nil)
	 ;; Store inner overlays (to preserve visibility).
	 (overlays (cl-remove-if (lambda (o) (or (< (overlay-start o) item)
						 (> (overlay-end o) item)))
				 (overlays-in item item-end))))
    (cond
     ((eq dest 'delete) (org-list-delete-item item struct))
     ((eq dest 'kill)
      (kill-new body)
      (org-list-delete-item item struct))
     ((and (integerp dest) (/= item ins-point))
      (setq item (copy-marker item))
      (setq struct (org-list-insert-item ins-point struct prevs nil body))
      ;; 1. Structure returned by `org-list-insert-item' may not be
      ;;    accurate, as it cannot see sub-items included in BODY.
      ;;    Thus, first compute the real structure so far.
      (let ((moved-items
	     (cons (marker-position item)
		   (org-list-get-subtree (marker-position item) struct)))
	    (new-end (org-list-get-item-end (point) struct))
	    (old-end (org-list-get-item-end (marker-position item) struct))
	    (new-item (point))
	    (shift (- (point) item)))
	;; 1.1. Remove the item just created in structure.
	(setq struct (delete (assq new-item struct) struct))
	;; 1.2. Copy ITEM and any of its sub-items at NEW-ITEM.
	(setq struct (sort
		      (append
		       struct
		       (mapcar (lambda (e)
				 (let* ((cell (assq e struct))
					(pos (car cell))
					(end (nth 6 cell)))
				   (cons (+ pos shift)
					 (append (butlast (cdr cell))
						 (list (if (= end old-end)
							   new-end
							 (+ end shift)))))))
			       moved-items))
		      #'car-less-than-car)))
      ;; 2. Restore inner overlays.
      (dolist (o overlays)
	(move-overlay o
		      (+ (overlay-start o) (- (point) item))
		      (+ (overlay-end o) (- (point) item))))
      ;; 3. Eventually delete extra copy of the item and clean marker.
      (prog1 (org-list-delete-item (marker-position item) struct)
	(move-marker item nil)))
     (t struct))))

(defun org-list-struct-outdent (start end struct parents)
  "Outdent items between positions START and END.

STRUCT is the list structure.  PARENTS is the alist of items'
parents, as returned by `org-list-parents-alist'.

START is included, END excluded."
  (let* (acc
	 (out (lambda (cell)
		(let* ((item (car cell))
		       (parent (cdr cell)))
		  (cond
		   ;; Item not yet in zone: keep association.
		   ((< item start) cell)
		   ;; Item out of zone: follow associations in ACC.
		   ((>= item end)
		    (let ((convert (and parent (assq parent acc))))
		      (if convert (cons item (cdr convert)) cell)))
		   ;; Item has no parent: error
		   ((not parent)
		    (error "Cannot outdent top-level items"))
		   ;; Parent is outdented: keep association.
		   ((>= parent start)
		    (push (cons parent item) acc) cell)
		   (t
		    ;; Parent isn't outdented: reparent to grand-parent.
		    (let ((grand-parent (org-list-get-parent
					 parent struct parents)))
		      (push (cons parent item) acc)
		      (cons item grand-parent))))))))
    (mapcar out parents)))

(defun org-list-struct-indent (start end struct parents prevs)
  "Indent items between positions START and END.

STRUCT is the list structure.  PARENTS is the alist of parents
and PREVS is the alist of previous items, returned by,
respectively, `org-list-parents-alist' and
`org-list-prevs-alist'.

START is included and END excluded.

STRUCT may be modified if `org-list-demote-modify-bullet' matches
bullets between START and END."
  (let* (acc
	 (set-assoc (lambda (cell) (push cell acc) cell))
	 (ind
	  (lambda (cell)
	    (let* ((item (car cell))
		   (parent (cdr cell)))
	      (cond
	       ;; Item not yet in zone: keep association.
	       ((< item start) cell)
	       ((>= item end)
		;; Item out of zone: follow associations in ACC.
		(let ((convert (assq parent acc)))
		  (if convert (cons item (cdr convert)) cell)))
	       (t
		;; Item is in zone...
		(let ((prev (org-list-get-prev-item item struct prevs)))
		  ;; Check if bullet needs to be changed.
		  (pcase (assoc (let ((b (org-list-get-bullet item struct))
				      (case-fold-search nil))
				  (cond ((string-match "[A-Z]\\." b) "A.")
					((string-match "[A-Z])" b) "A)")
					((string-match "[a-z]\\." b) "a.")
					((string-match "[a-z])" b) "a)")
					((string-match "[0-9]\\." b) "1.")
					((string-match "[0-9])" b) "1)")
					(t (org-trim b))))
				org-list-demote-modify-bullet)
		    (`(,_ . ,bullet)
		     (org-list-set-bullet
		      item struct (org-list-bullet-string bullet)))
		    (_ nil))
		  (cond
		   ;; First item indented but not parent: error
		   ((and (not prev) (or (not parent) (< parent start)))
		    (user-error "Cannot indent the first item of a list"))
		   ;; First item and parent indented: keep same
		   ;; parent.
		   ((not prev) (funcall set-assoc cell))
		   ;; Previous item not indented: reparent to it.
		   ((< prev start) (funcall set-assoc (cons item prev)))
		   ;; Previous item indented: reparent like it.
		   (t
		    (funcall set-assoc
			     (cons item (cdr (assq prev acc)))))))))))))
    (mapcar ind parents)))



;;; Repairing structures

(defun org-list-use-alpha-bul-p (first struct prevs)
  "Non-nil if list starting at FIRST can have alphabetical bullets.

STRUCT is list structure.  PREVS is the alist of previous items,
as returned by `org-list-prevs-alist'."
  (and org-list-allow-alphabetical
       (catch 'exit
	 (let ((item first) (ascii 64) (case-fold-search nil))
	   ;; Pretend that bullets are uppercase and check if alphabet
	   ;; is sufficient, taking counters into account.
	   (while item
	     (let ((count (org-list-get-counter item struct)))
	       ;; Virtually determine current bullet
	       (if (and count (string-match-p "[a-zA-Z]" count))
		   ;; Counters are not case-sensitive.
		   (setq ascii (string-to-char (upcase count)))
		 (setq ascii (1+ ascii)))
	       ;; Test if bullet would be over z or Z.
	       (if (> ascii 90)
		   (throw 'exit nil)
		 (setq item (org-list-get-next-item item struct prevs)))))
	   ;; All items checked.  All good.
	   t))))

(defun org-list-inc-bullet-maybe (bullet)
  "Increment BULLET if applicable."
  (let ((case-fold-search nil))
    (cond
     ;; Num bullet: increment it.
     ((string-match "[0-9]+" bullet)
      (replace-match
       (number-to-string (1+ (string-to-number (match-string 0 bullet))))
       nil nil bullet))
     ;; Alpha bullet: increment it.
     ((string-match "[A-Za-z]" bullet)
      (replace-match
       (char-to-string (1+ (string-to-char (match-string 0 bullet))))
       nil nil bullet))
     ;; Unordered bullet: leave it.
     (t bullet))))

(defun org-list-struct-fix-bul (struct prevs)
  "Verify and correct bullets in STRUCT.
PREVS is the alist of previous items, as returned by
`org-list-prevs-alist'.

This function modifies STRUCT."
  (let ((case-fold-search nil)
	(fix-bul
	 ;; Set bullet of ITEM in STRUCT, depending on the type of
	 ;; first item of the list, the previous bullet and counter
	 ;; if any.
	 (lambda (item)
	   (let* ((prev (org-list-get-prev-item item struct prevs))
		  (prev-bul (and prev (org-list-get-bullet prev struct)))
		  (counter (org-list-get-counter item struct))
		  (bullet (org-list-get-bullet item struct))
		  (alphap (and (not prev)
			       (org-list-use-alpha-bul-p item struct prevs))))
	     (org-list-set-bullet
	      item struct
	      (org-list-bullet-string
	       (cond
		;; Alpha counter in alpha list: use counter.
		((and prev counter
		      (string-match "[a-zA-Z]" counter)
		      (string-match "[a-zA-Z]" prev-bul))
		 ;; Use cond to be sure `string-match' is used in
		 ;; both cases.
		 (let ((real-count
			(cond
			 ((string-match "[a-z]" prev-bul) (downcase counter))
			 ((string-match "[A-Z]" prev-bul) (upcase counter)))))
		   (replace-match real-count nil nil prev-bul)))
		;; Num counter in a num list: use counter.
		((and prev counter
		      (string-match "[0-9]+" counter)
		      (string-match "[0-9]+" prev-bul))
		 (replace-match counter nil nil prev-bul))
		;; No counter: increase, if needed, previous bullet.
		(prev
		 (org-list-inc-bullet-maybe (org-list-get-bullet prev struct)))
		;; Alpha counter at first item: use counter.
		((and counter (org-list-use-alpha-bul-p item struct prevs)
		      (string-match "[A-Za-z]" counter)
		      (string-match "[A-Za-z]" bullet))
		 (let ((real-count
			(cond
			 ((string-match "[a-z]" bullet) (downcase counter))
			 ((string-match "[A-Z]" bullet) (upcase counter)))))
		   (replace-match real-count nil nil bullet)))
		;; Num counter at first item: use counter.
		((and counter
		      (string-match "[0-9]+" counter)
		      (string-match "[0-9]+" bullet))
		 (replace-match counter nil nil bullet))
		;; First bullet is alpha uppercase: use "A".
		((and alphap (string-match "[A-Z]" bullet))
		 (replace-match "A" nil nil bullet))
		;; First bullet is alpha lowercase: use "a".
		((and alphap (string-match "[a-z]" bullet))
		 (replace-match "a" nil nil bullet))
		;; First bullet is num: use "1".
		((string-match "\\([0-9]+\\|[A-Za-z]\\)" bullet)
		 (replace-match "1" nil nil bullet))
		;; Not an ordered list: keep bullet.
		(t bullet))))))))
    (mapc fix-bul (mapcar #'car struct))))

(defun org-list-struct-fix-ind (struct parents &optional bullet-size)
  "Verify and correct indentation in STRUCT.

PARENTS is the alist of parents, as returned by
`org-list-parents-alist'.

If numeric optional argument BULLET-SIZE is set, assume all
bullets in list have this length to determine new indentation.

This function modifies STRUCT."
  (let* ((ancestor (org-list-get-top-point struct))
         (top-ind (org-list-get-ind ancestor struct))
         (new-ind
          (lambda (item)
            (let ((parent (org-list-get-parent item struct parents)))
              (if parent
                  ;; Indent like parent + length of parent's bullet +
		  ;; sub-list offset.
                  (org-list-set-ind
		   item struct (+ (or bullet-size
				      (length
				       (org-list-get-bullet parent struct)))
				  (org-list-get-ind parent struct)
				  org-list-indent-offset))
                ;; If no parent, indent like top-point.
		(org-list-set-ind item struct top-ind))))))
    (mapc new-ind (mapcar #'car (cdr struct)))))

(defun org-list-struct-fix-box (struct parents prevs &optional ordered)
  "Verify and correct checkboxes in STRUCT.

PARENTS is the alist of parents and PREVS is the alist of
previous items, as returned by, respectively,
`org-list-parents-alist' and `org-list-prevs-alist'.

If ORDERED is non-nil, a checkbox can only be checked when every
checkbox before it is checked too.  If there was an attempt to
break this rule, the function will return the blocking item.  In
all others cases, the return value will be nil.

This function modifies STRUCT."
  (let ((all-items (mapcar #'car struct))
	(set-parent-box
	 (lambda (item)
	   (let* ((box-list
		   (mapcar (lambda (child)
			     (org-list-get-checkbox child struct))
			   (org-list-get-children item struct parents))))
	     (org-list-set-checkbox
	      item struct
	      (cond
	       ((and (member "[ ]" box-list) (member "[X]" box-list)) "[-]")
	       ((member "[-]" box-list) "[-]")
	       ((member "[X]" box-list) "[X]")
	       ((member "[ ]" box-list) "[ ]")
	       ;; Parent has no boxed child: leave box as-is.
	       (t (org-list-get-checkbox item struct)))))))
	parent-list)
    ;; 1. List all parents with a checkbox.
    (mapc
     (lambda (e)
       (let* ((parent (org-list-get-parent e struct parents))
	      (parent-box-p (org-list-get-checkbox parent struct)))
	 (when (and parent-box-p (not (memq parent parent-list)))
	   (push parent parent-list))))
     all-items)
    ;; 2. Sort those parents by decreasing indentation.
    (setq parent-list (sort parent-list
			    (lambda (e1 e2)
			      (> (org-list-get-ind e1 struct)
				 (org-list-get-ind e2 struct)))))
    ;; 3. For each parent, get all children's checkboxes to determine
    ;;    and set its checkbox accordingly.
    (mapc set-parent-box parent-list)
    ;; 4. If ORDERED is set, see if we need to uncheck some boxes.
    (when ordered
      (let* ((box-list
	      (mapcar (lambda (e) (org-list-get-checkbox e struct)) all-items))
	     (after-unchecked (member "[ ]" box-list)))
	;; There are boxes checked after an unchecked one: fix that.
	(when (member "[X]" after-unchecked)
	  (let ((index (- (length struct) (length after-unchecked))))
	    (dolist (e (nthcdr index all-items))
	      (when (org-list-get-checkbox e struct)
		(org-list-set-checkbox e struct "[ ]")))
	    ;; Verify once again the structure, without ORDERED.
	    (org-list-struct-fix-box struct parents prevs nil)
	    ;; Return blocking item.
	    (nth index all-items)))))))

(defun org-list-struct-fix-item-end (struct)
  "Verify and correct each item end position in STRUCT.

This function modifies STRUCT."
  (let (end-list acc-end)
    (pcase-dolist (`(,pos . ,_) struct)
      (let ((ind-pos (org-list-get-ind pos struct))
	    (end-pos (org-list-get-item-end pos struct)))
	(unless (assq end-pos struct)
	  ;; To determine real ind of an ending position that is not
	  ;; at an item, we have to find the item it belongs to: it is
	  ;; the last item (ITEM-UP), whose ending is further than the
	  ;; position we're interested in.
	  (let ((item-up (assoc-default end-pos acc-end #'>)))
	    (push (cons
		   ;; Else part is for the bottom point.
		   (if item-up (+ (org-list-get-ind item-up struct) 2) 0)
		   end-pos)
		  end-list)))
	(push (cons ind-pos pos) end-list)
	(push (cons end-pos pos) acc-end)))
    (setq end-list (sort end-list (lambda (e1 e2) (< (cdr e1) (cdr e2)))))
    (org-list-struct-assoc-end struct end-list)))

(defun org-list-struct-apply-struct (struct old-struct)
  "Apply set difference between STRUCT and OLD-STRUCT to the buffer.

OLD-STRUCT is the structure before any modifications, and STRUCT
the structure to be applied.  The function will only modify parts
of the list which have changed.

Initial position of cursor is restored after the changes."
  (let* ((origin (point-marker))
	 (inlinetask-re (and (featurep 'org-inlinetask)
			     (org-inlinetask-outline-regexp)))
	 (item-re (org-item-re))
	 (shift-body-ind
	  ;; Shift the indentation between END and BEG by DELTA.
	  ;; Start from the line before END.
	  (lambda (end beg delta)
	    (goto-char end)
	    (skip-chars-backward " \r\t\n")
	    (beginning-of-line)
	    (while (or (> (point) beg)
		       (and (= (point) beg)
			    (not (looking-at item-re))))
	      (cond
	       ;; Skip inline tasks.
	       ((and inlinetask-re (looking-at inlinetask-re))
		(org-inlinetask-goto-beginning))
	       ;; Shift only non-empty lines.
	       ((looking-at-p "^[ \t]*\\S-")
		(indent-line-to (+ (org-current-text-indentation) delta))))
	      (forward-line -1))))
	 (modify-item
	  ;; Replace ITEM first line elements with new elements from
	  ;; STRUCT, if appropriate.
	  (lambda (item)
	    (goto-char item)
	    (let* ((new-ind (org-list-get-ind item struct))
		   (old-ind (org-current-text-indentation))
		   (new-bul (org-list-bullet-string
			     (org-list-get-bullet item struct)))
		   (old-bul (org-list-get-bullet item old-struct))
		   (new-box (org-list-get-checkbox item struct)))
	      (looking-at org-list-full-item-re)
	      ;; a.  Replace bullet
	      (unless (equal old-bul new-bul)
                (let ((keep-space ""))
                  (save-excursion
                    ;; If origin is inside the bullet, preserve the
                    ;; spaces after origin.
                    (when (<= (match-beginning 1) origin (match-end 1))
                      (org-with-point-at origin
                        (save-match-data
                          (when (looking-at "[ \t]+")
                            (setq keep-space (match-string 0))))))
                    (replace-match "" nil nil nil 1)
                    (goto-char (match-end 1))
                    (insert-before-markers new-bul)
                    (insert keep-space))))
              ;; Refresh potentially shifted match markers.
              (goto-char item)
              (looking-at org-list-full-item-re)
	      ;; b.  Replace checkbox.
	      (cond
	       ((equal (match-string 3) new-box))
	       ((and (match-string 3) new-box)
		(replace-match new-box nil nil nil 3))
	       ((match-string 3)
		(looking-at ".*?\\([ \t]*\\[[ X-]\\]\\)")
		(replace-match "" nil nil nil 1))
	       (t (let ((counterp (match-end 2)))
		    (goto-char (if counterp (1+ counterp) (match-end 1)))
		    (insert (concat new-box (unless counterp " "))))))
	      ;; c.  Indent item to appropriate column.
	      (unless (= new-ind old-ind)
<<<<<<< HEAD
		(delete-region (goto-char (line-beginning-position))
=======
                (delete-region (goto-char (line-beginning-position))
>>>>>>> 9b62bcc9
			       (progn (skip-chars-forward " \t") (point)))
		(indent-to new-ind))))))
    ;; 1. First get list of items and position endings.  We maintain
    ;;    two alists: ITM-SHIFT, determining indentation shift needed
    ;;    at item, and END-LIST, a pseudo-alist where key is ending
    ;;    position and value point.
    (let (end-list acc-end itm-shift all-ends sliced-struct)
      (dolist (e old-struct)
	(let* ((pos (car e))
	       (ind-pos (org-list-get-ind pos struct))
	       (ind-old (org-list-get-ind pos old-struct))
	       (bul-pos (org-list-get-bullet pos struct))
	       (bul-old (org-list-get-bullet pos old-struct))
	       (ind-shift (- (+ ind-pos (length bul-pos))
			     (+ ind-old (length bul-old))))
	       (end-pos (org-list-get-item-end pos old-struct)))
	  (push (cons pos ind-shift) itm-shift)
	  (unless (assq end-pos old-struct)
	    ;; To determine real ind of an ending position that
	    ;; is not at an item, we have to find the item it
	    ;; belongs to: it is the last item (ITEM-UP), whose
	    ;; ending is further than the position we're
	    ;; interested in.
	    (let ((item-up (assoc-default end-pos acc-end #'>)))
	      (push (cons end-pos item-up) end-list)))
	  (push (cons end-pos pos) acc-end)))
      ;; 2. Slice the items into parts that should be shifted by the
      ;;    same amount of indentation.  Each slice follow the pattern
      ;;    (END BEG DELTA).  Slices are returned in reverse order.
      (setq all-ends (sort (append (mapcar #'car itm-shift)
				   (org-uniquify (mapcar #'car end-list)))
			   #'<)
	    acc-end (nreverse acc-end))
      (while (cdr all-ends)
	(let* ((up (pop all-ends))
	       (down (car all-ends))
	       (itemp (assq up struct))
	       (delta
		(if itemp (cdr (assq up itm-shift))
		  ;; If we're not at an item, there's a child of the
		  ;; item point belongs to above.  Make sure the less
		  ;; indented line in this slice has the same column
		  ;; as that child.
		  (let* ((child (cdr (assq up acc-end)))
			 (ind (org-list-get-ind child struct))
			 (min-ind most-positive-fixnum))
		    (save-excursion
		      (goto-char up)
		      (while (< (point) down)
			;; Ignore empty lines.  Also ignore blocks and
			;; drawers contents.
			(unless (looking-at-p "[ \t]*$")
			  (setq min-ind (min (org-current-text-indentation) min-ind))
			  (cond
			   ((and (looking-at "#\\+BEGIN\\(:\\|_\\S-+\\)")
				 (re-search-forward
				  (format "^[ \t]*#\\+END%s[ \t]*$"
					  (match-string 1))
				  down t)))
			   ((and (looking-at org-drawer-regexp)
				 (re-search-forward "^[ \t]*:END:[ \t]*$"
						    down t)))))
			(forward-line)))
		    (- ind min-ind)))))
	  (push (list down up delta) sliced-struct)))
      ;; 3. Shift each slice in buffer, provided delta isn't 0, from
      ;;    end to beginning.  Take a special action when beginning is
      ;;    at item bullet.
      (dolist (e sliced-struct)
	(unless (zerop (nth 2 e)) (apply shift-body-ind e))
	(let* ((beg (nth 1 e))
	       (cell (assq beg struct)))
	  (unless (or (not cell) (equal cell (assq beg old-struct)))
	    (funcall modify-item beg)))))
    ;; 4. Go back to initial position and clean marker.
    (goto-char origin)
    (move-marker origin nil)))

(defun org-list-write-struct (struct parents &optional old-struct)
  "Correct bullets, checkboxes and indentation in list at point.

STRUCT is the list structure.  PARENTS is the alist of parents,
as returned by `org-list-parents-alist'.

When non-nil, optional argument OLD-STRUCT is the reference
structure of the list.  It should be provided whenever STRUCT
doesn't correspond anymore to the real list in buffer."
  ;; Order of functions matters here: checkboxes and endings need
  ;; correct indentation to be set, and indentation needs correct
  ;; bullets.
  ;;
  ;; 0. Save a copy of structure before modifications
  (let ((old-struct (or old-struct (copy-tree struct))))
    ;; 1. Set a temporary, but coherent with PARENTS, indentation in
    ;;    order to get items endings and bullets properly
    (org-list-struct-fix-ind struct parents 2)
    ;; 2. Fix each item end to get correct prevs alist.
    (org-list-struct-fix-item-end struct)
    ;; 3. Get bullets right.
    (let ((prevs (org-list-prevs-alist struct)))
      (org-list-struct-fix-bul struct prevs)
      ;; 4. Now get real indentation.
      (org-list-struct-fix-ind struct parents)
      ;; 5. Eventually fix checkboxes.
      (org-list-struct-fix-box struct parents prevs))
    ;; 6. Apply structure modifications to buffer.
    (org-list-struct-apply-struct struct old-struct))
  ;; 7. Return the updated structure
  struct)



;;; Misc Tools

(defun org-apply-on-list (function init-value &rest args)
  "Call FUNCTION on each item of the list at point.
FUNCTION must be called with at least one argument: INIT-VALUE,
that will contain the value returned by the function at the
previous item, plus ARGS extra arguments.

FUNCTION is applied on items in reverse order.

As an example, \(org-apply-on-list \(lambda \(result) \(1+ result)) 0)
will return the number of items in the current list.

Sublists of the list are skipped.  Cursor is always at the
beginning of the item."
  (let* ((struct (org-list-struct))
	 (prevs (org-list-prevs-alist struct))
<<<<<<< HEAD
	 (item (copy-marker (line-beginning-position)))
=======
         (item (copy-marker (line-beginning-position)))
>>>>>>> 9b62bcc9
	 (all (org-list-get-all-items (marker-position item) struct prevs))
	 (value init-value))
    (dolist (e (nreverse all))
      (goto-char e)
      (setq value (apply function value args)))
    (goto-char item)
    (move-marker item nil)
    value))

(defun org-list-set-item-visibility (item struct view)
  "Set visibility of ITEM in STRUCT to VIEW.

Possible values are: `folded', `children' or `subtree'.  See
`org-cycle' for more information."
  (cond
   ((eq view 'folded)
    (let ((item-end (org-list-get-item-end-before-blank item struct)))
      ;; Hide from eol
      (org-fold-region (save-excursion (goto-char item) (line-end-position))
		       item-end t 'outline)))
   ((eq view 'children)
    ;; First show everything.
    (org-list-set-item-visibility item struct 'subtree)
    ;; Then fold every child.
    (let* ((parents (org-list-parents-alist struct))
	   (children (org-list-get-children item struct parents)))
      (dolist (child children)
	(org-list-set-item-visibility child struct 'folded))))
   ((eq view 'subtree)
    ;; Show everything
    (let ((item-end (org-list-get-item-end item struct)))
      (org-fold-region item item-end nil 'outline)))))

(defun org-list-item-body-column (item)
  "Return column at which body of ITEM should start."
  (save-excursion
    (goto-char item)
    (looking-at "[ \t]*\\(\\S-+\\)")
    (+ (progn (goto-char (match-end 1)) (current-column))
       (if (and org-list-two-spaces-after-bullet-regexp
		(string-match-p org-list-two-spaces-after-bullet-regexp
				(match-string 1)))
	   2
	 1))))



;;; Interactive functions

(defalias 'org-list-get-item-begin 'org-in-item-p)

(defun org-beginning-of-item ()
  "Go to the beginning of the current item.
Throw an error when not in a list."
  (interactive)
  (let ((begin (org-in-item-p)))
    (if begin (goto-char begin) (error "Not in an item"))))

(defun org-beginning-of-item-list ()
  "Go to the beginning item of the current list or sublist.
Throw an error when not in a list."
  (interactive)
  (let ((begin (org-in-item-p)))
    (if (not begin)
	(error "Not in an item")
      (goto-char begin)
      (let* ((struct (org-list-struct))
	     (prevs (org-list-prevs-alist struct)))
	(goto-char (org-list-get-list-begin begin struct prevs))))))

(defun org-end-of-item-list ()
  "Go to the end of the current list or sublist.
Throw an error when not in a list."
  (interactive)
  (let ((begin (org-in-item-p)))
    (if (not begin)
	(error "Not in an item")
      (goto-char begin)
      (let* ((struct (org-list-struct))
	     (prevs (org-list-prevs-alist struct)))
	(goto-char (org-list-get-list-end begin struct prevs))))))

(defun org-end-of-item ()
  "Go to the end of the current item.
Throw an error when not in a list."
  (interactive)
  (let ((begin (org-in-item-p)))
    (if (not begin)
	(error "Not in an item")
      (goto-char begin)
      (let ((struct (org-list-struct)))
	(goto-char (org-list-get-item-end begin struct))))))

(defun org-previous-item ()
  "Move to the beginning of the previous item.
Throw an error when not in a list.  Also throw an error when at
first item, unless `org-list-use-circular-motion' is non-nil."
  (interactive)
  (let ((item (org-in-item-p)))
    (if (not item)
	(error "Not in an item")
      (goto-char item)
      (let* ((struct (org-list-struct))
	     (prevs (org-list-prevs-alist struct))
	     (prevp (org-list-get-prev-item item struct prevs)))
	(cond
	 (prevp (goto-char prevp))
	 (org-list-use-circular-motion
	  (goto-char (org-list-get-last-item item struct prevs)))
	 (t (error "On first item")))))))

(defun org-next-item ()
  "Move to the beginning of the next item.
Throw an error when not in a list.  Also throw an error when at
last item, unless `org-list-use-circular-motion' is non-nil."
  (interactive)
  (let ((item (org-in-item-p)))
    (if (not item)
	(error "Not in an item")
      (goto-char item)
      (let* ((struct (org-list-struct))
	     (prevs (org-list-prevs-alist struct))
	     (prevp (org-list-get-next-item item struct prevs)))
	(cond
	 (prevp (goto-char prevp))
	 (org-list-use-circular-motion
	  (goto-char (org-list-get-first-item item struct prevs)))
	 (t (error "On last item")))))))

(defun org-move-item-down ()
  "Move the item at point down, i.e. swap with following item.
Sub-items (items with larger indentation) are considered part of
the item, so this really moves item trees."
  (interactive)
  (unless (org-at-item-p) (error "Not at an item"))
  (let* ((col (current-column))
<<<<<<< HEAD
	 (item (line-beginning-position))
	 (struct (org-list-struct))
	 (prevs (org-list-prevs-alist struct))
	 (next-item (org-list-get-next-item (line-beginning-position) struct prevs)))
=======
         (item (line-beginning-position))
	 (struct (org-list-struct))
	 (prevs (org-list-prevs-alist struct))
         (next-item (org-list-get-next-item (line-beginning-position) struct prevs)))
>>>>>>> 9b62bcc9
    (unless (or next-item org-list-use-circular-motion)
      (user-error "Cannot move this item further down"))
    (if (not next-item)
	(setq struct (org-list-send-item item 'begin struct))
      (setq struct (org-list-swap-items item next-item struct))
      (goto-char
       (org-list-get-next-item item struct (org-list-prevs-alist struct))))
    (org-list-write-struct struct (org-list-parents-alist struct))
    (org-move-to-column col)))

(defun org-move-item-up ()
  "Move the item at point up, i.e. swap with previous item.
Sub-items (items with larger indentation) are considered part of
the item, so this really moves item trees."
  (interactive)
  (unless (org-at-item-p) (error "Not at an item"))
  (let* ((col (current-column))
<<<<<<< HEAD
	 (item (line-beginning-position))
	 (struct (org-list-struct))
	 (prevs (org-list-prevs-alist struct))
	 (prev-item (org-list-get-prev-item (line-beginning-position) struct prevs)))
=======
         (item (line-beginning-position))
	 (struct (org-list-struct))
	 (prevs (org-list-prevs-alist struct))
         (prev-item (org-list-get-prev-item (line-beginning-position) struct prevs)))
>>>>>>> 9b62bcc9
    (unless (or prev-item org-list-use-circular-motion)
      (user-error "Cannot move this item further up"))
    (if (not prev-item)
	(setq struct (org-list-send-item item 'end struct))
      (setq struct (org-list-swap-items prev-item item struct)))
    (org-list-write-struct struct (org-list-parents-alist struct))
    (org-move-to-column col)))

(defun org-insert-item (&optional checkbox)
  "Insert a new item at the current level.
If cursor is before first character after bullet of the item, the
new item will be created before the current one.

If CHECKBOX is non-nil, add a checkbox next to the bullet.

Return t when things worked, nil when we are not in an item, or
item is invisible."
  (interactive "P")
  (let ((itemp (org-in-item-p))
	(pos (point)))
    ;; If cursor isn't is a list or if list is invisible, return nil.
    (unless (or (not itemp)
		(save-excursion
		  (goto-char itemp)
		  (org-invisible-p)))
      (if (save-excursion
	    (goto-char itemp)
	    (org-at-item-timer-p))
	  ;; Timer list: delegate to `org-timer-item'.
	  (progn (org-timer-item) t)
	(let* ((struct (save-excursion (goto-char itemp)
				       (org-list-struct)))
	       (prevs (org-list-prevs-alist struct))
	       ;; If we're in a description list, ask for the new term.
	       (desc (when (eq (org-list-get-list-type itemp struct prevs)
			       'descriptive)
		       " :: ")))
	  (setq struct (org-list-insert-item pos struct prevs checkbox desc))
	  (org-list-write-struct struct (org-list-parents-alist struct))
	  (when checkbox (org-update-checkbox-count-maybe))
          (beginning-of-line)
	  (looking-at org-list-full-item-re)
	  (goto-char (if (and (match-beginning 4)
			      (save-match-data
				(string-match "[.)]" (match-string 1))))
			 (match-beginning 4)
		       (match-end 0)))
	  (when desc (backward-char 1))
	  t)))))

(defun org-list-repair ()
  "Fix indentation, bullets and checkboxes in the list at point."
  (interactive)
  (unless (org-at-item-p) (error "This is not a list"))
  (let* ((struct (org-list-struct))
	 (parents (org-list-parents-alist struct)))
    (org-list-write-struct struct parents)))

(defun org-cycle-list-bullet (&optional which)
  "Cycle through the different itemize/enumerate bullets.
This cycle the entire list level through the sequence:

   `-'  ->  `+'  ->  `*'  ->  `1.'  ->  `1)'

If WHICH is a valid string, use that as the new bullet.  If WHICH
is an integer, 0 means `-', 1 means `+' etc.  If WHICH is
`previous', cycle backwards."
  (interactive "P")
  (unless (org-at-item-p) (error "Not at an item"))
  (let ((origin (point-marker)))
    (beginning-of-line)
    (let* ((struct (org-list-struct))
           (parents (org-list-parents-alist struct))
           (prevs (org-list-prevs-alist struct))
           (list-beg (org-list-get-first-item (point) struct prevs))
           ;; Record relative point position to bullet beginning.
           (origin-offset (- origin
                             (+ (point) (org-list-get-ind (point) struct))))
           ;; Record relative point position to bullet end.
           (origin-offset2 (- origin
                              (+ (point) (org-list-get-ind (point) struct)
                                 (length (org-list-get-bullet (point) struct)))))
           (bullet (org-list-get-bullet list-beg struct))
	   (alpha-p (org-list-use-alpha-bul-p list-beg struct prevs))
	   (case-fold-search nil)
	   (current (cond
		     ((string-match "[a-z]\\." bullet) "a.")
		     ((string-match "[a-z])" bullet) "a)")
		     ((string-match "[A-Z]\\." bullet) "A.")
		     ((string-match "[A-Z])" bullet) "A)")
		     ((string-match "\\." bullet) "1.")
		     ((string-match ")" bullet) "1)")
		     (t (org-trim bullet))))
           ;; Compute list of possible bullets, depending on context.
	   (bullet-list
	    (append '("-" "+" )
		    ;; *-bullets are not allowed at column 0.
		    (unless (looking-at "\\S-") '("*"))
		    ;; Description items cannot be numbered.
		    (unless (or (eq org-plain-list-ordered-item-terminator ?\))
				(org-at-item-description-p))
		      '("1."))
		    (unless (or (eq org-plain-list-ordered-item-terminator ?.)
				(org-at-item-description-p))
		      '("1)"))
		    (unless (or (not alpha-p)
				(eq org-plain-list-ordered-item-terminator ?\))
				(org-at-item-description-p))
		      '("a." "A."))
		    (unless (or (not alpha-p)
				(eq org-plain-list-ordered-item-terminator ?.)
				(org-at-item-description-p))
		      '("a)" "A)"))))
	   (len (length bullet-list))
	   (item-index (- len (length (member current bullet-list))))
	   (get-value (lambda (index) (nth (mod index len) bullet-list)))
	   (new (cond
		 ((member which bullet-list) which)
		 ((numberp which) (funcall get-value which))
		 ((eq 'previous which) (funcall get-value (1- item-index)))
		 (t (funcall get-value (1+ item-index))))))
      ;; Use a short variation of `org-list-write-struct' as there's
      ;; no need to go through all the steps.
      (let ((old-struct (copy-tree struct)))
        (org-list-set-bullet list-beg struct (org-list-bullet-string new))
        (org-list-struct-fix-bul struct prevs)
        (org-list-struct-fix-ind struct parents)
        (org-list-struct-apply-struct struct old-struct))
      (goto-char origin)
      (setq struct (org-list-struct))
      (cond
       ((>= origin-offset2 0)
        (beginning-of-line)
        (move-marker origin (+ (point)
                               (org-list-get-ind (point) struct)
                               (length (org-list-get-bullet (point) struct))
                               origin-offset2))
        (goto-char origin))
       ((>= origin-offset 0)
        (beginning-of-line)
        (move-marker origin (+ (point)
                               (org-list-get-ind (point) struct)
                               origin-offset))
        (goto-char origin)))
      (move-marker origin nil))))

;;;###autoload
(define-minor-mode org-list-checkbox-radio-mode
  "When turned on, use list checkboxes as radio buttons."
  :lighter " CheckBoxRadio"
  (unless (eq major-mode 'org-mode)
    (user-error "Cannot turn this mode outside org-mode buffers")))

(defun org-toggle-radio-button (&optional arg)
  "Toggle off all checkboxes and toggle on the one at point."
  (interactive "P")
  (if (not (org-at-item-p))
      (user-error "Cannot toggle checkbox outside of a list")
    (let* ((cpos (org-in-item-p))
	   (struct (org-list-struct))
	   (orderedp (org-entry-get nil "ORDERED"))
	   (parents (org-list-parents-alist struct))
	   (old-struct (copy-tree struct))
	   (cbox (org-list-get-checkbox cpos struct))
           (prevs (org-list-prevs-alist struct))
<<<<<<< HEAD
	   (start (org-list-get-list-begin (line-beginning-position) struct prevs))
=======
           (start (org-list-get-list-begin (line-beginning-position) struct prevs))
>>>>>>> 9b62bcc9
	   (new (unless (and cbox (equal arg '(4)) (equal start cpos))
		  "[ ]")))
      (dolist (pos (org-list-get-all-items
		    start struct (org-list-prevs-alist struct)))
	(org-list-set-checkbox pos struct new))
      (when new
	(org-list-set-checkbox
	 cpos struct
	 (cond ((equal arg '(4)) (unless cbox "[ ]"))
	       ((equal arg '(16)) (unless cbox "[-]"))
	       (t (if (equal cbox "[X]") "[ ]" "[X]")))))
      (org-list-struct-fix-box struct parents prevs orderedp)
      (org-list-struct-apply-struct struct old-struct)
      (org-update-checkbox-count-maybe))))

(defun org-at-radio-list-p ()
  "Is point at a list item with radio buttons?"
  (when (org-match-line (org-item-re))	;short-circuit
    (let* ((e (save-excursion (beginning-of-line) (org-element-at-point))))
      ;; Check we're really on a line with a bullet.
      (when (memq (org-element-type e) '(item plain-list))
	;; Look for ATTR_ORG attribute in the current plain list.
	(let ((plain-list (org-element-lineage e '(plain-list) t)))
	  (org-with-point-at (org-element-property :post-affiliated plain-list)
	    (let ((case-fold-search t)
		  (regexp "^[ \t]*#\\+attr_org:.* :radio \\(\\S-+\\)")
		  (begin (org-element-property :begin plain-list)))
	      (and (re-search-backward regexp begin t)
		   (not (string-equal "nil" (match-string 1)))))))))))

(defun org-toggle-checkbox (&optional toggle-presence)
  "Toggle the checkbox in the current line.

With prefix argument TOGGLE-PRESENCE, add or remove checkboxes.
With a double prefix argument, set the checkbox to \"[-]\".

When there is an active region, toggle status or presence of the
first checkbox there, and make every item inside have the same
status or presence, respectively.

If point is on a headline, apply this to all checkbox items in
the text below the heading, taking as reference the first item in
subtree, ignoring planning line and any drawer following it."
  (interactive "P")
  (if (org-at-radio-list-p)
      (org-toggle-radio-button toggle-presence)
    (save-excursion
      (let* (singlep
	     block-item
	     lim-up
	     lim-down
	     (orderedp (org-entry-get nil "ORDERED"))
	     (_bounds
	      ;; In a region, start at first item in region.
	      (cond
	       ((org-region-active-p)
		(let ((limit (region-end)))
		  (goto-char (region-beginning))
		  (if (org-list-search-forward (org-item-beginning-re) limit t)
<<<<<<< HEAD
		      (setq lim-up (line-beginning-position))
=======
                      (setq lim-up (line-beginning-position))
>>>>>>> 9b62bcc9
		    (error "No item in region"))
		  (setq lim-down (copy-marker limit))))
	       ((org-at-heading-p)
		;; On a heading, start at first item after drawers and
		;; time-stamps (scheduled, etc.).
		(let ((limit (save-excursion (outline-next-heading) (point))))
		  (org-end-of-meta-data t)
		  (if (org-list-search-forward (org-item-beginning-re) limit t)
<<<<<<< HEAD
		      (setq lim-up (line-beginning-position))
=======
                      (setq lim-up (line-beginning-position))
>>>>>>> 9b62bcc9
		    (error "No item in subtree"))
		  (setq lim-down (copy-marker limit))))
	       ;; Just one item: set SINGLEP flag.
	       ((org-at-item-p)
		(setq singlep t)
<<<<<<< HEAD
		(setq lim-up (line-beginning-position)
		      lim-down (copy-marker (line-end-position))))
=======
                (setq lim-up (line-beginning-position)
                      lim-down (copy-marker (line-end-position))))
>>>>>>> 9b62bcc9
	       (t (error "Not at an item or heading, and no active region"))))
	     ;; Determine the checkbox going to be applied to all items
	     ;; within bounds.
	     (ref-checkbox
	      (progn
		(goto-char lim-up)
		(let ((cbox (and (org-at-item-checkbox-p) (match-string 1))))
		  (cond
		   ((equal toggle-presence '(16)) "[-]")
		   ((equal toggle-presence '(4))
		    (unless cbox "[ ]"))
		   ((equal "[X]" cbox) "[ ]")
		   (t "[X]"))))))
	;; When an item is found within bounds, grab the full list at
	;; point structure, then: (1) set check-box of all its items
	;; within bounds to REF-CHECKBOX, (2) fix check-boxes of the
	;; whole list, (3) move point after the list.
	(goto-char lim-up)
	(while (and (< (point) lim-down)
		    (org-list-search-forward (org-item-beginning-re)
					     lim-down 'move))
	  (let* ((struct (org-list-struct))
		 (struct-copy (copy-tree struct))
		 (parents (org-list-parents-alist struct))
		 (prevs (org-list-prevs-alist struct))
		 (bottom (copy-marker (org-list-get-bottom-point struct)))
		 (items-to-toggle (cl-remove-if
				   (lambda (e) (or (< e lim-up) (> e lim-down)))
				   (mapcar #'car struct))))
	    (dolist (e items-to-toggle)
	      (org-list-set-checkbox
	       e struct
	       ;; If there is no box at item, leave as-is unless
	       ;; function was called with C-u prefix.
	       (let ((cur-box (org-list-get-checkbox e struct)))
		 (if (or cur-box (equal toggle-presence '(4)))
		     ref-checkbox
		   cur-box))))
	    (setq block-item (org-list-struct-fix-box
			      struct parents prevs orderedp))
	    ;; Report some problems due to ORDERED status of subtree.
	    ;; If only one box was being checked, throw an error, else,
	    ;; only signal problems.
	    (cond
	     ((and singlep block-item (> lim-up block-item))
	      (error
	       "Checkbox blocked because of unchecked box at line %d"
	       (org-current-line block-item)))
	     (block-item
	      (message
	       "Checkboxes were removed due to unchecked box at line %d"
	       (org-current-line block-item))))
	    (goto-char bottom)
	    (move-marker bottom nil)
	    (org-list-struct-apply-struct struct struct-copy)))
	(move-marker lim-down nil))))
  (org-update-checkbox-count-maybe))

(defun org-reset-checkbox-state-subtree ()
  "Reset all checkboxes in an entry subtree."
  (interactive "*")
  (if (org-before-first-heading-p)
      (error "Not inside a tree")
    (save-restriction
      (save-excursion
	(org-narrow-to-subtree)
	(org-fold-show-subtree)
	(goto-char (point-min))
	(let ((end (point-max)))
	  (while (< (point) end)
	    (when (org-at-item-checkbox-p)
	      (replace-match "[ ]" t t nil 1))
	    (beginning-of-line 2)))
	(org-update-checkbox-count-maybe 'all)))))

(defun org-update-checkbox-count (&optional all)
  "Update the checkbox statistics in the current section.

This will find all statistic cookies like [57%] and [6/12] and
update them with the current numbers.

With optional prefix argument ALL, do this for the whole buffer."
  (interactive "P")
  (org-with-wide-buffer
   (let* ((cookie-re "\\(\\(\\[[0-9]*%\\]\\)\\|\\(\\[[0-9]*/[0-9]*\\]\\)\\)")
	  (box-re "^[ \t]*\\([-+*]\\|\\([0-9]+\\|[A-Za-z]\\)[.)]\\)[ \t]+\
\\(?:\\[@\\(?:start:\\)?\\([0-9]+\\|[A-Za-z]\\)\\][ \t]*\\)?\\(\\[[- X]\\]\\)")
          (cookie-data (or (org-entry-get nil "COOKIE_DATA") ""))
	  (recursivep
	   (or (not org-checkbox-hierarchical-statistics)
	       (string-match-p "\\<recursive\\>" cookie-data)))
	  (within-inlinetask (and (not all)
				  (featurep 'org-inlinetask)
				  (org-inlinetask-in-task-p)))
	  (end (cond (all (point-max))
		     (within-inlinetask
		      (save-excursion (outline-next-heading) (point)))
		     (t (save-excursion
			  (org-with-limited-levels (outline-next-heading))
			  (point)))))
	  (count-boxes
	   (lambda (item structs recursivep)
	     ;; Return number of checked boxes and boxes of all types
	     ;; in all structures in STRUCTS.  If RECURSIVEP is
	     ;; non-nil, also count boxes in sub-lists.  If ITEM is
	     ;; nil, count across the whole structure, else count only
	     ;; across subtree whose ancestor is ITEM.
	     (let ((c-on 0) (c-all 0))
	       (dolist (s structs (list c-on c-all))
		 (let* ((pre (org-list-prevs-alist s))
			(par (org-list-parents-alist s))
			(items
			 (cond
			  ((and recursivep item) (org-list-get-subtree item s))
			  (recursivep (mapcar #'car s))
			  (item (org-list-get-children item s par))
			  (t (org-list-get-all-items
			      (org-list-get-top-point s) s pre))))
			(cookies (delq nil (mapcar
					    (lambda (e)
					      (org-list-get-checkbox e s))
					    items))))
		   (cl-incf c-all (length cookies))
		   (cl-incf c-on (cl-count "[X]" cookies :test #'equal)))))))
	  cookies-list cache)
     ;; Move to start.
     (cond (all (goto-char (point-min)))
	   (within-inlinetask (org-back-to-heading t))
	   (t (org-with-limited-levels (outline-previous-heading))))
     ;; Build an alist for each cookie found.  The key is the position
     ;; at beginning of cookie and values ending position, format of
     ;; cookie, number of checked boxes to report and total number of
     ;; boxes.
     (while (re-search-forward cookie-re end t)
       (let ((context (save-excursion (backward-char)
				      (save-match-data (org-element-context)))))
	 (when (and (eq (org-element-type context) 'statistics-cookie)
                    (not (string-match-p "\\<todo\\>" cookie-data)))
	   (push
	    (append
	     (list (match-beginning 1) (match-end 1) (match-end 2))
	     (let* ((container
		     (org-element-lineage
		      context
		      '(drawer center-block dynamic-block inlinetask item
			       quote-block special-block verse-block)))
		    (beg (if container
			     (org-element-property :contents-begin container)
			   (save-excursion
			     (org-with-limited-levels
			      (outline-previous-heading))
			     (point)))))
	       (or (cdr (assq beg cache))
		   (save-excursion
		     (goto-char beg)
		     (let ((end
			    (if container
				(org-element-property :contents-end container)
			      (save-excursion
				(org-with-limited-levels (outline-next-heading))
				(point))))
			   structs)
		       (while (re-search-forward box-re end t)
			 (let ((element (org-element-at-point)))
			   (when (eq (org-element-type element) 'item)
			     (push (org-element-property :structure element)
				   structs)
			     ;; Skip whole list since we have its
			     ;; structure anyway.
			     (while (setq element (org-element-lineage
						   element '(plain-list)))
			       (goto-char
				(min (org-element-property :end element)
				     end))))))
		       ;; Cache count for cookies applying to the same
		       ;; area.  Then return it.
		       (let ((count
			      (funcall count-boxes
				       (and (eq (org-element-type container)
						'item)
					    (org-element-property
					     :begin container))
				       structs
				       recursivep)))
			 (push (cons beg count) cache)
			 count))))))
	    cookies-list))))
     ;; Apply alist to buffer.
     (dolist (cookie cookies-list)
       (let* ((beg (car cookie))
	      (end (nth 1 cookie))
	      (percent (nth 2 cookie))
	      (checked (nth 3 cookie))
	      (total (nth 4 cookie)))
	 (goto-char beg)
	 (insert
	  (if percent (format "[%d%%]" (floor (* 100.0 checked)
					      (max 1 total)))
	    (format "[%d/%d]" checked total)))
	 (delete-region (point) (+ (point) (- end beg)))
	 (when org-auto-align-tags (org-fix-tags-on-the-fly)))))))

(defun org-get-checkbox-statistics-face ()
  "Select the face for checkbox statistics.
The face will be `org-done' when all relevant boxes are checked.
Otherwise it will be `org-todo'."
  (if (match-end 1)
      (if (equal (match-string 1) "100%")
	  'org-checkbox-statistics-done
	'org-checkbox-statistics-todo)
    (if (and (> (match-end 2) (match-beginning 2))
	     (equal (match-string 2) (match-string 3)))
	'org-checkbox-statistics-done
      'org-checkbox-statistics-todo)))

(defun org-update-checkbox-count-maybe (&optional all)
  "Update checkbox statistics unless turned off by user.
With an optional argument ALL, update them in the whole buffer."
  (when (cdr (assq 'checkbox org-list-automatic-rules))
    (org-update-checkbox-count all))
  (run-hooks 'org-checkbox-statistics-hook))

(defvar org-last-indent-begin-marker (make-marker))
(defvar org-last-indent-end-marker (make-marker))
(defun org-list-indent-item-generic (arg no-subtree struct)
  "Indent a local list item including its children.
When number ARG is a negative, item will be outdented, otherwise
it will be indented.

If a region is active, all items inside will be moved.

If NO-SUBTREE is non-nil, only indent the item itself, not its
children.

STRUCT is the list structure.

Return t if successful."
  (save-excursion
    (let* ((regionp (org-region-active-p))
	   (rbeg (and regionp (region-beginning)))
	   (rend (and regionp (region-end)))
	   (top (org-list-get-top-point struct))
	   (parents (org-list-parents-alist struct))
	   (prevs (org-list-prevs-alist struct))
	   ;; Are we going to move the whole list?
	   (specialp
	    (and (not regionp)
<<<<<<< HEAD
		 (= top (line-beginning-position))
=======
                 (= top (line-beginning-position))
>>>>>>> 9b62bcc9
		 (cdr (assq 'indent org-list-automatic-rules))
		 (if no-subtree
		     (user-error
		      "At first item: use S-M-<left/right> to move the whole list")
		   t))))
      ;; Determine begin and end points of zone to indent.  If moving
      ;; more than one item, save them for subsequent moves.
      (unless (and (memq last-command '(org-shiftmetaright org-shiftmetaleft))
		   (memq this-command '(org-shiftmetaright org-shiftmetaleft)))
	(if regionp
	    (progn
	      (set-marker org-last-indent-begin-marker rbeg)
	      (set-marker org-last-indent-end-marker rend))
<<<<<<< HEAD
	  (set-marker org-last-indent-begin-marker (line-beginning-position))
	  (set-marker org-last-indent-end-marker
		      (cond
		       (specialp (org-list-get-bottom-point struct))
		       (no-subtree (1+ (line-beginning-position)))
		       (t (org-list-get-item-end (line-beginning-position) struct))))))
=======
          (set-marker org-last-indent-begin-marker (line-beginning-position))
	  (set-marker org-last-indent-end-marker
		      (cond
		       (specialp (org-list-get-bottom-point struct))
                       (no-subtree (1+ (line-beginning-position)))
                       (t (org-list-get-item-end (line-beginning-position) struct))))))
>>>>>>> 9b62bcc9
      (let* ((beg (marker-position org-last-indent-begin-marker))
	     (end (marker-position org-last-indent-end-marker)))
	(cond
	 ;; Special case: moving top-item with indent rule.
	 (specialp
	  (let* ((level-skip (org-level-increment))
		 (offset (if (< arg 0) (- level-skip) level-skip))
		 (top-ind (org-list-get-ind beg struct))
		 (old-struct (copy-tree struct)))
	    (if (< (+ top-ind offset) 0)
		(error "Cannot outdent beyond margin")
	      ;; Change bullet if necessary.
	      (when (and (= (+ top-ind offset) 0)
			 (string-match "\\*"
				       (org-list-get-bullet beg struct)))
		(org-list-set-bullet beg struct
				     (org-list-bullet-string "-")))
	      ;; Shift every item by OFFSET and fix bullets.  Then
	      ;; apply changes to buffer.
	      (pcase-dolist (`(,pos . ,_) struct)
		(let ((ind (org-list-get-ind pos struct)))
		  (org-list-set-ind pos struct (+ ind offset))))
	      (org-list-struct-fix-bul struct prevs)
	      (org-list-struct-apply-struct struct old-struct))))
	 ;; Forbidden move:
	 ((and (< arg 0)
	       ;; If only one item is moved, it mustn't have a child.
	       (or (and no-subtree
			(not regionp)
			(org-list-has-child-p beg struct))
		   ;; If a subtree or region is moved, the last item
		   ;; of the subtree mustn't have a child.
		   (let ((last-item (caar
				     (reverse
				      (cl-remove-if
				       (lambda (e) (>= (car e) end))
				       struct)))))
		     (org-list-has-child-p last-item struct))))
	  (error "Cannot outdent an item without its children"))
	 ;; Normal shifting
	 (t
	  (let* ((old-struct (copy-tree struct))
		 (new-parents
		  (if (< arg 0)
		      (org-list-struct-outdent beg end struct parents)
		    (org-list-struct-indent beg end struct parents prevs))))
	    (org-list-write-struct struct new-parents old-struct))
	  (org-update-checkbox-count-maybe))))))
  t)

(defun org-outdent-item ()
  "Outdent a local list item, but not its children.
If a region is active, all items inside will be moved."
  (interactive)
  (let ((regionp (org-region-active-p)))
    (cond
     ((or (org-at-item-p)
	  (and regionp
	       (save-excursion (goto-char (region-beginning))
			       (org-at-item-p))))
      (let ((struct (if (not regionp) (org-list-struct)
		      (save-excursion (goto-char (region-beginning))
				      (org-list-struct)))))
	(org-list-indent-item-generic -1 t struct)))
     (regionp (error "Region not starting at an item"))
     (t (error "Not at an item")))))

(defun org-indent-item ()
  "Indent a local list item, but not its children.
If a region is active, all items inside will be moved."
  (interactive)
  (let ((regionp (org-region-active-p)))
    (cond
     ((or (org-at-item-p)
	  (and regionp
	       (save-excursion (goto-char (region-beginning))
			       (org-at-item-p))))
      (let ((struct (if (not regionp) (org-list-struct)
		      (save-excursion (goto-char (region-beginning))
				      (org-list-struct)))))
	(org-list-indent-item-generic 1 t struct)))
     (regionp (error "Region not starting at an item"))
     (t (error "Not at an item")))))

(defun org-outdent-item-tree ()
  "Outdent a local list item including its children.
If a region is active, all items inside will be moved."
  (interactive)
  (let ((regionp (org-region-active-p)))
    (cond
     ((or (org-at-item-p)
	  (and regionp
	       (save-excursion (goto-char (region-beginning))
			       (org-at-item-p))))
      (let ((struct (if (not regionp) (org-list-struct)
		      (save-excursion (goto-char (region-beginning))
				      (org-list-struct)))))
	(org-list-indent-item-generic -1 nil struct)))
     (regionp (error "Region not starting at an item"))
     (t (error "Not at an item")))))

(defun org-indent-item-tree ()
  "Indent a local list item including its children.
If a region is active, all items inside will be moved."
  (interactive)
  (let ((regionp (org-region-active-p)))
    (cond
     ((or (org-at-item-p)
	  (and regionp
	       (save-excursion (goto-char (region-beginning))
			       (org-at-item-p))))
      (let ((struct (if (not regionp) (org-list-struct)
		      (save-excursion (goto-char (region-beginning))
				      (org-list-struct)))))
	(org-list-indent-item-generic 1 nil struct)))
     (regionp (error "Region not starting at an item"))
     (t (error "Not at an item")))))

(defvar org-tab-ind-state)
(defun org-cycle-item-indentation ()
  "Cycle levels of indentation of an empty item.

The first run indents the item, if applicable.  Subsequent runs
outdent it at meaningful levels in the list.  When done, item is
put back at its original position with its original bullet.

Return t at each successful move."
  (when (org-at-item-p)
    (let* ((struct (org-list-struct))
	   (item (line-beginning-position))
	   (ind (org-list-get-ind item struct)))
      ;; Accept empty items or if cycle has already started.
      (when (or (eq last-command 'org-cycle-item-indentation)
		(and (org-match-line org-list-full-item-re)
		     (>= (match-end 0)
			 (save-excursion
			   (goto-char (org-list-get-item-end item struct))
			   (skip-chars-backward " \t\n")
			   (point)))))
	(setq this-command 'org-cycle-item-indentation)
	(let ((prevs (org-list-prevs-alist struct))
	      (parents (org-list-parents-alist struct)))
	  (if (eq last-command 'org-cycle-item-indentation)
	      ;; When in the middle of the cycle, try to outdent.  If
	      ;; it fails, move point back to its initial position and
	      ;; reset cycle.
	      (pcase-let ((`(,old-ind . ,old-bul) org-tab-ind-state)
			  (allow-outdent
			   (lambda (struct prevs parents)
			     ;; Non-nil if current item can be
			     ;; outdented.
			     (and (not (org-list-get-next-item item nil prevs))
				  (not (org-list-has-child-p item struct))
				  (org-list-get-parent item struct parents)))))
		(cond
		 ((and (> ind old-ind)
		       (org-list-get-prev-item item nil prevs))
		  (org-list-indent-item-generic 1 t struct))
		 ((and (< ind old-ind)
		       (funcall allow-outdent struct prevs parents))
		  (org-list-indent-item-generic -1 t struct))
		 (t
		  (delete-region (line-beginning-position) (line-end-position))
		  (indent-to-column old-ind)
		  (insert old-bul " ")
		  (let* ((struct (org-list-struct))
			 (parents (org-list-parents-alist struct)))
		    (if (and (> ind old-ind)
			     ;; We were previously indenting item.  It
			     ;; is no longer possible.  Try to outdent
			     ;; from initial position.
			     (funcall allow-outdent
				      struct
				      (org-list-prevs-alist struct)
				      parents))
			(org-list-indent-item-generic -1 t struct)
		      (org-list-write-struct struct parents)
		      ;; Start cycle over.
		      (setq this-command 'identity)
		      t)))))
	    ;; If a cycle is starting, remember initial indentation
	    ;; and bullet, then try to indent.  If it fails, try to
	    ;; outdent.
	    (setq org-tab-ind-state
		  (cons ind (org-trim (org-current-line-string))))
	    (cond
	     ((org-list-get-prev-item item nil prevs)
	      (org-list-indent-item-generic 1 t struct))
	     ((and (not (org-list-get-next-item item nil prevs))
		   (org-list-get-parent item struct parents))
	      (org-list-indent-item-generic -1 t struct))
	     (t
	      ;; This command failed.  So will the following one.
	      ;; There's no point in starting the cycle.
	      (setq this-command 'identity)
	      (user-error "Cannot move item")))))))))

(defun org-sort-list
    (&optional with-case sorting-type getkey-func compare-func interactive?)
  "Sort list items.
The cursor may be at any item of the list that should be sorted.
Sublists are not sorted.  Checkboxes, if any, are ignored.

Sorting can be alphabetically, numerically, by date/time as given
by a time stamp, by a property or by priority.

Comparing entries ignores case by default.  However, with an
optional argument WITH-CASE, the sorting considers case as well,
if the current locale allows for it.

The command prompts for the sorting type unless it has been given
to the function through the SORTING-TYPE argument, which needs to
be a character, among ?n ?N ?a ?A ?t ?T ?f ?F ?x or ?X.  Here is
the detailed meaning of each character:

n   Numerically, by converting the beginning of the item to a number.
a   Alphabetically.  Only the first line of item is checked.
t   By date/time, either the first active time stamp in the entry, if
    any, or by the first inactive one.  In a timer list, sort the timers.
x   By \"checked\" status of a check list.

Capital letters will reverse the sort order.

If the SORTING-TYPE is ?f or ?F, then GETKEY-FUNC specifies
a function to be called with point at the beginning of the
record.  It must return a value that is compatible with COMPARE-FUNC,
the function used to compare entries.

Sorting is done against the visible part of the headlines, it
ignores hidden links.

A non-nil value for INTERACTIVE? is used to signal that this
function is being called interactively."
  (interactive (list current-prefix-arg nil nil nil t))
  (let* ((case-func (if with-case 'identity 'downcase))
         (struct (org-list-struct))
         (prevs (org-list-prevs-alist struct))
<<<<<<< HEAD
	 (start (org-list-get-list-begin (line-beginning-position) struct prevs))
	 (end (org-list-get-list-end (line-beginning-position) struct prevs))
=======
         (start (org-list-get-list-begin (line-beginning-position) struct prevs))
         (end (org-list-get-list-end (line-beginning-position) struct prevs))
>>>>>>> 9b62bcc9
	 (sorting-type
	  (or sorting-type
	      (progn
		(message
		 "Sort plain list: [a]lpha  [n]umeric  [t]ime  [f]unc  [x]checked  A/N/T/F/X means reversed:")
		(read-char-exclusive))))
	 (dcst (downcase sorting-type))
	 (getkey-func
	  (and (= dcst ?f)
	       (or getkey-func
		   (and interactive?
			(org-read-function "Function for extracting keys: "))
		   (error "Missing key extractor"))))
	 (sort-func
	  (cond
	   ((= dcst ?a) #'string-collate-lessp)
	   ((= dcst ?f)
	    (or compare-func
		(and interactive?
		     (org-read-function
		      (concat "Function for comparing keys "
			      "(empty for default `sort-subr' predicate): ")
		      'allow-empty))))
	   ((= dcst ?t) #'<)
	   ((= dcst ?x) #'string<))))
    (message "Sorting items...")
    (save-restriction
      (narrow-to-region start end)
      (goto-char (point-min))
      (let* ((case-fold-search nil)
	     (now (current-time))
	     (next-record (lambda ()
			    (skip-chars-forward " \r\t\n")
			    (or (eobp) (beginning-of-line))))
	     (end-record (lambda ()
			   (goto-char (org-list-get-item-end-before-blank
				       (point) struct))))
	     (value-to-sort
	      (lambda ()
		(when (looking-at "[ \t]*[-+*0-9.)]+\\([ \t]+\\[[- X]\\]\\)?[ \t]+")
		  (cond
		   ((= dcst ?n)
		    (string-to-number
		     (org-sort-remove-invisible
<<<<<<< HEAD
		      (buffer-substring (match-end 0) (line-end-position)))))
=======
                      (buffer-substring (match-end 0) (line-end-position)))))
>>>>>>> 9b62bcc9
		   ((= dcst ?a)
		    (funcall case-func
			     (org-sort-remove-invisible
			      (buffer-substring
<<<<<<< HEAD
			       (match-end 0) (line-end-position)))))
=======
                               (match-end 0) (line-end-position)))))
>>>>>>> 9b62bcc9
		   ((= dcst ?t)
		    (cond
		     ;; If it is a timer list, convert timer to seconds
		     ((org-at-item-timer-p)
		      (org-timer-hms-to-secs (match-string 1)))
		     ((or (save-excursion
<<<<<<< HEAD
			    (re-search-forward org-ts-regexp (line-end-position) t))
			  (save-excursion (re-search-forward org-ts-regexp-both
							     (line-end-position) t)))
=======
                            (re-search-forward org-ts-regexp (line-end-position) t))
			  (save-excursion (re-search-forward org-ts-regexp-both
                                                             (line-end-position) t)))
>>>>>>> 9b62bcc9
		      (org-time-string-to-seconds (match-string 0)))
		     (t (float-time now))))
		   ((= dcst ?x) (or (and (stringp (match-string 1))
					 (match-string 1))
				    ""))
		   ((= dcst ?f)
		    (if getkey-func
			(let ((value (funcall getkey-func)))
			  (if (stringp value)
			      (funcall case-func value)
			    value))
		      (error "Invalid key function `%s'" getkey-func)))
		   (t (error "Invalid sorting type `%c'" sorting-type)))))))
	(sort-subr (/= dcst sorting-type)
		   next-record
		   end-record
		   value-to-sort
		   nil
		   sort-func)
	;; Read and fix list again, as `sort-subr' probably destroyed
	;; its structure.
	(org-list-repair)
	(run-hooks 'org-after-sorting-entries-or-items-hook)
	(message "Sorting items...done")))))

(defun org-toggle-item (arg)
  "Convert headings or normal lines to items, items to normal lines.
If there is no active region, only the current line is considered.

If the first non blank line in the region is a headline, convert
all headlines to items, shifting text accordingly.

If it is an item, convert all items to normal lines.

If it is normal text, change region into a list of items.
With a prefix argument ARG, change the region in a single item."
  (interactive "P")
  (let ((shift-text
	 (lambda (ind end)
	   ;; Shift text in current section to IND, from point to END.
	   ;; The function leaves point to END line.
	   (let ((min-i 1000) (end (copy-marker end)))
	     ;; First determine the minimum indentation (MIN-I) of
	     ;; the text.
	     (save-excursion
	       (catch 'exit
		 (while (< (point) end)
		   (let ((i (org-current-text-indentation)))
		     (cond
		      ;; Skip blank lines and inline tasks.
		      ((looking-at "^[ \t]*$"))
		      ((looking-at org-outline-regexp-bol))
		      ;; We can't find less than 0 indentation.
		      ((zerop i) (throw 'exit (setq min-i 0)))
		      ((< i min-i) (setq min-i i))))
		   (forward-line))))
	     ;; Then indent each line so that a line indented to
	     ;; MIN-I becomes indented to IND.  Ignore blank lines
	     ;; and inline tasks in the process.
	     (let ((delta (- ind min-i)))
	       (while (< (point) end)
		 (unless (or (looking-at "^[ \t]*$")
			     (looking-at org-outline-regexp-bol))
		   (indent-line-to (+ (org-current-text-indentation) delta)))
		 (forward-line))))))
	(skip-blanks
	 (lambda (pos)
	   ;; Return beginning of first non-blank line, starting from
	   ;; line at POS.
	   (save-excursion
	     (goto-char pos)
	     (skip-chars-forward " \r\t\n")
<<<<<<< HEAD
	     (line-beginning-position))))
=======
             (line-beginning-position))))
>>>>>>> 9b62bcc9
	beg end)
    ;; Determine boundaries of changes.
    (if (org-region-active-p)
	(setq beg (funcall skip-blanks (region-beginning))
	      end (copy-marker (region-end)))
      (setq beg (line-beginning-position)
<<<<<<< HEAD
	    end (copy-marker (line-end-position))))
=======
            end (copy-marker (line-end-position))))
>>>>>>> 9b62bcc9
    ;; Depending on the starting line, choose an action on the text
    ;; between BEG and END.
    (org-with-limited-levels
     (save-excursion
       (goto-char beg)
       (cond
	;; Case 1. Start at an item: de-itemize.  Note that it only
	;;         happens when a region is active: `org-ctrl-c-minus'
	;;         would call `org-cycle-list-bullet' otherwise.
	((org-at-item-p)
	 (while (< (point) end)
	   (when (org-at-item-p)
	     (skip-chars-forward " \t")
	     (delete-region (point) (match-end 0)))
	   (forward-line)))
	;; Case 2. Start at an heading: convert to items.
	((org-at-heading-p)
	 ;; Remove metadata
	 (let (org-loop-over-headlines-in-active-region)
	   (org-list--delete-metadata))
	 (let* ((bul (org-list-bullet-string "-"))
		(bul-len (length bul))
		;; Indentation of the first heading.  It should be
		;; relative to the indentation of its parent, if any.
		(start-ind (save-excursion
			     (cond
			      ((not org-adapt-indentation) 0)
			      ((not (outline-previous-heading)) 0)
			      (t (length (match-string 0))))))
		;; Level of first heading.  Further headings will be
		;; compared to it to determine hierarchy in the list.
		(ref-level (org-reduced-level (org-outline-level))))
	   (while (< (point) end)
	     (let* ((level (org-reduced-level (org-outline-level)))
		    (delta (max 0 (- level ref-level)))
		    (todo-state (org-get-todo-state)))
	       ;; If current headline is less indented than the first
	       ;; one, set it as reference, in order to preserve
	       ;; subtrees.
	       (when (< level ref-level) (setq ref-level level))
	       ;; Remove metadata
	       (let (org-loop-over-headlines-in-active-region)
		 (org-list--delete-metadata))
	       ;; Remove stars and TODO keyword.
	       (let ((case-fold-search nil)) (looking-at org-todo-line-regexp))
	       (delete-region (point) (or (match-beginning 3)
					  (line-end-position)))
	       (insert bul)
	       (indent-line-to (+ start-ind (* delta bul-len)))
	       ;; Turn TODO keyword into a check box.
	       (when todo-state
		 (let* ((struct (org-list-struct))
			(old (copy-tree struct)))
		   (org-list-set-checkbox
		    (line-beginning-position)
		    struct
		    (if (member todo-state org-done-keywords)
			"[X]"
		      "[ ]"))
		   (org-list-write-struct struct
					  (org-list-parents-alist struct)
					  old)))
	       ;; Ensure all text down to END (or SECTION-END) belongs
	       ;; to the newly created item.
	       (let ((section-end (save-excursion
				    (or (outline-next-heading) (point)))))
		 (forward-line)
		 (funcall shift-text
			  (+ start-ind (* (1+ delta) bul-len))
			  (min end section-end)))))))
	;; Case 3. Normal line with ARG: make the first line of region
	;;         an item, and shift indentation of others lines to
	;;         set them as item's body.
	(arg (let* ((bul (org-list-bullet-string "-"))
		    (bul-len (length bul))
		    (ref-ind (org-current-text-indentation)))
	       (skip-chars-forward " \t")
	       (insert bul)
	       (forward-line)
	       (while (< (point) end)
		 ;; Ensure that lines less indented than first one
		 ;; still get included in item body.
		 (funcall shift-text
			  (+ ref-ind bul-len)
			  (min end (save-excursion (or (outline-next-heading)
						       (point)))))
		 (forward-line))))
	;; Case 4. Normal line without ARG: turn each non-item line
	;;         into an item.
	(t
	 (while (< (point) end)
	   (unless (or (org-at-heading-p) (org-at-item-p))
	     (when (looking-at "\\([ \t]*\\)\\(\\S-\\)")
	       (replace-match
		(concat "\\1" (org-list-bullet-string "-") "\\2"))))
	   (forward-line))))))))


;;; Send and receive lists

(defun org-list-to-lisp (&optional delete)
  "Parse the list at point and maybe DELETE it.

Return a list whose car is a symbol of list type, among
`ordered', `unordered' and `descriptive'.  Then, each item is
a list of strings and other sub-lists.

For example, the following list:

  1. first item
     + sub-item one
     + [X] sub-item two
     more text in first item
  2. [@3] last item

is parsed as

 (ordered
  (\"first item\"
   (unordered
    (\"sub-item one\")
    (\"[X] sub-item two\"))
   \"more text in first item\")
  (\"[@3] last item\"))

Point is left at list's end."
  (letrec ((struct (org-list-struct))
	   (prevs (org-list-prevs-alist struct))
	   (parents (org-list-parents-alist struct))
	   (top (org-list-get-top-point struct))
	   (bottom (org-list-get-bottom-point struct))
	   (trim
	    (lambda (text)
	      ;; Remove indentation and final newline from TEXT.
	      (org-remove-indentation
	       (if (string-match-p "\n\\'" text)
		   (substring text 0 -1)
		 text))))
	   (parse-sublist
	    (lambda (e)
	      ;; Return a list whose car is list type and cdr a list
	      ;; of items' body.
	      (cons (org-list-get-list-type (car e) struct prevs)
		    (mapcar parse-item e))))
	   (parse-item
	    (lambda (e)
	      ;; Return a list containing counter of item, if any,
	      ;; text and any sublist inside it.
	      (let* ((end (org-list-get-item-end e struct))
		     (children (org-list-get-children e struct parents))
		     (body
		      (save-excursion
			(goto-char e)
			(looking-at "[ \t]*\\S-+[ \t]*")
			(list
			 (funcall
			  trim
			  (concat
			   (make-string (string-width (match-string 0)) ?\s)
			   (buffer-substring-no-properties
			    (match-end 0) (or (car children) end))))))))
		(while children
		  (let* ((child (car children))
			 (sub (org-list-get-all-items child struct prevs))
			 (last-in-sub (car (last sub))))
		    (push (funcall parse-sublist sub) body)
		    ;; Remove whole sub-list from children.
		    (setq children (cdr (memq last-in-sub children)))
		    ;; There is a chunk of text belonging to the item
		    ;; if last child doesn't end where next child
		    ;; starts or where item ends.
		    (let ((sub-end (org-list-get-item-end last-in-sub struct))
			  (next (or (car children) end)))
		      (when (/= sub-end next)
			(push (funcall
			       trim
			       (buffer-substring-no-properties sub-end next))
			      body)))))
		(nreverse body)))))
    ;; Store output, take care of cursor position and deletion of
    ;; list, then return output.
    (prog1 (funcall parse-sublist (org-list-get-all-items top struct prevs))
      (goto-char top)
      (when delete
	(delete-region top bottom)
	(when (and (not (looking-at "[ \t]*$")) (looking-at org-list-end-re))
	  (replace-match ""))))))

(defun org-list-make-subtree ()
  "Convert the plain list at point into a subtree."
  (interactive)
  (let ((item (org-in-item-p)))
    (unless item (error "Not in a list"))
    (goto-char item)
    (let ((level (pcase (org-current-level)
		   (`nil 1)
		   (l (1+ (org-reduced-level l)))))
	  (list (save-excursion (org-list-to-lisp t))))
      (insert (org-list-to-subtree list level) "\n"))))

(defun org-list-to-generic (list params)
  "Convert a LIST parsed through `org-list-to-lisp' to a custom format.

LIST is a list as returned by `org-list-to-lisp', which see.
PARAMS is a property list of parameters used to tweak the output
format.

Valid parameters are:

:backend, :raw

  Export back-end used as a basis to transcode elements of the
  list, when no specific parameter applies to it.  It is also
  used to translate its contents.  You can prevent this by
  setting :raw property to a non-nil value.

:splice

  When non-nil, only export the contents of the top most plain
  list, effectively ignoring its opening and closing lines.

:ustart, :uend

  Strings to start and end an unordered list.  They can also be
  set to a function returning a string or nil, which will be
  called with the depth of the list, counting from 1.

:ostart, :oend

  Strings to start and end an ordered list.  They can also be set
  to a function returning a string or nil, which will be called
  with the depth of the list, counting from 1.

:dstart, :dend

  Strings to start and end a descriptive list.  They can also be
  set to a function returning a string or nil, which will be
  called with the depth of the list, counting from 1.

:dtstart, :dtend, :ddstart, :ddend

  Strings to start and end a descriptive term.

:istart, :iend

  Strings to start or end a list item, and to start a list item
  with a counter.  They can also be set to a function returning
  a string or nil, which will be called with two arguments: the
  type of list and the depth of the item, counting from 1.

:icount

  Strings to start a list item with a counter.  It can also be
  set to a function returning a string or nil, which will be
  called with three arguments: the type of list, the depth of the
  item, counting from 1, and the counter.  Its value, when
  non-nil, has precedence over `:istart'.

:isep

  String used to separate items.  It can also be set to
  a function returning a string or nil, which will be called with
  two arguments: the type of list and the depth of the item,
  counting from 1.  It always start on a new line.

:ifmt

  Function to be applied to the contents of every item.  It is
  called with two arguments: the type of list and the contents.

:cbon, :cboff, :cbtrans

  String to insert, respectively, an un-checked check-box,
  a checked check-box and a check-box in transitional state."
  (require 'ox)
  (let* ((backend (plist-get params :backend))
	 (custom-backend
	  (org-export-create-backend
	   :parent (or backend 'org)
	   :transcoders
	   `((plain-list . ,(org-list--to-generic-plain-list params))
	     (item . ,(org-list--to-generic-item params))
	     (macro . (lambda (m c i) (org-element-macro-interpreter m nil))))))
	 data info)
    ;; Write LIST back into Org syntax and parse it.
    (with-temp-buffer
      (let ((org-inhibit-startup t)) (org-mode))
      (letrec ((insert-list
		(lambda (l)
		  (dolist (i (cdr l))
		    (funcall insert-item i (car l)))))
	       (insert-item
		(lambda (i type)
		  (let ((start (point)))
		    (insert (if (eq type 'ordered) "1. " "- "))
		    (dolist (e i)
		      (if (consp e) (funcall insert-list e)
			(insert e)
			(insert "\n")))
		    (beginning-of-line)
		    (save-excursion
		      (let ((ind (if (eq type 'ordered) 3 2)))
			(while (> (point) start)
			  (unless (looking-at-p "[ \t]*$")
			    (indent-to ind))
			  (forward-line -1))))))))
	(funcall insert-list list))
      (setf data
	    (org-element-map (org-element-parse-buffer) 'plain-list
	      #'identity nil t))
      (setf info (org-export-get-environment backend nil params)))
    (when (and backend (symbolp backend) (not (org-export-get-backend backend)))
      (user-error "Unknown :backend value"))
    (unless backend (require 'ox-org))
    ;; When ':raw' property has a non-nil value, turn all objects back
    ;; into Org syntax.
    (when (and backend (plist-get params :raw))
      (org-element-map data org-element-all-objects
	(lambda (object)
	  (org-element-set-element
	   object (org-element-interpret-data object)))))
    ;; We use a low-level mechanism to export DATA so as to skip all
    ;; usual pre-processing and post-processing, i.e., hooks, filters,
    ;; Babel code evaluation, include keywords and macro expansion,
    ;; and filters.
    (let ((output (org-export-data-with-backend data custom-backend info)))
      ;; Remove final newline.
      (if (org-string-nw-p output) (substring-no-properties output 0 -1) ""))))

(defun org-list--depth (element)
  "Return the level of ELEMENT within current plain list.
ELEMENT is either an item or a plain list."
  (cl-count-if (lambda (ancestor) (eq (org-element-type ancestor) 'plain-list))
	       (org-element-lineage element nil t)))

(defun org-list--trailing-newlines (string)
  "Return the number of trailing newlines in STRING."
  (with-temp-buffer
    (insert string)
    (skip-chars-backward " \t\n")
    (count-lines (line-beginning-position 2) (point-max))))

(defun org-list--generic-eval (value &rest args)
  "Evaluate VALUE according to its type.
VALUE is either nil, a string or a function.  In the latter case,
it is called with arguments ARGS."
  (cond ((null value) nil)
	((stringp value) value)
	((functionp value) (apply value args))
	(t (error "Wrong value: %s" value))))

(defun org-list--to-generic-plain-list (params)
  "Return a transcoder for `plain-list' elements.
PARAMS is a plist used to tweak the behavior of the transcoder."
  (let ((ustart (plist-get params :ustart))
	(uend (plist-get params :uend))
	(ostart (plist-get params :ostart))
	(oend (plist-get params :oend))
	(dstart (plist-get params :dstart))
	(dend (plist-get params :dend))
	(splice (plist-get params :splice))
	(backend (plist-get params :backend)))
    (lambda (plain-list contents info)
      (let* ((type (org-element-property :type plain-list))
	     (depth (org-list--depth plain-list))
	     (start (and (not splice)
			 (org-list--generic-eval
			  (pcase type
			    (`ordered ostart)
			    (`unordered ustart)
			    (_ dstart))
			  depth)))
	     (end (and (not splice)
		       (org-list--generic-eval
			(pcase type
			  (`ordered oend)
			  (`unordered uend)
			  (_ dend))
			depth))))
	;; Make sure trailing newlines in END appear in the output by
	;; setting `:post-blank' property to their number.
	(when end
	  (org-element-put-property
	   plain-list :post-blank (org-list--trailing-newlines end)))
	;; Build output.
	(concat (and start (concat start "\n"))
		(if (or start end splice (not backend))
		    contents
		  (org-export-with-backend backend plain-list contents info))
		end)))))

(defun org-list--to-generic-item (params)
  "Return a transcoder for `item' elements.
PARAMS is a plist used to tweak the behavior of the transcoder."
  (let ((backend (plist-get params :backend))
	(istart (plist-get params :istart))
	(iend (plist-get params :iend))
	(isep (plist-get params :isep))
	(icount (plist-get params :icount))
	(ifmt (plist-get params :ifmt))
	(cboff (plist-get params :cboff))
	(cbon  (plist-get params :cbon))
	(cbtrans (plist-get params :cbtrans))
	(dtstart (plist-get params :dtstart))
	(dtend (plist-get params :dtend))
	(ddstart (plist-get params :ddstart))
	(ddend (plist-get params :ddend)))
    (lambda (item contents info)
      (let* ((type
	      (org-element-property :type (org-element-property :parent item)))
	     (tag (org-element-property :tag item))
	     (depth (org-list--depth item))
	     (separator (and (org-export-get-next-element item info)
			     (org-list--generic-eval isep type depth)))
	     (closing (pcase (org-list--generic-eval iend type depth)
			((or `nil "") "\n")
			((and (guard separator) s)
			 (if (equal (substring s -1) "\n") s (concat s "\n")))
			(s s))))
	;; When a closing line or a separator is provided, make sure
	;; its trailing newlines are taken into account when building
	;; output.  This is done by setting `:post-blank' property to
	;; the number of such lines in the last line to be added.
	(let ((last-string (or separator closing)))
	  (when last-string
	    (org-element-put-property
	     item
	     :post-blank
	     (max (1- (org-list--trailing-newlines last-string)) 0))))
	;; Build output.
	(concat
	 (let ((c (org-element-property :counter item)))
	   (if (and c icount) (org-list--generic-eval icount type depth c)
	     (org-list--generic-eval istart type depth)))
	 (let ((body
		(if (or istart iend icount ifmt cbon cboff cbtrans (not backend)
			(and (eq type 'descriptive)
			     (or dtstart dtend ddstart ddend)))
		    (concat
		     (pcase (org-element-property :checkbox item)
		       (`on cbon)
		       (`off cboff)
		       (`trans cbtrans))
		     (and tag
			  (concat dtstart
				  (if backend
				      (org-export-data-with-backend
				       tag backend info)
				    (org-element-interpret-data tag))
				  dtend))
		     (and tag ddstart)
		     (let ((contents
			    (if (= (length contents) 0) ""
			      (substring contents 0 -1))))
		       (if ifmt (org-list--generic-eval ifmt type contents)
			 contents))
		     (and tag ddend))
		  (org-export-with-backend backend item contents info))))
	   ;; Remove final newline.
	   (if (equal body "") ""
	     (substring (org-element-normalize-string body) 0 -1)))
	 closing
	 separator)))))

(defun org-list-to-latex (list &optional params)
  "Convert LIST into a LaTeX list.
LIST is a parsed plain list, as returned by `org-list-to-lisp'.
PARAMS is a property list with overruling parameters for
`org-list-to-generic'.  Return converted list as a string."
  (require 'ox-latex)
  (org-list-to-generic list (org-combine-plists '(:backend latex) params)))

(defun org-list-to-html (list &optional params)
  "Convert LIST into a HTML list.
LIST is a parsed plain list, as returned by `org-list-to-lisp'.
PARAMS is a property list with overruling parameters for
`org-list-to-generic'.  Return converted list as a string."
  (require 'ox-html)
  (org-list-to-generic list (org-combine-plists '(:backend html) params)))

(defun org-list-to-texinfo (list &optional params)
  "Convert LIST into a Texinfo list.
LIST is a parsed plain list, as returned by `org-list-to-lisp'.
PARAMS is a property list with overruling parameters for
`org-list-to-generic'.  Return converted list as a string."
  (require 'ox-texinfo)
  (org-list-to-generic list (org-combine-plists '(:backend texinfo) params)))

(defun org-list-to-org (list &optional params)
  "Convert LIST into an Org plain list.
LIST is as returned by `org-list-parse-list'.  PARAMS is a property list
with overruling parameters for `org-list-to-generic'."
  (let* ((make-item
	  (lambda (type _depth &optional c)
	    (concat (if (eq type 'ordered) "1. " "- ")
		    (and c (format "[@%d] " c)))))
	 (defaults
	   (list :istart make-item
		 :icount make-item
		 :ifmt (lambda (_type contents)
			 (replace-regexp-in-string "\n" "\n  " contents))
		 :dtend " :: "
		 :cbon "[X] "
		 :cboff "[ ] "
		 :cbtrans "[-] ")))
    (org-list-to-generic list (org-combine-plists defaults params))))

(defun org-list-to-subtree (list &optional start-level params)
  "Convert LIST into an Org subtree.
LIST is as returned by `org-list-to-lisp'.  Subtree starts at
START-LEVEL or level 1 if nil.  PARAMS is a property list with
overruling parameters for `org-list-to-generic'."
  (let* ((blank (pcase (cdr (assq 'heading org-blank-before-new-entry))
		  (`t t)
		  (`auto (save-excursion
			   (org-with-limited-levels (outline-previous-heading))
			   (org-previous-line-empty-p)))))
	 (level (or start-level 1))
	 (make-stars
	  (lambda (_type depth &optional _count)
	    ;; Return the string for the heading, depending on DEPTH
	    ;; of current sub-list.
	    (let ((oddeven-level (+ level (1- depth))))
	      (concat (make-string (if org-odd-levels-only
				       (1- (* 2 oddeven-level))
				     oddeven-level)
				   ?*)
		      " ")))))
    (org-list-to-generic
     list
     (org-combine-plists
      (list :splice t
	    :istart make-stars
	    :icount make-stars
	    :dtstart " " :dtend " "
	    :isep (if blank "\n\n" "\n")
	    :cbon "DONE " :cboff "TODO " :cbtrans "TODO ")
      params))))

(provide 'org-list)

;; Local variables:
;; generated-autoload-file: "org-loaddefs.el"
;; End:

;;; org-list.el ends here<|MERGE_RESOLUTION|>--- conflicted
+++ resolved
@@ -525,11 +525,7 @@
 		   (and (not (looking-at beg-re))
 			(not (looking-at end-re))
 			(setq beg (and (re-search-backward beg-re lim-up t)
-<<<<<<< HEAD
-				       (1+ (line-end-position))))
-=======
                                        (1+ (line-end-position))))
->>>>>>> 9b62bcc9
 			(setq end (or (and (re-search-forward end-re lim-down t)
 					   (1- (match-beginning 0)))
 				      lim-down))
@@ -540,20 +536,12 @@
 	   (when (save-excursion
 		   (and (not (looking-at block-re))
 			(setq beg (and (re-search-backward block-re lim-up t)
-<<<<<<< HEAD
-				       (1+ (line-end-position))))
-=======
                                        (1+ (line-end-position))))
->>>>>>> 9b62bcc9
 			(looking-at "^[ \t]*#\\+begin_\\(\\S-+\\)")
 			(setq type (downcase (match-string 1)))
 			(goto-char beg)
 			(setq end (or (and (re-search-forward block-re lim-down t)
-<<<<<<< HEAD
-					   (1- (line-beginning-position)))
-=======
                                            (1- (line-beginning-position)))
->>>>>>> 9b62bcc9
 				      lim-down))
 			(>= end pos)
 			(equal (downcase (match-string 1)) "end")))
@@ -567,11 +555,7 @@
 			     (end-re (concat beg-re "END[ \t]*$")))
 			(and (not (looking-at "^\\*+"))
 			     (setq beg (and (re-search-backward beg-re lim-up t)
-<<<<<<< HEAD
-					    (1+ (line-end-position))))
-=======
                                             (1+ (line-end-position))))
->>>>>>> 9b62bcc9
 			     (not (looking-at end-re))
 			     (setq end (and (re-search-forward end-re lim-down t)
 					    (1- (match-beginning 0))))
@@ -641,11 +625,7 @@
 	    ;; Ensure list ends at the first blank line.
 	    (lambda ()
 	      (skip-chars-backward " \r\t\n")
-<<<<<<< HEAD
-	      (min (1+ (line-end-position)) lim-down))))
-=======
               (min (1+ (line-end-position)) lim-down))))
->>>>>>> 9b62bcc9
       ;; 1. Read list from starting item to its beginning, and save
       ;;    top item position and indentation in BEG-CELL.  Also store
       ;;    ending position of items in END-LST.
@@ -1198,11 +1178,7 @@
 	   (lambda ()
 	     ;; Count blank lines above beginning of line.
 	     (save-excursion
-<<<<<<< HEAD
-	       (count-lines (goto-char (line-beginning-position))
-=======
                (count-lines (goto-char (line-beginning-position))
->>>>>>> 9b62bcc9
 			    (progn (skip-chars-backward " \r\t\n")
 				   (forward-line)
 				   (point)))))))
@@ -1307,11 +1283,7 @@
 		 ;; must be removed, or they will be left, stacking up
 		 ;; after the list.
 		 (when (< item-end pos)
-<<<<<<< HEAD
-		   (delete-region (1- item-end) (line-end-position)))
-=======
                    (delete-region (1- item-end) (line-end-position)))
->>>>>>> 9b62bcc9
 		 (skip-chars-backward " \r\t\n")
 		 ;; Cut position is after any blank on the line.
 		 (save-excursion
@@ -1388,11 +1360,7 @@
 		  (save-excursion
 		    (goto-char item)
 		    (skip-chars-backward " \r\t\n")
-<<<<<<< HEAD
-		    (min (1+ (line-end-position)) (point-max)))
-=======
                     (min (1+ (line-end-position)) (point-max)))
->>>>>>> 9b62bcc9
 		item)))
     ;; Remove item from buffer.
     (delete-region beg end)
@@ -1469,11 +1437,7 @@
 		      (setq dest (org-list-get-list-end item struct prevs))
 		      (save-excursion
 			(goto-char (org-list-get-last-item item struct prevs))
-<<<<<<< HEAD
-			(line-end-position)))
-=======
                         (line-end-position)))
->>>>>>> 9b62bcc9
 		     ((and (stringp dest) (string-match-p "\\`[0-9]+\\'" dest))
 		      (let* ((all (org-list-get-all-items item struct prevs))
 			     (len (length all))
@@ -1485,11 +1449,7 @@
 			  (save-excursion
 			    (goto-char
 			     (org-list-get-last-item item struct prevs))
-<<<<<<< HEAD
-			    (line-end-position)))))
-=======
                             (line-end-position)))))
->>>>>>> 9b62bcc9
 		     (t dest)))
 	 (org-M-RET-may-split-line nil)
 	 ;; Store inner overlays (to preserve visibility).
@@ -1932,11 +1892,7 @@
 		    (insert (concat new-box (unless counterp " "))))))
 	      ;; c.  Indent item to appropriate column.
 	      (unless (= new-ind old-ind)
-<<<<<<< HEAD
-		(delete-region (goto-char (line-beginning-position))
-=======
                 (delete-region (goto-char (line-beginning-position))
->>>>>>> 9b62bcc9
 			       (progn (skip-chars-forward " \t") (point)))
 		(indent-to new-ind))))))
     ;; 1. First get list of items and position endings.  We maintain
@@ -2067,11 +2023,7 @@
 beginning of the item."
   (let* ((struct (org-list-struct))
 	 (prevs (org-list-prevs-alist struct))
-<<<<<<< HEAD
-	 (item (copy-marker (line-beginning-position)))
-=======
          (item (copy-marker (line-beginning-position)))
->>>>>>> 9b62bcc9
 	 (all (org-list-get-all-items (marker-position item) struct prevs))
 	 (value init-value))
     (dolist (e (nreverse all))
@@ -2209,17 +2161,10 @@
   (interactive)
   (unless (org-at-item-p) (error "Not at an item"))
   (let* ((col (current-column))
-<<<<<<< HEAD
-	 (item (line-beginning-position))
-	 (struct (org-list-struct))
-	 (prevs (org-list-prevs-alist struct))
-	 (next-item (org-list-get-next-item (line-beginning-position) struct prevs)))
-=======
          (item (line-beginning-position))
 	 (struct (org-list-struct))
 	 (prevs (org-list-prevs-alist struct))
          (next-item (org-list-get-next-item (line-beginning-position) struct prevs)))
->>>>>>> 9b62bcc9
     (unless (or next-item org-list-use-circular-motion)
       (user-error "Cannot move this item further down"))
     (if (not next-item)
@@ -2237,17 +2182,10 @@
   (interactive)
   (unless (org-at-item-p) (error "Not at an item"))
   (let* ((col (current-column))
-<<<<<<< HEAD
-	 (item (line-beginning-position))
-	 (struct (org-list-struct))
-	 (prevs (org-list-prevs-alist struct))
-	 (prev-item (org-list-get-prev-item (line-beginning-position) struct prevs)))
-=======
          (item (line-beginning-position))
 	 (struct (org-list-struct))
 	 (prevs (org-list-prevs-alist struct))
          (prev-item (org-list-get-prev-item (line-beginning-position) struct prevs)))
->>>>>>> 9b62bcc9
     (unless (or prev-item org-list-use-circular-motion)
       (user-error "Cannot move this item further up"))
     (if (not prev-item)
@@ -2413,11 +2351,7 @@
 	   (old-struct (copy-tree struct))
 	   (cbox (org-list-get-checkbox cpos struct))
            (prevs (org-list-prevs-alist struct))
-<<<<<<< HEAD
-	   (start (org-list-get-list-begin (line-beginning-position) struct prevs))
-=======
            (start (org-list-get-list-begin (line-beginning-position) struct prevs))
->>>>>>> 9b62bcc9
 	   (new (unless (and cbox (equal arg '(4)) (equal start cpos))
 		  "[ ]")))
       (dolist (pos (org-list-get-all-items
@@ -2477,11 +2411,7 @@
 		(let ((limit (region-end)))
 		  (goto-char (region-beginning))
 		  (if (org-list-search-forward (org-item-beginning-re) limit t)
-<<<<<<< HEAD
-		      (setq lim-up (line-beginning-position))
-=======
                       (setq lim-up (line-beginning-position))
->>>>>>> 9b62bcc9
 		    (error "No item in region"))
 		  (setq lim-down (copy-marker limit))))
 	       ((org-at-heading-p)
@@ -2490,23 +2420,14 @@
 		(let ((limit (save-excursion (outline-next-heading) (point))))
 		  (org-end-of-meta-data t)
 		  (if (org-list-search-forward (org-item-beginning-re) limit t)
-<<<<<<< HEAD
-		      (setq lim-up (line-beginning-position))
-=======
                       (setq lim-up (line-beginning-position))
->>>>>>> 9b62bcc9
 		    (error "No item in subtree"))
 		  (setq lim-down (copy-marker limit))))
 	       ;; Just one item: set SINGLEP flag.
 	       ((org-at-item-p)
 		(setq singlep t)
-<<<<<<< HEAD
-		(setq lim-up (line-beginning-position)
-		      lim-down (copy-marker (line-end-position))))
-=======
                 (setq lim-up (line-beginning-position)
                       lim-down (copy-marker (line-end-position))))
->>>>>>> 9b62bcc9
 	       (t (error "Not at an item or heading, and no active region"))))
 	     ;; Determine the checkbox going to be applied to all items
 	     ;; within bounds.
@@ -2754,11 +2675,7 @@
 	   ;; Are we going to move the whole list?
 	   (specialp
 	    (and (not regionp)
-<<<<<<< HEAD
-		 (= top (line-beginning-position))
-=======
                  (= top (line-beginning-position))
->>>>>>> 9b62bcc9
 		 (cdr (assq 'indent org-list-automatic-rules))
 		 (if no-subtree
 		     (user-error
@@ -2772,21 +2689,12 @@
 	    (progn
 	      (set-marker org-last-indent-begin-marker rbeg)
 	      (set-marker org-last-indent-end-marker rend))
-<<<<<<< HEAD
-	  (set-marker org-last-indent-begin-marker (line-beginning-position))
-	  (set-marker org-last-indent-end-marker
-		      (cond
-		       (specialp (org-list-get-bottom-point struct))
-		       (no-subtree (1+ (line-beginning-position)))
-		       (t (org-list-get-item-end (line-beginning-position) struct))))))
-=======
           (set-marker org-last-indent-begin-marker (line-beginning-position))
 	  (set-marker org-last-indent-end-marker
 		      (cond
 		       (specialp (org-list-get-bottom-point struct))
                        (no-subtree (1+ (line-beginning-position)))
                        (t (org-list-get-item-end (line-beginning-position) struct))))))
->>>>>>> 9b62bcc9
       (let* ((beg (marker-position org-last-indent-begin-marker))
 	     (end (marker-position org-last-indent-end-marker)))
 	(cond
@@ -3024,13 +2932,8 @@
   (let* ((case-func (if with-case 'identity 'downcase))
          (struct (org-list-struct))
          (prevs (org-list-prevs-alist struct))
-<<<<<<< HEAD
-	 (start (org-list-get-list-begin (line-beginning-position) struct prevs))
-	 (end (org-list-get-list-end (line-beginning-position) struct prevs))
-=======
          (start (org-list-get-list-begin (line-beginning-position) struct prevs))
          (end (org-list-get-list-end (line-beginning-position) struct prevs))
->>>>>>> 9b62bcc9
 	 (sorting-type
 	  (or sorting-type
 	      (progn
@@ -3075,35 +2978,21 @@
 		   ((= dcst ?n)
 		    (string-to-number
 		     (org-sort-remove-invisible
-<<<<<<< HEAD
-		      (buffer-substring (match-end 0) (line-end-position)))))
-=======
                       (buffer-substring (match-end 0) (line-end-position)))))
->>>>>>> 9b62bcc9
 		   ((= dcst ?a)
 		    (funcall case-func
 			     (org-sort-remove-invisible
 			      (buffer-substring
-<<<<<<< HEAD
-			       (match-end 0) (line-end-position)))))
-=======
                                (match-end 0) (line-end-position)))))
->>>>>>> 9b62bcc9
 		   ((= dcst ?t)
 		    (cond
 		     ;; If it is a timer list, convert timer to seconds
 		     ((org-at-item-timer-p)
 		      (org-timer-hms-to-secs (match-string 1)))
 		     ((or (save-excursion
-<<<<<<< HEAD
-			    (re-search-forward org-ts-regexp (line-end-position) t))
-			  (save-excursion (re-search-forward org-ts-regexp-both
-							     (line-end-position) t)))
-=======
                             (re-search-forward org-ts-regexp (line-end-position) t))
 			  (save-excursion (re-search-forward org-ts-regexp-both
                                                              (line-end-position) t)))
->>>>>>> 9b62bcc9
 		      (org-time-string-to-seconds (match-string 0)))
 		     (t (float-time now))))
 		   ((= dcst ?x) (or (and (stringp (match-string 1))
@@ -3176,22 +3065,14 @@
 	   (save-excursion
 	     (goto-char pos)
 	     (skip-chars-forward " \r\t\n")
-<<<<<<< HEAD
-	     (line-beginning-position))))
-=======
              (line-beginning-position))))
->>>>>>> 9b62bcc9
 	beg end)
     ;; Determine boundaries of changes.
     (if (org-region-active-p)
 	(setq beg (funcall skip-blanks (region-beginning))
 	      end (copy-marker (region-end)))
       (setq beg (line-beginning-position)
-<<<<<<< HEAD
-	    end (copy-marker (line-end-position))))
-=======
             end (copy-marker (line-end-position))))
->>>>>>> 9b62bcc9
     ;; Depending on the starting line, choose an action on the text
     ;; between BEG and END.
     (org-with-limited-levels
