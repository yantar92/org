;;; org-fold.el --- Folding of Org entries -*- lexical-binding: t; -*-
;;
;; Copyright (C) 2020-2020 Free Software Foundation, Inc.
;;
;; Author: Ihor Radchenko <yantar92 at gmail dot com>
;; Keywords: folding, invisible text
;; URL: https://orgmode.org
;;
;; This file is part of GNU Emacs.
;;
;; GNU Emacs is free software: you can redistribute it and/or modify
;; it under the terms of the GNU General Public License as published by
;; the Free Software Foundation, either version 3 of the License, or
;; (at your option) any later version.

;; GNU Emacs is distributed in the hope that it will be useful,
;; but WITHOUT ANY WARRANTY; without even the implied warranty of
;; MERCHANTABILITY or FITNESS FOR A PARTICULAR PURPOSE.  See the
;; GNU General Public License for more details.

;; You should have received a copy of the GNU General Public License
;; along with GNU Emacs.  If not, see <https://www.gnu.org/licenses/>.
;;;;;;;;;;;;;;;;;;;;;;;;;;;;;;;;;;;;;;;;;;;;;;;;;;;;;;;;;;;;;;;;;;;;;;;;;;;;;
;;
;;; Commentary:

;; This file contains code handling temporary invisibility (folding
;; and unfolding) of text in org buffers.

;; The folding is implemented using generic org-fold-core library.  This file
;; contains org-specific implementation of the folding.  Also, various
;; useful functions from org-fold-core are aliased under shorted `org-fold'
;; prefix.

;; The following features are implemented:
;; - Folding/unfolding various Org mode elements and regions of Org buffers:
;;   + Region before first heading;
;;   + Org headings, their text, children (subtree), siblings, parents, etc;
;;   + Org blocks and drawers
;; - Revealing Org structure around invisible point location
;; - Revealing folded Org elements broken by user edits

;;; Code:

(require 'org-macs)
(require 'org-fold-core)

(defvar org-inlinetask-min-level)
(defvar org-link--link-folding-spec)
(defvar org-link--description-folding-spec)
(defvar org-odd-levels-only)
(defvar org-drawer-regexp)
(defvar org-property-end-re)
(defvar org-link-descriptive)
(defvar org-outline-regexp-bol)
(defvar org-custom-properties-hidden-p)
(defvar org-archive-tag)
(defvar org-hide-macro-markers)

;; Needed for overlays only
(defvar org-custom-properties-overlays)
(defvar org-element-headline-re)

(declare-function isearch-filter-visible "isearch" (beg end))
(declare-function org-element-type "org-element" (element))
(declare-function org-element-at-point "org-element" (&optional pom cached-only))
(declare-function org-element-property "org-element" (property element))
(declare-function org-element--current-element "org-element" (limit &optional granularity mode structure))
(declare-function org-element--cache-active-p "org-element" ())
(declare-function org-toggle-custom-properties-visibility "org" ())
(declare-function org-item-re "org-list" ())
(declare-function org-up-heading-safe "org" ())
(declare-function org-get-tags "org" (&optional pos local fontify))
(declare-function org-get-valid-level "org" (level &optional change))
(declare-function org-before-first-heading-p "org" ())
(declare-function org-goto-sibling "org" (&optional previous))
(declare-function org-block-map "org" (function &optional start end))
(declare-function org-map-region "org" (fun beg end))
(declare-function org-end-of-subtree "org" (&optional invisible-ok to-heading))
(declare-function org-back-to-heading-or-point-min "org" (&optional invisible-ok))
(declare-function org-back-to-heading "org" (&optional invisible-ok))
(declare-function org-at-heading-p "org" (&optional invisible-not-ok))
(declare-function org-cycle-hide-drawers "org-cycle" (state))

(declare-function outline-show-branches "outline" ())
(declare-function outline-hide-sublevels "outline" (levels))
(declare-function outline-get-next-sibling "outline" ())
(declare-function outline-invisible-p "outline" (&optional pos))
(declare-function outline-next-heading "outline" ())

;;; Customization

(defgroup org-fold-reveal-location nil
  "Options about how to make context of a location visible."
  :tag "Org Reveal Location"
  :group 'org-structure)

(defcustom org-fold-show-context-detail '((agenda . local)
				  (bookmark-jump . lineage)
				  (isearch . lineage)
				  (default . ancestors))
  "Alist between context and visibility span when revealing a location.

\\<org-mode-map>Some actions may move point into invisible
locations.  As a consequence, Org always exposes a neighborhood
around point.  How much is shown depends on the initial action,
or context.  Valid contexts are

  agenda         when exposing an entry from the agenda
  org-goto       when using the command `org-goto' (`\\[org-goto]')
  occur-tree     when using the command `org-occur' (`\\[org-sparse-tree] /')
  tags-tree      when constructing a sparse tree based on tags matches
  link-search    when exposing search matches associated with a link
  mark-goto      when exposing the jump goal of a mark
  bookmark-jump  when exposing a bookmark location
  isearch        when exiting from an incremental search
  default        default for all contexts not set explicitly

Allowed visibility spans are

  minimal        show current headline; if point is not on headline,
                 also show entry

  local          show current headline, entry and next headline

  ancestors      show current headline and its direct ancestors; if
                 point is not on headline, also show entry

  ancestors-full show current subtree and its direct ancestors

  lineage        show current headline, its direct ancestors and all
                 their children; if point is not on headline, also show
                 entry and first child

  tree           show current headline, its direct ancestors and all
                 their children; if point is not on headline, also show
                 entry and all children

  canonical      show current headline, its direct ancestors along with
                 their entries and children; if point is not located on
                 the headline, also show current entry and all children

As special cases, a nil or t value means show all contexts in
`minimal' or `canonical' view, respectively.

Some views can make displayed information very compact, but also
make it harder to edit the location of the match.  In such
a case, use the command `org-fold-reveal' (`\\[org-fold-reveal]') to show
more context."
  :group 'org-fold-reveal-location
  :version "26.1"
  :package-version '(Org . "9.0")
  :type '(choice
	  (const :tag "Canonical" t)
	  (const :tag "Minimal" nil)
	  (repeat :greedy t :tag "Individual contexts"
		  (cons
		   (choice :tag "Context"
			   (const agenda)
			   (const org-goto)
			   (const occur-tree)
			   (const tags-tree)
			   (const link-search)
			   (const mark-goto)
			   (const bookmark-jump)
			   (const isearch)
			   (const default))
		   (choice :tag "Detail level"
			   (const minimal)
			   (const local)
			   (const ancestors)
                           (const ancestors-full)
			   (const lineage)
			   (const tree)
			   (const canonical))))))

(defvar org-fold-reveal-start-hook nil
  "Hook run before revealing a location.")

(defcustom org-fold-catch-invisible-edits 'smart
  "Check if in invisible region before inserting or deleting a character.
Valid values are:

nil              Do not check, so just do invisible edits.
error            Throw an error and do nothing.
show             Make point visible, and do the requested edit.
show-and-error   Make point visible, then throw an error and abort the edit.
smart            Make point visible, and do insertion/deletion if it is
                 adjacent to visible text and the change feels predictable.
                 Never delete a previously invisible character or add in the
                 middle or right after an invisible region.  Basically, this
                 allows insertion and backward-delete right before ellipses.
                 FIXME: maybe in this case we should not even show?"
  :group 'org-edit-structure
  :version "24.1"
  :type '(choice
	  (const :tag "Do not check" nil)
	  (const :tag "Throw error when trying to edit" error)
	  (const :tag "Unhide, but do not do the edit" show-and-error)
	  (const :tag "Show invisible part and do the edit" show)
	  (const :tag "Be smart and do the right thing" smart)))

;;; Core functionality

;;; API

;;;; Modifying folding specs

(defalias 'org-fold-folding-spec-p #'org-fold-core-folding-spec-p)
(defalias 'org-fold-add-folding-spec #'org-fold-core-add-folding-spec)
(defalias 'org-fold-remove-folding-spec #'org-fold-core-remove-folding-spec)

(defun org-fold-initialize (ellipsis)
  "Setup folding in current Org buffer."
  (setq-local org-fold-core-isearch-open-function #'org-fold--isearch-reveal)
  (setq-local org-fold-core-extend-changed-region-functions (list #'org-fold--extend-changed-region))
  ;; FIXME: Converting org-link + org-description to overlays when
  ;; search matches hidden "[[" part of the link, reverses priority of
  ;; link and description and hides the whole link.  Working around
  ;; this until there will be no need to convert text properties to
  ;; overlays for isearch.
  (setq-local org-fold-core--isearch-special-specs '(org-link))
  (org-fold-core-initialize
   `((,(if (eq org-fold-core-style 'text-properties) 'org-fold-outline 'outline)
      (:ellipsis . ,ellipsis)
      (:fragile . ,#'org-fold--reveal-outline-maybe)
      (:isearch-open . t)
      ;; This is needed to make sure that inserting a
      ;; new planning line in folded heading is not
      ;; revealed.  Also, the below combination of :font-sticky and
      ;; :real-sticky conforms to the overlay properties in outline.el
      ;; and the older Org versions as in `outline-flag-region'.
      (:front-sticky . t)
      (:rear-sticky . nil)
      (:font-lock-skip . t)
      (:alias . (headline heading outline inlinetask plain-list)))
     (,(if (eq org-fold-core-style 'text-properties) 'org-fold-block 'org-hide-block)
      (:ellipsis . ,ellipsis)
      (:fragile . ,#'org-fold--reveal-drawer-or-block-maybe)
      (:isearch-open . t)
      (:front-sticky . t)
      ;; We do not use it here, because searching for next fontified
      ;; region may become too slow when we need to cycle over each
      ;; block/drawer.  At least, with current implementation of
      ;; `org-fold-core-fontify-region'.
      ;; (:font-lock-skip . t)
      (:alias . ( block center-block comment-block
                  dynamic-block example-block export-block
                  quote-block special-block src-block
                  verse-block)))
     (,(if (eq org-fold-core-style 'text-properties) 'org-fold-drawer 'org-hide-drawer)
      (:ellipsis . ,ellipsis)
      (:fragile . ,#'org-fold--reveal-drawer-or-block-maybe)
      (:isearch-open . t)
      (:front-sticky . t)
      ;; We do not use it here, because searching for next fontified
      ;; region may become too slow when we need to cycle over each
      ;; block/drawer.  At least, with current implementation of
      ;; `org-fold-core-fontify-region'.
      ;; (:font-lock-skip . t)
      (:alias . (drawer property-drawer)))
     ,org-link--description-folding-spec
     ,org-link--link-folding-spec)))

;;;; Searching and examining folded text

(defalias 'org-fold-folded-p #'org-fold-core-folded-p)
(defalias 'org-fold-get-folding-spec #'org-fold-core-get-folding-spec)
(defalias 'org-fold-get-folding-specs-in-region #'org-fold-core-get-folding-specs-in-region)
(defalias 'org-fold-get-region-at-point #'org-fold-core-get-region-at-point)
(defalias 'org-fold-get-regions #'org-fold-core-get-regions)
(defalias 'org-fold-next-visibility-change #'org-fold-core-next-visibility-change)
(defalias 'org-fold-previous-visibility-change #'org-fold-core-previous-visibility-change)
(defalias 'org-fold-next-folding-state-change #'org-fold-core-next-folding-state-change)
(defalias 'org-fold-previous-folding-state-change #'org-fold-core-previous-folding-state-change)
(defalias 'org-fold-search-forward #'org-fold-core-search-forward)

;;;;; Macros

(defalias 'org-fold-save-outline-visibility #'org-fold-core-save-visibility)

;;;; Changing visibility (regions, blocks, drawers, headlines)

;;;;; Region visibility

(defalias 'org-fold-region #'org-fold-core-region)
(defalias 'org-fold-regions #'org-fold-core-regions)

(defun org-fold-show-all (&optional types)
  "Show all contents in the visible part of the buffer.
By default, the function expands headings, blocks and drawers.
When optional argument TYPES is a list of symbols among `blocks',
`drawers' and `headings', to only expand one specific type."
  (interactive)
  (dolist (type (or types '(blocks drawers headings)))
    (org-fold-region (point-min) (point-max) nil
<<<<<<< HEAD
	             (pcase type
	               (`blocks 'block)
	               (`drawers 'drawer)
	               (`headings 'headline)
	               (_ (error "Invalid type: %S" type))))))
(defun org-fold-show-all--overlays (&optional types)
  "Show all contents in the visible part of the buffer.
By default, the function expands headings, blocks and drawers.
When optional argument TYPE is a list of symbols among `blocks',
`drawers' and `headings', to only expand one specific type."
  (interactive)
  (let ((types (or types '(blocks drawers headings))))
    (when (memq 'blocks types)
      (org-fold-region (point-min) (point-max) nil 'org-hide-block))
    (cond
     ;; Fast path.  Since headings and drawers share the same
     ;; invisible spec, clear everything in one go.
     ((and (memq 'headings types)
           (memq 'drawers types))
      (org-fold-region (point-min) (point-max) nil 'outline))
     ((memq 'headings types)
      (org-fold-region (point-min) (point-max) nil 'outline)
      (org-cycle-hide-drawers 'all))
     ((memq 'drawers types)
      (org-fold-hide-drawer-all)))))
(defsubst org-fold-show-all (&optional types)
  "Show all contents in the visible part of the buffer.
By default, the function expands headings, blocks and drawers.
When optional argument TYPES is a list of symbols among `blocks',
`drawers' and `headings', to only expand one specific type."
  (interactive)
  (if (eq org-fold-core-style 'text-properties)
      (org-fold-show-all--text-properties types)
    (org-fold-show-all--overlays types)))
=======
	     (pcase type
	       (`blocks 'block)
	       (`drawers 'drawer)
	       (`headings 'headline)
	       (_ (error "Invalid type: %S" type))))))
>>>>>>> 5ad043d3

(defun org-fold-flag-above-first-heading (&optional arg)
  "Hide from bob up to the first heading.
Move point to the beginning of first heading or end of buffer."
  (goto-char (point-min))
  (unless (org-at-heading-p)
    (outline-next-heading))
  (unless (bobp)
    (org-fold-region 1 (1- (point)) (not arg) 'outline)))

;;;;; Heading visibility

(defun org-fold-heading (flag &optional entry)
  "Fold/unfold the current heading.  FLAG non-nil means make invisible.
When ENTRY is non-nil, show the entire entry."
  (save-excursion
    (org-back-to-heading t)
    ;; Check if we should show the entire entry
    (if (not entry)
	(org-fold-region
	 (line-end-position 0) (line-end-position) flag 'outline)
      (org-fold-show-entry)
      (save-excursion
	;; FIXME: potentially catches inlinetasks
	(and (outline-next-heading)
	     (org-fold-heading nil))))))

(defun org-fold-hide-entry ()
  "Hide the body directly following this heading."
  (interactive)
  (save-excursion
    (org-back-to-heading-or-point-min t)
    (when (org-at-heading-p) (forward-line))
    (unless (eobp) ; Current headline is empty and ends at the end of buffer.
      (org-fold-region
       (line-end-position 0)
       (save-excursion
         (if (re-search-forward
 	      (concat "[\r\n]" (org-get-limited-outline-regexp)) nil t)
             (line-end-position 0)
 	   (point-max)))
       t
       'outline))))

(defun org-fold-subtree (flag)
  (save-excursion
    (org-back-to-heading t)
    (org-fold-region
     (line-end-position)
     (progn (org-end-of-subtree t) (point))
     flag
     'outline)))

;; Replaces `outline-hide-subtree'.
(defun org-fold-hide-subtree ()
  "Hide everything after this heading at deeper levels."
  (interactive)
  (org-fold-subtree t))

;; Replaces `outline-hide-sublevels'
(defun org-fold-hide-sublevels (levels)
  "Hide everything but the top LEVELS levels of headers, in whole buffer.
This also unhides the top heading-less body, if any.

Interactively, the prefix argument supplies the value of LEVELS.
When invoked without a prefix argument, LEVELS defaults to the level
of the current heading, or to 1 if the current line is not a heading."
  (interactive (list
		(cond
		 (current-prefix-arg (prefix-numeric-value current-prefix-arg))
		 ((save-excursion (beginning-of-line)
				  (looking-at outline-regexp))
		  (funcall outline-level))
		 (t 1))))
  (if (< levels 1)
      (error "Must keep at least one level of headers"))
  (save-excursion
    (let* ((beg (progn
                  (goto-char (point-min))
                  ;; Skip the prelude, if any.
                  (unless (org-at-heading-p) (outline-next-heading))
                  (point)))
           (end (progn
                  (goto-char (point-max))
                  ;; Keep empty last line, if available.
                  (max (point-min) (if (bolp) (1- (point)) (point))))))
      (if (< end beg)
	  (setq beg (prog1 end (setq end beg))))
      ;; First hide everything.
      (org-fold-region beg end t 'headline)
      ;; Then unhide the top level headers.
      (org-map-region
       (lambda ()
	 (when (<= (funcall outline-level) levels)
           (org-fold-heading nil)))
       beg end)
      ;; Finally unhide any trailing newline.
      (goto-char (point-max))
      (if (and (bolp) (not (bobp)) (outline-invisible-p (1- (point))))
          (org-fold-region (max (point-min) (1- (point))) (point) nil)))))

(defun org-fold-show-entry (&optional hide-drawers)
  "Show the body directly following its heading.
Show the heading too, if it is currently invisible."
  (interactive)
  (save-excursion
    (org-back-to-heading-or-point-min t)
    (org-fold-region
     (line-end-position 0)
     (save-excursion
       (if (re-search-forward
 	    (concat "[\r\n]\\(" (org-get-limited-outline-regexp) "\\)") nil t)
 	   (match-beginning 1)
 	 (point-max)))
     nil
     'outline)
    (when hide-drawers (org-cycle-hide-drawers 'children))))

(defalias 'org-fold-show-hidden-entry #'org-fold-show-entry
  "Show an entry where even the heading is hidden.")

(defun org-fold-show-siblings ()
  "Show all siblings of the current headline."
  (save-excursion
    (while (org-goto-sibling) (org-fold-heading nil)))
  (save-excursion
    (while (org-goto-sibling 'previous)
      (org-fold-heading nil))))

(defun org-fold-show-children (&optional level)
  "Show all direct subheadings of this heading.
Prefix arg LEVEL is how many levels below the current level
should be shown.  Default is enough to cause the following
heading to appear."
  (interactive "p")
  (unless (org-before-first-heading-p)
    (save-excursion
      (org-with-limited-levels (org-back-to-heading t))
      (let* ((current-level (funcall outline-level))
             (max-level (org-get-valid-level
                         current-level
                         (if level (prefix-numeric-value level) 1)))
             (end (save-excursion (org-end-of-subtree t t)))
             (regexp-fmt "^\\*\\{%d,%s\\}\\(?: \\|$\\)")
             (past-first-child nil)
             ;; Make sure to skip inlinetasks.
             (re (format regexp-fmt
                         current-level
                         (cond
                          ((not (featurep 'org-inlinetask)) "")
                          (org-odd-levels-only (- (* 2 org-inlinetask-min-level)
                                                  3))
                          (t (1- org-inlinetask-min-level))))))
        ;; Display parent heading.
        (org-fold-heading nil)
        (forward-line)
        ;; Display children.  First child may be deeper than expected
        ;; MAX-LEVEL.  Since we want to display it anyway, adjust
        ;; MAX-LEVEL accordingly.
        (while (re-search-forward re end t)
          (unless past-first-child
            (setq re (format regexp-fmt
                             current-level
                             (max (funcall outline-level) max-level)))
            (setq past-first-child t))
          (org-fold-heading nil))))))

(defun org-fold-show-subtree ()
  "Show everything after this heading at deeper levels."
  (interactive)
  (org-fold-region
   (point) (save-excursion (org-end-of-subtree t t)) nil 'outline))

(defun org-fold-show-branches ()
  "Show all subheadings of this heading, but not their bodies."
  (interactive)
  (org-fold-show-children 1000))

(defun org-fold-show-branches-buffer ()
  "Show all branches in the buffer."
  (org-fold-flag-above-first-heading)
  (org-fold-hide-sublevels 1)
  (unless (eobp)
    (org-fold-show-branches)
    (while (outline-get-next-sibling)
      (org-fold-show-branches)))
  (goto-char (point-min)))

;;;;; Blocks and drawers visibility

(defun org-fold--hide-wrapper-toggle (element category force no-error)
  "Toggle visibility for ELEMENT.

ELEMENT is a block or drawer type parsed element.  CATEGORY is
either `block' or `drawer'.  When FORCE is `off', show the block
or drawer.  If it is non-nil, hide it unconditionally.  Throw an
error when not at a block or drawer, unless NO-ERROR is non-nil.

Return a non-nil value when toggling is successful."
  (let ((type (org-element-type element)))
    (cond
     ((memq type
            (pcase category
              (`drawer '(drawer property-drawer))
              (`block '(center-block
                        comment-block dynamic-block example-block export-block
                        quote-block special-block src-block verse-block))
              (_ (error "Unknown category: %S" category))))
      (let* ((post (org-element-property :post-affiliated element))
             (start (save-excursion
                      (goto-char post)
                      (line-end-position)))
             (end (save-excursion
                    (goto-char (org-element-property :end element))
                    (skip-chars-backward " \t\n")
                    (line-end-position))))
        ;; Do nothing when not before or at the block opening line or
        ;; at the block closing line.
        (unless (let ((eol (line-end-position)))
                  (and (> eol start) (/= eol end)))
          (org-fold-region start end
                   (cond ((eq force 'off) nil)
                         (force t)
                         ((org-fold-folded-p start category) nil)
                         (t t))
                   category)
          ;; When the block is hidden away, make sure point is left in
          ;; a visible part of the buffer.
          (when (invisible-p (max (1- (point)) (point-min)))
            (goto-char post))
          ;; Signal success.
          t)))
     (no-error nil)
     (t
      (user-error (format "%s@%s: %s"
                          (buffer-file-name (buffer-base-buffer))
                          (point)
                          (if (eq category 'drawer)
	                      "Not at a drawer"
	                    "Not at a block")))))))

(defun org-fold-hide-block-toggle (&optional force no-error element)
  "Toggle the visibility of the current block.

When optional argument FORCE is `off', make block visible.  If it
is non-nil, hide it unconditionally.  Throw an error when not at
a block, unless NO-ERROR is non-nil.  When optional argument
ELEMENT is provided, consider it instead of the current block.

Return a non-nil value when toggling is successful."
  (interactive)
  (org-fold--hide-wrapper-toggle
   (or element (org-element-at-point)) 'block force no-error))

(defun org-fold-hide-drawer-toggle (&optional force no-error element)
  "Toggle the visibility of the current drawer.

When optional argument FORCE is `off', make drawer visible.  If
it is non-nil, hide it unconditionally.  Throw an error when not
at a drawer, unless NO-ERROR is non-nil.  When optional argument
ELEMENT is provided, consider it instead of the current drawer.

Return a non-nil value when toggling is successful."
  (interactive)
  (org-fold--hide-wrapper-toggle
   (or element (org-element-at-point)) 'drawer force no-error))

(defun org-fold-hide-block-all ()
  "Fold all blocks in the current buffer."
  (interactive)
  (org-block-map (apply-partially #'org-fold-hide-block-toggle 'hide)))

(defun org-fold-hide-drawer-all ()
  "Fold all drawers in the current buffer."
  (let ((begin (point-min))
        (end (point-max)))
    (org-fold--hide-drawers begin end)))

(defun org-fold--hide-drawers (begin end)
  "Hide all drawers between BEGIN and END."
  (save-excursion
    (goto-char begin)
    (while (and (< (point) end)
                (re-search-forward org-drawer-regexp end t))
      ;; Skip folded drawers
      (if (org-fold-folded-p nil 'drawer)
          (goto-char (org-fold-next-folding-state-change 'drawer nil end))
        (let* ((drawer (org-element-at-point))
               (type (org-element-type drawer)))
          (when (memq type '(drawer property-drawer))
            (org-fold-hide-drawer-toggle t nil drawer)
            ;; Make sure to skip drawer entirely or we might flag it
            ;; another time when matching its ending line with
            ;; `org-drawer-regexp'.
            (goto-char (org-element-property :end drawer))))))))

(defun org-fold-hide-archived-subtrees (beg end)
  "Re-hide all archived subtrees after a visibility state change."
  (org-with-wide-buffer
   (let ((case-fold-search nil)
	 (re (concat org-outline-regexp-bol ".*:" org-archive-tag ":")))
     (goto-char beg)
     ;; Include headline point is currently on.
     (beginning-of-line)
     (while (and (< (point) end) (re-search-forward re end t))
       (when (member org-archive-tag (org-get-tags nil t))
	 (org-fold-subtree t)
	 (org-end-of-subtree t))))))

;;;;; Reveal point location

(defun org-fold-show-context (&optional key)
  "Make sure point and context are visible.
Optional argument KEY, when non-nil, is a symbol.  See
`org-fold-show-context-detail' for allowed values and how much is to
be shown."
  (org-fold-show-set-visibility
   (cond ((symbolp org-fold-show-context-detail) org-fold-show-context-detail)
	 ((cdr (assq key org-fold-show-context-detail)))
	 (t (cdr (assq 'default org-fold-show-context-detail))))))


(defvar org-hide-emphasis-markers); Defined in org.el
(defvar org-pretty-entities); Defined in org.el
(defun org-fold-show-set-visibility (detail)
  "Set visibility around point according to DETAIL.
DETAIL is either nil, `minimal', `local', `ancestors',
`ancestors-full', `lineage', `tree', `canonical' or t.  See
`org-show-context-detail' for more information."
  ;; Show current heading and possibly its entry, following headline
  ;; or all children.
  (if (and (org-at-heading-p) (not (eq detail 'local)))
      (org-fold-heading nil)
    (org-fold-show-entry)
    ;; If point is hidden make sure to expose it.
    (when (org-invisible-p)
      ;; FIXME: No clue why, but otherwise the following might not work.
      (redisplay)
      (let ((region (org-fold-get-region-at-point)))
        ;; Reveal emphasis markers.
        (when (eq detail 'local)
          (let (org-hide-emphasis-markers
                org-link-descriptive
                org-pretty-entities
                (org-hide-macro-markers nil)
                (region (or (org-find-text-property-region (point) 'org-emphasis)
                            (org-find-text-property-region (point) 'org-macro)
                            (org-find-text-property-region (point) 'invisible)
                            region)))
            ;; Silence byte-compiler.
            (ignore org-hide-macro-markers)
            (when region
              (org-with-point-at (car region)
                (beginning-of-line)
                (let (font-lock-extend-region-functions)
                  (font-lock-fontify-region (max (point-min) (1- (car region))) (cdr region))))))
          ;; Unfold links.
          (when region
            (dolist (spec '(org-link org-link-description))
              (org-fold-region (car region) (cdr region) nil spec))))
        (when region
          (dolist (spec (org-fold-core-folding-spec-list))
            ;; Links are taken care by above.
            (unless (memq spec '(org-link org-link-description))
              (org-fold-region (car region) (cdr region) nil spec))))))
    (unless (org-before-first-heading-p)
      (org-with-limited-levels
       (cl-case detail
	 ((tree canonical t) (org-fold-show-children))
	 ((nil minimal ancestors ancestors-full))
	 (t (save-excursion
	      (outline-next-heading)
	      (org-fold-heading nil)))))))
  ;; Show whole subtree.
  (when (eq detail 'ancestors-full) (org-fold-show-subtree))
  ;; Show all siblings.
  (when (eq detail 'lineage) (org-fold-show-siblings))
  ;; Show ancestors, possibly with their children.
  (when (memq detail '(ancestors ancestors-full lineage tree canonical t))
    (save-excursion
      (while (org-up-heading-safe)
	(org-fold-heading nil)
	(when (memq detail '(canonical t)) (org-fold-show-entry))
	(when (memq detail '(tree canonical t)) (org-fold-show-children))))))

(defun org-fold-reveal (&optional siblings)
  "Show current entry, hierarchy above it, and the following headline.

This can be used to show a consistent set of context around
locations exposed with `org-fold-show-context'.

With optional argument SIBLINGS, on each level of the hierarchy all
siblings are shown.  This repairs the tree structure to what it would
look like when opened with hierarchical calls to `org-cycle'.

With a \\[universal-argument] \\[universal-argument] prefix, \
go to the parent and show the entire tree."
  (interactive "P")
  (run-hooks 'org-fold-reveal-start-hook)
  (cond ((equal siblings '(4)) (org-fold-show-set-visibility 'canonical))
	((equal siblings '(16))
	 (save-excursion
	   (when (org-up-heading-safe)
	     (org-fold-show-subtree)
	     (run-hook-with-args 'org-cycle-hook 'subtree))))
	(t (org-fold-show-set-visibility 'lineage))))

;;; Make isearch search in some text hidden via text properties.

(defun org-fold--isearch-reveal (&rest _)
  "Reveal text at POS found by isearch."
  (org-fold-show-context 'isearch))

;;; Handling changes in folded elements

(defun org-fold--extend-changed-region (from to)
  "Consider folded regions in the next/previous line when fixing
region visibility.
This function is intended to be used as a member of
`org-fold-core-extend-changed-region-functions'."
  ;; If the edit is done in the first line of a folded drawer/block,
  ;; the folded text is only starting from the next line and needs to
  ;; be checked.
  (setq to (save-excursion (goto-char to) (line-beginning-position 2)))
  ;; If the ":END:" line of the drawer is deleted, the folded text is
  ;; only ending at the previous line and needs to be checked.
  (setq from (save-excursion (goto-char from) (line-beginning-position 0)))
  (cons from to))

(defun org-fold--reveal-headline-at-point ()
  "Reveal header line and empty contents inside.
Reveal the header line and, if present, also reveal its contents, when
the contents consists of blank lines.

Assume that point is located at the header line."
  (org-with-wide-buffer
   (beginning-of-line)
   (org-fold-region
    (max (point-min) (1- (point)))
    (let ((endl (line-end-position)))
      (save-excursion
        (goto-char endl)
        (skip-chars-forward "\n\t\r ")
        ;; Unfold blank lines after newly inserted headline.
        (if (equal (point)
                   (save-excursion
                     (goto-char endl)
                     (org-end-of-subtree)
                     (skip-chars-forward "\n\t\r ")))
            (point)
          endl)))
    nil 'headline)))

(defun org-fold--reveal-outline-maybe (region _)
  "Reveal folded outline in REGION when needed.

This function is intended to be used as :fragile property of
`org-fold-outline' spec.  See `org-fold-core--specs' for details."
  (save-match-data
    (org-with-wide-buffer
     (goto-char (car region))
     ;; The line before beginning of the fold should be either a
     ;; headline or a list item.
     (backward-char)
     (beginning-of-line)
     ;; Make sure that headline is not partially hidden.
     (unless (org-fold-folded-p nil 'headline)
       (org-fold--reveal-headline-at-point))
     ;; Never hide level 1 headlines
     (save-excursion
       (goto-char (line-end-position))
       (unless (>= (point) (cdr region))
         (when (re-search-forward (rx bol "* ") (cdr region) t)
           (org-fold--reveal-headline-at-point))))
     ;; Make sure that headline after is not partially hidden.
     (goto-char (cdr region))
     (beginning-of-line)
     (unless (org-fold-folded-p nil 'headline)
       (when (looking-at-p org-element-headline-re)
         (org-fold--reveal-headline-at-point)))
     ;; Check the validity of headline
     (goto-char (car region))
     (backward-char)
     (beginning-of-line)
     (unless (let ((case-fold-search t))
	       (looking-at (rx-to-string
                            `(or (regex ,(org-item-re))
			         (regex ,org-outline-regexp-bol)))))
       t))))

(defun org-fold--reveal-drawer-or-block-maybe (region spec)
  "Reveal folded drawer/block (according to SPEC) in REGION when needed.

This function is intended to be used as :fragile property of
`org-fold-drawer' or `org-fold-block' spec."
  (let ((begin-re (cond
		   ((eq spec (org-fold-core-get-folding-spec-from-alias 'drawer))
		    org-drawer-regexp)
		   ;; Group one below contains the type of the block.
		   ((eq spec (org-fold-core-get-folding-spec-from-alias 'block))
		    (rx bol (zero-or-more (any " " "\t"))
			"#+begin"
			(or ":"
			    (seq "_"
				 (group (one-or-more (not (syntax whitespace))))))))))
        ;; To be determined later. May depend on `begin-re' match (i.e. for blocks).
        end-re)
    (save-match-data ; we should not clobber match-data in after-change-functions
      (let ((fold-begin (car region))
	    (fold-end (cdr region)))
	(let (unfold?)
	  (catch :exit
	    ;; The line before folded text should be beginning of
	    ;; the drawer/block.
	    (save-excursion
	      (goto-char fold-begin)
	      ;; The line before beginning of the fold should be the
	      ;; first line of the drawer/block.
	      (backward-char)
	      (beginning-of-line)
	      (unless (let ((case-fold-search t))
			(looking-at begin-re)) ; the match-data will be used later
		(throw :exit (setq unfold? t))))
            ;; Set `end-re' for the current drawer/block.
            (setq end-re
		  (cond
		   ((eq spec (org-fold-core-get-folding-spec-from-alias 'drawer))
                    org-property-end-re)
		   ((eq spec (org-fold-core-get-folding-spec-from-alias 'block))
		    (let ((block-type (match-string 1))) ; the last match is from `begin-re'
		      (concat (rx bol (zero-or-more (any " " "\t")) "#+end")
			      (if block-type
				  (concat "_"
					  (regexp-quote block-type)
					  (rx (zero-or-more (any " " "\t")) eol))
				(rx (opt ":") (zero-or-more (any " " "\t")) eol)))))))
	    ;; The last line of the folded text should match `end-re'.
	    (save-excursion
	      (goto-char fold-end)
	      (beginning-of-line)
	      (unless (let ((case-fold-search t))
			(looking-at end-re))
		(throw :exit (setq unfold? t))))
	    ;; There should be no `end-re' or
	    ;; `org-outline-regexp-bol' anywhere in the
	    ;; drawer/block body.
	    (save-excursion
	      (goto-char fold-begin)
	      (when (save-excursion
		      (let ((case-fold-search t))
			(re-search-forward (rx-to-string `(or (regex ,end-re)
						              (regex ,org-outline-regexp-bol)))
					   (max (point)
						(1- (save-excursion
						      (goto-char fold-end)
						      (line-beginning-position))))
					   t)))
		(throw :exit (setq unfold? t)))))
          unfold?)))))

;; Catching user edits inside invisible text
(defun org-fold-check-before-invisible-edit (kind)
  "Check if editing KIND is dangerous with invisible text around.
The detailed reaction depends on the user option
`org-fold-catch-invisible-edits'."
  ;; First, try to get out of here as quickly as possible, to reduce overhead
  (when (and org-fold-catch-invisible-edits
	     (or (not (boundp 'visible-mode)) (not visible-mode))
	     (or (org-invisible-p)
		 (org-invisible-p (max (point-min) (1- (point))))))
    ;; OK, we need to take a closer look.  Only consider invisibility
    ;; caused by folding of headlines, drawers, and blocks.  Edits
    ;; inside links will be handled by font-lock.
    (let* ((invisible-at-point (org-fold-folded-p (point) '(headline drawer block)))
	   (invisible-before-point
	    (and (not (bobp))
	         (org-fold-folded-p (1- (point)) '(headline drawer block))))
	   (border-and-ok-direction
	    (or
	     ;; Check if we are acting predictably before invisible
	     ;; text.
	     (and invisible-at-point (not invisible-before-point)
		  (memq kind '(insert delete-backward)))
             ;; Check if we are acting predictably after invisible text
             ;; This works not well, and I have turned it off.  It seems
             ;; better to always show and stop after invisible text.
             ;; (and (not invisible-at-point) invisible-before-point
             ;;  (memq kind '(insert delete)))
             )))
      (when (or invisible-at-point invisible-before-point)
	(when (eq org-fold-catch-invisible-edits 'error)
	  (user-error "Editing in invisible areas is prohibited, make them visible first"))
	(if (and org-custom-properties-hidden-p
		 (y-or-n-p "Display invisible properties in this buffer? "))
	    (org-toggle-custom-properties-visibility)
	  ;; Make the area visible
          (save-excursion
	    (org-fold-show-set-visibility 'local))
          (when invisible-before-point
            (org-with-point-at (1- (point)) (org-fold-show-set-visibility 'local)))
	  (cond
	   ((eq org-fold-catch-invisible-edits 'show)
	    ;; That's it, we do the edit after showing
	    (message
	     "Unfolding invisible region around point before editing")
	    (sit-for 1))
	   ((and (eq org-fold-catch-invisible-edits 'smart)
		 border-and-ok-direction)
	    (message "Unfolding invisible region around point before editing"))
	   (t
	    ;; Don't do the edit, make the user repeat it in full visibility
	    (user-error "Edit in invisible region aborted, repeat to confirm with text visible"))))))))

(provide 'org-fold)

;;; org-fold.el ends here<|MERGE_RESOLUTION|>--- conflicted
+++ resolved
@@ -294,48 +294,11 @@
   (interactive)
   (dolist (type (or types '(blocks drawers headings)))
     (org-fold-region (point-min) (point-max) nil
-<<<<<<< HEAD
-	             (pcase type
-	               (`blocks 'block)
-	               (`drawers 'drawer)
-	               (`headings 'headline)
-	               (_ (error "Invalid type: %S" type))))))
-(defun org-fold-show-all--overlays (&optional types)
-  "Show all contents in the visible part of the buffer.
-By default, the function expands headings, blocks and drawers.
-When optional argument TYPE is a list of symbols among `blocks',
-`drawers' and `headings', to only expand one specific type."
-  (interactive)
-  (let ((types (or types '(blocks drawers headings))))
-    (when (memq 'blocks types)
-      (org-fold-region (point-min) (point-max) nil 'org-hide-block))
-    (cond
-     ;; Fast path.  Since headings and drawers share the same
-     ;; invisible spec, clear everything in one go.
-     ((and (memq 'headings types)
-           (memq 'drawers types))
-      (org-fold-region (point-min) (point-max) nil 'outline))
-     ((memq 'headings types)
-      (org-fold-region (point-min) (point-max) nil 'outline)
-      (org-cycle-hide-drawers 'all))
-     ((memq 'drawers types)
-      (org-fold-hide-drawer-all)))))
-(defsubst org-fold-show-all (&optional types)
-  "Show all contents in the visible part of the buffer.
-By default, the function expands headings, blocks and drawers.
-When optional argument TYPES is a list of symbols among `blocks',
-`drawers' and `headings', to only expand one specific type."
-  (interactive)
-  (if (eq org-fold-core-style 'text-properties)
-      (org-fold-show-all--text-properties types)
-    (org-fold-show-all--overlays types)))
-=======
-	     (pcase type
-	       (`blocks 'block)
-	       (`drawers 'drawer)
-	       (`headings 'headline)
-	       (_ (error "Invalid type: %S" type))))))
->>>>>>> 5ad043d3
+		     (pcase type
+		       (`blocks 'block)
+		       (`drawers 'drawer)
+		       (`headings 'headline)
+		       (_ (error "Invalid type: %S" type))))))
 
 (defun org-fold-flag-above-first-heading (&optional arg)
   "Hide from bob up to the first heading.
