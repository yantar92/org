;;; ob-fortran.el --- Babel Functions for Fortran    -*- lexical-binding: t; -*-

;; Copyright (C) 2011-2016 Free Software Foundation, Inc.

;; Authors: Sergey Litvinov
;;       Eric Schulte
;; Keywords: literate programming, reproducible research, fortran
;; Homepage: http://orgmode.org

;; This file is part of GNU Emacs.
;;
;; GNU Emacs is free software: you can redistribute it and/or modify
;; it under the terms of the GNU General Public License as published by
;; the Free Software Foundation, either version 3 of the License, or
;; (at your option) any later version.

;; GNU Emacs is distributed in the hope that it will be useful,
;; but WITHOUT ANY WARRANTY; without even the implied warranty of
;; MERCHANTABILITY or FITNESS FOR A PARTICULAR PURPOSE.  See the
;; GNU General Public License for more details.

;; You should have received a copy of the GNU General Public License
;; along with GNU Emacs.  If not, see <http://www.gnu.org/licenses/>.

;;; Commentary:

;; Org-Babel support for evaluating fortran code.

;;; Code:
(require 'ob)
(require 'cc-mode)
(require 'cl-lib)

(declare-function org-entry-get "org"
		  (pom property &optional inherit literal-nil))
(declare-function org-remove-indentation "org" (code &optional n))

(defvar org-babel-tangle-lang-exts)
(add-to-list 'org-babel-tangle-lang-exts '("fortran" . "F90"))

(defvar org-babel-default-header-args:fortran '())

(defvar org-babel-fortran-compiler "gfortran"
  "fortran command used to compile a fortran source code file into an
  executable.")

(defun org-babel-execute:fortran (body params)
  "This function should only be called by `org-babel-execute:fortran'"
  (let* ((tmp-src-file (org-babel-temp-file "fortran-src-" ".F90"))
         (tmp-bin-file (org-babel-temp-file "fortran-bin-" org-babel-exeext))
         (cmdline (cdr (assoc :cmdline params)))
         (flags (cdr (assoc :flags params)))
         (full-body (org-babel-expand-body:fortran body params)))
    (with-temp-file tmp-src-file (insert full-body))
    (org-babel-eval
     (format "%s -o %s %s %s"
	     org-babel-fortran-compiler
	     (org-babel-process-file-name tmp-bin-file)
	     (mapconcat 'identity
			(if (listp flags) flags (list flags)) " ")
	     (org-babel-process-file-name tmp-src-file)) "")
    (let ((results
           (org-babel-trim
            (org-remove-indentation
	     (org-babel-eval
	      (concat tmp-bin-file (if cmdline (concat " " cmdline) "")) "")))))
      (org-babel-reassemble-table
       (org-babel-result-cond (cdr (assoc :result-params params))
	 (org-babel-read results)
         (let ((tmp-file (org-babel-temp-file "f-")))
           (with-temp-file tmp-file (insert results))
           (org-babel-import-elisp-from-file tmp-file)))
       (org-babel-pick-name
        (cdr (assoc :colname-names params)) (cdr (assoc :colnames params)))
       (org-babel-pick-name
        (cdr (assoc :rowname-names params)) (cdr (assoc :rownames params)))))))

(defun org-babel-expand-body:fortran (body params)
  "Expand a block of fortran or fortran code with org-babel according to
<<<<<<< HEAD
it's header arguments."
  (let ((vars (org-babel--get-vars params))
=======
its header arguments."
  (let ((vars (mapcar #'cdr (org-babel-get-header params :var)))
>>>>>>> b347277b
        (main-p (not (string= (cdr (assoc :main params)) "no")))
        (includes (or (cdr (assoc :includes params))
                      (org-babel-read (org-entry-get nil "includes" t))))
        (defines (org-babel-read
                  (or (cdr (assoc :defines params))
                      (org-babel-read (org-entry-get nil "defines" t))))))
    (mapconcat 'identity
	       (list
		;; includes
		(mapconcat
		 (lambda (inc) (format "#include %s" inc))
		 (if (listp includes) includes (list includes)) "\n")
		;; defines
		(mapconcat
		 (lambda (inc) (format "#define %s" inc))
		 (if (listp defines) defines (list defines)) "\n")
		;; body
		(if main-p
		    (org-babel-fortran-ensure-main-wrap
		     (concat
		      ;; variables
		      (mapconcat 'org-babel-fortran-var-to-fortran vars "\n")
		      body) params)
		  body) "\n") "\n")))

(defun org-babel-fortran-ensure-main-wrap (body params)
  "Wrap body in a \"program ... end program\" block if none exists."
  (if (string-match "^[ \t]*program[ \t]*.*" (capitalize body))
      (let ((vars (org-babel--get-vars params)))
	(if vars (error "Cannot use :vars if `program' statement is present"))
	body)
    (format "program main\n%s\nend program main\n" body)))

(defun org-babel-prep-session:fortran (_session _params)
  "This function does nothing as fortran is a compiled language with no
support for sessions"
  (error "Fortran is a compiled languages -- no support for sessions"))

(defun org-babel-load-session:fortran (_session _body _params)
  "This function does nothing as fortran is a compiled language with no
support for sessions"
  (error "Fortran is a compiled languages -- no support for sessions"))

;; helper functions

(defun org-babel-fortran-var-to-fortran (pair)
  "Convert an elisp val into a string of fortran code specifying a var
of the same value."
  ;; TODO list support
  (let ((var (car pair))
        (val (cdr pair)))
    (when (symbolp val)
      (setq val (symbol-name val))
      (when (= (length val) 1)
        (setq val (string-to-char val))))
    (cond
     ((integerp val)
      (format "integer, parameter  ::  %S = %S\n" var val))
     ((floatp val)
      (format "real, parameter ::  %S = %S\n" var val))
     ((or (integerp val))
      (format "character, parameter :: %S = '%S'\n" var val))
     ((stringp val)
      (format "character(len=%d), parameter ::  %S = '%s'\n"
              (length val) var val))
     ;; val is a matrix
     ((and (listp val) (cl-every #'listp val))
      (format "real, parameter :: %S(%d,%d) = transpose( reshape( %s , (/ %d, %d /) ) )\n"
	      var (length val) (length (car val))
	      (org-babel-fortran-transform-list val)
	      (length (car val)) (length val)))
     ((listp val)
      (format "real, parameter :: %S(%d) = %s\n"
	      var (length val) (org-babel-fortran-transform-list val)))
     (t
      (error "the type of parameter %s is not supported by ob-fortran" var)))))

(defun org-babel-fortran-transform-list (val)
  "Return a fortran representation of enclose syntactic lists."
  (if (listp val)
      (concat "(/" (mapconcat #'org-babel-fortran-transform-list val ", ") "/)")
    (format "%S" val)))

(provide 'ob-fortran)

;;; ob-fortran.el ends here<|MERGE_RESOLUTION|>--- conflicted
+++ resolved
@@ -77,13 +77,8 @@
 
 (defun org-babel-expand-body:fortran (body params)
   "Expand a block of fortran or fortran code with org-babel according to
-<<<<<<< HEAD
-it's header arguments."
+its header arguments."
   (let ((vars (org-babel--get-vars params))
-=======
-its header arguments."
-  (let ((vars (mapcar #'cdr (org-babel-get-header params :var)))
->>>>>>> b347277b
         (main-p (not (string= (cdr (assoc :main params)) "no")))
         (includes (or (cdr (assoc :includes params))
                       (org-babel-read (org-entry-get nil "includes" t))))
