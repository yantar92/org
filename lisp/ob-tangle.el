;;; ob-tangle.el --- Extract Source Code From Org Files -*- lexical-binding: t; -*-

;; Copyright (C) 2009-2022 Free Software Foundation, Inc.

;; Author: Eric Schulte
;; Keywords: literate programming, reproducible research
;; Homepage: https://orgmode.org

;; This file is part of GNU Emacs.

;; GNU Emacs is free software: you can redistribute it and/or modify
;; it under the terms of the GNU General Public License as published by
;; the Free Software Foundation, either version 3 of the License, or
;; (at your option) any later version.

;; GNU Emacs is distributed in the hope that it will be useful,
;; but WITHOUT ANY WARRANTY; without even the implied warranty of
;; MERCHANTABILITY or FITNESS FOR A PARTICULAR PURPOSE.  See the
;; GNU General Public License for more details.

;; You should have received a copy of the GNU General Public License
;; along with GNU Emacs.  If not, see <https://www.gnu.org/licenses/>.

;;; Commentary:

;; Extract the code from source blocks out into raw source-code files.

;;; Code:

(require 'cl-lib)
(require 'org-src)
(require 'org-macs)
(require 'ol)

(declare-function make-directory "files" (dir &optional parents))
(declare-function org-at-heading-p "org" (&optional ignored))
(declare-function org-babel-update-block-body "ob-core" (new-body))
(declare-function org-back-to-heading "org" (&optional invisible-ok))
(declare-function org-before-first-heading-p "org" ())
(declare-function org-element--cache-active-p "org-element" ())
(declare-function org-element-lineage "org-element" (datum &optional types with-self))
(declare-function org-element-property "org-element" (property element))
(declare-function org-element-at-point "org-element" (&optional pom cached-only))
(declare-function org-element-type "org-element" (element))
(declare-function org-heading-components "org" ())
(declare-function org-in-commented-heading-p "org" (&optional no-inheritance))
(declare-function org-in-archived-heading-p "org" (&optional no-inheritance))
(declare-function outline-previous-heading "outline" ())
(defvar org-id-link-to-org-use-id) ; Dynamically scoped

(defvar org-id-link-to-org-use-id)

(defcustom org-babel-tangle-lang-exts
  '(("emacs-lisp" . "el")
    ("elisp" . "el"))
  "Alist mapping languages to their file extensions.
The key is the language name, the value is the string that should
be inserted as the extension commonly used to identify files
written in this language.  If no entry is found in this list,
then the name of the language is used."
  :group 'org-babel-tangle
  :version "24.1"
  :type '(repeat
	  (cons
	   (string "Language name")
	   (string "File Extension"))))

(defcustom org-babel-tangle-use-relative-file-links t
  "Use relative path names in links from tangled source back the Org file."
  :group 'org-babel-tangle
  :type 'boolean)

(defcustom org-babel-post-tangle-hook nil
  "Hook run in code files tangled by `org-babel-tangle'."
  :group 'org-babel
  :version "24.1"
  :type 'hook)

(defcustom org-babel-pre-tangle-hook '(save-buffer)
  "Hook run at the beginning of `org-babel-tangle'."
  :group 'org-babel
  :version "24.1"
  :type 'hook)

(defcustom org-babel-tangle-body-hook nil
  "Hook run over the contents of each code block body."
  :group 'org-babel
  :version "24.1"
  :type 'hook)

(defcustom org-babel-tangle-comment-format-beg "[[%link][%source-name]]"
  "Format of inserted comments in tangled code files.
The following format strings can be used to insert special
information into the output using `org-fill-template'.
%start-line --- the line number at the start of the code block
%file --------- the file from which the code block was tangled
%link --------- Org style link to the code block
%source-name -- name of the code block

Upon insertion the formatted comment will be commented out, and
followed by a newline.  To inhibit this post-insertion processing
set the `org-babel-tangle-uncomment-comments' variable to a
non-nil value.

Whether or not comments are inserted during tangling is
controlled by the :comments header argument."
  :group 'org-babel
  :version "24.1"
  :type 'string)

(defcustom org-babel-tangle-comment-format-end "%source-name ends here"
  "Format of inserted comments in tangled code files.
The following format strings can be used to insert special
information into the output using `org-fill-template'.
%start-line --- the line number at the start of the code block
%file --------- the file from which the code block was tangled
%link --------- Org style link to the code block
%source-name -- name of the code block

Upon insertion the formatted comment will be commented out, and
followed by a newline.  To inhibit this post-insertion processing
set the `org-babel-tangle-uncomment-comments' variable to a
non-nil value.

Whether or not comments are inserted during tangling is
controlled by the :comments header argument."
  :group 'org-babel
  :version "24.1"
  :type 'string)

(defcustom org-babel-tangle-uncomment-comments nil
  "Inhibits automatic commenting and addition of trailing newline
of tangle comments.  Use `org-babel-tangle-comment-format-beg'
and `org-babel-tangle-comment-format-end' to customize the format
of tangled comments."
  :group 'org-babel
  :type 'boolean)

(defcustom org-babel-process-comment-text 'org-remove-indentation
  "Function called to process raw Org text collected to be
inserted as comments in tangled source-code files.  The function
should take a single string argument and return a string
result.  The default value is `org-remove-indentation'."
  :group 'org-babel
  :version "24.1"
  :type 'function)

(defcustom org-babel-tangle-default-file-mode #o544
  "The default mode used for tangled files, as an integer.
The default value 356 correspands to the octal #o544, which is
read-write permissions for the user, read-only for everyone else."
  :group 'org-babel
  :package-version '(Org . "9.6")
  :type 'integer)

(defun org-babel-find-file-noselect-refresh (file)
  "Find file ensuring that the latest changes on disk are
represented in the file."
  (find-file-noselect file 'nowarn)
  (with-current-buffer (get-file-buffer file)
    (revert-buffer t t t)))

(defmacro org-babel-with-temp-filebuffer (file &rest body)
  "Open FILE into a temporary buffer execute BODY there like
`progn', then kill the FILE buffer returning the result of
evaluating BODY."
  (declare (indent 1) (debug t))
  (let ((temp-path (make-symbol "temp-path"))
	(temp-result (make-symbol "temp-result"))
	(temp-file (make-symbol "temp-file"))
	(visited-p (make-symbol "visited-p")))
    `(let* ((,temp-path ,file)
	    (,visited-p (get-file-buffer ,temp-path))
	    ,temp-result ,temp-file)
       (org-babel-find-file-noselect-refresh ,temp-path)
       (setf ,temp-file (get-file-buffer ,temp-path))
       (with-current-buffer ,temp-file
	 (setf ,temp-result (progn ,@body)))
       (unless ,visited-p (kill-buffer ,temp-file))
       ,temp-result)))

;;;###autoload
(defun org-babel-tangle-file (file &optional target-file lang-re)
  "Extract the bodies of source code blocks in FILE.
Source code blocks are extracted with `org-babel-tangle'.

Optional argument TARGET-FILE can be used to specify a default
export file for all source blocks.

Optional argument LANG-RE can be used to limit the exported
source code blocks by languages matching a regular expression.

Return a list whose CAR is the tangled file name."
  (interactive "fFile to tangle: \nP")
  (let* ((visited (find-buffer-visiting file))
         (buffer (or visited (find-file-noselect file))))
    (prog1
        (with-current-buffer buffer
          (org-with-wide-buffer
           (mapcar #'expand-file-name
                   (org-babel-tangle nil target-file lang-re))))
      (unless visited (kill-buffer buffer)))))

(defun org-babel-tangle-publish (_ filename pub-dir)
  "Tangle FILENAME and place the results in PUB-DIR."
  (unless (file-exists-p pub-dir)
    (make-directory pub-dir t))
  (setq pub-dir (file-name-as-directory pub-dir))
  (mapc (lambda (el) (copy-file el pub-dir t)) (org-babel-tangle-file filename)))

;;;###autoload
(defun org-babel-tangle (&optional arg target-file lang-re)
  "Write code blocks to source-specific files.
Extract the bodies of all source code blocks from the current
file into their own source-specific files.
With one universal prefix argument, only tangle the block at point.
When two universal prefix arguments, only tangle blocks for the
tangle file of the block at point.
Optional argument TARGET-FILE can be used to specify a default
export file for all source blocks.  Optional argument LANG-RE can
be used to limit the exported source code blocks by languages
matching a regular expression."
  (interactive "P")
  (run-hooks 'org-babel-pre-tangle-hook)
  ;; Possibly Restrict the buffer to the current code block
  (save-restriction
    (save-excursion
      (when (equal arg '(4))
	(let ((head (org-babel-where-is-src-block-head)))
	  (if head
	      (goto-char head)
	    (user-error "Point is not in a source code block"))))
      (let ((block-counter 0)
	    (org-babel-default-header-args
	     (if target-file
		 (org-babel-merge-params org-babel-default-header-args
					 (list (cons :tangle target-file)))
	       org-babel-default-header-args))
	    (tangle-file
	     (when (equal arg '(16))
	       (or (cdr (assq :tangle (nth 2 (org-babel-get-src-block-info 'light))))
		   (user-error "Point is not in a source code block"))))
	    path-collector)
	(mapc ;; map over file-names
	 (lambda (by-fn)
	   (let ((file-name (car by-fn)))
	     (when file-name
               (let ((lspecs (cdr by-fn))
		     (fnd (file-name-directory file-name))
		     modes make-dir she-banged lang)
	         ;; drop source-blocks to file
	         ;; We avoid append-to-file as it does not work with tramp.
	         (with-temp-buffer
		   (mapc
		    (lambda (lspec)
		      (let* ((block-lang (car lspec))
			     (spec (cdr lspec))
			     (get-spec (lambda (name) (cdr (assq name (nth 4 spec)))))
			     (she-bang (let ((sheb (funcall get-spec :shebang)))
				         (when (> (length sheb) 0) sheb)))
			     (tangle-mode (funcall get-spec :tangle-mode)))
		        (unless (string-equal block-lang lang)
			  (setq lang block-lang)
			  (let ((lang-f (org-src-get-lang-mode lang)))
			    (when (fboundp lang-f) (ignore-errors (funcall lang-f)))))
		        ;; if file contains she-bangs, then make it executable
		        (when she-bang
			  (unless tangle-mode (setq tangle-mode #o755)))
		        (when tangle-mode
			  (add-to-list 'modes (org-babel-interpret-file-mode tangle-mode)))
		        ;; Possibly create the parent directories for file.
		        (let ((m (funcall get-spec :mkdirp)))
			  (and m fnd (not (string= m "no"))
			       (setq make-dir t)))
		        ;; Handle :padlines unless first line in file
		        (unless (or (string= "no" (funcall get-spec :padline))
				    (= (point) (point-min)))
			  (insert "\n"))
		        (when (and she-bang (not she-banged))
			  (insert (concat she-bang "\n"))
			  (setq she-banged t))
		        (org-babel-spec-to-string spec)
		        (setq block-counter (+ 1 block-counter))))
		    lspecs)
		   (when make-dir
		     (make-directory fnd 'parents))
                   ;; erase previous file
                   (when (file-exists-p file-name)
                     (delete-file file-name))
		   (write-region nil nil file-name)
		   (mapc (lambda (mode) (set-file-modes file-name mode)) modes)
                   (push file-name path-collector))))))
	 (if (equal arg '(4))
	     (org-babel-tangle-single-block 1 t)
	   (org-babel-tangle-collect-blocks lang-re tangle-file)))
	(message "Tangled %d code block%s from %s" block-counter
		 (if (= block-counter 1) "" "s")
		 (file-name-nondirectory
		  (buffer-file-name
		   (or (buffer-base-buffer)
                       (current-buffer)
                       (and (org-src-edit-buffer-p)
                            (org-src-source-buffer))))))
	;; run `org-babel-post-tangle-hook' in all tangled files
	(when org-babel-post-tangle-hook
	  (mapc
	   (lambda (file)
	     (org-babel-with-temp-filebuffer file
	       (run-hooks 'org-babel-post-tangle-hook)))
	   path-collector))
	path-collector))))

(defun org-babel-interpret-file-mode (mode)
  "Determine the integer representation of a file MODE specification.
The following forms are currently recognised:
- an integer (returned without modification)
- \"o755\" (chmod style octal)
- \"rwxrw-r--\" (ls style specification)
- \"a=rw,u+x\" (chmod style) *

* The interpretation of these forms relies on `file-modes-symbolic-to-number',
  and uses `org-babel-tangle-default-file-mode' as the base mode."
  (cond
   ((integerp mode)
    (if (string-match-p "^[0-7][0-7][0-7]$" (format "%o" mode))
        mode
      (user-error "%1$o is not a valid file mode octal. \
Did you give the decimal value %1$d by mistake?" mode)))
   ((not (stringp mode))
    (error "File mode %S not recognised as a valid format." mode))
   ((string-match-p "^o0?[0-7][0-7][0-7]$" mode)
    (string-to-number (replace-regexp-in-string "^o" "" mode) 8))
   ((string-match-p "^[ugoa]*\\(?:[+-=][rwxXstugo]*\\)+\\(,[ugoa]*\\(?:[+-=][rwxXstugo]*\\)+\\)*$" mode)
    ;; Match regexp taken from `file-modes-symbolic-to-number'.
    (file-modes-symbolic-to-number mode org-babel-tangle-default-file-mode))
   ((string-match-p "^[r-][w-][xs-][r-][w-][xs-][r-][w-][x-]$" mode)
    (file-modes-symbolic-to-number (concat  "u=" (substring mode 0 3)
                                            ",g=" (substring mode 3 6)
                                            ",o=" (substring mode 6 9))
                                   0))
   (t (error "File mode %S not recognised as a valid format. See `org-babel-interpret-file-mode'." mode))))

(defun org-babel-tangle-clean ()
  "Remove comments inserted by `org-babel-tangle'.
Call this function inside of a source-code file generated by
`org-babel-tangle' to remove all comments inserted automatically
by `org-babel-tangle'.  Warning, this comment removes any lines
containing constructs which resemble Org file links or noweb
references."
  (interactive)
  (goto-char (point-min))
  (while (or (re-search-forward "\\[\\[file:.*\\]\\[.*\\]\\]" nil t)
             (re-search-forward (org-babel-noweb-wrap) nil t))
    (delete-region (save-excursion (beginning-of-line 1) (point))
                   (save-excursion (end-of-line 1) (forward-char 1) (point)))))

(defun org-babel-spec-to-string (spec)
  "Insert SPEC into the current file.

Insert the source-code specified by SPEC into the current source
code file.  This function uses `comment-region' which assumes
that the appropriate major-mode is set.  SPEC has the form:

  (start-line file link source-name params body comment)"
  (pcase-let*
      ((`(,start ,file ,link ,source ,info ,body ,comment) spec)
       (comments (cdr (assq :comments info)))
       (link? (or (string= comments "both") (string= comments "link")
		  (string= comments "yes") (string= comments "noweb")))
       (link-data `(("start-line" . ,(number-to-string start))
		    ("file" . ,file)
		    ("link" . ,link)
		    ("source-name" . ,source)))
       (insert-comment (lambda (text)
			 (when (and comments
				    (not (string= comments "no"))
				    (org-string-nw-p text))
			   (if org-babel-tangle-uncomment-comments
			       ;; Plain comments: no processing.
			       (insert text)
			     ;; Ensure comments are made to be
			     ;; comments, and add a trailing newline.
			     ;; Also ignore invisible characters when
			     ;; commenting.
			     (comment-region
			      (point)
			      (progn (insert (org-no-properties text))
				     (point)))
			     (end-of-line)
			     (insert "\n"))))))
    (when comment (funcall insert-comment comment))
    (when link?
      (funcall insert-comment
	       (org-fill-template
		org-babel-tangle-comment-format-beg link-data)))
    (insert body "\n")
    (when link?
      (funcall insert-comment
	       (org-fill-template
		org-babel-tangle-comment-format-end link-data)))))

(defun org-babel-effective-tangled-filename (buffer-fn src-lang src-tfile)
  "Return effective tangled filename of a source-code block.
BUFFER-FN is the name of the buffer, SRC-LANG the language of the
block and SRC-TFILE is the value of the :tangle header argument,
as computed by `org-babel-tangle-single-block'."
  (let ((base-name (cond
                    ((string= "yes" src-tfile)
                     ;; Use the buffer name
                     (file-name-sans-extension buffer-fn))
                    ((string= "no" src-tfile) nil)
                    ((> (length src-tfile) 0) src-tfile)))
        (ext (or (cdr (assoc src-lang org-babel-tangle-lang-exts)) src-lang)))
    (when base-name
      ;; decide if we want to add ext to base-name
      (if (and ext (string= "yes" src-tfile))
          (concat base-name "." ext) base-name))))

(defun org-babel-tangle-collect-blocks (&optional lang-re tangle-file)
  "Collect source blocks in the current Org file.
Return an association list of language and source-code block
specifications of the form used by `org-babel-spec-to-string'
grouped by tangled file name.

Optional argument LANG-RE can be used to limit the collected
source code blocks by languages matching a regular expression.

Optional argument TANGLE-FILE can be used to limit the collected
code blocks by target file."
  (let ((counter 0) last-heading-pos blocks)
    (org-babel-map-src-blocks (buffer-file-name)
      (let ((current-heading-pos
             (if (org-element--cache-active-p)
                 (or (org-element-property :begin (org-element-lineage (org-element-at-point) '(headline) t)) 1)
	       (org-with-wide-buffer
	        (org-with-limited-levels (outline-previous-heading))))))
	(if (eq last-heading-pos current-heading-pos) (cl-incf counter)
	  (setq counter 1)
	  (setq last-heading-pos current-heading-pos)))
      (unless (or (org-in-commented-heading-p)
		  (org-in-archived-heading-p))
	(let* ((info (org-babel-get-src-block-info 'light))
	       (src-lang (nth 0 info))
	       (src-tfile (cdr (assq :tangle (nth 2 info)))))
	  (unless (or (string= src-tfile "no")
		      (and tangle-file (not (equal tangle-file src-tfile)))
		      (and lang-re (not (string-match-p lang-re src-lang))))
	    ;; Add the spec for this block to blocks under its tangled
	    ;; file name.
	    (let* ((block (org-babel-tangle-single-block counter))
                   (src-tfile (cdr (assq :tangle (nth 4 block))))
		   (file-name (org-babel-effective-tangled-filename
                               (nth 1 block) src-lang src-tfile))
		   (by-fn (assoc file-name blocks)))
	      (if by-fn (setcdr by-fn (cons (cons src-lang block) (cdr by-fn)))
		(push (cons file-name (list (cons src-lang block))) blocks)))))))
    ;; Ensure blocks are in the correct order.
    (mapcar (lambda (b) (cons (car b) (nreverse (cdr b))))
	    (nreverse blocks))))

(defun org-babel-tangle-single-block (block-counter &optional only-this-block)
  "Collect the tangled source for current block.
Return the list of block attributes needed by
`org-babel-tangle-collect-blocks'.  When ONLY-THIS-BLOCK is
non-nil, return the full association list to be used by
`org-babel-tangle' directly."
  (let* ((info (org-babel-get-src-block-info))
	 (start-line
	  (save-restriction (widen)
			    (+ 1 (line-number-at-pos (point)))))
	 (file (buffer-file-name (buffer-base-buffer)))
	 (src-lang (nth 0 info))
	 (params (nth 2 info))
	 (extra (nth 3 info))
         (coderef (nth 6 info))
	 (cref-regexp (org-src-coderef-regexp coderef))
<<<<<<< HEAD
	 (link (let* (
                      ;; The created link is transient.  Using ID is
                      ;; not necessary, but could have side-effects if
                      ;; used.  An ID property may be added to
                      ;; existing entries thus creating unexpected
                      ;; file modifications.
                      (org-id-link-to-org-use-id nil)
                      (l (org-no-properties
                          (cl-letf (((symbol-function 'org-store-link-functions)
                                     (lambda () nil)))
                            (org-store-link nil)))))
                 (and (string-match org-link-bracket-re l)
                      (match-string 1 l))))
=======
	 (link (if (string= "no" (cdr (assq :comments params))) ""
                 (let* (
                        ;; The created link is transient.  Using ID is
                        ;; not necessary, but could have side-effects if
                        ;; used.  An ID property may be added to
                        ;; existing entries thus creating unexpected
                        ;; file modifications.
                        (org-id-link-to-org-use-id nil)
                        (l (org-no-properties
                            (cl-letf (((symbol-function 'org-store-link-functions)
                                       (lambda () nil)))
                              (org-store-link nil)))))
                   (and (string-match org-link-bracket-re l)
                        (match-string 1 l)))))
>>>>>>> f761f24d
	 (source-name
	  (or (nth 4 info)
	      (format "%s:%d"
		      (or (ignore-errors (nth 4 (org-heading-components)))
			  "No heading")
		      block-counter)))
	 (expand-cmd (intern (concat "org-babel-expand-body:" src-lang)))
	 (assignments-cmd
	  (intern (concat "org-babel-variable-assignments:" src-lang)))
	 (body
	  ;; Run the tangle-body-hook.
          (let ((body (if (org-babel-noweb-p params :tangle)
			  (org-babel-expand-noweb-references info)
			(nth 1 info))))
	    (with-temp-buffer
	      (insert
	       ;; Expand body in language specific manner.
	       (cond ((assq :no-expand params) body)
		     ((fboundp expand-cmd) (funcall expand-cmd body params))
		     (t
		      (org-babel-expand-body:generic
		       body params (and (fboundp assignments-cmd)
					(funcall assignments-cmd params))))))
	      (when (string-match "-r" extra)
		(goto-char (point-min))
		(while (re-search-forward cref-regexp nil t)
		  (replace-match "")))
	      (run-hooks 'org-babel-tangle-body-hook)
	      (buffer-string))))
	 (comment
	  (when (or (string= "both" (cdr (assq :comments params)))
		    (string= "org" (cdr (assq :comments params))))
	    ;; From the previous heading or code-block end
	    (funcall
	     org-babel-process-comment-text
	     (buffer-substring
	      (max (condition-case nil
		       (save-excursion
			 (org-back-to-heading t) ; Sets match data
			 (match-end 0))
		     (error (point-min)))
		   (save-excursion
		     (if (re-search-backward
			  org-babel-src-block-regexp nil t)
			 (match-end 0)
		       (point-min))))
	      (point)))))
	 (result
	  (list start-line
		(if org-babel-tangle-use-relative-file-links
		    (file-relative-name file)
		  file)
		(if (and org-babel-tangle-use-relative-file-links
			 (string-match org-link-types-re link)
			 (string= (match-string 1 link) "file"))
		    (concat "file:"
			    (file-relative-name (substring link (match-end 0))
						(file-name-directory
						 (cdr (assq :tangle params)))))
		  link)
		source-name
		params
		(if org-src-preserve-indentation
		    (org-trim body t)
		  (org-trim (org-remove-indentation body)))
		comment)))
    (if only-this-block
        (let* ((src-tfile (cdr (assq :tangle (nth 4 result))))
               (file-name (org-babel-effective-tangled-filename
                           (nth 1 result) src-lang src-tfile)))
          (list (cons file-name (list (cons src-lang result)))))
      result)))

(defun org-babel-tangle-comment-links (&optional info)
  "Return a list of begin and end link comments for the code block at point.
INFO, when non nil, is the source block information, as returned
by `org-babel-get-src-block-info'."
  (let ((link-data (pcase (or info (org-babel-get-src-block-info 'light))
		     (`(,_ ,_ ,_ ,_ ,name ,start ,_)
		      `(("start-line" . ,(org-with-point-at start
					   (number-to-string
					    (line-number-at-pos))))
			("file" . ,(buffer-file-name))
			("link" . ,(let (;; The created link is transient.  Using ID is
                                         ;; not necessary, but could have side-effects if
                                         ;; used.  An ID property may be added to
                                         ;; existing entries thus creatin unexpected file
                                         ;; modifications.
                                         (org-id-link-to-org-use-id nil))
                                     (org-no-properties (org-store-link nil))))
			("source-name" . ,name))))))
    (list (org-fill-template org-babel-tangle-comment-format-beg link-data)
	  (org-fill-template org-babel-tangle-comment-format-end link-data))))

;; de-tangling functions
(defun org-babel-detangle (&optional source-code-file)
  "Propagate changes in source file back original to Org file.
This requires that code blocks were tangled with link comments
which enable the original code blocks to be found."
  (interactive)
  (save-excursion
    (when source-code-file (find-file source-code-file))
    (goto-char (point-min))
    (let ((counter 0) new-body end)
      (while (re-search-forward org-link-bracket-re nil t)
        (if (and (match-string 2)
		 (re-search-forward
		  (concat " " (regexp-quote (match-string 2)) " ends here") nil t))
	    (progn (setq end (match-end 0))
		   (forward-line -1)
		   (save-excursion
		     (when (setq new-body (org-babel-tangle-jump-to-org))
		       (org-babel-update-block-body new-body)))
		   (setq counter (+ 1 counter)))
	  (setq end (point)))
        (goto-char end))
      (prog1 counter (message "Detangled %d code blocks" counter)))))

(defun org-babel-tangle-jump-to-org ()
  "Jump from a tangled code file to the related Org mode file."
  (interactive)
  (let ((mid (point))
	start body-start end target-buffer target-char link block-name body)
    (save-window-excursion
      (save-excursion
	(while (and (re-search-backward org-link-bracket-re nil t)
		    (not ; ever wider searches until matching block comments
		     (and (setq start (line-beginning-position))
			  (setq body-start (line-beginning-position 2))
			  (setq link (match-string 0))
			  (setq block-name (match-string 2))
			  (save-excursion
			    (save-match-data
			      (re-search-forward
			       (concat " " (regexp-quote block-name)
				       " ends here")
			       nil t)
			      (setq end (line-beginning-position))))))))
	(unless (and start (< start mid) (< mid end))
	  (error "Not in tangled code"))
        (setq body (buffer-substring body-start end)))
      ;; Go to the beginning of the relative block in Org file.
      (org-link-open-from-string link)
      (setq target-buffer (current-buffer))
      (if (string-match "[^ \t\n\r]:\\([[:digit:]]+\\)" block-name)
          (let ((n (string-to-number (match-string 1 block-name))))
	    (if (org-before-first-heading-p) (goto-char (point-min))
	      (org-back-to-heading t))
	    ;; Do not skip the first block if it begins at point min.
	    (cond ((or (org-at-heading-p)
		       (not (eq (org-element-type (org-element-at-point))
				'src-block)))
		   (org-babel-next-src-block n))
		  ((= n 1))
		  (t (org-babel-next-src-block (1- n)))))
        (org-babel-goto-named-src-block block-name))
      (goto-char (org-babel-where-is-src-block-head))
      (forward-line 1)
      ;; Try to preserve location of point within the source code in
      ;; tangled code file.
      (let ((offset (- mid body-start)))
	(when (> end (+ offset (point)))
	  (forward-char offset)))
      (setq target-char (point)))
    (org-src-switch-to-buffer target-buffer t)
    (goto-char target-char)
    body))

(provide 'ob-tangle)

;; Local variables:
;; generated-autoload-file: "org-loaddefs.el"
;; End:

;;; ob-tangle.el ends here<|MERGE_RESOLUTION|>--- conflicted
+++ resolved
@@ -474,21 +474,6 @@
 	 (extra (nth 3 info))
          (coderef (nth 6 info))
 	 (cref-regexp (org-src-coderef-regexp coderef))
-<<<<<<< HEAD
-	 (link (let* (
-                      ;; The created link is transient.  Using ID is
-                      ;; not necessary, but could have side-effects if
-                      ;; used.  An ID property may be added to
-                      ;; existing entries thus creating unexpected
-                      ;; file modifications.
-                      (org-id-link-to-org-use-id nil)
-                      (l (org-no-properties
-                          (cl-letf (((symbol-function 'org-store-link-functions)
-                                     (lambda () nil)))
-                            (org-store-link nil)))))
-                 (and (string-match org-link-bracket-re l)
-                      (match-string 1 l))))
-=======
 	 (link (if (string= "no" (cdr (assq :comments params))) ""
                  (let* (
                         ;; The created link is transient.  Using ID is
@@ -503,7 +488,6 @@
                               (org-store-link nil)))))
                    (and (string-match org-link-bracket-re l)
                         (match-string 1 l)))))
->>>>>>> f761f24d
 	 (source-name
 	  (or (nth 4 info)
 	      (format "%s:%d"
