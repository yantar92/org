--- conflicted
+++ resolved
@@ -571,7 +571,7 @@
   "Match a reference that needs translation, for reference display.")
 
 (defconst org-table-separator-space
-  (propertize " " 'org-table-display '(space :relative-width 1))
+  (propertize " " 'display '(space :relative-width 1))
   "Space used around fields when aligning the table.
 This space serves as a segment separator for the purposes of the
 bidirectional reordering.")
@@ -3845,16 +3845,6 @@
 
 ;;; Columns Shrinking
 
-(defun org-table--fontify-fields (limit)
-  "Apply 'org-table-display properties."
-  (let ((pos (point))
-        next)
-    (while (< pos limit)
-      (setq next (next-single-property-change pos 'org-table-display nil limit))
-      (when (get-text-property pos 'org-table-display)
-        (put-text-property pos next 'display (get-text-property pos 'org-table-display)))
-      (setq pos next))))
-
 (defun org-table--shrunk-field ()
   "Non-nil if current field is narrowed.
 When non-nil, return the overlay narrowing the field."
@@ -4335,38 +4325,12 @@
   "Format FIELD according to column WIDTH and alignment ALIGN.
 FIELD is a string.  WIDTH is a number.  ALIGN is either \"c\",
 \"l\" or\"r\"."
-  ;; Avoid inheriting alignment property.
-  (push '(org-table-display . t) text-property-default-nonsticky)
-  (let* ((spaces (- width (org-string-width field 'pixels)))
-         (symbol-width (org-string-width " " 'pixels))
-         (right-spaces (/ spaces symbol-width))
-         (right-pixels (- spaces (* symbol-width right-spaces)))
-         (centered-spaces (/ (/ spaces 2) symbol-width))
-         (centered-pixels (- (/ spaces 2) (* symbol-width centered-spaces)))
+  (let* ((spaces (- width (org-string-width field)))
 	 (prefix (pcase align
 		   ("l" "")
-		   ("r" (concat (make-string right-spaces ?\s)
-                                ;; Align to non-fixed width.
-                                (if (zerop right-pixels) ""
-                                  (propertize " "
-                                              'org-table-display
-                                              `(space . (:width (,right-pixels)))
-                                              ))))
-		   ("c" (concat (make-string centered-spaces ?\s)
-                                ;; Align to non-fixed width.
-                                (if (zerop centered-pixels) ""
-                                  (propertize " "
-                                              'org-table-display
-                                              `(space . (:width (,centered-pixels)))
-                                              ))))))
-         (suffix-spaces (/ (- spaces (org-string-width prefix 'pixel)) symbol-width))
-         (suffix-pixels (- (- spaces (org-string-width prefix 'pixel)) (* symbol-width suffix-spaces)))
-	 (suffix (concat (make-string suffix-spaces ?\s)
-                         ;; Align to non-fixed width.
-                         (if (zerop suffix-pixels) ""
-                           (propertize " "
-                                       'org-table-display
-                                       `(space . (:width (,suffix-pixels))))))))
+		   ("r" (make-string spaces ?\s))
+		   ("c" (make-string (/ spaces 2) ?\s))))
+	 (suffix (make-string (- spaces (length prefix)) ?\s)))
     (concat org-table-separator-space
 	    prefix
 	    field
@@ -4390,8 +4354,7 @@
              (rows (remq 'hline table))
 	     (widths nil)
 	     (alignments nil)
-	     (columns-number 1)
-             (symbol-width (org-string-width "-" 'pixels)))
+	     (columns-number 1))
 	(if (null rows)
 	    ;; Table contains only horizontal rules.  Compute the
 	    ;; number of columns anyway, and choose an arbitrary width
@@ -4401,17 +4364,17 @@
 		(while (search-forward "+" end t)
 		  (cl-incf columns-number)))
 	      (setq widths (make-list columns-number 1))
-	      (setq alignments (make-list (* columns-number symbol-width) "l")))
+	      (setq alignments (make-list columns-number "l")))
 	  ;; Compute alignment and width for each column.
 	  (setq columns-number (apply #'max (mapcar #'length rows)))
 	  (dotimes (i columns-number)
-	    (let ((max-width symbol-width)
+	    (let ((max-width 1)
 		  (fixed-align? nil)
 		  (numbers 0)
 		  (non-empty 0))
 	      (dolist (row rows)
 		(let ((cell (or (nth i row) "")))
-		  (setq max-width (max max-width (org-string-width cell 'pixels)))
+		  (setq max-width (max max-width (org-string-width cell)))
 		  (cond (fixed-align? nil)
 			((equal cell "") nil)
 			((string-match "\\`<\\([lrc]\\)[0-9]*>\\'" cell)
@@ -4435,19 +4398,9 @@
 	;; Build new table rows.  Only replace rows that actually
 	;; changed.
 	(let ((rule (and (memq 'hline table)
-                         (mapconcat
-                          (lambda (w)
-                            (let* ((hline-dahes (+ 2 (/ w symbol-width)))
-                                   (hline-pixels (- w (* symbol-width (/ w symbol-width)))))
-                              (concat (make-string hline-dahes ?-)
-                                      ;; Align to non-fixed width.
-                                      (if (zerop hline-pixels) ""
-                                        (propertize " "
-                                                    'org-table-display
-                                                    `(:width (,hline-pixels))
-                                                    )))))
-			  widths
-			  "+")))
+			 (mapconcat (lambda (w) (make-string (+ 2 w) ?-))
+				    widths
+				    "+")))
               (indent (progn (looking-at "[ \t]*|") (match-string 0))))
 	  (dolist (row table)
 	    (let ((previous (buffer-substring (point) (line-end-position)))
@@ -4467,18 +4420,9 @@
 				          "|")))
 		           "|")))
 	      (if (equal new previous)
-                  (if (equal-including-properties new previous)
-                      (forward-line)
-                    (let ((pos 0) next)
-                      (while (< pos (length new))
-                        (setq next (or (next-single-property-change pos 'org-table-display new)
-                                       (length new)))
-                        (when (get-text-property pos 'org-table-display new)
-                          (put-text-property (+ pos (point)) (+ next (point)) 'org-table-display (get-text-property pos 'org-table-display new)))
-                        (setq pos next)))
-                    (forward-line))
-	        (insert new "\n")
-	        (delete-region (point) (line-beginning-position 2))))))
+		  (forward-line)
+		(insert new "\n")
+		(delete-region (point) (line-beginning-position 2))))))
 	(set-marker end nil)
 	(when org-table-overlay-coordinates (org-table-overlay-coordinates))
 	(setq org-table-may-need-update nil))))))
@@ -5234,25 +5178,13 @@
 		    (concat orgtbl-line-start-regexp "\\|"
 			    auto-fill-inhibit-regexp)
 		  orgtbl-line-start-regexp))
-<<<<<<< HEAD
-    (when (fboundp 'font-lock-add-keywords)
-      (font-lock-add-keywords nil orgtbl-extra-font-lock-keywords)
-      (org-font-lock-restart)))
-   (t
-    (setq auto-fill-inhibit-regexp org-old-auto-fill-inhibit-regexp)
-    (remove-hook 'before-change-functions 'org-before-change-function t)
-    (when (fboundp 'font-lock-remove-keywords)
-      (font-lock-remove-keywords nil orgtbl-extra-font-lock-keywords)
-      (org-font-lock-restart))
-=======
     (font-lock-add-keywords nil orgtbl-extra-font-lock-keywords)
-    (org-restart-font-lock))
+    (org-font-lock-restart))
    (t
     (setq auto-fill-inhibit-regexp org-old-auto-fill-inhibit-regexp)
     (remove-hook 'before-change-functions 'org-before-change-function t)
     (font-lock-remove-keywords nil orgtbl-extra-font-lock-keywords)
-    (org-restart-font-lock)
->>>>>>> dad63f9b
+    (org-font-lock-restart)
     (force-mode-line-update 'all))))
 
 (defun orgtbl-make-binding (fun n &rest keys)
