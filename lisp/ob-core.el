;;; ob-core.el --- Working with Code Blocks          -*- lexical-binding: t; -*-

;; Copyright (C) 2009-2020 Free Software Foundation, Inc.

;; Authors: Eric Schulte
;;	Dan Davison
;; Keywords: literate programming, reproducible research
;; Homepage: https://orgmode.org

;; This file is part of GNU Emacs.

;; GNU Emacs is free software: you can redistribute it and/or modify
;; it under the terms of the GNU General Public License as published by
;; the Free Software Foundation, either version 3 of the License, or
;; (at your option) any later version.

;; GNU Emacs is distributed in the hope that it will be useful,
;; but WITHOUT ANY WARRANTY; without even the implied warranty of
;; MERCHANTABILITY or FITNESS FOR A PARTICULAR PURPOSE.  See the
;; GNU General Public License for more details.

;; You should have received a copy of the GNU General Public License
;; along with GNU Emacs.  If not, see <https://www.gnu.org/licenses/>.

;;; Code:
(require 'cl-lib)
(require 'ob-eval)
(require 'org-macs)
(require 'org-fold)
(require 'org-compat)

(defconst org-babel-exeext
  (if (memq system-type '(windows-nt cygwin))
      ".exe"
    nil))

(defvar org-babel-library-of-babel)
(defvar org-edit-src-content-indentation)
(defvar org-link-file-path-type)
(defvar org-src-lang-modes)
(defvar org-src-preserve-indentation)
(defvar org-babel-tangle-uncomment-comments)

(declare-function org-at-item-p "org-list" ())
(declare-function org-at-table-p "org" (&optional table-type))
(declare-function org-babel-lob-execute-maybe "ob-lob" ())
(declare-function org-babel-ref-goto-headline-id "ob-ref" (id))
(declare-function org-babel-ref-headline-body "ob-ref" ())
(declare-function org-babel-ref-parse "ob-ref" (assignment))
(declare-function org-babel-ref-resolve "ob-ref" (ref))
(declare-function org-babel-ref-split-args "ob-ref" (arg-string))
(declare-function org-babel-tangle-comment-links "ob-tangle" (&optional info))
(declare-function org-current-level "org" ())
(declare-function org-cycle "org" (&optional arg))
(declare-function org-edit-src-code "org-src" (&optional code edit-buffer-name))
(declare-function org-edit-src-exit "org-src"  ())
(declare-function org-element-at-point "org-element" ())
(declare-function org-element-context "org-element" (&optional element))
(declare-function org-element-normalize-string "org-element" (s))
(declare-function org-element-property "org-element" (property element))
(declare-function org-element-type "org-element" (element))
(declare-function org-entry-get "org" (pom property &optional inherit literal-nil))
(declare-function org-escape-code-in-region "org-src" (beg end))
(declare-function org-forward-heading-same-level "org" (arg &optional invisible-ok))
(declare-function org-in-commented-heading-p "org" (&optional no-inheritance))
(declare-function org-indent-line "org" ())
(declare-function org-list-get-list-end "org-list" (item struct prevs))
(declare-function org-list-prevs-alist "org-list" (struct))
(declare-function org-list-struct "org-list" ())
(declare-function org-list-to-generic "org-list" (LIST PARAMS))
(declare-function org-list-to-lisp "org-list" (&optional delete))
(declare-function org-macro-escape-arguments "org-macro" (&rest args))
(declare-function org-mark-ring-push "org" (&optional pos buffer))
(declare-function org-narrow-to-subtree "org" ())
(declare-function org-next-block "org" (arg &optional backward block-regexp))
(declare-function org-open-at-point "org" (&optional in-emacs reference-buffer))
(declare-function org-previous-block "org" (arg &optional block-regexp))
(declare-function org-show-context "org" (&optional key))
(declare-function org-src-coderef-format "org-src" (&optional element))
(declare-function org-src-coderef-regexp "org-src" (fmt &optional label))
(declare-function org-src-get-lang-mode "org-src" (lang))
(declare-function org-table-align "org-table" ())
(declare-function org-table-convert-region "org-table" (beg0 end0 &optional separator))
(declare-function org-table-end "org-table" (&optional table-type))
(declare-function org-table-import "org-table" (file arg))
(declare-function org-table-to-lisp "org-table" (&optional txt))
(declare-function org-unescape-code-in-string "org-src" (s))
(declare-function orgtbl-to-generic "org-table" (table params))
(declare-function orgtbl-to-orgtbl "org-table" (table params))
(declare-function tramp-compat-make-temp-file "tramp-compat" (filename &optional dir-flag))

(defgroup org-babel nil
  "Code block evaluation and management in `org-mode' documents."
  :tag "Babel"
  :group 'org)

(defcustom org-confirm-babel-evaluate t
  "Confirm before evaluation.
\\<org-mode-map>\
Require confirmation before interactively evaluating code
blocks in Org buffers.  The default value of this variable is t,
meaning confirmation is required for any code block evaluation.
This variable can be set to nil to inhibit any future
confirmation requests.  This variable can also be set to a
function which takes two arguments the language of the code block
and the body of the code block.  Such a function should then
return a non-nil value if the user should be prompted for
execution or nil if no prompt is required.

Warning: Disabling confirmation may result in accidental
evaluation of potentially harmful code.  It may be advisable
remove code block execution from `\\[org-ctrl-c-ctrl-c]' \
as further protection
against accidental code block evaluation.  The
`org-babel-no-eval-on-ctrl-c-ctrl-c' variable can be used to
remove code block execution from the `\\[org-ctrl-c-ctrl-c]' keybinding."
  :group 'org-babel
  :version "24.1"
  :type '(choice boolean function))
;; don't allow this variable to be changed through file settings
(put 'org-confirm-babel-evaluate 'safe-local-variable (lambda (x) (eq x t)))

(defcustom org-babel-no-eval-on-ctrl-c-ctrl-c nil
  "\\<org-mode-map>\
Remove code block evaluation from the `\\[org-ctrl-c-ctrl-c]' key binding."
  :group 'org-babel
  :version "24.1"
  :type 'boolean)

(defcustom org-babel-results-keyword "RESULTS"
  "Keyword used to name results generated by code blocks.
It should be \"RESULTS\".  However any capitalization may be
used."
  :group 'org-babel
  :version "24.4"
  :package-version '(Org . "8.0")
  :type 'string
  :safe (lambda (v)
	  (and (stringp v)
	       (eq (compare-strings "RESULTS" nil nil v nil nil t)
		   t))))

(defcustom org-babel-noweb-wrap-start "<<"
  "String used to begin a noweb reference in a code block.
See also `org-babel-noweb-wrap-end'."
  :group 'org-babel
  :type 'string)

(defcustom org-babel-noweb-wrap-end ">>"
  "String used to end a noweb reference in a code block.
See also `org-babel-noweb-wrap-start'."
  :group 'org-babel
  :type 'string)

(defcustom org-babel-inline-result-wrap "=%s="
  "Format string used to wrap inline results.
This string must include a \"%s\" which will be replaced by the results."
  :group 'org-babel
  :type 'string)
(put 'org-babel-inline-result-wrap
     'safe-local-variable
     (lambda (value)
       (and (stringp value)
	    (string-match-p "%s" value))))

(defcustom org-babel-hash-show-time nil
  "Non-nil means show the time the code block was evaluated in the result hash."
  :group 'org-babel
  :type 'boolean
  :package-version '(Org . "9.0")
  :safe #'booleanp)

(defcustom org-babel-uppercase-example-markers nil
  "When non-nil, begin/end example markers will be inserted in upper case."
  :group 'org-babel
  :type 'boolean
  :version "26.1"
  :package-version '(Org . "9.1")
  :safe #'booleanp)

(defun org-babel-noweb-wrap (&optional regexp)
  "Return regexp matching a Noweb reference.

Match any reference, or only those matching REGEXP, if non-nil.

When matching, reference is stored in match group 1."
  (concat (regexp-quote org-babel-noweb-wrap-start)
	  (or regexp "\\([^ \t\n]\\(?:.*?[^ \t\n]\\)?\\)")
	  (regexp-quote org-babel-noweb-wrap-end)))

(defvar org-babel-src-name-regexp
  "^[ \t]*#\\+name:[ \t]*"
  "Regular expression used to match a source name line.")

(defvar org-babel-multi-line-header-regexp
  "^[ \t]*#\\+headers?:[ \t]*\\([^\n]*\\)$"
  "Regular expression used to match multi-line header arguments.")

(defvar org-babel-src-block-regexp
  (concat
   ;; (1) indentation                 (2) lang
   "^\\([ \t]*\\)#\\+begin_src[ \t]+\\([^ \f\t\n\r\v]+\\)[ \t]*"
   ;; (3) switches
   "\\([^\":\n]*\"[^\"\n*]*\"[^\":\n]*\\|[^\":\n]*\\)"
   ;; (4) header arguments
   "\\([^\n]*\\)\n"
   ;; (5) body
   "\\([^\000]*?\n\\)??[ \t]*#\\+end_src")
  "Regexp used to identify code blocks.")

(defun org-babel--get-vars (params)
  "Return the babel variable assignments in PARAMS.

PARAMS is a quasi-alist of header args, which may contain
multiple entries for the key `:var'.  This function returns a
list of the cdr of all the `:var' entries."
  (mapcar #'cdr
	  (cl-remove-if-not (lambda (x) (eq (car x) :var)) params)))

(defvar org-babel-exp-reference-buffer nil
  "Buffer containing original contents of the exported buffer.
This is used by Babel to resolve references in source blocks.
Its value is dynamically bound during export.")

(defun org-babel-check-confirm-evaluate (info)
  "Check whether INFO allows code block evaluation.

Returns nil if evaluation is disallowed, t if it is
unconditionally allowed, and the symbol `query' if the user
should be asked whether to allow evaluation."
  (let* ((headers (nth 2 info))
	 (eval (or (cdr  (assq :eval headers))
		   (when (assq :noeval headers) "no")))
	 (eval-no (member eval '("no" "never")))
	 (export org-babel-exp-reference-buffer)
	 (eval-no-export (and export (member eval '("no-export" "never-export"))))
	 (noeval (or eval-no eval-no-export))
	 (query (or (equal eval "query")
		    (and export (equal eval "query-export"))
		    (if (functionp org-confirm-babel-evaluate)
			(funcall org-confirm-babel-evaluate
				 ;; Language, code block body.
				 (nth 0 info)
				 (org-babel--expand-body info))
		      org-confirm-babel-evaluate))))
    (cond
     (noeval nil)
     (query 'query)
     (t t))))

(defun org-babel-check-evaluate (info)
  "Check if code block INFO should be evaluated.
Do not query the user, but do display an informative message if
evaluation is blocked.  Returns non-nil if evaluation is not blocked."
  (let ((confirmed (org-babel-check-confirm-evaluate info)))
    (unless confirmed
      (message "Evaluation of this %s code block%sis disabled."
	       (nth 0 info)
	       (let ((name (nth 4 info)))
		 (if name (format " (%s) " name) " "))))
    confirmed))

;; Dynamically scoped for asynchronous export.
(defvar org-babel-confirm-evaluate-answer-no)

(defun org-babel-confirm-evaluate (info)
  "Confirm evaluation of the code block INFO.

This query can also be suppressed by setting the value of
`org-confirm-babel-evaluate' to nil, in which case all future
interactive code block evaluations will proceed without any
confirmation from the user.

Note disabling confirmation may result in accidental evaluation
of potentially harmful code.

The variable `org-babel-confirm-evaluate-answer-no' is used by
the async export process, which requires a non-interactive
environment, to override this check."
  (let* ((evalp (org-babel-check-confirm-evaluate info))
	 (lang (nth 0 info))
	 (name (nth 4 info))
	 (name-string (if name (format " (%s) " name) " ")))
    (pcase evalp
      (`nil nil)
      (`t t)
      (`query (or
	       (and (not (bound-and-true-p
			  org-babel-confirm-evaluate-answer-no))
		    (yes-or-no-p
		     (format "Evaluate this %s code block%son your system? "
			     lang name-string)))
	       (progn
		(message "Evaluation of this %s code block%sis aborted."
			 lang name-string)
		nil)))
      (x (error "Unexpected value `%s' from `org-babel-check-confirm-evaluate'" x)))))

;;;###autoload
(defun org-babel-execute-safely-maybe ()
  (unless org-babel-no-eval-on-ctrl-c-ctrl-c
    (org-babel-execute-maybe)))

;;;###autoload
(defun org-babel-execute-maybe ()
  (interactive)
  (or (org-babel-execute-src-block-maybe)
      (org-babel-lob-execute-maybe)))

(defmacro org-babel-when-in-src-block (&rest body)
  "Execute BODY if point is in a source block and return t.

Otherwise do nothing and return nil."
  `(if (memq (org-element-type (org-element-context))
	     '(inline-src-block src-block))
       (progn
	 ,@body
	 t)
     nil))

(defun org-babel-execute-src-block-maybe ()
  "Conditionally execute a source block.
Detect if this is context for a Babel src-block and if so
then run `org-babel-execute-src-block'."
  (interactive)
  (org-babel-when-in-src-block
   (org-babel-eval-wipe-error-buffer)
   (org-babel-execute-src-block current-prefix-arg)))

;;;###autoload
(defun org-babel-view-src-block-info ()
  "Display information on the current source block.
This includes header arguments, language and name, and is largely
a window into the `org-babel-get-src-block-info' function."
  (interactive)
  (let ((info (org-babel-get-src-block-info 'light))
	(full (lambda (it) (> (length it) 0)))
	(printf (lambda (fmt &rest args) (princ (apply #'format fmt args)))))
    (when info
      (with-help-window (help-buffer)
	(let ((name        (nth 4 info))
	      (lang        (nth 0 info))
	      (switches    (nth 3 info))
	      (header-args (nth 2 info)))
	  (when name            (funcall printf "Name: %s\n"     name))
	  (when lang            (funcall printf "Lang: %s\n"     lang))
	  (funcall printf "Properties:\n")
	  (funcall printf "\t:header-args \t%s\n" (org-entry-get (point) "header-args" t))
	  (funcall printf "\t:header-args:%s \t%s\n" lang (org-entry-get (point) (concat "header-args:" lang) t))

	  (when (funcall full switches) (funcall printf "Switches: %s\n" switches))
	  (funcall printf "Header Arguments:\n")
	  (dolist (pair (sort header-args
			      (lambda (a b) (string< (symbol-name (car a))
						     (symbol-name (car b))))))
	    (when (funcall full (format "%s" (cdr pair)))
	      (funcall printf "\t%S%s\t%s\n"
		       (car pair)
		       (if (> (length (format "%S" (car pair))) 7) "" "\t")
		       (cdr pair)))))))))

;;;###autoload
(defun org-babel-expand-src-block-maybe ()
  "Conditionally expand a source block.
Detect if this is context for an org-babel src-block and if so
then run `org-babel-expand-src-block'."
  (interactive)
  (org-babel-when-in-src-block
   (org-babel-expand-src-block current-prefix-arg)))

;;;###autoload
(defun org-babel-load-in-session-maybe ()
  "Conditionally load a source block in a session.
Detect if this is context for an org-babel src-block and if so
then run `org-babel-load-in-session'."
  (interactive)
  (org-babel-when-in-src-block
   (org-babel-load-in-session current-prefix-arg)))

(add-hook 'org-metaup-hook 'org-babel-load-in-session-maybe)

;;;###autoload
(defun org-babel-pop-to-session-maybe ()
  "Conditionally pop to a session.
Detect if this is context for an org-babel src-block and if so
then run `org-babel-switch-to-session'."
  (interactive)
  (org-babel-when-in-src-block
   (org-babel-switch-to-session current-prefix-arg)))

(add-hook 'org-metadown-hook 'org-babel-pop-to-session-maybe)

(defconst org-babel-common-header-args-w-values
  '((cache	. ((no yes)))
    (cmdline	. :any)
    (colnames	. ((nil no yes)))
    (comments	. ((no link yes org both noweb)))
    (dir	. :any)
    (eval	. ((yes no no-export strip-export never-export eval never
			query)))
    (exports	. ((code results both none)))
    (epilogue   . :any)
    (file	. :any)
    (file-desc  . :any)
    (file-ext   . :any)
    (file-mode  . ((#o755 #o555 #o444 :any)))
    (hlines	. ((no yes)))
    (mkdirp	. ((yes no)))
    (no-expand)
    (noeval)
    (noweb	. ((yes no tangle no-export strip-export)))
    (noweb-ref	. :any)
    (noweb-sep  . :any)
    (output-dir . :any)
    (padline	. ((yes no)))
    (post       . :any)
    (prologue   . :any)
    (results	. ((file list vector table scalar verbatim)
		   (raw html latex org code pp drawer link graphics)
		   (replace silent none append prepend)
		   (output value)))
    (rownames	. ((no yes)))
    (sep	. :any)
    (session	. :any)
    (shebang	. :any)
    (tangle	. ((tangle yes no :any)))
    (tangle-mode . ((#o755 #o555 #o444 :any)))
    (var	. :any)
    (wrap       . :any)))

(defconst org-babel-header-arg-names
  (mapcar #'car org-babel-common-header-args-w-values)
  "Common header arguments used by org-babel.
Note that individual languages may define their own language
specific header arguments as well.")

(defconst org-babel-safe-header-args
  '(:cache :colnames :comments :exports :epilogue :hlines :noeval
	   :noweb :noweb-ref :noweb-sep :padline :prologue :rownames
	   :sep :session :tangle :wrap
	   (:eval . ("never" "query"))
	   (:results . (lambda (str) (not (string-match "file" str)))))
  "A list of safe header arguments for babel source blocks.

The list can have entries of the following forms:
- :ARG                     -> :ARG is always a safe header arg
- (:ARG . (VAL1 VAL2 ...)) -> :ARG is safe as a header arg if it is
                              `equal' to one of the VALs.
- (:ARG . FN)              -> :ARG is safe as a header arg if the function FN
                              returns non-nil.  FN is passed one
                              argument, the value of the header arg
                              (as a string).")

(defmacro org-babel-header-args-safe-fn (safe-list)
  "Return a function that determines whether a list of header args are safe.

Intended usage is:
\(put \\='org-babel-default-header-args \\='safe-local-variable
 (org-babel-header-args-safe-p org-babel-safe-header-args)

This allows org-babel languages to extend the list of safe values for
their `org-babel-default-header-args:foo' variable.

For the format of SAFE-LIST, see `org-babel-safe-header-args'."
  `(lambda (value)
     (and (listp value)
	  (cl-every
	   (lambda (pair)
	     (and (consp pair)
		  (org-babel-one-header-arg-safe-p pair ,safe-list)))
	   value))))

(defvar org-babel-default-header-args
  '((:session . "none") (:results . "replace") (:exports . "code")
    (:cache . "no") (:noweb . "no") (:hlines . "no") (:tangle . "no"))
  "Default arguments to use when evaluating a source block.")
(put 'org-babel-default-header-args 'safe-local-variable
     (org-babel-header-args-safe-fn org-babel-safe-header-args))

(defvar org-babel-default-inline-header-args
  '((:session . "none") (:results . "replace")
    (:exports . "results") (:hlines . "yes"))
  "Default arguments to use when evaluating an inline source block.")
(put 'org-babel-default-inline-header-args 'safe-local-variable
     (org-babel-header-args-safe-fn org-babel-safe-header-args))

(defconst org-babel-name-regexp
  (format "^[ \t]*#\\+%s:[ \t]*"
	  ;; FIXME: TBLNAME is for backward compatibility.
	  (regexp-opt '("NAME" "TBLNAME")))
  "Regexp matching a NAME keyword.")

(defconst org-babel-result-regexp
  (rx (seq bol
           (zero-or-more (any "\t "))
           "#+results"
           (opt "["
		;; Time stamp part.
		(opt "("
                     (= 4 digit) (= 2 "-" (= 2 digit))
                     " "
                     (= 2 digit) (= 2 ":" (= 2 digit))
                     ") ")
		;; SHA1 hash.
		(group (one-or-more hex-digit))
		"]")
           ":"
           (zero-or-more (any "\t "))))
  "Regular expression used to match result lines.
If the results are associated with a hash key then the hash will
be saved in match group 1.")

(defconst org-babel-result-w-name-regexp
  (concat org-babel-result-regexp "\\(?9:[^ \t\n\r\v\f]+\\)")
  "Regexp matching a RESULTS keyword with a name.
Name is saved in match group 9.")

(defvar org-babel-min-lines-for-block-output 10
  "The minimum number of lines for block output.
If number of lines of output is equal to or exceeds this
value, the output is placed in a #+begin_example...#+end_example
block.  Otherwise the output is marked as literal by inserting
colons at the starts of the lines.  This variable only takes
effect if the :results output option is in effect.")

(defvar org-babel-noweb-error-all-langs nil
  "Raise errors when noweb references don't resolve.
Also see `org-babel-noweb-error-langs' to control noweb errors on
a language by language bases.")

(defvar org-babel-noweb-error-langs nil
  "Languages for which Babel will raise literate programming errors.
List of languages for which errors should be raised when the
source code block satisfying a noweb reference in this language
can not be resolved.  Also see `org-babel-noweb-error-all-langs'
to raise errors for all languages.")

(defvar org-babel-hash-show 4
  "Number of initial characters to show of a hidden results hash.")

(defvar org-babel-after-execute-hook nil
  "Hook for functions to be called after `org-babel-execute-src-block'")

(defun org-babel-named-src-block-regexp-for-name (&optional name)
  "Generate a regexp used to match a source block named NAME.
If NAME is nil, match any name.  Matched name is then put in
match group 9.  Other match groups are defined in
`org-babel-src-block-regexp'."
  (concat org-babel-src-name-regexp
	  (concat (if name (regexp-quote name) "\\(?9:.*?\\)") "[ \t]*" )
	  "\\(?:\n[ \t]*#\\+\\S-+:.*\\)*?"
	  "\n"
	  (substring org-babel-src-block-regexp 1)))

(defun org-babel-named-data-regexp-for-name (name)
  "Generate a regexp used to match data named NAME."
  (concat org-babel-name-regexp (regexp-quote name) "[ \t]*$"))

(defun org-babel--normalize-body (datum)
  "Normalize body for element or object DATUM.
DATUM is a source block element or an inline source block object.
Remove final newline character and spurious indentation."
  (let* ((value (org-element-property :value datum))
	 (body (if (string-suffix-p "\n" value)
		   (substring value 0 -1)
		 value)))
    (cond ((eq (org-element-type datum) 'inline-src-block)
	   ;; Newline characters and indentation in an inline
	   ;; src-block are not meaningful, since they could come from
	   ;; some paragraph filling.  Treat them as a white space.
	   (replace-regexp-in-string "\n[ \t]*" " " body))
	  ((or org-src-preserve-indentation
	       (org-element-property :preserve-indent datum))
	   body)
	  (t (org-remove-indentation body)))))

;;; functions
(defvar org-babel-current-src-block-location nil
  "Marker pointing to the source block currently being executed.
This may also point to a call line or an inline code block.  If
multiple blocks are being executed (e.g., in chained execution
through use of the :var header argument) this marker points to
the outer-most code block.")

(defvar *this*)

(defun org-babel-get-src-block-info (&optional light datum)
  "Extract information from a source block or inline source block.

When optional argument LIGHT is non-nil, Babel does not resolve
remote variable references; a process which could likely result
in the execution of other code blocks, and do not evaluate Lisp
values in parameters.

By default, consider the block at point.  However, when optional
argument DATUM is provided, extract information from that parsed
object instead.

Return nil if point is not on a source block.  Otherwise, return
a list with the following pattern:

  (language body arguments switches name start coderef)"
  (let* ((datum (or datum (org-element-context)))
	 (type (org-element-type datum))
	 (inline (eq type 'inline-src-block)))
    (when (memq type '(inline-src-block src-block))
      (let* ((lang (org-element-property :language datum))
	     (lang-headers (intern
			    (concat "org-babel-default-header-args:" lang)))
	     (name (org-element-property :name datum))
	     (info
	      (list
	       lang
	       (org-babel--normalize-body datum)
	       (apply #'org-babel-merge-params
		      (if inline org-babel-default-inline-header-args
			org-babel-default-header-args)
		      (and (boundp lang-headers) (eval lang-headers t))
		      (append
		       ;; If DATUM is provided, make sure we get node
		       ;; properties applicable to its location within
		       ;; the document.
		       (org-with-point-at (org-element-property :begin datum)
			 (org-babel-params-from-properties lang light))
		       (mapcar (lambda (h)
				 (org-babel-parse-header-arguments h light))
			       (cons (org-element-property :parameters datum)
				     (org-element-property :header datum)))))
	       (or (org-element-property :switches datum) "")
	       name
	       (org-element-property (if inline :begin :post-affiliated)
				     datum)
	       (and (not inline) (org-src-coderef-format datum)))))
	(unless light
	  (setf (nth 2 info) (org-babel-process-params (nth 2 info))))
	(setf (nth 2 info) (org-babel-generate-file-param name (nth 2 info)))
	info))))

(defun org-babel--expand-body (info)
  "Expand noweb references in body and remove any coderefs."
  (let ((coderef (nth 6 info))
	(expand
	 (if (org-babel-noweb-p (nth 2 info) :eval)
	     (org-babel-expand-noweb-references info)
	   (nth 1 info))))
    (if (not coderef) expand
      (replace-regexp-in-string
       (org-src-coderef-regexp coderef) "" expand nil nil 1))))

;;;###autoload
(defun org-babel-execute-src-block (&optional arg info params)
  "Execute the current source code block.
Insert the results of execution into the buffer.  Source code
execution and the collection and formatting of results can be
controlled through a variety of header arguments.

With prefix argument ARG, force re-execution even if an existing
result cached in the buffer would otherwise have been returned.

Optionally supply a value for INFO in the form returned by
`org-babel-get-src-block-info'.

Optionally supply a value for PARAMS which will be merged with
the header arguments specified at the front of the source code
block."
  (interactive)
  (let* ((org-babel-current-src-block-location
	  (or org-babel-current-src-block-location
	      (nth 5 info)
	      (org-babel-where-is-src-block-head)))
	 (info (if info (copy-tree info) (org-babel-get-src-block-info))))
    ;; Merge PARAMS with INFO before considering source block
    ;; evaluation since both could disagree.
    (cl-callf org-babel-merge-params (nth 2 info) params)
    (when (org-babel-check-evaluate info)
      (cl-callf org-babel-process-params (nth 2 info))
      (let* ((params (nth 2 info))
	     (cache (let ((c (cdr (assq :cache params))))
		      (and (not arg) c (string= "yes" c))))
	     (new-hash (and cache (org-babel-sha1-hash info :eval)))
	     (old-hash (and cache (org-babel-current-result-hash)))
	     (current-cache (and new-hash (equal new-hash old-hash))))
	(cond
	 (current-cache
	  (save-excursion		;Return cached result.
	    (goto-char (org-babel-where-is-src-block-result nil info))
	    (forward-line)
	    (skip-chars-forward " \t")
	    (let ((result (org-babel-read-result)))
	      (message (replace-regexp-in-string "%" "%%" (format "%S" result)))
	      result)))
	 ((org-babel-confirm-evaluate info)
	  (let* ((lang (nth 0 info))
		 (result-params (cdr (assq :result-params params)))
		 (body (org-babel--expand-body info))
		 (dir (cdr (assq :dir params)))
		 (mkdirp (cdr (assq :mkdirp params)))
		 (default-directory
		   (cond
		    ((not dir) default-directory)
		    ((member mkdirp '("no" "nil" nil))
		     (file-name-as-directory (expand-file-name dir)))
		    (t
		     (let ((d (file-name-as-directory (expand-file-name dir))))
		       (make-directory d 'parents)
		       d))))
		 (cmd (intern (concat "org-babel-execute:" lang)))
		 result)
	    (unless (fboundp cmd)
	      (error "No org-babel-execute function for %s!" lang))
	    (message "executing %s code block%s..."
		     (capitalize lang)
		     (let ((name (nth 4 info)))
		       (if name (format " (%s)" name) "")))
	    (if (member "none" result-params)
		(progn (funcall cmd body params)
		       (message "result silenced"))
	      (setq result
		    (let ((r (funcall cmd body params)))
		      (if (and (eq (cdr (assq :result-type params)) 'value)
			       (or (member "vector" result-params)
				   (member "table" result-params))
			       (not (listp r)))
			  (list (list r))
			r)))
	      (let ((file (and (member "file" result-params)
			       (cdr (assq :file params)))))
		;; If non-empty result and :file then write to :file.
		(when file
		  ;; If `:results' are special types like `link' or
		  ;; `graphics', don't write result to `:file'.  Only
		  ;; insert a link to `:file'.
		  (when (and result
			     (not (or (member "link" result-params)
				      (member "graphics" result-params))))
		    (with-temp-file file
		      (insert (org-babel-format-result
			       result
			       (cdr (assq :sep params)))))
		    ;; Set file permissions if header argument
		    ;; `:file-mode' is provided.
		    (when (assq :file-mode params)
		      (set-file-modes file (cdr (assq :file-mode params)))))
		  (setq result file))
		;; Possibly perform post process provided its
		;; appropriate.  Dynamically bind "*this*" to the
		;; actual results of the block.
		(let ((post (cdr (assq :post params))))
		  (when post
		    (let ((*this* (if (not file) result
				    (org-babel-result-to-file
				     file
				     (let ((desc (assq :file-desc params)))
				       (and desc (or (cdr desc) result)))))))
		      (setq result (org-babel-ref-resolve post))
		      (when file
			(setq result-params (remove "file" result-params))))))
		(org-babel-insert-result
		 result result-params info new-hash lang)))
	    (run-hooks 'org-babel-after-execute-hook)
	    result)))))))

(defun org-babel-expand-body:generic (body params &optional var-lines)
  "Expand BODY with PARAMS.
Expand a block of code with org-babel according to its header
arguments.  This generic implementation of body expansion is
called for languages which have not defined their own specific
org-babel-expand-body:lang function."
  (let ((pro (cdr (assq :prologue params)))
	(epi (cdr (assq :epilogue params))))
    (mapconcat #'identity
	       (append (when pro (list pro))
		       var-lines
		       (list body)
		       (when epi (list epi)))
	       "\n")))

;;;###autoload
(defun org-babel-expand-src-block (&optional _arg info params)
  "Expand the current source code block.
Expand according to the source code block's header
arguments and pop open the results in a preview buffer."
  (interactive)
  (let* ((info (or info (org-babel-get-src-block-info)))
         (lang (nth 0 info))
	 (params (setf (nth 2 info)
                       (sort (org-babel-merge-params (nth 2 info) params)
                             (lambda (el1 el2) (string< (symbol-name (car el1))
							(symbol-name (car el2)))))))
         (body (setf (nth 1 info)
		     (if (org-babel-noweb-p params :eval)
			 (org-babel-expand-noweb-references info) (nth 1 info))))
         (expand-cmd (intern (concat "org-babel-expand-body:" lang)))
	 (assignments-cmd (intern (concat "org-babel-variable-assignments:"
					  lang)))
         (expanded
	  (if (fboundp expand-cmd) (funcall expand-cmd body params)
	    (org-babel-expand-body:generic
	     body params (and (fboundp assignments-cmd)
			      (funcall assignments-cmd params))))))
    (if (called-interactively-p 'any)
	(org-edit-src-code
	 expanded (concat "*Org-Babel Preview " (buffer-name) "[ " lang " ]*"))
      expanded)))

(defun org-babel-edit-distance (s1 s2)
  "Return the edit (levenshtein) distance between strings S1 S2."
  (let* ((l1 (length s1))
	 (l2 (length s2))
	 (dist (vconcat (mapcar (lambda (_) (make-vector (1+ l2) nil))
				(number-sequence 1 (1+ l1)))))
	 (in (lambda (i j) (aref (aref dist i) j))))
    (setf (aref (aref dist 0) 0) 0)
    (dolist (j (number-sequence 1 l2))
      (setf (aref (aref dist 0) j) j))
    (dolist (i (number-sequence 1 l1))
      (setf (aref (aref dist i) 0) i)
      (dolist (j (number-sequence 1 l2))
	(setf (aref (aref dist i) j)
	      (min
	       (1+ (funcall in (1- i) j))
	       (1+ (funcall in i (1- j)))
	       (+ (if (equal (aref s1 (1- i)) (aref s2 (1- j))) 0 1)
		  (funcall in (1- i) (1- j)))))))
    (funcall in l1 l2)))

(defun org-babel-combine-header-arg-lists (original &rest others)
  "Combine a number of lists of header argument names and arguments."
  (let ((results (copy-sequence original)))
    (dolist (new-list others)
      (dolist (arg-pair new-list)
	(let ((header (car arg-pair)))
	  (setq results
		(cons arg-pair (cl-remove-if
				(lambda (pair) (equal header (car pair)))
				results))))))
    results))

;;;###autoload
(defun org-babel-check-src-block ()
  "Check for misspelled header arguments in the current code block."
  (interactive)
  ;; TODO: report malformed code block
  ;; TODO: report incompatible combinations of header arguments
  ;; TODO: report uninitialized variables
  (let ((too-close 2) ;; <- control closeness to report potential match
	(names (mapcar #'symbol-name org-babel-header-arg-names)))
    (dolist (header (mapcar (lambda (arg) (substring (symbol-name (car arg)) 1))
			    (and (org-babel-where-is-src-block-head)
				 (org-babel-parse-header-arguments
				  (org-no-properties
				   (match-string 4))))))
      (dolist (name names)
	(when (and (not (string= header name))
		   (<= (org-babel-edit-distance header name) too-close)
		   (not (member header names)))
	  (error "Supplied header \"%S\" is suspiciously close to \"%S\""
		 header name))))
    (message "No suspicious header arguments found.")))

;;;###autoload
(defun org-babel-insert-header-arg (&optional header-arg value)
  "Insert a header argument selecting from lists of common args and values."
  (interactive)
  (let* ((info (org-babel-get-src-block-info 'light))
	 (lang (car info))
	 (begin (nth 5 info))
	 (lang-headers (intern (concat "org-babel-header-args:" lang)))
	 (headers (org-babel-combine-header-arg-lists
		   org-babel-common-header-args-w-values
		   (when (boundp lang-headers) (eval lang-headers t))))
	 (header-arg (or header-arg
			 (completing-read
			  "Header Arg: "
			  (mapcar
			   (lambda (header-spec) (symbol-name (car header-spec)))
			   headers))))
	 (vals (cdr (assoc (intern header-arg) headers)))
	 (value (or value
		    (cond
		     ((eq vals :any)
		      (read-from-minibuffer "value: "))
		     ((listp vals)
		      (mapconcat
		       (lambda (group)
			 (let ((arg (completing-read
				     "Value: "
				     (cons "default"
					   (mapcar #'symbol-name group)))))
			   (if (and arg (not (string= "default" arg)))
			       (concat arg " ")
			     "")))
		       vals ""))))))
    (save-excursion
      (goto-char begin)
      (goto-char (point-at-eol))
      (unless (= (char-before (point)) ?\ ) (insert " "))
      (insert ":" header-arg) (when value (insert " " value)))))

;; Add support for completing-read insertion of header arguments after ":"
(defun org-babel-header-arg-expand ()
  "Call `org-babel-enter-header-arg-w-completion' in appropriate contexts."
  (when (and (equal (char-before) ?\:) (org-babel-where-is-src-block-head))
    (org-babel-enter-header-arg-w-completion (match-string 2))))

(defun org-babel-enter-header-arg-w-completion (&optional lang)
  "Insert header argument appropriate for LANG with completion."
  (let* ((lang-headers-var (intern (concat "org-babel-header-args:" lang)))
         (lang-headers (when (boundp lang-headers-var) (eval lang-headers-var t)))
	 (headers-w-values (org-babel-combine-header-arg-lists
			    org-babel-common-header-args-w-values lang-headers))
         (headers (mapcar #'symbol-name (mapcar #'car headers-w-values)))
         (header (org-completing-read "Header Arg: " headers))
         (args (cdr (assoc (intern header) headers-w-values)))
         (arg (when (and args (listp args))
                (org-completing-read
                 (format "%s: " header)
                 (mapcar #'symbol-name (apply #'append args))))))
    (insert (concat header " " (or arg "")))
    (cons header arg)))

(add-hook 'org-tab-first-hook 'org-babel-header-arg-expand)

;;;###autoload
(defun org-babel-load-in-session (&optional _arg info)
  "Load the body of the current source-code block.
Evaluate the header arguments for the source block before
entering the session.  After loading the body this pops open the
session."
  (interactive)
  (let* ((info (or info (org-babel-get-src-block-info)))
         (lang (nth 0 info))
         (params (nth 2 info))
         (body (if (not info)
		   (user-error "No src code block at point")
		 (setf (nth 1 info)
		       (if (org-babel-noweb-p params :eval)
			   (org-babel-expand-noweb-references info)
			 (nth 1 info)))))
         (session (cdr (assq :session params)))
	 (dir (cdr (assq :dir params)))
	 (default-directory
	   (or (and dir (file-name-as-directory dir)) default-directory))
	 (cmd (intern (concat "org-babel-load-session:" lang))))
    (unless (fboundp cmd)
      (error "No org-babel-load-session function for %s!" lang))
    (pop-to-buffer (funcall cmd session body params))
    (end-of-line 1)))

;;;###autoload
(defun org-babel-initiate-session (&optional arg info)
  "Initiate session for current code block.
If called with a prefix argument then resolve any variable
references in the header arguments and assign these variables in
the session.  Copy the body of the code block to the kill ring."
  (interactive "P")
  (let* ((info (or info (org-babel-get-src-block-info (not arg))))
         (lang (nth 0 info))
         (body (nth 1 info))
         (params (nth 2 info))
         (session (cdr (assq :session params)))
	 (dir (cdr (assq :dir params)))
	 (default-directory
	   (or (and dir (file-name-as-directory dir)) default-directory))
	 (init-cmd (intern (format "org-babel-%s-initiate-session" lang)))
	 (prep-cmd (intern (concat "org-babel-prep-session:" lang))))
    (when (and (stringp session) (string= session "none"))
      (error "This block is not using a session!"))
    (unless (fboundp init-cmd)
      (error "No org-babel-initiate-session function for %s!" lang))
    (with-temp-buffer (insert (org-trim body))
                      (copy-region-as-kill (point-min) (point-max)))
    (when arg
      (unless (fboundp prep-cmd)
	(error "No org-babel-prep-session function for %s!" lang))
      (funcall prep-cmd session params))
    (funcall init-cmd session params)))

;;;###autoload
(defun org-babel-switch-to-session (&optional arg info)
  "Switch to the session of the current code block.
Uses `org-babel-initiate-session' to start the session.  If called
with a prefix argument then this is passed on to
`org-babel-initiate-session'."
  (interactive "P")
  (pop-to-buffer (org-babel-initiate-session arg info))
  (end-of-line 1))

(defalias 'org-babel-pop-to-session 'org-babel-switch-to-session)

(defvar org-src-window-setup)

;;;###autoload
(defun org-babel-switch-to-session-with-code (&optional arg _info)
  "Switch to code buffer and display session."
  (interactive "P")
  (let ((swap-windows
	 (lambda ()
	   (let ((other-window-buffer (window-buffer (next-window))))
	     (set-window-buffer (next-window) (current-buffer))
	     (set-window-buffer (selected-window) other-window-buffer))
	   (other-window 1)))
	(info (org-babel-get-src-block-info))
	(org-src-window-setup 'reorganize-frame))
    (save-excursion
      (org-babel-switch-to-session arg info))
    (org-edit-src-code)
    (funcall swap-windows)))

;;;###autoload
(defmacro org-babel-do-in-edit-buffer (&rest body)
  "Evaluate BODY in edit buffer if there is a code block at point.
Return t if a code block was found at point, nil otherwise."
  (declare (debug (body)))
  `(let* ((element (org-element-at-point))
	  ;; This function is not supposed to move point.  However,
	  ;; `org-edit-src-code' always moves point back into the
	  ;; source block.  It is problematic if the point was before
	  ;; the code, e.g., on block's opening line.  In this case,
	  ;; we want to restore this location after executing BODY.
	  (outside-position
	   (and (<= (line-beginning-position)
		    (org-element-property :post-affiliated element))
		(point-marker)))
	  (org-src-window-setup 'switch-invisibly))
     (when (and (org-babel-where-is-src-block-head element)
		(org-edit-src-code))
       (unwind-protect (progn ,@body)
	 (org-edit-src-exit)
	 (when outside-position (goto-char outside-position)))
       t)))

(defun org-babel-do-key-sequence-in-edit-buffer (key)
  "Read key sequence and execute the command in edit buffer.
Enter a key sequence to be executed in the language major-mode
edit buffer.  For example, TAB will alter the contents of the
Org code block according to the effect of TAB in the language
major mode buffer.  For languages that support interactive
sessions, this can be used to send code from the Org buffer
to the session for evaluation using the native major mode
evaluation mechanisms."
  (interactive "kEnter key-sequence to execute in edit buffer: ")
  (org-babel-do-in-edit-buffer
   (call-interactively
    (key-binding (or key (read-key-sequence nil))))))

(defvar org-link-bracket-re)

(defun org-babel-active-location-p ()
  (memq (org-element-type (save-match-data (org-element-context)))
	'(babel-call inline-babel-call inline-src-block src-block)))

;;;###autoload
(defun org-babel-open-src-block-result (&optional re-run)
  "Open results of source block at point.

If `point' is on a source block then open the results of the source
code block, otherwise return nil.  With optional prefix argument
RE-RUN the source-code block is evaluated even if results already
exist."
  (interactive "P")
  (pcase (org-babel-get-src-block-info 'light)
    (`(,_ ,_ ,arguments ,_ ,_ ,start ,_)
     (save-excursion
       ;; Go to the results, if there aren't any then run the block.
       (goto-char start)
       (goto-char (or (and (not re-run) (org-babel-where-is-src-block-result))
		      (progn (org-babel-execute-src-block)
			     (org-babel-where-is-src-block-result))))
       (end-of-line)
       (skip-chars-forward " \r\t\n")
       ;; Open the results.
       (if (looking-at org-link-bracket-re) (org-open-at-point)
	 (let ((r (org-babel-format-result (org-babel-read-result)
					   (cdr (assq :sep arguments)))))
	   (pop-to-buffer (get-buffer-create "*Org Babel Results*"))
	   (erase-buffer)
	   (insert r)))
       t))
    (_ nil)))

;;;###autoload
(defmacro org-babel-map-src-blocks (file &rest body)
  "Evaluate BODY forms on each source-block in FILE.
If FILE is nil evaluate BODY forms on source blocks in current
buffer.  During evaluation of BODY the following local variables
are set relative to the currently matched code block.

full-block ------- string holding the entirety of the code block
beg-block -------- point at the beginning of the code block
end-block -------- point at the end of the matched code block
lang ------------- string holding the language of the code block
beg-lang --------- point at the beginning of the lang
end-lang --------- point at the end of the lang
switches --------- string holding the switches
beg-switches ----- point at the beginning of the switches
end-switches ----- point at the end of the switches
header-args ------ string holding the header-args
beg-header-args -- point at the beginning of the header-args
end-header-args -- point at the end of the header-args
body ------------- string holding the body of the code block
beg-body --------- point at the beginning of the body
end-body --------- point at the end of the body"
  (declare (indent 1))
  (let ((tempvar (make-symbol "file")))
    `(let* ((case-fold-search t)
	    (,tempvar ,file)
	    (visited-p (or (null ,tempvar)
			   (get-file-buffer (expand-file-name ,tempvar))))
	    (point (point)) to-be-removed)
       (save-window-excursion
	 (when ,tempvar (find-file ,tempvar))
	 (setq to-be-removed (current-buffer))
	 (goto-char (point-min))
	 (while (re-search-forward org-babel-src-block-regexp nil t)
	   (when (org-babel-active-location-p)
	     (goto-char (match-beginning 0))
	     (let ((full-block (match-string 0))
		   (beg-block (match-beginning 0))
		   (end-block (match-end 0))
		   (lang (match-string 2))
		   (beg-lang (match-beginning 2))
		   (end-lang (match-end 2))
		   (switches (match-string 3))
		   (beg-switches (match-beginning 3))
		   (end-switches (match-end 3))
		   (header-args (match-string 4))
		   (beg-header-args (match-beginning 4))
		   (end-header-args (match-end 4))
		   (body (match-string 5))
		   (beg-body (match-beginning 5))
		   (end-body (match-end 5)))
               ;; Silence byte-compiler in case `body' doesn't use all
               ;; those variables.
               (ignore full-block beg-block end-block lang
                       beg-lang end-lang switches beg-switches
                       end-switches header-args beg-header-args
                       end-header-args body beg-body end-body)
               ,@body
	       (goto-char end-block)))))
       (unless visited-p (kill-buffer to-be-removed))
       (goto-char point))))
(def-edebug-spec org-babel-map-src-blocks (form body))

;;;###autoload
(defmacro org-babel-map-inline-src-blocks (file &rest body)
  "Evaluate BODY forms on each inline source block in FILE.
If FILE is nil evaluate BODY forms on source blocks in current
buffer."
  (declare (indent 1) (debug (form body)))
  (org-with-gensyms (datum end point tempvar to-be-removed visitedp)
    `(let* ((case-fold-search t)
	    (,tempvar ,file)
	    (,visitedp (or (null ,tempvar)
			   (get-file-buffer (expand-file-name ,tempvar))))
	    (,point (point))
	    ,to-be-removed)
       (save-window-excursion
	 (when ,tempvar (find-file ,tempvar))
	 (setq ,to-be-removed (current-buffer))
	 (goto-char (point-min))
	 (while (re-search-forward "src_\\S-" nil t)
	   (let ((,datum (save-match-data (org-element-context))))
	     (when (eq (org-element-type ,datum) 'inline-src-block)
	       (goto-char (match-beginning 0))
	       (let ((,end (copy-marker (org-element-property :end ,datum))))
		 ,@body
		 (goto-char ,end)
		 (set-marker ,end nil))))))
       (unless ,visitedp (kill-buffer ,to-be-removed))
       (goto-char ,point))))

;;;###autoload
(defmacro org-babel-map-call-lines (file &rest body)
  "Evaluate BODY forms on each call line in FILE.
If FILE is nil evaluate BODY forms on source blocks in current
buffer."
  (declare (indent 1) (debug (form body)))
  (org-with-gensyms (datum end point tempvar to-be-removed visitedp)
    `(let* ((case-fold-search t)
	    (,tempvar ,file)
	    (,visitedp (or (null ,tempvar)
			   (get-file-buffer (expand-file-name ,tempvar))))
	    (,point (point))
	    ,to-be-removed)
       (save-window-excursion
	 (when ,tempvar (find-file ,tempvar))
	 (setq ,to-be-removed (current-buffer))
	 (goto-char (point-min))
	 (while (re-search-forward "call_\\S-\\|^[ \t]*#\\+CALL:" nil t)
	   (let ((,datum (save-match-data (org-element-context))))
	     (when (memq (org-element-type ,datum)
			 '(babel-call inline-babel-call))
	       (goto-char (match-beginning 0))
	       (let ((,end (copy-marker (org-element-property :end ,datum))))
		 ,@body
		 (goto-char ,end)
		 (set-marker ,end nil))))))
       (unless ,visitedp (kill-buffer ,to-be-removed))
       (goto-char ,point))))

;;;###autoload
(defmacro org-babel-map-executables (file &rest body)
  "Evaluate BODY forms on each active Babel code in FILE.
If FILE is nil evaluate BODY forms on source blocks in current
buffer."
  (declare (indent 1) (debug (form body)))
  (org-with-gensyms (datum end point tempvar to-be-removed visitedp)
    `(let* ((case-fold-search t)
	    (,tempvar ,file)
	    (,visitedp (or (null ,tempvar)
			   (get-file-buffer (expand-file-name ,tempvar))))
	    (,point (point))
	    ,to-be-removed)
       (save-window-excursion
	 (when ,tempvar (find-file ,tempvar))
	 (setq ,to-be-removed (current-buffer))
	 (goto-char (point-min))
	 (while (re-search-forward
		 "\\(call\\|src\\)_\\|^[ \t]*#\\+\\(BEGIN_SRC\\|CALL:\\)" nil t)
	   (let ((,datum (save-match-data (org-element-context))))
	     (when (memq (org-element-type ,datum)
			 '(babel-call inline-babel-call inline-src-block
				      src-block))
	       (goto-char (match-beginning 0))
	       (let ((,end (copy-marker (org-element-property :end ,datum))))
		 ,@body
		 (goto-char ,end)
		 (set-marker ,end nil))))))
       (unless ,visitedp (kill-buffer ,to-be-removed))
       (goto-char ,point))))

;;;###autoload
(defun org-babel-execute-buffer (&optional arg)
  "Execute source code blocks in a buffer.
Call `org-babel-execute-src-block' on every source block in
the current buffer."
  (interactive "P")
  (org-babel-eval-wipe-error-buffer)
  (org-save-outline-visibility t
    (org-babel-map-executables nil
      (if (memq (org-element-type (org-element-context))
		'(babel-call inline-babel-call))
          (org-babel-lob-execute-maybe)
        (org-babel-execute-src-block arg)))))

;;;###autoload
(defun org-babel-execute-subtree (&optional arg)
  "Execute source code blocks in a subtree.
Call `org-babel-execute-src-block' on every source block in
the current subtree."
  (interactive "P")
  (save-restriction
    (save-excursion
      (org-narrow-to-subtree)
      (org-babel-execute-buffer arg)
      (widen))))

;;;###autoload
(defun org-babel-sha1-hash (&optional info context)
  "Generate a sha1 hash based on the value of INFO.
CONTEXT specifies the context of evaluation.  It can be `:eval',
`:export', `:tangle'.  A nil value means `:eval'."
  (interactive)
  (let ((print-level nil)
	(info (or info (org-babel-get-src-block-info)))
	(context (or context :eval)))
    (setf (nth 2 info)
	  (sort (copy-sequence (nth 2 info))
		(lambda (a b) (string< (car a) (car b)))))
    (let* ((rm (lambda (lst)
		 (dolist (p '("replace" "silent" "none"
			      "append" "prepend"))
		   (setq lst (remove p lst)))
		 lst))
	   (norm (lambda (arg)
		   (let ((v (if (and (listp (cdr arg)) (null (cddr arg)))
				(copy-sequence (cdr arg))
			      (cdr arg))))
		     (when (and v (not (and (sequencep v)
					    (not (consp v))
					    (= (length v) 0))))
		       (cond
			((and (listp v) ; lists are sorted
			      (member (car arg) '(:result-params)))
			 (sort (funcall rm v) #'string<))
			((and (stringp v) ; strings are sorted
			      (member (car arg) '(:results :exports)))
			 (mapconcat #'identity (sort (funcall rm (split-string v))
						     #'string<) " "))
			(t v))))))
	   ;; expanded body
	   (lang (nth 0 info))
	   (params (nth 2 info))
	   (body (if (org-babel-noweb-p params context)
		     (org-babel-expand-noweb-references info)
		   (nth 1 info)))
	   (expand-cmd (intern (concat "org-babel-expand-body:" lang)))
	   (assignments-cmd (intern (concat "org-babel-variable-assignments:"
					    lang)))
	   (expanded
	    (if (fboundp expand-cmd) (funcall expand-cmd body params)
	      (org-babel-expand-body:generic
	       body params (and (fboundp assignments-cmd)
				(funcall assignments-cmd params))))))
      (let* ((it (format "%s-%s"
                         (mapconcat
                          #'identity
                          (delq nil (mapcar (lambda (arg)
                                              (let ((normalized (funcall norm arg)))
                                                (when normalized
                                                  (format "%S" normalized))))
                                            (nth 2 info))) ":")
                         expanded))
             (hash (sha1 it)))
        (when (called-interactively-p 'interactive) (message hash))
        hash))))

(defun org-babel-current-result-hash (&optional info)
  "Return the current in-buffer hash."
  (let ((result (org-babel-where-is-src-block-result nil info)))
    (when result
      (org-with-point-at result
	(let ((case-fold-search t)) (looking-at org-babel-result-regexp))
	(match-string-no-properties 1)))))

(defun org-babel-hide-hash ()
  "Hide the hash in the current results line.
Only the initial `org-babel-hash-show' characters of the hash
will remain visible."
  (add-to-invisibility-spec '(org-babel-hide-hash . t))
  (save-excursion
    (when (and (let ((case-fold-search t))
		 (re-search-forward org-babel-result-regexp nil t))
               (match-string 1))
      (let* ((start (match-beginning 1))
             (hide-start (+ org-babel-hash-show start))
             (end (match-end 1))
             (hash (match-string 1))
             ov1 ov2)
        (setq ov1 (make-overlay start hide-start))
        (setq ov2 (make-overlay hide-start end))
        (overlay-put ov2 'invisible 'org-babel-hide-hash)
        (overlay-put ov1 'babel-hash hash)))))

(defun org-babel-hide-all-hashes ()
  "Hide the hash in the current buffer.
Only the initial `org-babel-hash-show' characters of each hash
will remain visible.  This function should be called as part of
the `org-mode-hook'."
  (save-excursion
    (let ((case-fold-search t))
      (while (and (not org-babel-hash-show-time)
		  (re-search-forward org-babel-result-regexp nil t))
	(goto-char (match-beginning 0))
	(org-babel-hide-hash)
	(goto-char (match-end 0))))))
(add-hook 'org-mode-hook 'org-babel-hide-all-hashes)

(defun org-babel-hash-at-point (&optional point)
  "Return the value of the hash at POINT.
\\<org-mode-map>\
The hash is also added as the last element of the kill ring.
This can be called with `\\[org-ctrl-c-ctrl-c]'."
  (interactive)
  (let ((hash (car (delq nil (mapcar
			      (lambda (ol) (overlay-get ol 'babel-hash))
                              (overlays-at (or point (point))))))))
    (when hash (kill-new hash) (message hash))))

(defun org-babel-result-hide-spec ()
  "Hide portions of results lines.
Add `org-babel-hide-result' as an invisibility spec for hiding
portions of results lines."
  (add-to-invisibility-spec '(org-babel-hide-result . t)))
(add-hook 'org-mode-hook 'org-babel-result-hide-spec)

(defvar org-babel-hide-result-overlays nil
  "Overlays hiding results.")

(defun org-babel-result-hide-all ()
  "Fold all results in the current buffer."
  (interactive)
  (org-babel-show-result-all)
  (save-excursion
    (let ((case-fold-search t))
      (while (re-search-forward org-babel-result-regexp nil t)
	(save-excursion (goto-char (match-beginning 0))
			(org-babel-hide-result-toggle-maybe))))))

(defun org-babel-show-result-all ()
  "Unfold all results in the current buffer."
  (mapc 'delete-overlay org-babel-hide-result-overlays)
  (setq org-babel-hide-result-overlays nil))

;;;###autoload
(defun org-babel-hide-result-toggle-maybe ()
  "Toggle visibility of result at point."
  (interactive)
  (let ((case-fold-search t))
    (and (org-match-line org-babel-result-regexp)
         (progn (org-babel-hide-result-toggle) t))))

(defun org-babel-hide-result-toggle (&optional force)
  "Toggle the visibility of the current result."
  (interactive)
  (save-excursion
    (beginning-of-line)
    (let ((case-fold-search t))
      (unless (re-search-forward org-babel-result-regexp nil t)
	(error "Not looking at a result line")))
    (let ((start (progn (beginning-of-line 2) (1- (point))))
	  (end (progn
		 (while (looking-at org-babel-multi-line-header-regexp)
		   (forward-line 1))
		 (goto-char (1- (org-babel-result-end)))
		 (point)))
	  ov)
      (if (memq t (mapcar (lambda (overlay)
			    (eq (overlay-get overlay 'invisible)
				'org-babel-hide-result))
			  (overlays-at start)))
	  (when (or (not force) (eq force 'off))
	    (mapc (lambda (ov)
		    (when (member ov org-babel-hide-result-overlays)
		      (setq org-babel-hide-result-overlays
			    (delq ov org-babel-hide-result-overlays)))
		    (when (eq (overlay-get ov 'invisible)
			      'org-babel-hide-result)
		      (delete-overlay ov)))
		  (overlays-at start)))
	(setq ov (make-overlay start end))
	(overlay-put ov 'invisible 'org-babel-hide-result)
	;; make the block accessible to isearch
	(overlay-put
	 ov 'isearch-open-invisible
	 (lambda (ov)
	   (when (member ov org-babel-hide-result-overlays)
	     (setq org-babel-hide-result-overlays
		   (delq ov org-babel-hide-result-overlays)))
	   (when (eq (overlay-get ov 'invisible)
		     'org-babel-hide-result)
	     (delete-overlay ov))))
	(push ov org-babel-hide-result-overlays)))))

;; org-tab-after-check-for-cycling-hook
(add-hook 'org-tab-first-hook 'org-babel-hide-result-toggle-maybe)
;; Remove overlays when changing major mode
(add-hook 'org-mode-hook
	  (lambda () (add-hook 'change-major-mode-hook
			  'org-babel-show-result-all 'append 'local)))

(defun org-babel-params-from-properties (&optional lang no-eval)
  "Retrieve source block parameters specified as properties.

LANG is the language of the source block, as a string.  When
optional argument NO-EVAL is non-nil, do not evaluate Lisp values
in parameters.

Return a list of association lists of source block parameters
specified in the properties of the current outline entry."
  (save-match-data
    (list
     ;; Header arguments specified with the header-args property at
     ;; point of call.
     (org-babel-parse-header-arguments
      (org-entry-get (point) "header-args" 'inherit)
      no-eval)
     ;; Language-specific header arguments at point of call.
     (and lang
	  (org-babel-parse-header-arguments
	   (org-entry-get (point) (concat "header-args:" lang) 'inherit)
	   no-eval)))))

(defun org-babel-balanced-split (string alts)
  "Split STRING on instances of ALTS.
ALTS is a character, or cons of two character options where each
option may be either the numeric code of a single character or
a list of character alternatives.  For example, to split on
balanced instances of \"[ \t]:\", set ALTS to ((32 9) . 58)."
  (with-temp-buffer
    (insert string)
    (goto-char (point-min))
    (let ((splitp (lambda (past next)
		    ;; Non-nil when there should be a split after NEXT
		    ;; character. PAST is the character before NEXT.
		    (pcase alts
		      (`(,(and first (pred consp)) . ,(and second (pred consp)))
		       (and (memq past first) (memq next second)))
		      (`(,first . ,(and second (pred consp)))
		       (and (eq past first) (memq next second)))
		      (`(,(and first (pred consp)) . ,second)
		       (and (memq past first) (eq next second)))
		      (`(,first . ,second)
		       (and (eq past first) (eq next second)))
		      ((pred (eq next)) t)
		      (_ nil))))
	  (partial nil)
	  (result nil))
      (while (not (eobp))
        (cond
	 ((funcall splitp (char-before) (char-after))
	  ;; There is a split after point.  If ALTS is two-folds,
	  ;; remove last parsed character as it belongs to ALTS.
	  (when (consp alts) (pop partial))
	  ;; Include elements parsed so far in RESULTS and flush
	  ;; partial parsing.
	  (when partial
	    (push (apply #'string (nreverse partial)) result)
	    (setq partial nil))
	  (forward-char))
	 ((memq (char-after) '(?\( ?\[))
	  ;; Include everything between balanced brackets.
	  (let* ((origin (point))
		 (after (char-after))
		 (openings (list after)))
	    (forward-char)
	    (while (and openings (re-search-forward "[]()]" nil t))
	      (pcase (char-before)
		((and match (or ?\[ ?\()) (push match openings))
		(?\] (when (eq ?\[ (car openings)) (pop openings)))
		(_ (when (eq ?\( (car openings)) (pop openings)))))
	    (if (null openings)
		(setq partial
		      (nconc (nreverse (string-to-list
					(buffer-substring origin (point))))
			     partial))
	      ;; Un-balanced bracket.  Backtrack.
	      (push after partial)
	      (goto-char (1+ origin)))))
	 ((and (eq ?\" (char-after)) (not (eq ?\\ (char-before))))
	  ;; Include everything from current double quote to next
	  ;; non-escaped double quote.
	  (let ((origin (point)))
	    (if (re-search-forward "[^\\]\"" nil t)
		(setq partial
		      (nconc (nreverse (string-to-list
					(buffer-substring origin (point))))
			     partial))
	      ;; No closing double quote.  Backtrack.
	      (push ?\" partial)
	      (forward-char))))
	 (t (push (char-after) partial)
	    (forward-char))))
      ;; Add pending parsing and return result.
      (when partial (push (apply #'string (nreverse partial)) result))
      (nreverse result))))

(defun org-babel-join-splits-near-ch (ch list)
  "Join splits where \"=\" is on either end of the split."
  (let ((last= (lambda (str) (= ch (aref str (1- (length str))))))
	(first= (lambda (str) (= ch (aref str 0)))))
    (reverse
     (cl-reduce (lambda (acc el)
		   (let ((head (car acc)))
		     (if (and head (or (funcall last= head) (funcall first= el)))
			 (cons (concat head el) (cdr acc))
		       (cons el acc))))
		 list :initial-value nil))))

(defun org-babel-parse-header-arguments (string &optional no-eval)
  "Parse header arguments in STRING.
When optional argument NO-EVAL is non-nil, do not evaluate Lisp
in parameters.  Return an alist."
  (when (org-string-nw-p string)
    (org-babel-parse-multiple-vars
     (delq nil
	   (mapcar
	    (lambda (arg)
	      (if (string-match
		   "\\([^ \f\t\n\r\v]+\\)[ \f\t\n\r\v]+\\([^ \f\t\n\r\v]+.*\\)"
		   arg)
		  (cons (intern (match-string 1 arg))
			(org-babel-read (org-babel-chomp (match-string 2 arg))
					no-eval))
		(cons (intern (org-babel-chomp arg)) nil)))
	    (let ((raw (org-babel-balanced-split string '((32 9) . 58))))
              (cons (car raw)
		    (mapcar (lambda (r) (concat ":" r)) (cdr raw)))))))))

(defun org-babel-parse-multiple-vars (header-arguments)
  "Expand multiple variable assignments behind a single :var keyword.

This allows expression of multiple variables with one :var as
shown below.

#+PROPERTY: var foo=1, bar=2"
  (let (results)
    (mapc (lambda (pair)
	    (if (eq (car pair) :var)
		(mapcar (lambda (v) (push (cons :var (org-trim v)) results))
			(org-babel-join-splits-near-ch
			 61 (org-babel-balanced-split (cdr pair) 32)))
	      (push pair results)))
	  header-arguments)
    (nreverse results)))

(defun org-babel-process-params (params)
  "Expand variables in PARAMS and add summary parameters."
  (let* ((processed-vars (mapcar (lambda (el)
				   (if (consp el)
				       el
				     (org-babel-ref-parse el)))
				 (org-babel--get-vars params)))
	 (vars-and-names (if (and (assq :colname-names params)
				  (assq :rowname-names params))
			     (list processed-vars)
			   (org-babel-disassemble-tables
			    processed-vars
			    (cdr (assq :hlines params))
			    (cdr (assq :colnames params))
			    (cdr (assq :rownames params)))))
	 (raw-result (or (cdr (assq :results params)) ""))
	 (result-params (delete-dups
			 (append
			  (split-string (if (stringp raw-result)
					    raw-result
					  (eval raw-result t)))
			  (cdr (assq :result-params params))))))
    (append
     (mapcar (lambda (var) (cons :var var)) (car vars-and-names))
     (list
      (cons :colname-names (or (cdr (assq :colname-names params))
			       (cadr  vars-and-names)))
      (cons :rowname-names (or (cdr (assq :rowname-names params))
			       (cl-caddr vars-and-names)))
      (cons :result-params result-params)
      (cons :result-type  (cond ((member "output" result-params) 'output)
				((member "value" result-params) 'value)
				(t 'value))))
     (cl-remove-if
      (lambda (x) (memq (car x) '(:colname-names :rowname-names :result-params
					    :result-type :var)))
      params))))

;; row and column names
(defun org-babel-del-hlines (table)
  "Remove all `hline's from TABLE."
  (remq 'hline table))

(defun org-babel-get-colnames (table)
  "Return the column names of TABLE.
Return a cons cell, the `car' of which contains the TABLE less
colnames, and the `cdr' of which contains a list of the column
names."
  (if (eq 'hline (nth 1 table))
      (cons (cddr table) (car table))
    (cons (cdr table) (car table))))

(defun org-babel-get-rownames (table)
  "Return the row names of TABLE.
Return a cons cell, the `car' of which contains the TABLE less
rownames, and the `cdr' of which contains a list of the rownames.
Note: this function removes any hlines in TABLE."
  (let* ((table (org-babel-del-hlines table))
	 (rownames (funcall (lambda ()
			      (let ((tp table))
				(mapcar
				 (lambda (_row)
				   (prog1
				       (pop (car tp))
				     (setq tp (cdr tp))))
				 table))))))
    (cons table rownames)))

(defun org-babel-put-colnames (table colnames)
  "Add COLNAMES to TABLE if they exist."
  (if colnames (apply 'list colnames 'hline table) table))

(defun org-babel-put-rownames (table rownames)
  "Add ROWNAMES to TABLE if they exist."
  (if rownames
      (mapcar (lambda (row)
                (if (listp row)
                    (cons (or (pop rownames) "") row)
                  row))
	      table)
    table))

(defun org-babel-pick-name (names selector)
  "Select one out of an alist of row or column names.
SELECTOR can be either a list of names in which case those names
will be returned directly, or an index into the list NAMES in
which case the indexed names will be return."
  (if (listp selector)
      selector
    (when names
      (if (and selector (symbolp selector) (not (equal t selector)))
	  (cdr (assoc selector names))
	(if (integerp selector)
	    (nth (- selector 1) names)
	  (cdr (car (last names))))))))

(defun org-babel-disassemble-tables (vars hlines colnames rownames)
  "Parse tables for further processing.
Process the variables in VARS according to the HLINES,
ROWNAMES and COLNAMES header arguments.  Return a list consisting
of the vars, cnames and rnames."
  (let (cnames rnames)
    (list
     (mapcar
      (lambda (var)
        (when (listp (cdr var))
          (when (and (not (equal colnames "no"))
                     (or colnames (and (eq (nth 1 (cdr var)) 'hline)
                                       (not (member 'hline (cddr (cdr var)))))))
            (let ((both (org-babel-get-colnames (cdr var))))
              (setq cnames (cons (cons (car var) (cdr both))
                                 cnames))
              (setq var (cons (car var) (car both)))))
          (when (and rownames (not (equal rownames "no")))
            (let ((both (org-babel-get-rownames (cdr var))))
              (setq rnames (cons (cons (car var) (cdr both))
                                 rnames))
              (setq var (cons (car var) (car both)))))
          (when (and hlines (not (equal hlines "yes")))
            (setq var (cons (car var) (org-babel-del-hlines (cdr var))))))
        var)
      vars)
     (reverse cnames) (reverse rnames))))

(defun org-babel-reassemble-table (table colnames rownames)
  "Add column and row names to a table.
Given a TABLE and set of COLNAMES and ROWNAMES add the names
to the table for reinsertion to org-mode."
  (if (listp table)
      (let ((table (if (and rownames (= (length table) (length rownames)))
                       (org-babel-put-rownames table rownames) table)))
        (if (and colnames (listp (car table)) (= (length (car table))
                                                 (length colnames)))
            (org-babel-put-colnames table colnames) table))
    table))

(defun org-babel-where-is-src-block-head (&optional src-block)
  "Find where the current source block begins.

If optional argument SRC-BLOCK is `src-block' type element, find
its current beginning instead.

Return the point at the beginning of the current source block.
Specifically at the beginning of the #+BEGIN_SRC line.  Also set
match-data relatively to `org-babel-src-block-regexp', which see.
If the point is not on a source block then return nil."
  (let ((element (or src-block (org-element-at-point))))
    (when (eq (org-element-type element) 'src-block)
      (let ((end (org-element-property :end element)))
	(org-with-wide-buffer
	 ;; Ensure point is not on a blank line after the block.
	 (beginning-of-line)
	 (skip-chars-forward " \r\t\n" end)
	 (when (< (point) end)
	   (prog1 (goto-char (org-element-property :post-affiliated element))
	     (looking-at org-babel-src-block-regexp))))))))

;;;###autoload
(defun org-babel-goto-src-block-head ()
  "Go to the beginning of the current code block."
  (interactive)
  (let ((head (org-babel-where-is-src-block-head)))
     (if head (goto-char head) (error "Not currently in a code block"))))

;;;###autoload
(defun org-babel-goto-named-src-block (name)
  "Go to a named source-code block."
  (interactive
   (let ((completion-ignore-case t)
	 (case-fold-search t)
	 (all-block-names (org-babel-src-block-names)))
     (list (completing-read
	    "source-block name: " all-block-names nil t
	    (let* ((context (org-element-context))
		   (type (org-element-type context))
		   (noweb-ref
		    (and (memq type '(inline-src-block src-block))
			 (org-in-regexp (org-babel-noweb-wrap)))))
	      (cond
	       (noweb-ref
		(buffer-substring
		 (+ (car noweb-ref) (length org-babel-noweb-wrap-start))
		 (- (cdr noweb-ref) (length org-babel-noweb-wrap-end))))
	       ((memq type '(babel-call inline-babel-call)) ;#+CALL:
		(org-element-property :call context))
	       ((car (org-element-property :results context))) ;#+RESULTS:
	       ((let ((symbol (thing-at-point 'symbol))) ;Symbol.
		  (and symbol
		       (member-ignore-case symbol all-block-names)
		       symbol)))
	       (t "")))))))
  (let ((point (org-babel-find-named-block name)))
    (if point
        ;; Taken from `org-open-at-point'.
        (progn (org-mark-ring-push) (goto-char point) (org-fold-show-context))
      (message "source-code block `%s' not found in this buffer" name))))

(defun org-babel-find-named-block (name)
  "Find a named source-code block.
Return the location of the source block identified by source
NAME, or nil if no such block exists.  Set match data according
to `org-babel-named-src-block-regexp'."
  (save-excursion
    (goto-char (point-min))
    (let ((regexp (org-babel-named-src-block-regexp-for-name name)))
      (or (and (looking-at regexp)
	       (progn (goto-char (match-beginning 1))
		      (line-beginning-position)))
	  (ignore-errors (org-next-block 1 nil regexp))))))

(defun org-babel-src-block-names (&optional file)
  "Return the names of source blocks in FILE or the current buffer."
  (with-current-buffer (if file (find-file-noselect file) (current-buffer))
    (org-with-point-at 1
      (let ((regexp "^[ \t]*#\\+begin_src ")
	    (case-fold-search t)
	    (names nil))
	(while (re-search-forward regexp nil t)
	  (let ((element (org-element-at-point)))
	    (when (eq 'src-block (org-element-type element))
	      (let ((name (org-element-property :name element)))
		(when name (push name names))))))
	names))))

;;;###autoload
(defun org-babel-goto-named-result (name)
  "Go to a named result."
  (interactive
   (let ((completion-ignore-case t))
     (list (completing-read "Source-block name: "
			    (org-babel-result-names) nil t))))
  (let ((point (org-babel-find-named-result name)))
    (if point
        ;; taken from `org-open-at-point'
        (progn (goto-char point) (org-fold-show-context))
      (message "result `%s' not found in this buffer" name))))

(defun org-babel-find-named-result (name)
  "Find a named result.
Return the location of the result named NAME in the current
buffer or nil if no such result exists."
  (save-excursion
    (goto-char (point-min))
    (let ((case-fold-search t)
	  (re (format "^[ \t]*#\\+%s.*?:[ \t]*%s[ \t]*$"
		      org-babel-results-keyword
		      (regexp-quote name))))
      (catch :found
	(while (re-search-forward re nil t)
	  (let ((element (org-element-at-point)))
	    (when (or (eq (org-element-type element) 'keyword)
		      (< (point)
			 (org-element-property :post-affiliated element)))
	      (throw :found (line-beginning-position)))))))))

(defun org-babel-result-names (&optional file)
  "Return the names of results in FILE or the current buffer."
  (save-excursion
    (when file (find-file file)) (goto-char (point-min))
    (let ((case-fold-search t) names)
      (while (re-search-forward org-babel-result-w-name-regexp nil t)
	(setq names (cons (match-string-no-properties 9) names)))
      names)))

;;;###autoload
(defun org-babel-next-src-block (&optional arg)
  "Jump to the next source block.
With optional prefix argument ARG, jump forward ARG many source blocks."
  (interactive "p")
  (org-next-block arg nil org-babel-src-block-regexp))

;;;###autoload
(defun org-babel-previous-src-block (&optional arg)
  "Jump to the previous source block.
With optional prefix argument ARG, jump backward ARG many source blocks."
  (interactive "p")
  (org-previous-block arg org-babel-src-block-regexp))

(defvar org-babel-load-languages)

;;;###autoload
(defun org-babel-mark-block ()
  "Mark current source block."
  (interactive)
  (let ((head (org-babel-where-is-src-block-head)))
    (when head
      (save-excursion
        (goto-char head)
        (looking-at org-babel-src-block-regexp))
      (push-mark (match-end 5) nil t)
      (goto-char (match-beginning 5)))))

(defun org-babel-demarcate-block (&optional arg)
  "Wrap or split the code in the region or on the point.
When called from inside of a code block the current block is
split.  When called from outside of a code block a new code block
is created.  In both cases if the region is demarcated and if the
region is not active then the point is demarcated."
  (interactive "P")
  (let* ((info (org-babel-get-src-block-info 'light))
	 (start (org-babel-where-is-src-block-head))
	 (block (and start (match-string 0)))
	 (headers (and start (match-string 4)))
	 (stars (concat (make-string (or (org-current-level) 1) ?*) " "))
	 (upper-case-p (and block
			    (let (case-fold-search)
			      (string-match-p "#\\+BEGIN_SRC" block)))))
    (if info
        (mapc
         (lambda (place)
           (save-excursion
             (goto-char place)
             (let ((lang (nth 0 info))
                   (indent (make-string (current-indentation) ?\s)))
	       (when (string-match "^[[:space:]]*$"
				   (buffer-substring (point-at-bol)
						     (point-at-eol)))
		 (delete-region (point-at-bol) (point-at-eol)))
               (insert (concat
			(if (looking-at "^") "" "\n")
			indent (if upper-case-p "#+END_SRC\n" "#+end_src\n")
			(if arg stars indent) "\n"
			indent (if upper-case-p "#+BEGIN_SRC " "#+begin_src ")
			lang
			(if (> (length headers) 1)
			    (concat " " headers) headers)
			(if (looking-at "[\n\r]")
			    ""
			  (concat "\n" (make-string (current-column) ? )))))))
	   (move-end-of-line 2))
         (sort (if (org-region-active-p) (list (mark) (point)) (list (point))) #'>))
      (let ((start (point))
	    (lang (completing-read
		   "Lang: "
		   (mapcar #'symbol-name
			   (delete-dups
			    (append (mapcar #'car org-babel-load-languages)
				    (mapcar (lambda (el) (intern (car el)))
					    org-src-lang-modes))))))
	    (body (delete-and-extract-region
		   (if (org-region-active-p) (mark) (point)) (point))))
	(insert (concat (if (looking-at "^") "" "\n")
			(if arg (concat stars "\n") "")
			(if upper-case-p "#+BEGIN_SRC " "#+begin_src ")
			lang "\n" body
			(if (or (= (length body) 0)
				(string-suffix-p "\r" body)
				(string-suffix-p "\n" body))
			    ""
			  "\n")
			(if upper-case-p "#+END_SRC\n" "#+end_src\n")))
	(goto-char start)
	(move-end-of-line 1)))))

(defun org-babel--insert-results-keyword (name hash)
  "Insert RESULTS keyword with NAME value at point.
If NAME is nil, results are anonymous.  HASH is a string used as
the results hash, or nil.  Leave point before the keyword."
  (save-excursion (insert "\n"))	;open line to indent.
  (org-indent-line)
  (delete-char 1)
  (insert (concat "#+" org-babel-results-keyword
		  (cond ((not hash) nil)
			(org-babel-hash-show-time
			 (format "[%s %s]"
				 (format-time-string "(%F %T)")
				 hash))
			(t (format "[%s]" hash)))
		  ":"
		  (when name (concat " " name))
		  "\n"))
  ;; Make sure results are going to be followed by at least one blank
  ;; line so they do not get merged with the next element, e.g.,
  ;;
  ;;   #+results:
  ;;   : 1
  ;;
  ;;   : fixed-width area, unrelated to the above.
  (unless (looking-at "^[ \t]*$") (save-excursion (insert "\n")))
  (beginning-of-line 0)
  (when hash (org-babel-hide-hash)))

(defun org-babel--clear-results-maybe (hash)
  "Clear results when hash doesn't match HASH.

When results hash does not match HASH, remove RESULTS keyword at
point, along with related contents.  Do nothing if HASH is nil.

Return a non-nil value if results were cleared.  In this case,
leave point where new results should be inserted."
  (when hash
    (let ((case-fold-search t)) (looking-at org-babel-result-regexp))
    (unless (string= (match-string 1) hash)
      (let* ((e (org-element-at-point))
	     (post (copy-marker (org-element-property :post-affiliated e))))
	;; Delete contents.
	(delete-region post
		       (save-excursion
			 (goto-char (org-element-property :end e))
			 (skip-chars-backward " \t\n")
			 (line-beginning-position 2)))
	;; Delete RESULT keyword.  However, if RESULTS keyword is
	;; orphaned, ignore this part.  The deletion above already
	;; took care of it.
	(unless (= (point) post)
	  (delete-region (line-beginning-position)
			 (line-beginning-position 2)))
	(goto-char post)
	(set-marker post nil)
	t))))

(defun org-babel-where-is-src-block-result (&optional insert _info hash)
  "Find where the current source block results begin.

Return the point at the beginning of the result of the current
source block, specifically at the beginning of the results line.

If no result exists for this block return nil, unless optional
argument INSERT is non-nil.  In this case, create a results line
following the source block and return the position at its
beginning.  In the case of inline code, remove the results part
instead.

If optional argument HASH is a string, remove contents related to
RESULTS keyword if its hash is different.  Then update the latter
to HASH."
  (let ((context (org-element-context)))
    (catch :found
      (org-with-wide-buffer
       (pcase (org-element-type context)
	 ((or `inline-babel-call `inline-src-block)
	  ;; Results for inline objects are located right after them.
	  ;; There is no RESULTS line to insert either.
	  (let ((limit (org-element-property
			:contents-end (org-element-property :parent context))))
	    (goto-char (org-element-property :end context))
	    (skip-chars-forward " \t\n" limit)
	    (throw :found
		   (and
		    (< (point) limit)
		    (let ((result (org-element-context)))
		      (and (eq (org-element-type result) 'macro)
			   (string= (org-element-property :key result)
				    "results")
			   (if (not insert) (point)
			     (delete-region
			      (point)
			      (progn
				(goto-char (org-element-property :end result))
				(skip-chars-backward " \t")
				(point)))
			     (point))))))))
	 ((or `babel-call `src-block)
	  (let* ((name (org-element-property :name context))
		 (named-results (and name (org-babel-find-named-result name))))
	    (goto-char (or named-results (org-element-property :end context)))
	    (cond
	     ;; Existing results named after the current source.
	     (named-results
	      (when (org-babel--clear-results-maybe hash)
		(org-babel--insert-results-keyword name hash))
	      (throw :found (point)))
	     ;; Named results expect but none to be found.
	     (name)
	     ;; No possible anonymous results at the very end of
	     ;; buffer or outside CONTEXT parent.
	     ((eq (point)
		  (or (org-element-property
		       :contents-end (org-element-property :parent context))
		      (point-max))))
	     ;; Check if next element is an anonymous result below
	     ;; the current block.
	     ((let* ((next (org-element-at-point))
		     (end (save-excursion
			    (goto-char
			     (org-element-property :post-affiliated next))
			    (line-end-position)))
		     (empty-result-re (concat org-babel-result-regexp "$"))
		     (case-fold-search t))
		(re-search-forward empty-result-re end t))
	      (beginning-of-line)
	      (when (org-babel--clear-results-maybe hash)
		(org-babel--insert-results-keyword nil hash))
	      (throw :found (point))))))
	 ;; Ignore other elements.
	 (_ (throw :found nil))))
      ;; No result found.  Insert a RESULTS keyword below element, if
      ;; appropriate.  In this case, ensure there is an empty line
      ;; after the previous element.
      (when insert
	(save-excursion
	  (goto-char (min (org-element-property :end context) (point-max)))
	  (skip-chars-backward " \t\n")
	  (forward-line)
	  (unless (bolp) (insert "\n"))
	  (insert "\n")
	  (org-babel--insert-results-keyword
	   (org-element-property :name context) hash)
	  (point))))))

(defun org-babel-read-element (element)
  "Read ELEMENT into emacs-lisp.
Return nil if ELEMENT cannot be read."
  (org-with-wide-buffer
   (goto-char (org-element-property :post-affiliated element))
   (pcase (org-element-type element)
     (`fixed-width
      (let ((v (org-trim (org-element-property :value element))))
	(or (org-babel--string-to-number v) v)))
     (`table (org-babel-read-table))
     (`plain-list (org-babel-read-list))
     (`example-block
      (let ((v (org-element-property :value element)))
	(if (or org-src-preserve-indentation
		(org-element-property :preserve-indent element))
	    v
	  (org-remove-indentation v))))
     (`export-block
      (org-remove-indentation (org-element-property :value element)))
     (`paragraph
      ;; Treat paragraphs containing a single link specially.
      (skip-chars-forward " \t")
      (if (and (looking-at org-link-bracket-re)
	       (save-excursion
		 (goto-char (match-end 0))
		 (skip-chars-forward " \r\t\n")
		 (<= (org-element-property :end element)
		     (point))))
	  (org-babel-read-link)
	(buffer-substring-no-properties
	 (org-element-property :contents-begin element)
	 (org-element-property :contents-end element))))
     ((or `center-block `quote-block `verse-block `special-block)
      (org-remove-indentation
       (buffer-substring-no-properties
	(org-element-property :contents-begin element)
	(org-element-property :contents-end element))))
     (_ nil))))

(defun org-babel-read-result ()
  "Read the result at point into emacs-lisp."
  (and (not (save-excursion
	      (beginning-of-line)
	      (looking-at-p "[ \t]*$")))
       (org-babel-read-element (org-element-at-point))))

(defun org-babel-read-table ()
  "Read the table at point into emacs-lisp."
  (mapcar (lambda (row)
            (if (and (symbolp row) (equal row 'hline)) row
              (mapcar (lambda (el) (org-babel-read el 'inhibit-lisp-eval)) row)))
          (org-table-to-lisp)))

(defun org-babel-read-list ()
  "Read the list at point into emacs-lisp."
  (mapcar (lambda (el) (org-babel-read el 'inhibit-lisp-eval))
	  (cdr (org-list-to-lisp))))

(defvar org-link-types-re)
(defun org-babel-read-link ()
  "Read the link at point into emacs-lisp.
If the path of the link is a file path it is expanded using
`expand-file-name'."
  (let* ((case-fold-search t)
         (raw (and (looking-at org-link-bracket-re)
                   (org-no-properties (match-string 1))))
         (type (and (string-match org-link-types-re raw)
                    (match-string 1 raw))))
    (cond
     ((not type) (expand-file-name raw))
     ((string= type "file")
      (and (string-match "file\\(.*\\):\\(.+\\)" raw)
           (expand-file-name (match-string 2 raw))))
     (t raw))))

(defun org-babel-format-result (result &optional sep)
  "Format RESULT for writing to file."
  (let ((echo-res (lambda (r) (if (stringp r) r (format "%S" r)))))
    (if (listp result)
	;; table result
	(orgtbl-to-generic
	 result (list :sep (or sep "\t") :fmt echo-res))
      ;; scalar result
      (funcall echo-res result))))

(defun org-babel-insert-result (result &optional result-params info hash lang)
  "Insert RESULT into the current buffer.

By default RESULT is inserted after the end of the current source
block.  The RESULT of an inline source block usually will be
wrapped inside a `results' macro and placed on the same line as
the inline source block.  The macro is stripped upon export.
Multiline and non-scalar RESULTS from inline source blocks are
not allowed.  With optional argument RESULT-PARAMS controls
insertion of results in the Org mode file.  RESULT-PARAMS can
take the following values:

replace - (default option) insert results after the source block
          or inline source block replacing any previously
          inserted results.

silent -- no results are inserted into the Org buffer but
          the results are echoed to the minibuffer and are
          ingested by Emacs (a potentially time consuming
          process).

file ---- the results are interpreted as a file path, and are
          inserted into the buffer using the Org file syntax.

list ---- the results are interpreted as an Org list.

raw ----- results are added directly to the Org file.  This is
          a good option if you code block will output Org
          formatted text.

drawer -- results are added directly to the Org file as with
          \"raw\", but are wrapped in a RESULTS drawer or results
          macro, allowing them to later be replaced or removed
          automatically.

org ----- results are added inside of a \"src_org{}\" or \"#+BEGIN_SRC
          org\" block depending on whether the current source block is
          inline or not.  They are not comma-escaped when inserted,
          but Org syntax here will be discarded when exporting the
          file.

html ---- results are added inside of a #+BEGIN_EXPORT HTML block
          or html export snippet depending on whether the current
          source block is inline or not.  This is a good option
          if your code block will output html formatted text.

latex --- results are added inside of a #+BEGIN_EXPORT LATEX
          block or latex export snippet depending on whether the
          current source block is inline or not.  This is a good
          option if your code block will output latex formatted
          text.

code ---- the results are extracted in the syntax of the source
          code of the language being evaluated and are added
          inside of a source block with the source-code language
          set appropriately.  Also, source block inlining is
          preserved in this case.  Note this relies on the
          optional LANG argument.

list ---- the results are rendered as a list.  This option not
          allowed for inline source blocks.

table --- the results are rendered as a table.  This option not
          allowed for inline source blocks.

INFO may provide the values of these header arguments (in the
`header-arguments-alist' see the docstring for
`org-babel-get-src-block-info'):

:file --- the name of the file to which output should be written.

:wrap --- the effect is similar to `latex' in RESULT-PARAMS but
          using the argument supplied to specify the export block
          or snippet type."
  (cond ((stringp result)
	 (setq result (org-no-properties result))
	 (when (member "file" result-params)
	   (setq result (org-babel-result-to-file
			 result (when (assq :file-desc (nth 2 info))
				  (or (cdr (assq :file-desc (nth 2 info)))
				      result))))))
	((listp result))
	(t (setq result (format "%S" result))))
  (if (and result-params (member "silent" result-params))
      (progn (message (replace-regexp-in-string "%" "%%" (format "%S" result)))
	     result)
    (let ((inline (let ((context (org-element-context)))
		    (and (memq (org-element-type context)
			       '(inline-babel-call inline-src-block))
			 context))))
      (when inline
	(let ((warning
	       (or (and (member "table" result-params) "`:results table'")
		   (and (listp result) "list result")
		   (and (string-match-p "\n." result) "multiline result")
		   (and (member "list" result-params) "`:results list'"))))
	  (when warning
	    (user-error "Inline error: %s cannot be used" warning))))
      (save-excursion
	(let* ((visible-beg (point-min-marker))
	       (visible-end (copy-marker (point-max) t))
	       (inline (let ((context (org-element-context)))
			 (and (memq (org-element-type context)
				    '(inline-babel-call inline-src-block))
			      context)))
	       (existing-result (org-babel-where-is-src-block-result t nil hash))
	       (results-switches (cdr (assq :results_switches (nth 2 info))))
	       ;; When results exist outside of the current visible
	       ;; region of the buffer, be sure to widen buffer to
	       ;; update them.
	       (outside-scope (and existing-result
				   (buffer-narrowed-p)
				   (or (> visible-beg existing-result)
				       (<= visible-end existing-result))))
	       beg end indent)
	  ;; Ensure non-inline results end in a newline.
	  (when (and (org-string-nw-p result)
		     (not inline)
		     (not (string-equal (substring result -1) "\n")))
	    (setq result (concat result "\n")))
	  (unwind-protect
	      (progn
		(when outside-scope (widen))
		(if existing-result (goto-char existing-result)
		  (goto-char (org-element-property :end inline))
		  (skip-chars-backward " \t"))
		(unless inline
		  (setq indent (current-indentation))
		  (forward-line 1))
		(setq beg (point))
		(cond
		 (inline
		   ;; Make sure new results are separated from the
		   ;; source code by one space.
		   (unless existing-result
		     (insert " ")
		     (setq beg (point))))
		 ((member "replace" result-params)
		  (delete-region (point) (org-babel-result-end)))
		 ((member "append" result-params)
		  (goto-char (org-babel-result-end)) (setq beg (point-marker)))
		 ((member "prepend" result-params))) ; already there
		(setq results-switches
		      (if results-switches (concat " " results-switches) ""))
		(let ((wrap
		       (lambda (start finish &optional no-escape no-newlines
				 inline-start inline-finish)
			 (when inline
			   (setq start inline-start)
			   (setq finish inline-finish)
			   (setq no-newlines t))
			 (let ((before-finish (copy-marker end)))
			   (goto-char end)
			   (insert (concat finish (unless no-newlines "\n")))
			   (goto-char beg)
			   (insert (concat start (unless no-newlines "\n")))
			   (unless no-escape
			     (org-escape-code-in-region
			      (min (point) before-finish) before-finish))
			   (goto-char end))))
		      (tabulablep
		       (lambda (r)
			 ;; Non-nil when result R can be turned into
			 ;; a table.
                         (and (proper-list-p r)
			      (cl-every
                               (lambda (e) (or (atom e) (proper-list-p e)))
			       result)))))
		  ;; insert results based on type
		  (cond
		   ;; Do nothing for an empty result.
		   ((null result))
		   ;; Insert a list if preferred.
		   ((member "list" result-params)
		    (insert
		     (org-trim
		      (org-list-to-generic
		       (cons 'unordered
			     (mapcar
			      (lambda (e)
				(list (if (stringp e) e (format "%S" e))))
			      (if (listp result) result
				(split-string result "\n" t))))
		       '(:splicep nil :istart "- " :iend "\n")))
		     "\n"))
		   ;; Try hard to print RESULT as a table.  Give up if
		   ;; it contains an improper list.
		   ((funcall tabulablep result)
		    (goto-char beg)
		    (insert (concat (orgtbl-to-orgtbl
				     (if (cl-every
					  (lambda (e)
					    (or (eq e 'hline) (listp e)))
					  result)
					 result
				       (list result))
				     nil)
				    "\n"))
		    (goto-char beg)
		    (when (org-at-table-p) (org-table-align))
		    (goto-char (org-table-end)))
		   ;; Print verbatim a list that cannot be turned into
		   ;; a table.
		   ((listp result) (insert (format "%s\n" result)))
		   ((member "file" result-params)
		    (when inline
		      (setq result (org-macro-escape-arguments result)))
		    (insert result))
		   ((and inline (not (member "raw" result-params)))
		    (insert (org-macro-escape-arguments
			     (org-babel-chomp result "\n"))))
		   (t (goto-char beg) (insert result)))
		  (setq end (copy-marker (point) t))
		  ;; Possibly wrap result.
		  (cond
		   ((assq :wrap (nth 2 info))
		    (let* ((full (or (cdr (assq :wrap (nth 2 info))) "results"))
			   (split (split-string full))
			   (type (car split))
			   (opening-line (concat "#+begin_" full))
			   (closing-line (concat "#+end_" type)))
		      (cond
		       ;; Escape contents from "export" wrap.  Wrap
		       ;; inline results within an export snippet with
		       ;; appropriate value.
		       ((eq t (compare-strings type nil nil "export" nil nil t))
			(let ((backend (pcase split
					 (`(,_) "none")
					 (`(,_ ,b . ,_) b))))
			  (funcall wrap
				   opening-line closing-line
				   nil nil
				   (format "{{{results(@@%s:"
					   backend) "@@)}}}")))
		       ;; Escape contents from "example" wrap.  Mark
		       ;; inline results as verbatim.
		       ((eq t (compare-strings type nil nil "example" nil nil t))
			(funcall wrap
				 opening-line closing-line
				 nil nil
				 "{{{results(=" "=)}}}"))
		       ;; Escape contents from "src" wrap.  Mark
		       ;; inline results as inline source code.
		       ((eq t (compare-strings type nil nil "src" nil nil t))
			(let ((inline-open
			       (pcase split
				 (`(,_)
				  "{{{results(src_none{")
				 (`(,_ ,language)
				  (format "{{{results(src_%s{" language))
				 (`(,_ ,language . ,rest)
				  (let ((r (mapconcat #'identity rest " ")))
				    (format "{{{results(src_%s[%s]{"
					    language r))))))
			  (funcall wrap
				   opening-line closing-line
				   nil nil
				   inline-open "})}}}")))
		       ;; Do not escape contents in non-verbatim
		       ;; blocks.  Return plain inline results.
		       (t
			(funcall wrap
				 opening-line closing-line
				 t nil
				 "{{{results(" ")}}}")))))
		   ((member "html" result-params)
		    (funcall wrap "#+begin_export html" "#+end_export" nil nil
			     "{{{results(@@html:" "@@)}}}"))
		   ((member "latex" result-params)
		    (funcall wrap "#+begin_export latex" "#+end_export" nil nil
			     "{{{results(@@latex:" "@@)}}}"))
		   ((member "org" result-params)
		    (goto-char beg) (when (org-at-table-p) (org-cycle))
		    (funcall wrap "#+begin_src org" "#+end_src" nil nil
			     "{{{results(src_org{" "})}}}"))
		   ((member "code" result-params)
		    (let ((lang (or lang "none")))
		      (funcall wrap (format "#+begin_src %s%s" lang results-switches)
			       "#+end_src" nil nil
			       (format "{{{results(src_%s[%s]{" lang results-switches)
			       "})}}}")))
		   ((member "raw" result-params)
		    (goto-char beg) (when (org-at-table-p) (org-cycle)))
		   ((or (member "drawer" result-params)
			;; Stay backward compatible with <7.9.2
			(member "wrap" result-params))
		    (goto-char beg) (when (org-at-table-p) (org-cycle))
		    (funcall wrap ":results:" ":end:" 'no-escape nil
			     "{{{results(" ")}}}"))
		   ((and inline (member "file" result-params))
		    (funcall wrap nil nil nil nil "{{{results(" ")}}}"))
		   ((and (not (funcall tabulablep result))
			 (not (member "file" result-params)))
		    (let ((org-babel-inline-result-wrap
			   ;; Hard code {{{results(...)}}} on top of
			   ;; customization.
			   (format "{{{results(%s)}}}"
				   org-babel-inline-result-wrap)))
		      (org-babel-examplify-region
		       beg end results-switches inline)))))
		;; Possibly indent results in par with #+results line.
		(when (and (not inline) (numberp indent) (> indent 0)
			   ;; In this case `table-align' does the work
			   ;; for us.
			   (not (and (listp result)
				     (member "append" result-params))))
		  (indent-rigidly beg end indent))
		(if (null result)
		    (if (member "value" result-params)
			(message "Code block returned no value.")
		      (message "Code block produced no output."))
		  (message "Code block evaluation complete.")))
	    (set-marker end nil)
	    (when outside-scope (narrow-to-region visible-beg visible-end))
	    (set-marker visible-beg nil)
	    (set-marker visible-end nil)))))))

(defun org-babel-remove-result (&optional info keep-keyword)
  "Remove the result of the current source block."
  (interactive)
  (let ((location (org-babel-where-is-src-block-result nil info))
	(case-fold-search t))
    (when location
      (save-excursion
        (goto-char location)
	(when (looking-at org-babel-result-regexp)
	  (delete-region
	   (if keep-keyword (line-beginning-position 2)
	     (save-excursion
	       (skip-chars-backward " \r\t\n")
	       (line-beginning-position 2)))
	   (progn (forward-line) (org-babel-result-end))))))))

(defun org-babel-remove-inline-result (&optional datum)
  "Remove the result of the current inline-src-block or babel call.
The result must be wrapped in a `results' macro to be removed.
Leading white space is trimmed."
  (interactive)
  (let* ((el (or datum (org-element-context))))
    (when (memq (org-element-type el) '(inline-src-block inline-babel-call))
      (org-with-wide-buffer
       (goto-char (org-element-property :end el))
       (skip-chars-backward " \t")
       (let ((result (save-excursion
		       (skip-chars-forward
			" \t\n"
			(org-element-property
			 :contents-end (org-element-property :parent el)))
		       (org-element-context))))
	 (when (and (eq (org-element-type result) 'macro)
		    (string= (org-element-property :key result) "results"))
	   (delete-region		; And leading whitespace.
	    (point)
	    (progn (goto-char (org-element-property :end result))
		   (skip-chars-backward " \t\n")
		   (point)))))))))

(defun org-babel-remove-result-one-or-many (x)
  "Remove the result of the current source block.
If called with a prefix argument, remove all result blocks
in the buffer."
  (interactive "P")
  (if x
      (org-babel-map-src-blocks nil (org-babel-remove-result))
    (org-babel-remove-result)))

(defun org-babel-result-end ()
  "Return the point at the end of the current set of results."
  (cond ((looking-at-p "^[ \t]*$") (point)) ;no result
	((looking-at-p (format "^[ \t]*%s[ \t]*$" org-link-bracket-re))
	 (line-beginning-position 2))
	(t
	 (let ((element (org-element-at-point)))
	   (if (memq (org-element-type element)
		     ;; Possible results types.
		     '(drawer example-block export-block fixed-width item
			      plain-list special-block src-block table))
	       (save-excursion
		 (goto-char (min (point-max) ;for narrowed buffers
				 (org-element-property :end element)))
		 (skip-chars-backward " \r\t\n")
		 (line-beginning-position 2))
	     (point))))))

(defun org-babel-result-to-file (result &optional description)
  "Convert RESULT into an Org link with optional DESCRIPTION.
If the `default-directory' is different from the containing
file's directory then expand relative links."
  (when (stringp result)
    (let ((same-directory?
	   (and (buffer-file-name (buffer-base-buffer))
		(not (string= (expand-file-name default-directory)
			    (expand-file-name
<<<<<<< HEAD
			     (file-name-directory (buffer-file-name (buffer-base-buffer)))))))))
      (format "[[file:%s]%s]"
	      (if (and default-directory (buffer-file-name (buffer-base-buffer)) same-directory?)
		  (if (eq org-link-file-path-type 'adaptive)
		      (file-relative-name
		       (expand-file-name result default-directory)
		       (file-name-directory (buffer-file-name (buffer-base-buffer))))
=======
			     (file-name-directory
			      (buffer-file-name (buffer-base-buffer)))))))))
      (format "[[file:%s]%s]"
	      (if (and default-directory
		       (buffer-file-name (buffer-base-buffer)) same-directory?)
		  (if (eq org-link-file-path-type 'adaptive)
		      (file-relative-name
		       (expand-file-name result default-directory)
		       (file-name-directory
			(buffer-file-name (buffer-base-buffer))))
>>>>>>> 11ef7454
		    (expand-file-name result default-directory))
		result)
	      (if description (concat "[" description "]") "")))))

(defun org-babel-examplify-region (beg end &optional results-switches inline)
  "Comment out region using the inline `==' or `: ' org example quote."
  (interactive "*r")
  (let ((maybe-cap
	 (lambda (str)
	   (if org-babel-uppercase-example-markers (upcase str) str))))
    (if inline
	(save-excursion
	  (goto-char beg)
	  (insert (format org-babel-inline-result-wrap
			  (delete-and-extract-region beg end))))
      (let ((size (count-lines beg end)))
	(save-excursion
	  (cond ((= size 0))	      ; do nothing for an empty result
		((< size org-babel-min-lines-for-block-output)
		 (goto-char beg)
		 (dotimes (_ size)
		   (beginning-of-line 1) (insert ": ") (forward-line 1)))
		(t
		 (goto-char beg)
		 (insert (if results-switches
			     (format "%s%s\n"
				     (funcall maybe-cap "#+begin_example")
				     results-switches)
			   (funcall maybe-cap "#+begin_example\n")))
		 (let ((p (point)))
		   (if (markerp end) (goto-char end) (forward-char (- end beg)))
		   (org-escape-code-in-region p (point)))
		 (insert (funcall maybe-cap "#+end_example\n")))))))))

(defun org-babel-update-block-body (new-body)
  "Update the body of the current code block to NEW-BODY."
  (let ((element (org-element-at-point)))
    (unless (eq (org-element-type element) 'src-block)
      (error "Not in a source block"))
    (goto-char (org-babel-where-is-src-block-head element))
    (let* ((ind (current-indentation))
	   (body-start (line-beginning-position 2))
	   (body (org-element-normalize-string
		  (if (or org-src-preserve-indentation
			  (org-element-property :preserve-indent element))
		      new-body
		    (with-temp-buffer
		      (insert (org-remove-indentation new-body))
		      (indent-rigidly
		       (point-min)
		       (point-max)
		       (+ ind org-edit-src-content-indentation))
		      (buffer-string))))))
      (delete-region body-start
		     (org-with-wide-buffer
		      (goto-char (org-element-property :end element))
		      (skip-chars-backward " \t\n")
		      (line-beginning-position)))
      (goto-char body-start)
      (insert body))))

(defun org-babel-merge-params (&rest plists)
  "Combine all parameter association lists in PLISTS.
Later elements of PLISTS override the values of previous elements.
This takes into account some special considerations for certain
parameters when merging lists."
  (let* ((results-exclusive-groups
	  (mapcar (lambda (group) (mapcar #'symbol-name group))
		  (cdr (assq 'results org-babel-common-header-args-w-values))))
	 (exports-exclusive-groups
	  (mapcar (lambda (group) (mapcar #'symbol-name group))
		  (cdr (assq 'exports org-babel-common-header-args-w-values))))
	 (merge
	  (lambda (exclusive-groups &rest result-params)
	    ;; Maintain exclusivity of mutually exclusive parameters,
	    ;; as defined in EXCLUSIVE-GROUPS while merging lists in
	    ;; RESULT-PARAMS.
	    (let (output)
	      (dolist (new-params result-params (delete-dups output))
		(dolist (new-param new-params)
		  (dolist (exclusive-group exclusive-groups)
		    (when (member new-param exclusive-group)
		      (setq output (cl-remove-if
				    (lambda (o) (member o exclusive-group))
				    output))))
		  (push new-param output))))))
	 (variable-index 0)		;Handle positional arguments.
	 clearnames
	 params				;Final parameters list.
	 ;; Some keywords accept multiple values.  We need to treat
	 ;; them specially.
	 vars results exports)
    (dolist (plist plists)
      (dolist (pair plist)
	(pcase pair
	  (`(:var . ,value)
	   (let ((name (cond
			((listp value) (car value))
			((string-match "^\\([^= \f\t\n\r\v]+\\)[ \t]*=" value)
			 (intern (match-string 1 value)))
			(t nil))))
	     (cond
	      (name
	       (setq vars
		     (append (if (not (assoc name vars)) vars
			       (push name clearnames)
			       (cl-remove-if (lambda (p) (equal name (car p)))
					     vars))
			     (list (cons name pair)))))
	      ((and vars (nth variable-index vars))
	       ;; If no name is given and we already have named
	       ;; variables then assign to named variables in order.
	       (let ((name (car (nth variable-index vars))))
		 ;; Clear out colnames and rownames for replace vars.
		 (push name clearnames)
		 (setf (cddr (nth variable-index vars))
		       (concat (symbol-name name) "=" value))
		 (cl-incf variable-index)))
	      (t (error "Variable \"%s\" must be assigned a default value"
			(cdr pair))))))
	  (`(:results . ,value)
	   (setq results (funcall merge
				  results-exclusive-groups
				  results
				  (split-string
				   (if (stringp value) value (eval value t))))))
	  (`(:exports . ,value)
	   (setq exports (funcall merge
				  exports-exclusive-groups
				  exports
				  (split-string (or value "")))))
	  ;; Regular keywords: any value overwrites the previous one.
	  (_ (setq params (cons pair (assq-delete-all (car pair) params)))))))
    ;; Handle `:var' and clear out colnames and rownames for replaced
    ;; variables.
    (setq params (nconc (mapcar (lambda (v) (cons :var (cddr v))) vars)
			params))
    (dolist (name clearnames)
      (dolist (param '(:colname-names :rowname-names))
	(when (assq param params)
	  (setf (cdr (assq param params))
		(cl-remove-if (lambda (pair) (equal name (car pair)))
			      (cdr (assq param params))))
	  (setq params
		(cl-remove-if (lambda (pair) (and (equal (car pair) param)
					     (null (cdr pair))))
			      params)))))
    ;; Handle other special keywords, which accept multiple values.
    (setq params (nconc (list (cons :results (mapconcat #'identity results " "))
			      (cons :exports (mapconcat #'identity exports " ")))
			params))
    ;; Return merged params.
    params))

(defun org-babel-noweb-p (params context)
  "Check if PARAMS require expansion in CONTEXT.
CONTEXT may be one of :tangle, :export or :eval."
  (let ((allowed-values (cl-case context
			  (:tangle '("yes" "tangle" "no-export" "strip-export"))
			  (:eval   '("yes" "no-export" "strip-export" "eval"))
			  (:export '("yes")))))
    (cl-some (lambda (v) (member v allowed-values))
	     (split-string (or (cdr (assq :noweb params)) "")))))

(defun org-babel-expand-noweb-references (&optional info parent-buffer)
  "Expand Noweb references in the body of the current source code block.

For example the following reference would be replaced with the
body of the source-code block named `example-block'.

<<example-block>>

Note that any text preceding the <<foo>> construct on a line will
be interposed between the lines of the replacement text.  So for
example if <<foo>> is placed behind a comment, then the entire
replacement text will also be commented.

This function must be called from inside of the buffer containing
the source-code block which holds BODY.

In addition the following syntax can be used to insert the
results of evaluating the source-code block named `example-block'.

<<example-block()>>

Any optional arguments can be passed to example-block by placing
the arguments inside the parenthesis following the convention
defined by `org-babel-lob'.  For example

<<example-block(a=9)>>

would set the value of argument \"a\" equal to \"9\".  Note that
these arguments are not evaluated in the current source-code
block but are passed literally to the \"example-block\"."
  (let* ((parent-buffer (or parent-buffer (current-buffer)))
	 (info (or info (org-babel-get-src-block-info 'light)))
         (lang (nth 0 info))
         (body (nth 1 info))
	 (comment (string= "noweb" (cdr (assq :comments (nth 2 info)))))
	 (noweb-re (format "^\\(.*?\\)\\(%s\\)"
			   (with-current-buffer parent-buffer
			     (org-babel-noweb-wrap))))
	 (cache nil)
	 (c-wrap
	  (lambda (s)
	    ;; Comment string S, according to LANG mode.  Return new
	    ;; string.
	    (unless org-babel-tangle-uncomment-comments
	      (with-temp-buffer
		(funcall (org-src-get-lang-mode lang))
		(comment-region (point)
				(progn (insert s) (point)))
		(org-trim (buffer-string))))))
	 (expand-body
	  (lambda (i)
	    ;; Expand body of code represented by block info I.
	    (let ((b (if (org-babel-noweb-p (nth 2 i) :eval)
			 (org-babel-expand-noweb-references i)
		       (nth 1 i))))
	      (if (not comment) b
		(let ((cs (org-babel-tangle-comment-links i)))
		  (concat (funcall c-wrap (car cs)) "\n"
			  b "\n"
			  (funcall c-wrap (cadr cs))))))))
	 (expand-references
	  (lambda (ref cache)
	    (pcase (gethash ref cache)
	      (`(,last . ,previous)
	       ;; Ignore separator for last block.
	       (let ((strings (list (funcall expand-body last))))
		 (dolist (i previous)
		   (let ((parameters (nth 2 i)))
		     ;; Since we're operating in reverse order, first
		     ;; push separator, then body.
		     (push (or (cdr (assq :noweb-sep parameters)) "\n")
			   strings)
		     (push (funcall expand-body i) strings)))
		 (mapconcat #'identity strings "")))
	      ;; Raise an error about missing reference, or return the
	      ;; empty string.
	      ((guard (or org-babel-noweb-error-all-langs
			  (member lang org-babel-noweb-error-langs)))
	       (error "Cannot resolve %s (see `org-babel-noweb-error-langs')"
		      (org-babel-noweb-wrap ref)))
	      (_ "")))))
    (replace-regexp-in-string
     noweb-re
     (lambda (m)
       (with-current-buffer parent-buffer
	 (save-match-data
	   (let* ((prefix (match-string 1 m))
		  (id (match-string 3 m))
		  (evaluate (string-match-p "(.*)" id))
		  (expansion
		   (cond
		    (evaluate
		     ;; Evaluation can potentially modify the buffer
		     ;; and invalidate the cache: reset it.
		     (setq cache nil)
		     (let ((raw (org-babel-ref-resolve id)))
		       (if (stringp raw) raw (format "%S" raw))))
		    ;; Retrieve from the Library of Babel.
		    ((nth 2 (assoc-string id org-babel-library-of-babel)))
		    ;; Return the contents of headlines literally.
		    ((org-babel-ref-goto-headline-id id)
		     (org-babel-ref-headline-body))
		    ;; Look for a source block named SOURCE-NAME.  If
		    ;; found, assume it is unique; do not look after
		    ;; `:noweb-ref' header argument.
		    ((org-with-point-at 1
		       (let ((r (org-babel-named-src-block-regexp-for-name id)))
			 (and (re-search-forward r nil t)
			      (not (org-in-commented-heading-p))
			      (funcall expand-body
				       (org-babel-get-src-block-info t))))))
		    ;; All Noweb references were cached in a previous
		    ;; run.  Extract the information from the cache.
		    ((hash-table-p cache)
		     (funcall expand-references id cache))
		    ;; Though luck.  We go into the long process of
		    ;; checking each source block and expand those
		    ;; with a matching Noweb reference.  Since we're
		    ;; going to visit all source blocks in the
		    ;; document, cache information about them as well.
		    (t
		     (setq cache (make-hash-table :test #'equal))
		     (org-with-wide-buffer
		      (org-babel-map-src-blocks nil
			(if (org-in-commented-heading-p)
			    (org-forward-heading-same-level nil t)
			  (let* ((info (org-babel-get-src-block-info t))
				 (ref (cdr (assq :noweb-ref (nth 2 info)))))
			    (push info (gethash ref cache))))))
		     (funcall expand-references id cache)))))
	     ;; Interpose PREFIX between every line.
	     (mapconcat #'identity
			(split-string expansion "[\n\r]")
			(concat "\n" prefix))))))
     body t t 2)))

(defun org-babel--script-escape-inner (str)
  (let (in-single in-double backslash out)
    (mapc
     (lambda (ch)
       (setq
	out
	(if backslash
	    (progn
	      (setq backslash nil)
	      (cond
	       ((and in-single (eq ch ?'))
		;; Escaped single quote inside single quoted string:
		;; emit just a single quote, since we've changed the
		;; outer quotes to double.
		(cons ch out))
	       ((eq ch ?\")
		;; Escaped double quote
		(if in-single
		    ;; This should be interpreted as backslash+quote,
		    ;; not an escape.  Emit a three backslashes
		    ;; followed by a quote (because one layer of
		    ;; quoting will be stripped by `org-babel-read').
		    (append (list ch ?\\ ?\\ ?\\) out)
		  ;; Otherwise we are in a double-quoted string.  Emit
		  ;; a single escaped quote
		  (append (list ch ?\\) out)))
	       ((eq ch ?\\)
		;; Escaped backslash: emit a single escaped backslash
		(append (list ?\\ ?\\) out))
	       ;; Other: emit a quoted backslash followed by whatever
	       ;; the character was (because one layer of quoting will
	       ;; be stripped by `org-babel-read').
	       (t (append (list ch ?\\ ?\\) out))))
	  (cl-case ch
	    (?\[ (if (or in-double in-single)
		     (cons ?\[ out)
		   (cons ?\( out)))
	    (?\] (if (or in-double in-single)
		     (cons ?\] out)
		   (cons ?\) out)))
	    (?\{ (if (or in-double in-single)
		     (cons ?\{ out)
		   (cons ?\( out)))
	    (?\} (if (or in-double in-single)
		     (cons ?\} out)
		   (cons ?\) out)))
	    (?, (if (or in-double in-single)
		    (cons ?, out) (cons ?\s out)))
	    (?\' (if in-double
		     (cons ?\' out)
		   (setq in-single (not in-single)) (cons ?\" out)))
	    (?\" (if in-single
		     (append (list ?\" ?\\) out)
		   (setq in-double (not in-double)) (cons ?\" out)))
	    (?\\ (unless (or in-single in-double)
		   (error "Can't handle backslash outside string in `org-babel-script-escape'"))
		 (setq backslash t)
		 out)
	    (t  (cons ch out))))))
     (string-to-list str))
    (when (or in-single in-double)
      (error "Unterminated string in `org-babel-script-escape'"))
    (apply #'string (reverse out))))

(defun org-babel-script-escape (str &optional force)
  "Safely convert tables into elisp lists."
  (unless (stringp str)
    (error "`org-babel-script-escape' expects a string"))
  (let ((escaped
	 (cond
	  ((and (> (length str) 2)
		(or (and (string-equal "[" (substring str 0 1))
			 (string-equal "]" (substring str -1)))
		    (and (string-equal "{" (substring str 0 1))
			 (string-equal "}" (substring str -1)))
		    (and (string-equal "(" (substring str 0 1))
			 (string-equal ")" (substring str -1)))))

	   (concat "'" (org-babel--script-escape-inner str)))
	  ((or force
	       (and (> (length str) 2)
		    (or (and (string-equal "'" (substring str 0 1))
			     (string-equal "'" (substring str -1)))
			;; We need to pass double-quoted strings
			;; through the backslash-twiddling bits, even
			;; though we don't need to change their
			;; delimiters.
			(and (string-equal "\"" (substring str 0 1))
			     (string-equal "\"" (substring str -1))))))
	   (org-babel--script-escape-inner str))
	  (t str))))
    (condition-case nil (org-babel-read escaped) (error escaped))))

(defun org-babel-read (cell &optional inhibit-lisp-eval)
  "Convert the string value of CELL to a number if appropriate.
Otherwise if CELL looks like lisp (meaning it starts with a
\"(\", \"\\='\", \"\\=`\" or a \"[\") then read and evaluate it as
lisp, otherwise return it unmodified as a string.  Optional
argument INHIBIT-LISP-EVAL inhibits lisp evaluation for
situations in which is it not appropriate."
  (cond ((not (org-string-nw-p cell)) cell)
	((org-babel--string-to-number cell))
	((and (not inhibit-lisp-eval)
	      (or (memq (string-to-char cell) '(?\( ?' ?` ?\[))
		  (string= cell "*this*")))
	 (eval (read cell) t))
	((eq (string-to-char cell) ?\") (read cell))
	(t (org-no-properties cell))))

(defun org-babel--string-to-number (string)
  "If STRING represents a number return its value.
Otherwise return nil."
  (unless (or (string-match-p "\\s-" (org-trim string))
	      (not (string-match-p "^[0-9-e.+ ]+$" string)))
    (let ((interned-string (ignore-errors (read string))))
      (when (numberp interned-string)
	interned-string))))

(defun org-babel-import-elisp-from-file (file-name &optional separator)
  "Read the results located at FILE-NAME into an elisp table.
If the table is trivial, then return it as a scalar."
  (let ((result
	 (with-temp-buffer
	   (condition-case err
	       (progn
		 (insert-file-contents file-name)
		 (delete-file file-name)
		 (let ((pmax (point-max)))
		   ;; If the file was empty, don't bother trying to
		   ;; convert the table.
		   (when (> pmax 1)
		     (org-table-convert-region (point-min) pmax separator)
		     (delq nil
			   (mapcar (lambda (row)
				     (and (not (eq row 'hline))
					  (mapcar #'org-babel-string-read row)))
				   (org-table-to-lisp))))))
	     (error
	      (display-warning 'org-babel
			       (format "Error reading results: %S" err)
			       :error)
	      nil)))))
    (pcase result
      (`((,scalar)) scalar)
      (`((,_ ,_ . ,_)) result)
      (`(,scalar) scalar)
      (_ result))))

(defun org-babel-string-read (cell)
  "Strip nested \"s from around strings."
  (org-babel-read (or (and (stringp cell)
                           (string-match "\"\\(.+\\)\"" cell)
                           (match-string 1 cell))
                      cell) t))

(defun org-babel-chomp (string &optional regexp)
  "Strip a trailing space or carriage return from STRING.
The default regexp used is \"[ \\f\\t\\n\\r\\v]\" but another one
can be specified as the REGEXP argument."
  (let ((regexp (or regexp "[ \f\t\n\r\v]")))
    (while (and (> (length string) 0)
                (string-match regexp (substring string -1)))
      (setq string (substring string 0 -1)))
    string))

(defun org-babel-process-file-name (name &optional no-quote-p)
  "Prepare NAME to be used in an external process.
If NAME specifies a remote location, the remote portion of the
name is removed, since in that case the process will be executing
remotely.  The file name is then processed by `expand-file-name'.
Unless second argument NO-QUOTE-P is non-nil, the file name is
additionally processed by `shell-quote-argument'."
  (let ((f (org-babel-local-file-name (expand-file-name name))))
    (if no-quote-p f (shell-quote-argument f))))

(defvar org-babel-temporary-directory)
(unless (or noninteractive (boundp 'org-babel-temporary-directory))
  (defvar org-babel-temporary-directory
    (or (and (boundp 'org-babel-temporary-directory)
	     (file-exists-p org-babel-temporary-directory)
	     org-babel-temporary-directory)
	(make-temp-file "babel-" t))
    "Directory to hold temporary files created to execute code blocks.
Used by `org-babel-temp-file'.  This directory will be removed on
Emacs shutdown."))

(defcustom org-babel-remote-temporary-directory "/tmp/"
  "Directory to hold temporary files on remote hosts."
  :group 'org-babel
  :type 'string)

(defmacro org-babel-result-cond (result-params scalar-form &rest table-forms)
  "Call the code to parse raw string results according to RESULT-PARAMS."
  (declare (indent 1)
	   (debug (form form &rest form)))
  (org-with-gensyms (params)
    `(let ((,params ,result-params))
       (unless (member "none" ,params)
	 (if (or (member "scalar" ,params)
		 (member "verbatim" ,params)
		 (member "html" ,params)
		 (member "code" ,params)
		 (member "pp" ,params)
		 (member "file" ,params)
		 (and (or (member "output" ,params)
			  (member "raw"    ,params)
			  (member "org"    ,params)
			  (member "drawer" ,params))
		      (not (member "table" ,params))))
	     ,scalar-form
	   ,@table-forms)))))
(def-edebug-spec org-babel-result-cond (form form body))

(defun org-babel-temp-file (prefix &optional suffix)
  "Create a temporary file in the `org-babel-temporary-directory'.
Passes PREFIX and SUFFIX directly to `make-temp-file' with the
value of `temporary-file-directory' temporarily set to the value
of `org-babel-temporary-directory'."
  (if (file-remote-p default-directory)
      (let ((prefix
             (concat (file-remote-p default-directory)
                     (expand-file-name
		      prefix org-babel-remote-temporary-directory))))
        (make-temp-file prefix nil suffix))
    (let ((temporary-file-directory
	   (or (and (boundp 'org-babel-temporary-directory)
		    (file-exists-p org-babel-temporary-directory)
		    org-babel-temporary-directory)
	       temporary-file-directory)))
      (make-temp-file prefix nil suffix))))

(defun org-babel-remove-temporary-directory ()
  "Remove `org-babel-temporary-directory' on Emacs shutdown."
  (when (and (boundp 'org-babel-temporary-directory)
	     (file-exists-p org-babel-temporary-directory))
    ;; taken from `delete-directory' in files.el
    (condition-case nil
	(progn
	  (mapc (lambda (file)
		  ;; This test is equivalent to
		  ;; (and (file-directory-p fn) (not (file-symlink-p fn)))
		  ;; but more efficient
		  (if (eq t (car (file-attributes file)))
		      (delete-directory file)
		    (delete-file file)))
		(directory-files org-babel-temporary-directory 'full
				 directory-files-no-dot-files-regexp))
	  (delete-directory org-babel-temporary-directory))
      (error
       (message "Failed to remove temporary Org-babel directory %s"
		(if (boundp 'org-babel-temporary-directory)
		    org-babel-temporary-directory
		  "[directory not defined]"))))))

(add-hook 'kill-emacs-hook 'org-babel-remove-temporary-directory)

(defun org-babel-one-header-arg-safe-p (pair safe-list)
  "Determine if the PAIR is a safe babel header arg according to SAFE-LIST.

For the format of SAFE-LIST, see `org-babel-safe-header-args'."
  (and (consp pair)
       (keywordp (car pair))
       (stringp (cdr pair))
       (or
	(memq (car pair) safe-list)
	(let ((entry (assq (car pair) safe-list)))
	  (and entry
	       (consp entry)
	       (cond ((functionp (cdr entry))
		       (funcall (cdr entry) (cdr pair)))
		     ((listp (cdr entry))
		      (member (cdr pair) (cdr entry)))
		     (t nil)))))))

(defun org-babel-generate-file-param (src-name params)
  "Calculate the filename for source block results.

The directory is calculated from the :output-dir property of the
source block; if not specified, use the current directory.

If the source block has a #+NAME and the :file parameter does not
contain any period characters, then the :file parameter is
treated as an extension, and the output file name is the
concatenation of the directory (as calculated above), the block
name, a period, and the parameter value as a file extension.
Otherwise, the :file parameter is treated as a full file name,
and the output file name is the directory (as calculated above)
plus the parameter value."
  (let* ((file-cons (assq :file params))
	   (file-ext-cons (assq :file-ext params))
	   (file-ext (cdr-safe file-ext-cons))
	   (dir (cdr-safe (assq :output-dir params)))
	   fname)
    ;; create the output-dir if it does not exist
    (when dir
      (make-directory dir t))
    (if file-cons
	;; :file given; add :output-dir if given
	(when dir
	  (setcdr file-cons (concat (file-name-as-directory dir) (cdr file-cons))))
      ;; :file not given; compute from name and :file-ext if possible
      (when (and src-name file-ext)
	(if dir
	    (setq fname (concat (file-name-as-directory (or dir ""))
				src-name "." file-ext))
	  (setq fname (concat src-name "." file-ext)))
	(setq params (cons (cons :file fname) params))))
    params))

(defun org-babel-graphical-output-file (params)
  "File where a babel block should send graphical output, per PARAMS.
Return nil if no graphical output is expected.  Raise an error if
the output file is ill-defined."
  (let ((file (cdr (assq :file params))))
    (cond (file (and (member "graphics" (cdr (assq :result-params params)))
		     file))
	  ((assq :file-ext params)
	   (user-error ":file-ext given but no :file generated; did you forget \
to name a block?"))
	  (t (user-error "No :file header argument given; cannot create \
graphical result")))))

(defun org-babel-make-language-alias (new old)
  "Make source blocks of type NEW aliases for those of type OLD.

NEW and OLD should be strings.  This function should be called
after the babel API for OLD-type source blocks is fully defined.

Callers of this function will probably want to add an entry to
`org-src-lang-modes' as well."
  (dolist (fn '("execute" "expand-body" "prep-session"
		"variable-assignments" "load-session"
		"edit-prep"))
    (let ((sym (intern-soft (concat "org-babel-" fn ":" old))))
      (when (and sym (fboundp sym))
	(defalias (intern (concat "org-babel-" fn ":" new)) sym))))
  ;; Technically we don't need a `dolist' for just one variable, but
  ;; we keep it for symmetry/ease of future expansion.
  (dolist (var '("default-header-args"))
    (let ((sym (intern-soft (concat "org-babel-" var ":" old))))
      (when (and sym (boundp sym))
	(defvaralias (intern (concat "org-babel-" var ":" new)) sym)))))

(provide 'ob-core)

;; Local variables:
;; generated-autoload-file: "org-loaddefs.el"
;; End:

;;; ob-core.el ends here<|MERGE_RESOLUTION|>--- conflicted
+++ resolved
@@ -2573,15 +2573,6 @@
 	   (and (buffer-file-name (buffer-base-buffer))
 		(not (string= (expand-file-name default-directory)
 			    (expand-file-name
-<<<<<<< HEAD
-			     (file-name-directory (buffer-file-name (buffer-base-buffer)))))))))
-      (format "[[file:%s]%s]"
-	      (if (and default-directory (buffer-file-name (buffer-base-buffer)) same-directory?)
-		  (if (eq org-link-file-path-type 'adaptive)
-		      (file-relative-name
-		       (expand-file-name result default-directory)
-		       (file-name-directory (buffer-file-name (buffer-base-buffer))))
-=======
 			     (file-name-directory
 			      (buffer-file-name (buffer-base-buffer)))))))))
       (format "[[file:%s]%s]"
@@ -2592,7 +2583,6 @@
 		       (expand-file-name result default-directory)
 		       (file-name-directory
 			(buffer-file-name (buffer-base-buffer))))
->>>>>>> 11ef7454
 		    (expand-file-name result default-directory))
 		result)
 	      (if description (concat "[" description "]") "")))))
