;;; ob-core.el --- Working with Code Blocks          -*- lexical-binding: t; -*-

;; Copyright (C) 2009-2022 Free Software Foundation, Inc.

;; Authors: Eric Schulte
;;	Dan Davison
;; Keywords: literate programming, reproducible research
;; URL: https://orgmode.org

;; This file is part of GNU Emacs.

;; GNU Emacs is free software: you can redistribute it and/or modify
;; it under the terms of the GNU General Public License as published by
;; the Free Software Foundation, either version 3 of the License, or
;; (at your option) any later version.

;; GNU Emacs is distributed in the hope that it will be useful,
;; but WITHOUT ANY WARRANTY; without even the implied warranty of
;; MERCHANTABILITY or FITNESS FOR A PARTICULAR PURPOSE.  See the
;; GNU General Public License for more details.

;; You should have received a copy of the GNU General Public License
;; along with GNU Emacs.  If not, see <https://www.gnu.org/licenses/>.

;;; Code:

(require 'org-macs)
(org-assert-version)

(require 'cl-lib)
(require 'ob-eval)
(require 'org-macs)
(require 'org-fold)
(require 'org-compat)
(require 'org-cycle)

(defconst org-babel-exeext
  (if (memq system-type '(windows-nt cygwin))
      ".exe"
    nil))

(defvar org-babel-library-of-babel)
(defvar org-edit-src-content-indentation)
(defvar org-link-file-path-type)
(defvar org-src-lang-modes)
(defvar org-src-preserve-indentation)
(defvar org-babel-tangle-uncomment-comments)

(declare-function org-attach-dir "org-attach" (&optional create-if-not-exists-p no-fs-check))
(declare-function org-at-item-p "org-list" ())
(declare-function org-at-table-p "org" (&optional table-type))
(declare-function org-babel-lob-execute-maybe "ob-lob" ())
(declare-function org-babel-ref-goto-headline-id "ob-ref" (id))
(declare-function org-babel-ref-headline-body "ob-ref" ())
(declare-function org-babel-ref-parse "ob-ref" (assignment &optional vars-only))
(declare-function org-babel-ref-resolve "ob-ref" (ref))
(declare-function org-babel-ref-split-args "ob-ref" (arg-string))
(declare-function org-babel-tangle-comment-links "ob-tangle" (&optional info))
(declare-function org-current-level "org" ())
(declare-function org-cycle "org-cycle" (&optional arg))
(declare-function org-edit-src-code "org-src" (&optional code edit-buffer-name))
(declare-function org-edit-src-exit "org-src"  ())
(declare-function org-element-at-point "org-element" (&optional pom cached-only))
(declare-function org-element-at-point-no-context "org-element" (&optional pom))
(declare-function org-element-context "org-element" (&optional element))
(declare-function org-element-normalize-string "org-element" (s))
(declare-function org-element-property "org-element" (property element))
(declare-function org-element-type "org-element" (element))
(declare-function org-entry-get "org" (pom property &optional inherit literal-nil))
(declare-function org-escape-code-in-region "org-src" (beg end))
(declare-function org-forward-heading-same-level "org" (arg &optional invisible-ok))
(declare-function org-in-commented-heading-p "org" (&optional no-inheritance))
(declare-function org-indent-line "org" ())
(declare-function org-list-get-list-end "org-list" (item struct prevs))
(declare-function org-list-prevs-alist "org-list" (struct))
(declare-function org-list-struct "org-list" ())
(declare-function org-list-to-generic "org-list" (LIST PARAMS))
(declare-function org-list-to-lisp "org-list" (&optional delete))
(declare-function org-macro-escape-arguments "org-macro" (&rest args))
(declare-function org-mark-ring-push "org" (&optional pos buffer))
(declare-function org-narrow-to-subtree "org" (&optional element))
(declare-function org-next-block "org" (arg &optional backward block-regexp))
(declare-function org-open-at-point "org" (&optional in-emacs reference-buffer))
(declare-function org-previous-block "org" (arg &optional block-regexp))
(declare-function org-fold-show-context "org-fold" (&optional key))
(declare-function org-src-coderef-format "org-src" (&optional element))
(declare-function org-src-coderef-regexp "org-src" (fmt &optional label))
(declare-function org-src-get-lang-mode "org-src" (lang))
(declare-function org-table-align "org-table" ())
(declare-function org-table-convert-region "org-table" (beg0 end0 &optional separator))
(declare-function org-table-end "org-table" (&optional table-type))
(declare-function org-table-import "org-table" (file arg))
(declare-function org-table-to-lisp "org-table" (&optional txt))
(declare-function org-unescape-code-in-string "org-src" (s))
(declare-function orgtbl-to-generic "org-table" (table params))
(declare-function orgtbl-to-orgtbl "org-table" (table params))
(declare-function tramp-compat-make-temp-file "tramp-compat" (filename &optional dir-flag))

(defgroup org-babel nil
  "Code block evaluation and management in `org-mode' documents."
  :tag "Babel"
  :group 'org)

(defcustom org-confirm-babel-evaluate t
  "Confirm before evaluation.
\\<org-mode-map>\
Require confirmation before interactively evaluating code
blocks in Org buffers.  The default value of this variable is t,
meaning confirmation is required for any code block evaluation.
This variable can be set to nil to inhibit any future
confirmation requests.  This variable can also be set to a
function which takes two arguments the language of the code block
and the body of the code block.  Such a function should then
return a non-nil value if the user should be prompted for
execution or nil if no prompt is required.

Warning: Disabling confirmation may result in accidental
evaluation of potentially harmful code.  It may be advisable
remove code block execution from `\\[org-ctrl-c-ctrl-c]' \
as further protection
against accidental code block evaluation.  The
`org-babel-no-eval-on-ctrl-c-ctrl-c' variable can be used to
remove code block execution from the `\\[org-ctrl-c-ctrl-c]' keybinding."
  :group 'org-babel
  :version "24.1"
  :type '(choice boolean function))
;; don't allow this variable to be changed through file settings
(put 'org-confirm-babel-evaluate 'safe-local-variable (lambda (x) (eq x t)))

(defcustom org-babel-no-eval-on-ctrl-c-ctrl-c nil
  "\\<org-mode-map>\
Remove code block evaluation from the `\\[org-ctrl-c-ctrl-c]' key binding."
  :group 'org-babel
  :version "24.1"
  :type 'boolean)

(defcustom org-babel-results-keyword "RESULTS"
  "Keyword used to name results generated by code blocks.
It should be \"RESULTS\".  However any capitalization may be
used."
  :group 'org-babel
  :version "24.4"
  :package-version '(Org . "8.0")
  :type 'string
  :safe (lambda (v)
	  (and (stringp v)
	       (org-string-equal-ignore-case "RESULTS" v))))

(defcustom org-babel-noweb-wrap-start "<<"
  "String used to begin a noweb reference in a code block.
See also `org-babel-noweb-wrap-end'."
  :group 'org-babel
  :type 'string)

(defcustom org-babel-noweb-wrap-end ">>"
  "String used to end a noweb reference in a code block.
See also `org-babel-noweb-wrap-start'."
  :group 'org-babel
  :type 'string)

(defcustom org-babel-inline-result-wrap "=%s="
  "Format string used to wrap inline results.
This string must include a \"%s\" which will be replaced by the results."
  :group 'org-babel
  :type 'string)
(put 'org-babel-inline-result-wrap
     'safe-local-variable
     (lambda (value)
       (and (stringp value)
	    (string-match-p "%s" value))))

(defcustom org-babel-hash-show-time nil
  "Non-nil means show the time the code block was evaluated in the result hash."
  :group 'org-babel
  :type 'boolean
  :package-version '(Org . "9.0")
  :safe #'booleanp)

(defcustom org-babel-uppercase-example-markers nil
  "When non-nil, begin/end example markers will be inserted in upper case."
  :group 'org-babel
  :type 'boolean
  :version "26.1"
  :package-version '(Org . "9.1")
  :safe #'booleanp)

(defun org-babel-noweb-wrap (&optional regexp)
  "Return regexp matching a Noweb reference.

Match any reference, or only those matching REGEXP, if non-nil.

When matching, reference is stored in match group 1."
  (concat (regexp-quote org-babel-noweb-wrap-start)
	  (or regexp "\\([^ \t\n]\\(?:.*?[^ \t\n]\\)?\\)")
	  (regexp-quote org-babel-noweb-wrap-end)))

(defvar org-babel-src-name-regexp
  "^[ \t]*#\\+name:[ \t]*"
  "Regular expression used to match a source name line.")

(defvar org-babel-multi-line-header-regexp
  "^[ \t]*#\\+headers?:[ \t]*\\([^\n]*\\)$"
  "Regular expression used to match multi-line header arguments.")

(defvar org-babel-src-block-regexp
  (concat
   ;; (1) indentation                 (2) lang
   "^\\([ \t]*\\)#\\+begin_src[ \t]+\\([^ \f\t\n\r\v]+\\)[ \t]*"
   ;; (3) switches
   "\\([^\":\n]*\"[^\"\n*]*\"[^\":\n]*\\|[^\":\n]*\\)"
   ;; (4) header arguments
   "\\([^\n]*\\)\n"
   ;; (5) body
   "\\([^\000]*?\n\\)??[ \t]*#\\+end_src")
  "Regexp used to identify code blocks.")

(defun org-babel--get-vars (params)
  "Return the babel variable assignments in PARAMS.

PARAMS is a quasi-alist of header args, which may contain
multiple entries for the key `:var'.  This function returns a
list of the cdr of all the `:var' entries."
  (mapcar #'cdr
	  (cl-remove-if-not (lambda (x) (eq (car x) :var)) params)))

(defvar org-babel-exp-reference-buffer nil
  "Buffer containing original contents of the exported buffer.
This is used by Babel to resolve references in source blocks.
Its value is dynamically bound during export.")

(defun org-babel-check-confirm-evaluate (info)
  "Check whether INFO allows code block evaluation.

Returns nil if evaluation is disallowed, t if it is
unconditionally allowed, and the symbol `query' if the user
should be asked whether to allow evaluation."
  (let* ((headers (nth 2 info))
	 (eval (or (cdr  (assq :eval headers))
		   (when (assq :noeval headers) "no")))
	 (eval-no (member eval '("no" "never")))
	 (export org-babel-exp-reference-buffer)
	 (eval-no-export (and export (member eval '("no-export" "never-export"))))
	 (noeval (or eval-no eval-no-export))
	 (query (or (equal eval "query")
		    (and export (equal eval "query-export"))
		    (if (functionp org-confirm-babel-evaluate)
			(funcall org-confirm-babel-evaluate
				 ;; Language, code block body.
				 (nth 0 info)
				 (org-babel--expand-body info))
		      org-confirm-babel-evaluate))))
    (cond
     (noeval nil)
     (query 'query)
     (t t))))

(defun org-babel-check-evaluate (info)
  "Check if code block INFO should be evaluated.
Do not query the user, but do display an informative message if
evaluation is blocked.  Returns non-nil if evaluation is not blocked."
  (let ((confirmed (org-babel-check-confirm-evaluate info)))
    (unless confirmed
      (message "Evaluation of this %s code block%sis disabled."
	       (nth 0 info)
	       (let ((name (nth 4 info)))
		 (if name (format " (%s) " name) " "))))
    confirmed))

;; Dynamically scoped for asynchronous export.
(defvar org-babel-confirm-evaluate-answer-no)

(defun org-babel-confirm-evaluate (info)
  "Confirm evaluation of the code block INFO.

This query can also be suppressed by setting the value of
`org-confirm-babel-evaluate' to nil, in which case all future
interactive code block evaluations will proceed without any
confirmation from the user.

Note disabling confirmation may result in accidental evaluation
of potentially harmful code.

The variable `org-babel-confirm-evaluate-answer-no' is used by
the async export process, which requires a non-interactive
environment, to override this check."
  (let* ((evalp (org-babel-check-confirm-evaluate info))
	 (lang (nth 0 info))
	 (name (nth 4 info))
	 (name-string (if name (format " (%s) " name) " ")))
    (pcase evalp
      (`nil nil)
      (`t t)
      (`query (or
	       (and (not (bound-and-true-p
			  org-babel-confirm-evaluate-answer-no))
		    (yes-or-no-p
		     (format "Evaluate this %s code block%son your system? "
			     lang name-string)))
	       (progn
		 (message "Evaluation of this %s code block%sis aborted."
			  lang name-string)
		 nil)))
      (x (error "Unexpected value `%s' from `org-babel-check-confirm-evaluate'" x)))))

;;;###autoload
(defun org-babel-execute-safely-maybe ()
  (unless org-babel-no-eval-on-ctrl-c-ctrl-c
    (org-babel-execute-maybe)))

;;;###autoload
(defun org-babel-execute-maybe ()
  (interactive)
  (or (org-babel-execute-src-block-maybe)
      (org-babel-lob-execute-maybe)))

(defmacro org-babel-when-in-src-block (&rest body)
  "Execute BODY if point is in a source block and return t.

Otherwise do nothing and return nil."
  `(if (memq (org-element-type (org-element-context (org-element-at-point-no-context)))
	     '(inline-src-block src-block))
       (progn
	 ,@body
	 t)
     nil))

(defun org-babel-execute-src-block-maybe ()
  "Conditionally execute a source block.
Detect if this is context for a Babel src-block and if so
then run `org-babel-execute-src-block'."
  (interactive)
  (org-babel-when-in-src-block
   (org-babel-eval-wipe-error-buffer)
   (org-babel-execute-src-block current-prefix-arg)))

;;;###autoload
(defun org-babel-view-src-block-info ()
  "Display information on the current source block.
This includes header arguments, language and name, and is largely
a window into the `org-babel-get-src-block-info' function."
  (interactive)
  (let ((info (org-babel-get-src-block-info 'no-eval))
	(full (lambda (it) (> (length it) 0)))
	(printf (lambda (fmt &rest args) (princ (apply #'format fmt args)))))
    (when info
      (with-help-window (help-buffer)
	(let ((name        (nth 4 info))
	      (lang        (nth 0 info))
	      (switches    (nth 3 info))
	      (header-args (nth 2 info)))
	  (when name            (funcall printf "Name: %s\n"     name))
	  (when lang            (funcall printf "Lang: %s\n"     lang))
	  (funcall printf "Properties:\n")
	  (funcall printf "\t:header-args \t%s\n" (org-entry-get (point) "header-args" t))
	  (funcall printf "\t:header-args:%s \t%s\n" lang (org-entry-get (point) (concat "header-args:" lang) t))

	  (when (funcall full switches) (funcall printf "Switches: %s\n" switches))
	  (funcall printf "Header Arguments:\n")
	  (dolist (pair (sort header-args
			      (lambda (a b) (string< (symbol-name (car a))
						     (symbol-name (car b))))))
	    (when (funcall full (format "%s" (cdr pair)))
	      (funcall printf "\t%S%s\t%s\n"
		       (car pair)
		       (if (> (length (format "%S" (car pair))) 7) "" "\t")
		       (cdr pair)))))))))

;;;###autoload
(defun org-babel-expand-src-block-maybe ()
  "Conditionally expand a source block.
Detect if this is context for an org-babel src-block and if so
then run `org-babel-expand-src-block'."
  (interactive)
  (org-babel-when-in-src-block
   (org-babel-expand-src-block current-prefix-arg)))

;;;###autoload
(defun org-babel-load-in-session-maybe ()
  "Conditionally load a source block in a session.
Detect if this is context for an org-babel src-block and if so
then run `org-babel-load-in-session'."
  (interactive)
  (org-babel-when-in-src-block
   (org-babel-load-in-session current-prefix-arg)))

(add-hook 'org-metaup-hook 'org-babel-load-in-session-maybe)

;;;###autoload
(defun org-babel-pop-to-session-maybe ()
  "Conditionally pop to a session.
Detect if this is context for an org-babel src-block and if so
then run `org-babel-switch-to-session'."
  (interactive)
  (org-babel-when-in-src-block
   (org-babel-switch-to-session current-prefix-arg)))

(add-hook 'org-metadown-hook 'org-babel-pop-to-session-maybe)

(defconst org-babel-common-header-args-w-values
  '((cache	. ((no yes)))
    (cmdline	. :any)
    (colnames	. ((nil no yes)))
    (comments	. ((no link yes org both noweb)))
    (dir	. :any)
    (eval	. ((yes no no-export strip-export never-export eval never
			query)))
    (exports	. ((code results both none)))
    (epilogue   . :any)
    (file	. :any)
    (file-desc  . :any)
    (file-ext   . :any)
    (file-mode  . ((#o755 #o555 #o444 :any)))
    (hlines	. ((no yes)))
    (mkdirp	. ((yes no)))
    (no-expand)
    (noeval)
    (noweb	. ((yes no tangle no-export strip-export)))
    (noweb-ref	. :any)
    (noweb-sep  . :any)
    (noweb-prefix . ((no yes)))
    (output-dir . :any)
    (padline	. ((yes no)))
    (post       . :any)
    (prologue   . :any)
    (results	. ((file list vector table scalar verbatim)
		   (raw html latex org code pp drawer link graphics)
		   (replace silent none append prepend)
		   (output value)))
    (rownames	. ((no yes)))
    (sep	. :any)
    (session	. :any)
    (shebang	. :any)
    (tangle	. ((tangle yes no :any)))
    (tangle-mode . ((#o755 #o555 #o444 :any)))
    (var	. :any)
    (wrap       . :any)))

(defconst org-babel-header-arg-names
  (mapcar #'car org-babel-common-header-args-w-values)
  "Common header arguments used by org-babel.
Note that individual languages may define their own language
specific header arguments as well.")

(defconst org-babel-safe-header-args
  '(:cache :colnames :comments :exports :epilogue :hlines :noeval
	   :noweb :noweb-ref :noweb-sep :noweb-prefix :padline
           :prologue :rownames :sep :session :tangle :wrap
	   (:eval . ("never" "query"))
	   (:results . (lambda (str) (not (string-match "file" str)))))
  "A list of safe header arguments for babel source blocks.

The list can have entries of the following forms:
- :ARG                     -> :ARG is always a safe header arg
- (:ARG . (VAL1 VAL2 ...)) -> :ARG is safe as a header arg if it is
                              `equal' to one of the VALs.
- (:ARG . FN)              -> :ARG is safe as a header arg if the function FN
                              returns non-nil.  FN is passed one
                              argument, the value of the header arg
                              (as a string).")

(defmacro org-babel-header-args-safe-fn (safe-list)
  "Return a function that determines whether a list of header args are safe.

Intended usage is:
\(put \\='org-babel-default-header-args \\='safe-local-variable
 (org-babel-header-args-safe-p org-babel-safe-header-args)

This allows org-babel languages to extend the list of safe values for
their `org-babel-default-header-args:foo' variable.

For the format of SAFE-LIST, see `org-babel-safe-header-args'."
  `(lambda (value)
     (and (listp value)
	  (cl-every
	   (lambda (pair)
	     (and (consp pair)
		  (org-babel-one-header-arg-safe-p pair ,safe-list)))
	   value))))

(defvar org-babel-default-header-args
  '((:session . "none") (:results . "replace") (:exports . "code")
    (:cache . "no") (:noweb . "no") (:hlines . "no") (:tangle . "no"))
  "Default arguments to use when evaluating a source block.

This is a list in which each element is an alist.  Each key
corresponds to a header argument, and each value to that header's
value.  The value can either be a string or a closure that
evaluates to a string.

A closure is evaluated when the source block is being
evaluated (e.g. during execution or export), with point at the
source block.  It is not possible to use an arbitrary function
symbol (e.g. `some-func'), since org uses lexical binding.  To
achieve the same functionality, call the function within a
closure (e.g. (lambda () (some-func))).

To understand how closures can be used as default header
arguments, imagine you'd like to set the file name output of a
latex source block to a sha1 of its contents.  We could achieve
this with:

  (defun org-src-sha ()
    (let ((elem (org-element-at-point)))
      (concat (sha1 (org-element-property :value elem)) \".svg\")))

  (setq org-babel-default-header-args:latex
        `((:results . \"file link replace\")
          (:file . (lambda () (org-src-sha)))))

Because the closure is evaluated with point at the source block,
the call to `org-element-at-point' above will always retrieve
information about the current source block.

Some header arguments can be provided multiple times for a source
block.  An example of such a header argument is :var.  This
functionality is also supported for default header arguments by
providing the header argument multiple times in the alist.  For
example:

 ((:var . \"foo=\\\"bar\\\"\")
  (:var . \"bar=\\\"foo\\\"\"))")

(put 'org-babel-default-header-args 'safe-local-variable
     (org-babel-header-args-safe-fn org-babel-safe-header-args))

(defvar org-babel-default-inline-header-args
  '((:session . "none") (:results . "replace")
    (:exports . "results") (:hlines . "yes"))
  "Default arguments to use when evaluating an inline source block.")
(put 'org-babel-default-inline-header-args 'safe-local-variable
     (org-babel-header-args-safe-fn org-babel-safe-header-args))

(defconst org-babel-name-regexp
  (format "^[ \t]*#\\+%s:[ \t]*"
	  ;; FIXME: TBLNAME is for backward compatibility.
	  (regexp-opt '("NAME" "TBLNAME")))
  "Regexp matching a NAME keyword.")

(defconst org-babel-result-regexp
  (rx (seq bol
           (zero-or-more (any "\t "))
           "#+results"
           (opt "["
		;; Time stamp part.
		(opt "("
                     (= 4 digit) (= 2 "-" (= 2 digit))
                     " "
                     (= 2 digit) (= 2 ":" (= 2 digit))
                     ") ")
		;; SHA1 hash.
		(group (one-or-more hex-digit))
		"]")
           ":"
           (zero-or-more (any "\t "))))
  "Regular expression used to match result lines.
If the results are associated with a hash key then the hash will
be saved in match group 1.")

(defconst org-babel-result-w-name-regexp
  (concat org-babel-result-regexp "\\(?9:[^ \t\n\r\v\f]+\\)")
  "Regexp matching a RESULTS keyword with a name.
Name is saved in match group 9.")

(defvar org-babel-min-lines-for-block-output 10
  "The minimum number of lines for block output.
If number of lines of output is equal to or exceeds this
value, the output is placed in a #+begin_example...#+end_example
block.  Otherwise the output is marked as literal by inserting
colons at the starts of the lines.  This variable only takes
effect if the :results output option is in effect.")

(defvar org-babel-noweb-error-all-langs nil
  "Raise errors when noweb references don't resolve.
Also see `org-babel-noweb-error-langs' to control noweb errors on
a language by language bases.")

(defvar org-babel-noweb-error-langs nil
  "Languages for which Babel will raise literate programming errors.
List of languages for which errors should be raised when the
source code block satisfying a noweb reference in this language
can not be resolved.  Also see `org-babel-noweb-error-all-langs'
to raise errors for all languages.")

(defvar org-babel-hash-show 4
  "Number of initial characters to show of a hidden results hash.")

(defvar org-babel-after-execute-hook nil
  "Hook for functions to be called after `org-babel-execute-src-block'.")

(defun org-babel-named-src-block-regexp-for-name (&optional name)
  "Generate a regexp used to match a source block named NAME.
If NAME is nil, match any name.  Matched name is then put in
match group 9.  Other match groups are defined in
`org-babel-src-block-regexp'."
  (concat org-babel-src-name-regexp
	  (concat (if name (regexp-quote name) "\\(?9:.*?\\)") "[ \t]*" )
	  "\\(?:\n[ \t]*#\\+\\S-+:.*\\)*?"
	  "\n"
	  (substring org-babel-src-block-regexp 1)))

(defun org-babel-named-data-regexp-for-name (name)
  "Generate a regexp used to match data named NAME."
  (concat org-babel-name-regexp (regexp-quote name) "[ \t]*$"))

(defun org-babel--normalize-body (datum)
  "Normalize body for element or object DATUM.
DATUM is a source block element or an inline source block object.
Remove final newline character and spurious indentation."
  (let* ((value (org-element-property :value datum))
	 (body (if (string-suffix-p "\n" value)
		   (substring value 0 -1)
		 value)))
    (cond ((eq (org-element-type datum) 'inline-src-block)
	   ;; Newline characters and indentation in an inline
	   ;; src-block are not meaningful, since they could come from
	   ;; some paragraph filling.  Treat them as a white space.
	   (replace-regexp-in-string "\n[ \t]*" " " body))
	  ((or org-src-preserve-indentation
	       (org-element-property :preserve-indent datum))
	   body)
	  (t (org-remove-indentation body)))))

;;; functions
(defvar org-babel-current-src-block-location nil
  "Marker pointing to the source block currently being executed.
This may also point to a call line or an inline code block.  If
multiple blocks are being executed (e.g., in chained execution
through use of the :var header argument) this marker points to
the outer-most code block.")

(defun org-babel-eval-headers (headers)
  "Compute header list set with HEADERS.

Evaluate all header arguments set to functions prior to returning
the list of header arguments."
  (let ((lst nil))
    (dolist (elem headers)
      (if (and (cdr elem) (functionp (cdr elem)))
          (push `(,(car elem) . ,(funcall (cdr elem))) lst)
        (push elem lst)))
    (reverse lst)))

(defun org-babel-get-src-block-info (&optional no-eval datum)
  "Extract information from a source block or inline source block.

When optional argument NO-EVAL is non-nil, Babel does not resolve
remote variable references; a process which could likely result
in the execution of other code blocks, and do not evaluate Lisp
values in parameters.

By default, consider the block at point.  However, when optional
argument DATUM is provided, extract information from that parsed
object instead.

Return nil if point is not on a source block.  Otherwise, return
a list with the following pattern:

  (language body arguments switches name start coderef)"
  (let* ((datum (or datum (org-element-context)))
	 (type (org-element-type datum))
	 (inline (eq type 'inline-src-block)))
    (when (memq type '(inline-src-block src-block))
      (let* ((lang (org-element-property :language datum))
	     (lang-headers (intern
			    (concat "org-babel-default-header-args:" lang)))
	     (name (org-element-property :name datum))
	     (info
	      (list
	       lang
	       (org-babel--normalize-body datum)
	       (apply #'org-babel-merge-params
		      (if inline org-babel-default-inline-header-args
			org-babel-default-header-args)
		      (and (boundp lang-headers) (eval lang-headers t))
		      (append
		       ;; If DATUM is provided, make sure we get node
		       ;; properties applicable to its location within
		       ;; the document.
		       (org-with-point-at (org-element-property :begin datum)
			 (org-babel-params-from-properties lang no-eval))
		       (mapcar (lambda (h)
<<<<<<< HEAD
				 (org-babel-parse-header-arguments h light))
			       (append (org-element-property :header datum)
                                       (list (org-element-property :parameters datum))))))
=======
				 (org-babel-parse-header-arguments h no-eval))
			       (cons (org-element-property :parameters datum)
				     (org-element-property :header datum)))))
>>>>>>> 2f5e7103
	       (or (org-element-property :switches datum) "")
	       name
	       (org-element-property (if inline :begin :post-affiliated)
				     datum)
	       (and (not inline) (org-src-coderef-format datum)))))
	(unless no-eval
	  (setf (nth 2 info) (org-babel-process-params (nth 2 info))))
	(setf (nth 2 info) (org-babel-generate-file-param name (nth 2 info)))
	info))))

(defun org-babel--expand-body (info)
  "Expand noweb references in body and remove any coderefs."
  (let ((coderef (nth 6 info))
	(expand
	 (if (org-babel-noweb-p (nth 2 info) :eval)
	     (org-babel-expand-noweb-references info)
	   (nth 1 info))))
    (if (not coderef) expand
      (replace-regexp-in-string
       (org-src-coderef-regexp coderef) "" expand nil nil 1))))

(defun org-babel--file-desc (params result)
  "Retrieve file description."
  (pcase (assq :file-desc params)
    (`nil nil)
    (`(:file-desc) result)
    (`(:file-desc . ,(and (pred stringp) val)) val)))

(defvar *this*) ; Dynamically bound in `org-babel-execute-src-block'
                ; and `org-babel-read'

;;;###autoload
(defun org-babel-execute-src-block (&optional arg info params executor-type)
  "Execute the current source code block and return the result.
Insert the results of execution into the buffer.  Source code
execution and the collection and formatting of results can be
controlled through a variety of header arguments.

With prefix argument ARG, force re-execution even if an existing
result cached in the buffer would otherwise have been returned.

Optionally supply a value for INFO in the form returned by
`org-babel-get-src-block-info'.

Optionally supply a value for PARAMS which will be merged with
the header arguments specified at the front of the source code
block.

EXECUTOR-TYPE is the type of the org element responsible for the
execution of the source block.  If not provided then informed
guess will be made."
  (interactive)
  (let* ((org-babel-current-src-block-location
          (or org-babel-current-src-block-location
              (nth 5 info)
              (org-babel-where-is-src-block-head)))
         (info (if info (copy-tree info) (org-babel-get-src-block-info)))
         (executor-type
          (or executor-type
              ;; If `executor-type' is unset, then we will make an
              ;; informed guess.
              (pcase (char-after org-babel-current-src-block-location)
                (?s 'inline-src-block)
                (?c 'inline-babel-call)
                (?# (pcase (char-after (+ 2 org-babel-current-src-block-location))
                      (?b 'src-block)
                      (?c 'call-block)
                      (_ 'unknown)))
                (_ 'unknown)))))
    ;; Merge PARAMS with INFO before considering source block
    ;; evaluation since both could disagree.
    (cl-callf org-babel-merge-params (nth 2 info) params)
    (when (org-babel-check-evaluate info)
      (cl-callf org-babel-process-params (nth 2 info))
      (let* ((params (nth 2 info))
	     (cache (let ((c (cdr (assq :cache params))))
		      (and (not arg) c (string= "yes" c))))
	     (new-hash (and cache (org-babel-sha1-hash info :eval)))
	     (old-hash (and cache (org-babel-current-result-hash)))
	     (current-cache (and new-hash (equal new-hash old-hash))))
	(cond
	 (current-cache
	  (save-excursion		;Return cached result.
	    (goto-char (org-babel-where-is-src-block-result nil info))
	    (forward-line)
	    (skip-chars-forward " \t")
	    (let ((result (org-babel-read-result)))
	      (message (format "Cached: %s"
                               (replace-regexp-in-string "%" "%%" (format "%S" result))))
	      result)))
	 ((org-babel-confirm-evaluate info)
	  (let* ((lang (nth 0 info))
		 (result-params (cdr (assq :result-params params)))
		 (body (org-babel--expand-body info))
		 (dir (cdr (assq :dir params)))
		 (mkdirp (cdr (assq :mkdirp params)))
		 (default-directory
		   (cond
		    ((not dir) default-directory)
		    ((member mkdirp '("no" "nil" nil))
		     (file-name-as-directory (expand-file-name dir)))
		    (t
		     (let ((d (file-name-as-directory (expand-file-name dir))))
		       (make-directory d 'parents)
		       d))))
		 (cmd (intern (concat "org-babel-execute:" lang)))
		 result exec-start-time)
	    (unless (fboundp cmd)
	      (error "No org-babel-execute function for %s!" lang))
	    (message "Executing %s %s %s..."
		     (capitalize lang)
                     (pcase executor-type
                       ('src-block "code block")
                       ('inline-src-block "inline code block")
                       ('babel-call "call")
                       ('inline-babel-call "inline call")
                       (e (symbol-name e)))
		     (let ((name (nth 4 info)))
		       (if name
                           (format "(%s)" name)
                         (format "at position %d" (nth 5 info)))))
	    (setq exec-start-time (current-time)
                  result
		  (let ((r (funcall cmd body params)))
		    (if (and (eq (cdr (assq :result-type params)) 'value)
			     (or (member "vector" result-params)
				 (member "table" result-params))
			     (not (listp r)))
			(list (list r))
		      r)))
	    (let ((file (and (member "file" result-params)
			     (cdr (assq :file params)))))
	      ;; If non-empty result and :file then write to :file.
	      (when file
		;; If `:results' are special types like `link' or
		;; `graphics', don't write result to `:file'.  Only
		;; insert a link to `:file'.
		(when (and result
			   (not (or (member "link" result-params)
				  (member "graphics" result-params))))
		  (with-temp-file file
		    (insert (org-babel-format-result
			     result
			     (cdr (assq :sep params)))))
		  ;; Set file permissions if header argument
		  ;; `:file-mode' is provided.
		  (when (assq :file-mode params)
		    (set-file-modes file (cdr (assq :file-mode params)))))
		(setq result file))
	      ;; Possibly perform post process provided its
	      ;; appropriate.  Dynamically bind "*this*" to the
	      ;; actual results of the block.
	      (let ((post (cdr (assq :post params))))
		(when post
		  (let ((*this* (if (not file) result
				  (org-babel-result-to-file
				   file
				   (org-babel--file-desc params result)
                                   'attachment))))
		    (setq result (org-babel-ref-resolve post))
		    (when file
		      (setq result-params (remove "file" result-params))))))
	      (if (member "none" result-params)
		  (message "result silenced")
	        (org-babel-insert-result
	         result result-params info new-hash lang
                 (time-subtract (current-time) exec-start-time))))
	    (run-hooks 'org-babel-after-execute-hook)
	    result)))))))

(defun org-babel-expand-body:generic (body params &optional var-lines)
  "Expand BODY with PARAMS.
Expand a block of code with org-babel according to its header
arguments.  This generic implementation of body expansion is
called for languages which have not defined their own specific
org-babel-expand-body:lang function."
  (let ((pro (cdr (assq :prologue params)))
	(epi (cdr (assq :epilogue params))))
    (mapconcat #'identity
	       (append (when pro (list pro))
		       var-lines
		       (list body)
		       (when epi (list epi)))
	       "\n")))

;;;###autoload
(defun org-babel-expand-src-block (&optional _arg info params)
  "Expand the current source code block.
Expand according to the source code block's header
arguments and pop open the results in a preview buffer."
  (interactive)
  (let* ((info (or info (org-babel-get-src-block-info)))
         (lang (nth 0 info))
	 (params (setf (nth 2 info)
                       (sort (org-babel-merge-params (nth 2 info) params)
                             (lambda (el1 el2) (string< (symbol-name (car el1))
							(symbol-name (car el2)))))))
         (body (setf (nth 1 info)
		     (if (org-babel-noweb-p params :eval)
			 (org-babel-expand-noweb-references info) (nth 1 info))))
         (expand-cmd (intern (concat "org-babel-expand-body:" lang)))
	 (assignments-cmd (intern (concat "org-babel-variable-assignments:"
					  lang)))
         (expanded
	  (if (fboundp expand-cmd) (funcall expand-cmd body params)
	    (org-babel-expand-body:generic
	     body params (and (fboundp assignments-cmd)
			      (funcall assignments-cmd params))))))
    (if (called-interactively-p 'any)
	(org-edit-src-code
	 expanded (concat "*Org-Babel Preview " (buffer-name) "[ " lang " ]*"))
      expanded)))

(defun org-babel-combine-header-arg-lists (original &rest others)
  "Combine a number of lists of header argument names and arguments."
  (let ((results (copy-sequence original)))
    (dolist (new-list others)
      (dolist (arg-pair new-list)
	(let ((header (car arg-pair)))
	  (setq results
		(cons arg-pair (cl-remove-if
				(lambda (pair) (equal header (car pair)))
				results))))))
    results))

;;;###autoload
(defun org-babel-check-src-block ()
  "Check for misspelled header arguments in the current code block."
  (interactive)
  ;; TODO: report malformed code block
  ;; TODO: report incompatible combinations of header arguments
  ;; TODO: report uninitialized variables
  (let ((too-close 2) ;; <- control closeness to report potential match
	(names (mapcar #'symbol-name org-babel-header-arg-names)))
    (dolist (header (mapcar (lambda (arg) (substring (symbol-name (car arg)) 1))
			    (and (org-babel-where-is-src-block-head)
				 (org-babel-parse-header-arguments
				  (org-no-properties
				   (match-string 4))))))
      (dolist (name names)
	(when (and (not (string= header name))
		   (<= (org-string-distance header name) too-close)
		   (not (member header names)))
	  (error "Supplied header \"%S\" is suspiciously close to \"%S\""
		 header name))))
    (message "No suspicious header arguments found.")))

;;;###autoload
(defun org-babel-insert-header-arg (&optional header-arg value)
  "Insert a header argument selecting from lists of common args and values."
  (interactive)
  (let* ((info (org-babel-get-src-block-info 'no-eval))
	 (lang (car info))
	 (begin (nth 5 info))
	 (lang-headers (intern (concat "org-babel-header-args:" lang)))
	 (headers (org-babel-combine-header-arg-lists
		   org-babel-common-header-args-w-values
		   (when (boundp lang-headers) (eval lang-headers t))))
	 (header-arg (or header-arg
			 (completing-read
			  "Header Arg: "
			  (mapcar
			   (lambda (header-spec) (symbol-name (car header-spec)))
			   headers))))
	 (vals (cdr (assoc (intern header-arg) headers)))
	 (value (or value
		    (cond
		     ((eq vals :any)
		      (read-from-minibuffer "value: "))
		     ((listp vals)
		      (mapconcat
		       (lambda (group)
			 (let ((arg (completing-read
				     "Value: "
				     (cons "default"
					   (mapcar #'symbol-name group)))))
			   (if (and arg (not (string= "default" arg)))
			       (concat arg " ")
			     "")))
		       vals ""))))))
    (save-excursion
      (goto-char begin)
      (goto-char (line-end-position))
      (unless (= (char-before (point)) ?\ ) (insert " "))
      (insert ":" header-arg) (when value (insert " " value)))))

;; Add support for completing-read insertion of header arguments after ":"
(defun org-babel-header-arg-expand ()
  "Call `org-babel-enter-header-arg-w-completion' in appropriate contexts."
  (when (and (equal (char-before) ?\:) (org-babel-where-is-src-block-head))
    (org-babel-enter-header-arg-w-completion (match-string 2))))

(defun org-babel-enter-header-arg-w-completion (&optional lang)
  "Insert header argument appropriate for LANG with completion."
  (let* ((lang-headers-var (intern (concat "org-babel-header-args:" lang)))
         (lang-headers (when (boundp lang-headers-var) (eval lang-headers-var t)))
	 (headers-w-values (org-babel-combine-header-arg-lists
			    org-babel-common-header-args-w-values lang-headers))
         (headers (mapcar #'symbol-name (mapcar #'car headers-w-values)))
         (header (org-completing-read "Header Arg: " headers))
         (args (cdr (assoc (intern header) headers-w-values)))
         (arg (when (and args (listp args))
                (org-completing-read
                 (format "%s: " header)
                 (mapcar #'symbol-name (apply #'append args))))))
    (insert (concat header " " (or arg "")))
    (cons header arg)))

(add-hook 'org-cycle-tab-first-hook 'org-babel-header-arg-expand)

;;;###autoload
(defun org-babel-load-in-session (&optional _arg info)
  "Load the body of the current source-code block.
Evaluate the header arguments for the source block before
entering the session.  After loading the body this pops open the
session."
  (interactive)
  (let* ((info (or info (org-babel-get-src-block-info)))
         (lang (nth 0 info))
         (params (nth 2 info))
         (body (if (not info)
		   (user-error "No src code block at point")
		 (setf (nth 1 info)
		       (if (org-babel-noweb-p params :eval)
			   (org-babel-expand-noweb-references info)
			 (nth 1 info)))))
         (session (cdr (assq :session params)))
	 (dir (cdr (assq :dir params)))
	 (default-directory
	   (or (and dir (file-name-as-directory dir)) default-directory))
	 (cmd (intern (concat "org-babel-load-session:" lang))))
    (unless (fboundp cmd)
      (error "No org-babel-load-session function for %s!" lang))
    (pop-to-buffer (funcall cmd session body params))
    (end-of-line 1)))

;;;###autoload
(defun org-babel-initiate-session (&optional arg info)
  "Initiate session for current code block.
If called with a prefix argument then resolve any variable
references in the header arguments and assign these variables in
the session.  Copy the body of the code block to the kill ring."
  (interactive "P")
  (let* ((info (or info (org-babel-get-src-block-info (not arg))))
         (lang (nth 0 info))
         (body (nth 1 info))
         (params (nth 2 info))
         (session (cdr (assq :session params)))
	 (dir (cdr (assq :dir params)))
	 (default-directory
	   (or (and dir (file-name-as-directory dir)) default-directory))
	 (init-cmd (intern (format "org-babel-%s-initiate-session" lang)))
	 (prep-cmd (intern (concat "org-babel-prep-session:" lang))))
    (when (and (stringp session) (string= session "none"))
      (error "This block is not using a session!"))
    (unless (fboundp init-cmd)
      (error "No org-babel-initiate-session function for %s!" lang))
    (with-temp-buffer (insert (org-trim body))
                      (copy-region-as-kill (point-min) (point-max)))
    (when arg
      (unless (fboundp prep-cmd)
	(error "No org-babel-prep-session function for %s!" lang))
      (funcall prep-cmd session params))
    (funcall init-cmd session params)))

;;;###autoload
(defun org-babel-switch-to-session (&optional arg info)
  "Switch to the session of the current code block.
Uses `org-babel-initiate-session' to start the session.  If called
with a prefix argument then this is passed on to
`org-babel-initiate-session'."
  (interactive "P")
  (pop-to-buffer (org-babel-initiate-session arg info))
  (end-of-line 1))

(defalias 'org-babel-pop-to-session 'org-babel-switch-to-session)

(defvar org-src-window-setup)

;;;###autoload
(defun org-babel-switch-to-session-with-code (&optional arg _info)
  "Switch to code buffer and display session."
  (interactive "P")
  (let ((swap-windows
	 (lambda ()
	   (let ((other-window-buffer (window-buffer (next-window))))
	     (set-window-buffer (next-window) (current-buffer))
	     (set-window-buffer (selected-window) other-window-buffer))
	   (other-window 1)))
	(info (org-babel-get-src-block-info))
	(org-src-window-setup 'reorganize-frame))
    (save-excursion
      (org-babel-switch-to-session arg info))
    (org-edit-src-code)
    (funcall swap-windows)))

;;;###autoload
(defmacro org-babel-do-in-edit-buffer (&rest body)
  "Evaluate BODY in edit buffer if there is a code block at point.
Return t if a code block was found at point, nil otherwise."
  (declare (debug (body)))
  `(let* ((element (org-element-at-point))
	  ;; This function is not supposed to move point.  However,
	  ;; `org-edit-src-code' always moves point back into the
	  ;; source block.  It is problematic if the point was before
	  ;; the code, e.g., on block's opening line.  In this case,
	  ;; we want to restore this location after executing BODY.
	  (outside-position
	   (and (<= (line-beginning-position)
		    (org-element-property :post-affiliated element))
		(point-marker)))
	  (org-src-window-setup 'switch-invisibly))
     (when (and (org-babel-where-is-src-block-head element)
		(org-edit-src-code))
       (unwind-protect (progn ,@body)
	 (org-edit-src-exit)
	 (when outside-position (goto-char outside-position)))
       t)))

(defun org-babel-do-key-sequence-in-edit-buffer (key)
  "Read key sequence and execute the command in edit buffer.
Enter a key sequence to be executed in the language major-mode
edit buffer.  For example, TAB will alter the contents of the
Org code block according to the effect of TAB in the language
major mode buffer.  For languages that support interactive
sessions, this can be used to send code from the Org buffer
to the session for evaluation using the native major mode
evaluation mechanisms."
  (interactive "kEnter key-sequence to execute in edit buffer: ")
  (org-babel-do-in-edit-buffer
   (call-interactively
    (key-binding (or key (read-key-sequence nil))))))

(defvar org-link-bracket-re)

(defun org-babel-active-location-p ()
  (memq (org-element-type (save-match-data (org-element-context)))
	'(babel-call inline-babel-call inline-src-block src-block)))

;;;###autoload
(defun org-babel-open-src-block-result (&optional re-run)
  "Open results of source block at point.

If `point' is on a source block then open the results of the source
code block, otherwise return nil.  With optional prefix argument
RE-RUN the source-code block is evaluated even if results already
exist."
  (interactive "P")
  (pcase (org-babel-get-src-block-info 'no-eval)
    (`(,_ ,_ ,arguments ,_ ,_ ,start ,_)
     (save-excursion
       ;; Go to the results, if there aren't any then run the block.
       (goto-char start)
       (goto-char (or (and (not re-run) (org-babel-where-is-src-block-result))
		      (progn (org-babel-execute-src-block)
			     (org-babel-where-is-src-block-result))))
       (end-of-line)
       (skip-chars-forward " \r\t\n")
       ;; Open the results.
       (if (looking-at org-link-bracket-re) (org-open-at-point)
	 (let ((r (org-babel-format-result (org-babel-read-result)
					   (cdr (assq :sep arguments)))))
	   (pop-to-buffer (get-buffer-create "*Org Babel Results*"))
	   (erase-buffer)
	   (insert r)))
       t))
    (_ nil)))

;;;###autoload
(defmacro org-babel-map-src-blocks (file &rest body)
  "Evaluate BODY forms on each source-block in FILE.
If FILE is nil evaluate BODY forms on source blocks in current
buffer.  During evaluation of BODY the following local variables
are set relative to the currently matched code block.

full-block ------- string holding the entirety of the code block
beg-block -------- point at the beginning of the code block
end-block -------- point at the end of the matched code block
lang ------------- string holding the language of the code block
beg-lang --------- point at the beginning of the lang
end-lang --------- point at the end of the lang
switches --------- string holding the switches
beg-switches ----- point at the beginning of the switches
end-switches ----- point at the end of the switches
header-args ------ string holding the header-args
beg-header-args -- point at the beginning of the header-args
end-header-args -- point at the end of the header-args
body ------------- string holding the body of the code block
beg-body --------- point at the beginning of the body
end-body --------- point at the end of the body"
  (declare (indent 1) (debug t))
  (let ((tempvar (make-symbol "file")))
    `(let* ((case-fold-search t)
	    (,tempvar ,file)
	    (visited-p (or (null ,tempvar)
			   (get-file-buffer (expand-file-name ,tempvar))))
	    (point (point)) to-be-removed)
       (save-window-excursion
	 (when ,tempvar (find-file ,tempvar))
	 (setq to-be-removed (current-buffer))
	 (goto-char (point-min))
	 (while (re-search-forward org-babel-src-block-regexp nil t)
	   (when (org-babel-active-location-p)
	     (goto-char (match-beginning 0))
	     (let ((full-block (match-string 0))
		   (beg-block (match-beginning 0))
		   (end-block (match-end 0))
		   (lang (match-string 2))
		   (beg-lang (match-beginning 2))
		   (end-lang (match-end 2))
		   (switches (match-string 3))
		   (beg-switches (match-beginning 3))
		   (end-switches (match-end 3))
		   (header-args (match-string 4))
		   (beg-header-args (match-beginning 4))
		   (end-header-args (match-end 4))
		   (body (match-string 5))
		   (beg-body (match-beginning 5))
		   (end-body (match-end 5)))
               ;; Silence byte-compiler in case `body' doesn't use all
               ;; those variables.
               (ignore full-block beg-block end-block lang
                       beg-lang end-lang switches beg-switches
                       end-switches header-args beg-header-args
                       end-header-args body beg-body end-body)
               ,@body
	       (goto-char end-block)))))
       (unless visited-p (kill-buffer to-be-removed))
       (goto-char point))))

;;;###autoload
(defmacro org-babel-map-inline-src-blocks (file &rest body)
  "Evaluate BODY forms on each inline source block in FILE.
If FILE is nil evaluate BODY forms on source blocks in current
buffer."
  (declare (indent 1) (debug (form body)))
  (org-with-gensyms (datum end point tempvar to-be-removed visitedp)
    `(let* ((case-fold-search t)
	    (,tempvar ,file)
	    (,visitedp (or (null ,tempvar)
			   (get-file-buffer (expand-file-name ,tempvar))))
	    (,point (point))
	    ,to-be-removed)
       (save-window-excursion
	 (when ,tempvar (find-file ,tempvar))
	 (setq ,to-be-removed (current-buffer))
	 (goto-char (point-min))
	 (while (re-search-forward "src_\\S-" nil t)
	   (let ((,datum (save-match-data (org-element-context))))
	     (when (eq (org-element-type ,datum) 'inline-src-block)
	       (goto-char (match-beginning 0))
	       (let ((,end (copy-marker (org-element-property :end ,datum))))
		 ,@body
		 (goto-char ,end)
		 (set-marker ,end nil))))))
       (unless ,visitedp (kill-buffer ,to-be-removed))
       (goto-char ,point))))

;;;###autoload
(defmacro org-babel-map-call-lines (file &rest body)
  "Evaluate BODY forms on each call line in FILE.
If FILE is nil evaluate BODY forms on source blocks in current
buffer."
  (declare (indent 1) (debug (form body)))
  (org-with-gensyms (datum end point tempvar to-be-removed visitedp)
    `(let* ((case-fold-search t)
	    (,tempvar ,file)
	    (,visitedp (or (null ,tempvar)
			   (get-file-buffer (expand-file-name ,tempvar))))
	    (,point (point))
	    ,to-be-removed)
       (save-window-excursion
	 (when ,tempvar (find-file ,tempvar))
	 (setq ,to-be-removed (current-buffer))
	 (goto-char (point-min))
	 (while (re-search-forward "call_\\S-\\|^[ \t]*#\\+CALL:" nil t)
	   (let ((,datum (save-match-data (org-element-context))))
	     (when (memq (org-element-type ,datum)
			 '(babel-call inline-babel-call))
	       (goto-char (match-beginning 0))
	       (let ((,end (copy-marker (org-element-property :end ,datum))))
		 ,@body
		 (goto-char ,end)
		 (set-marker ,end nil))))))
       (unless ,visitedp (kill-buffer ,to-be-removed))
       (goto-char ,point))))

;;;###autoload
(defmacro org-babel-map-executables (file &rest body)
  "Evaluate BODY forms on each active Babel code in FILE.
If FILE is nil evaluate BODY forms on source blocks in current
buffer."
  (declare (indent 1) (debug (form body)))
  (org-with-gensyms (datum end point tempvar to-be-removed visitedp)
    `(let* ((case-fold-search t)
	    (,tempvar ,file)
	    (,visitedp (or (null ,tempvar)
			   (get-file-buffer (expand-file-name ,tempvar))))
	    (,point (point))
	    ,to-be-removed)
       (save-window-excursion
	 (when ,tempvar (find-file ,tempvar))
	 (setq ,to-be-removed (current-buffer))
	 (goto-char (point-min))
	 (while (re-search-forward
		 "\\(call\\|src\\)_\\|^[ \t]*#\\+\\(BEGIN_SRC\\|CALL:\\)" nil t)
	   (let ((,datum (save-match-data (org-element-context))))
	     (when (memq (org-element-type ,datum)
			 '(babel-call inline-babel-call inline-src-block
				      src-block))
	       (goto-char (match-beginning 0))
	       (let ((,end (copy-marker (org-element-property :end ,datum))))
		 ,@body
		 (goto-char ,end)
		 (set-marker ,end nil))))))
       (unless ,visitedp (kill-buffer ,to-be-removed))
       (goto-char ,point))))

;;;###autoload
(defun org-babel-execute-buffer (&optional arg)
  "Execute source code blocks in a buffer.
Call `org-babel-execute-src-block' on every source block in
the current buffer."
  (interactive "P")
  (org-babel-eval-wipe-error-buffer)
  (org-save-outline-visibility t
    (org-babel-map-executables nil
      (if (memq (org-element-type (org-element-context))
		'(babel-call inline-babel-call))
          (org-babel-lob-execute-maybe)
        (org-babel-execute-src-block arg)))))

;;;###autoload
(defun org-babel-execute-subtree (&optional arg)
  "Execute source code blocks in a subtree.
Call `org-babel-execute-src-block' on every source block in
the current subtree."
  (interactive "P")
  (save-restriction
    (save-excursion
      (org-narrow-to-subtree)
      (org-babel-execute-buffer arg)
      (widen))))

;;;###autoload
(defun org-babel-sha1-hash (&optional info context)
  "Generate a sha1 hash based on the value of INFO.
CONTEXT specifies the context of evaluation.  It can be `:eval',
`:export', `:tangle'.  A nil value means `:eval'."
  (interactive)
  (let ((print-level nil)
	(info (or info (org-babel-get-src-block-info)))
	(context (or context :eval)))
    (setf (nth 2 info)
	  (sort (copy-sequence (nth 2 info))
		(lambda (a b) (string< (car a) (car b)))))
    (let* ((rm (lambda (lst)
		 (dolist (p '("replace" "silent" "none"
			      "append" "prepend"))
		   (setq lst (remove p lst)))
		 lst))
	   (norm (lambda (arg)
		   (let ((v (if (and (listp (cdr arg)) (null (cddr arg)))
				(copy-sequence (cdr arg))
			      (cdr arg))))
		     (when (and v (not (and (sequencep v)
					    (not (consp v))
					    (= (length v) 0))))
		       (cond
			((and (listp v) ; lists are sorted
			      (member (car arg) '(:result-params)))
			 (sort (funcall rm v) #'string<))
			((and (stringp v) ; strings are sorted
			      (member (car arg) '(:results :exports)))
			 (mapconcat #'identity (sort (funcall rm (split-string v))
						     #'string<) " "))
			(t v))))))
	   ;; expanded body
	   (lang (nth 0 info))
	   (params (nth 2 info))
	   (body (if (org-babel-noweb-p params context)
		     (org-babel-expand-noweb-references info)
		   (nth 1 info)))
	   (expand-cmd (intern (concat "org-babel-expand-body:" lang)))
	   (assignments-cmd (intern (concat "org-babel-variable-assignments:"
					    lang)))
	   (expanded
	    (if (fboundp expand-cmd) (funcall expand-cmd body params)
	      (org-babel-expand-body:generic
	       body params (and (fboundp assignments-cmd)
				(funcall assignments-cmd params))))))
      (let* ((it (format "%s-%s"
                         (mapconcat
                          #'identity
                          (delq nil (mapcar (lambda (arg)
                                              (let ((normalized (funcall norm arg)))
                                                (when normalized
                                                  (format "%S" normalized))))
                                            (nth 2 info))) ":")
                         expanded))
             (hash (sha1 it)))
        (when (called-interactively-p 'interactive) (message hash))
        hash))))

(defun org-babel-current-result-hash (&optional info)
  "Return the current in-buffer hash."
  (let ((result (org-babel-where-is-src-block-result nil info)))
    (when result
      (org-with-point-at result
	(let ((case-fold-search t)) (looking-at org-babel-result-regexp))
	(match-string-no-properties 1)))))

(defun org-babel-hide-hash ()
  "Hide the hash in the current results line.
Only the initial `org-babel-hash-show' characters of the hash
will remain visible."
  (add-to-invisibility-spec '(org-babel-hide-hash . t))
  (save-excursion
    (when (and (let ((case-fold-search t))
		 (re-search-forward org-babel-result-regexp nil t))
               (match-string 1))
      (let* ((start (match-beginning 1))
             (hide-start (+ org-babel-hash-show start))
             (end (match-end 1))
             (hash (match-string 1))
             ov1 ov2)
        (setq ov1 (make-overlay start hide-start))
        (setq ov2 (make-overlay hide-start end))
        (overlay-put ov2 'invisible 'org-babel-hide-hash)
        (overlay-put ov1 'babel-hash hash)))))

(defun org-babel-hide-all-hashes (&optional limit)
  "Hide the hash in the current buffer.
Only the initial `org-babel-hash-show' characters of each hash
will remain visible.  This function should be called as part of
the `org-mode-hook'."
  (setq limit (or limit (point-max)))
  (save-excursion
    (let ((case-fold-search t))
      (while (and (not org-babel-hash-show-time)
		  (re-search-forward org-babel-result-regexp limit t))
	(goto-char (match-beginning 0))
	(org-babel-hide-hash)
	(goto-char (match-end 0))))))
(add-hook 'org-font-lock-hook #'org-babel-hide-all-hashes)

(defun org-babel-hash-at-point (&optional point)
  "Return the value of the hash at POINT.
\\<org-mode-map>\
The hash is also added as the last element of the kill ring.
This can be called with `\\[org-ctrl-c-ctrl-c]'."
  (interactive)
  (let ((hash (car (delq nil (mapcar
			      (lambda (ol) (overlay-get ol 'babel-hash))
                              (overlays-at (or point (point))))))))
    (when hash (kill-new hash) (message hash))))

(defun org-babel-result-hide-spec ()
  "Hide portions of results lines.
Add `org-babel-hide-result' as an invisibility spec for hiding
portions of results lines."
  (add-to-invisibility-spec '(org-babel-hide-result . t)))
(add-hook 'org-mode-hook #'org-babel-result-hide-spec)

(defvar org-babel-hide-result-overlays nil
  "Overlays hiding results.")

(defun org-babel-result-hide-all ()
  "Fold all results in the current buffer."
  (interactive)
  (org-babel-show-result-all)
  (save-excursion
    (let ((case-fold-search t))
      (while (re-search-forward org-babel-result-regexp nil t)
	(save-excursion (goto-char (match-beginning 0))
			(org-babel-hide-result-toggle-maybe))))))

(defun org-babel-show-result-all ()
  "Unfold all results in the current buffer."
  (mapc 'delete-overlay org-babel-hide-result-overlays)
  (setq org-babel-hide-result-overlays nil))

;;;###autoload
(defun org-babel-hide-result-toggle-maybe ()
  "Toggle visibility of result at point."
  (interactive)
  (let ((case-fold-search t))
    (and (org-match-line org-babel-result-regexp)
         (progn (org-babel-hide-result-toggle) t))))

(defun org-babel-hide-result-toggle (&optional force)
  "Toggle the visibility of the current result."
  (interactive)
  (save-excursion
    (beginning-of-line)
    (let ((case-fold-search t))
      (unless (re-search-forward org-babel-result-regexp nil t)
	(error "Not looking at a result line")))
    (let ((start (progn (beginning-of-line 2) (1- (point))))
	  (end (progn
		 (while (looking-at org-babel-multi-line-header-regexp)
		   (forward-line 1))
		 (goto-char (1- (org-babel-result-end)))
		 (point)))
	  ov)
      (if (memq t (mapcar (lambda (overlay)
			    (eq (overlay-get overlay 'invisible)
				'org-babel-hide-result))
			  (overlays-at start)))
	  (when (or (not force) (eq force 'off))
	    (mapc (lambda (ov)
		    (when (member ov org-babel-hide-result-overlays)
		      (setq org-babel-hide-result-overlays
			    (delq ov org-babel-hide-result-overlays)))
		    (when (eq (overlay-get ov 'invisible)
			      'org-babel-hide-result)
		      (delete-overlay ov)))
		  (overlays-at start)))
	(setq ov (make-overlay start end))
	(overlay-put ov 'invisible 'org-babel-hide-result)
	;; make the block accessible to isearch
	(overlay-put
	 ov 'isearch-open-invisible
	 (lambda (ov)
	   (when (member ov org-babel-hide-result-overlays)
	     (setq org-babel-hide-result-overlays
		   (delq ov org-babel-hide-result-overlays)))
	   (when (eq (overlay-get ov 'invisible)
		     'org-babel-hide-result)
	     (delete-overlay ov))))
	(push ov org-babel-hide-result-overlays)))))

;; org-tab-after-check-for-cycling-hook
(add-hook 'org-cycle-tab-first-hook #'org-babel-hide-result-toggle-maybe)
;; Remove overlays when changing major mode
(add-hook 'org-mode-hook
	  (lambda () (add-hook 'change-major-mode-hook
			       #'org-babel-show-result-all 'append 'local)))

(defun org-babel-params-from-properties (&optional lang no-eval)
  "Retrieve source block parameters specified as properties.

LANG is the language of the source block, as a string.  When
optional argument NO-EVAL is non-nil, do not evaluate Lisp values
in parameters.

Return a list of association lists of source block parameters
specified in the properties of the current outline entry."
  (save-match-data
    (list
     ;; Header arguments specified with the header-args property at
     ;; point of call.
     (org-babel-parse-header-arguments
      (org-entry-get (point) "header-args" 'inherit)
      no-eval)
     ;; Language-specific header arguments at point of call.
     (and lang
	  (org-babel-parse-header-arguments
	   (org-entry-get (point) (concat "header-args:" lang) 'inherit)
	   no-eval)))))

(defun org-babel-balanced-split (string alts)
  "Split STRING on instances of ALTS.
ALTS is a character, or cons of two character options where each
option may be either the numeric code of a single character or
a list of character alternatives.  For example, to split on
balanced instances of \"[ \t]:\", set ALTS to ((32 9) . 58)."
  (with-temp-buffer
    (insert string)
    (goto-char (point-min))
    (let ((splitp (lambda (past next)
		    ;; Non-nil when there should be a split after NEXT
		    ;; character. PAST is the character before NEXT.
		    (pcase alts
		      (`(,(and first (pred consp)) . ,(and second (pred consp)))
		       (and (memq past first) (memq next second)))
		      (`(,first . ,(and second (pred consp)))
		       (and (eq past first) (memq next second)))
		      (`(,(and first (pred consp)) . ,second)
		       (and (memq past first) (eq next second)))
		      (`(,first . ,second)
		       (and (eq past first) (eq next second)))
		      ((pred (eq next)) t)
		      (_ nil))))
	  (partial nil)
	  (result nil))
      (while (not (eobp))
        (cond
	 ((funcall splitp (char-before) (char-after))
	  ;; There is a split after point.  If ALTS is two-folds,
	  ;; remove last parsed character as it belongs to ALTS.
	  (when (consp alts) (pop partial))
	  ;; Include elements parsed so far in RESULTS and flush
	  ;; partial parsing.
	  (when partial
	    (push (apply #'string (nreverse partial)) result)
	    (setq partial nil))
	  (forward-char))
	 ((memq (char-after) '(?\( ?\[))
	  ;; Include everything between balanced brackets.
	  (let* ((origin (point))
		 (after (char-after))
		 (openings (list after)))
	    (forward-char)
	    (while (and openings (re-search-forward "[]()]" nil t))
	      (pcase (char-before)
		((and match (or ?\[ ?\()) (push match openings))
		(?\] (when (eq ?\[ (car openings)) (pop openings)))
		(_ (when (eq ?\( (car openings)) (pop openings)))))
	    (if (null openings)
		(setq partial
		      (nconc (nreverse (string-to-list
					(buffer-substring origin (point))))
			     partial))
	      ;; Un-balanced bracket.  Backtrack.
	      (push after partial)
	      (goto-char (1+ origin)))))
	 ((and (eq ?\" (char-after)) (not (eq ?\\ (char-before))))
	  ;; Include everything from current double quote to next
	  ;; non-escaped double quote.
	  (let ((origin (point)))
	    (if (re-search-forward "[^\\]\"" nil t)
		(setq partial
		      (nconc (nreverse (string-to-list
					(buffer-substring origin (point))))
			     partial))
	      ;; No closing double quote.  Backtrack.
	      (push ?\" partial)
	      (forward-char))))
	 (t (push (char-after) partial)
	    (forward-char))))
      ;; Add pending parsing and return result.
      (when partial (push (apply #'string (nreverse partial)) result))
      (nreverse result))))

(defun org-babel-join-splits-near-ch (ch list)
  "Join splits where \"=\" is on either end of the split."
  (let ((last= (lambda (str) (= ch (aref str (1- (length str))))))
	(first= (lambda (str) (= ch (aref str 0)))))
    (reverse
     (cl-reduce (lambda (acc el)
		  (let ((head (car acc)))
		    (if (and head (or (funcall last= head) (funcall first= el)))
			(cons (concat head el) (cdr acc))
		      (cons el acc))))
		list :initial-value nil))))

(defun org-babel-parse-header-arguments (string &optional no-eval)
  "Parse header arguments in STRING.
When optional argument NO-EVAL is non-nil, do not evaluate Lisp
in parameters.  Return an alist."
  (when (org-string-nw-p string)
    (org-babel-parse-multiple-vars
     (delq nil
	   (mapcar
	    (lambda (arg)
	      (if (string-match
		   "\\([^ \f\t\n\r\v]+\\)[ \f\t\n\r\v]+\\([^ \f\t\n\r\v]+.*\\)"
		   arg)
		  (cons (intern (match-string 1 arg))
			(org-babel-read (org-babel-chomp (match-string 2 arg))
					no-eval))
		(cons (intern (org-babel-chomp arg)) nil)))
	    (let ((raw (org-babel-balanced-split string '((32 9) . 58))))
              (cons (car raw)
		    (mapcar (lambda (r) (concat ":" r)) (cdr raw)))))))))

(defun org-babel-parse-multiple-vars (header-arguments)
  "Expand multiple variable assignments behind a single :var keyword.

This allows expression of multiple variables with one :var as
shown below.

#+PROPERTY: var foo=1, bar=2"
  (let (results)
    (mapc (lambda (pair)
	    (if (eq (car pair) :var)
		(mapcar (lambda (v) (push (cons :var (org-trim v)) results))
			(org-babel-join-splits-near-ch
			 61 (org-babel-balanced-split (cdr pair) 32)))
	      (push pair results)))
	  header-arguments)
    (nreverse results)))

(defun org-babel-process-params (params)
  "Expand variables in PARAMS and add summary parameters."
  (let* ((processed-vars
          ;; Make it possible to refer to earlier vars in :var
          ;; bindings.
          (cl-progv (delq nil
                          (delete-dups
                           (mapcar (lambda (el)
                                     (if (consp el)
                                         (car el)
                                       (org-babel-ref-parse el 'vars)))
                                   (org-babel--get-vars params))))
              nil
            (cl-loop for el in
                     (mapcar (lambda (el)
                               (let ((binding
		                      (if (consp el)
			                  el
		                        (org-babel-ref-parse el))))
                                 (when (car binding)
                                   (set (car binding) (cdr binding)))
                                 binding))
		             (org-babel--get-vars params))
                     if (assq (car el) result)
                     do (assq-delete-all (car el) result)
                     end
                     collect el into result
                     finally return result)))
         (vars-and-names (if (and (assq :colname-names params)
				  (assq :rowname-names params))
			     (list processed-vars)
			   (org-babel-disassemble-tables
			    processed-vars
			    (cdr (assq :hlines params))
			    (cdr (assq :colnames params))
			    (cdr (assq :rownames params)))))
	 (raw-result (or (cdr (assq :results params)) ""))
	 (result-params (delete-dups
			 (append
			  (split-string (if (stringp raw-result)
					    raw-result
					  (eval raw-result t)))
			  (cdr (assq :result-params params))))))
    (append
     (mapcar (lambda (var) (cons :var var)) (car vars-and-names))
     (list
      (cons :colname-names (or (cdr (assq :colname-names params))
			       (cadr  vars-and-names)))
      (cons :rowname-names (or (cdr (assq :rowname-names params))
			       (cl-caddr vars-and-names)))
      (cons :result-params result-params)
      (cons :result-type  (cond ((member "output" result-params) 'output)
				((member "value" result-params) 'value)
				(t 'value))))
     (cl-remove-if
      (lambda (x) (memq (car x) '(:colname-names :rowname-names :result-params
					         :result-type :var)))
      params))))

;; row and column names
(defun org-babel-del-hlines (table)
  "Remove all `hline's from TABLE."
  (remq 'hline table))

(defun org-babel-get-colnames (table)
  "Return the column names of TABLE.
Return a cons cell, the `car' of which contains the TABLE less
colnames, and the `cdr' of which contains a list of the column
names."
  (if (eq 'hline (nth 1 table))
      (cons (cddr table) (car table))
    (cons (cdr table) (car table))))

(defun org-babel-get-rownames (table)
  "Return the row names of TABLE.
Return a cons cell, the `car' of which contains the TABLE less
rownames, and the `cdr' of which contains a list of the rownames.
Note: this function removes any hlines in TABLE."
  (let* ((table (org-babel-del-hlines table))
	 (rownames (funcall (lambda ()
			      (let ((tp table))
				(mapcar
				 (lambda (_row)
				   (prog1
				       (pop (car tp))
				     (setq tp (cdr tp))))
				 table))))))
    (cons table rownames)))

(defun org-babel-put-colnames (table colnames)
  "Add COLNAMES to TABLE if they exist."
  (if colnames (apply 'list colnames 'hline table) table))

(defun org-babel-put-rownames (table rownames)
  "Add ROWNAMES to TABLE if they exist."
  (if rownames
      (mapcar (lambda (row)
                (if (listp row)
                    (cons (or (pop rownames) "") row)
                  row))
	      table)
    table))

(defun org-babel-pick-name (names selector)
  "Select one out of an alist of row or column names.
SELECTOR can be either a list of names in which case those names
will be returned directly, or an index into the list NAMES in
which case the indexed names will be return."
  (if (listp selector)
      selector
    (when names
      (if (and selector (symbolp selector) (not (equal t selector)))
	  (cdr (assoc selector names))
	(if (integerp selector)
	    (nth (- selector 1) names)
	  (cdr (car (last names))))))))

(defun org-babel-disassemble-tables (vars hlines colnames rownames)
  "Parse tables for further processing.
Process the variables in VARS according to the HLINES,
ROWNAMES and COLNAMES header arguments.  Return a list consisting
of the vars, cnames and rnames."
  (let (cnames rnames)
    (list
     (mapcar
      (lambda (var)
        (when (proper-list-p (cdr var))
          (when (and (not (equal colnames "no"))
                     ;; Compatibility note: avoid `length>', which
                     ;; isn't available until Emacs 28.
                     (or colnames (and (> (length (cdr var)) 1)
                                       (eq (nth 1 (cdr var)) 'hline)
                                       (not (member 'hline (cddr (cdr var)))))))
            (let ((both (org-babel-get-colnames (cdr var))))
              (setq cnames (cons (cons (car var) (cdr both))
                                 cnames))
              (setq var (cons (car var) (car both)))))
          (when (and rownames (not (equal rownames "no")))
            (let ((both (org-babel-get-rownames (cdr var))))
              (setq rnames (cons (cons (car var) (cdr both))
                                 rnames))
              (setq var (cons (car var) (car both)))))
          (when (and hlines (not (equal hlines "yes")))
            (setq var (cons (car var) (org-babel-del-hlines (cdr var))))))
        var)
      vars)
     (reverse cnames) (reverse rnames))))

(defun org-babel-reassemble-table (table colnames rownames)
  "Add column and row names to a table.
Given a TABLE and set of COLNAMES and ROWNAMES add the names
to the table for reinsertion to `org-mode'."
  (if (listp table)
      (let ((table (if (and rownames (= (length table) (length rownames)))
                       (org-babel-put-rownames table rownames) table)))
        (if (and colnames (listp (car table)) (= (length (car table))
                                                 (length colnames)))
            (org-babel-put-colnames table colnames) table))
    table))

(defun org-babel-where-is-src-block-head (&optional src-block)
  "Find where the current source block begins.

If optional argument SRC-BLOCK is `src-block' type element, find
its current beginning instead.

Return the point at the beginning of the current source block.
Specifically at the beginning of the #+BEGIN_SRC line.  Also set
match-data relatively to `org-babel-src-block-regexp', which see.
If the point is not on a source block then return nil."
  (let ((element (or src-block (org-element-at-point))))
    (when (eq (org-element-type element) 'src-block)
      (let ((end (org-element-property :end element)))
	(org-with-wide-buffer
	 ;; Ensure point is not on a blank line after the block.
	 (beginning-of-line)
	 (skip-chars-forward " \r\t\n" end)
	 (when (< (point) end)
	   (prog1 (goto-char (org-element-property :post-affiliated element))
	     (looking-at org-babel-src-block-regexp))))))))

;;;###autoload
(defun org-babel-goto-src-block-head ()
  "Go to the beginning of the current code block."
  (interactive)
  (let ((head (org-babel-where-is-src-block-head)))
    (if head (goto-char head) (error "Not currently in a code block"))))

;;;###autoload
(defun org-babel-goto-named-src-block (name)
  "Go to a named source-code block."
  (interactive
   (let ((completion-ignore-case t)
	 (case-fold-search t)
	 (all-block-names (org-babel-src-block-names)))
     (list (completing-read
	    "source-block name: " all-block-names nil t
	    (let* ((context (org-element-context))
		   (type (org-element-type context))
		   (noweb-ref
		    (and (memq type '(inline-src-block src-block))
			 (org-in-regexp (org-babel-noweb-wrap)))))
	      (cond
	       (noweb-ref
		(buffer-substring
		 (+ (car noweb-ref) (length org-babel-noweb-wrap-start))
		 (- (cdr noweb-ref) (length org-babel-noweb-wrap-end))))
	       ((memq type '(babel-call inline-babel-call)) ;#+CALL:
		(org-element-property :call context))
	       ((car (org-element-property :results context))) ;#+RESULTS:
	       ((let ((symbol (thing-at-point 'symbol))) ;Symbol.
		  (and symbol
		       (member-ignore-case symbol all-block-names)
		       symbol)))
	       (t "")))))))
  (let ((point (org-babel-find-named-block name)))
    (if point
        ;; Taken from `org-open-at-point'.
        (progn (org-mark-ring-push) (goto-char point) (org-fold-show-context))
      (message "source-code block `%s' not found in this buffer" name))))

(defun org-babel-find-named-block (name)
  "Find a named source-code block.
Return the location of the source block identified by source
NAME, or nil if no such block exists.  Set match data according
to `org-babel-named-src-block-regexp'."
  (save-excursion
    (goto-char (point-min))
    (let ((regexp (org-babel-named-src-block-regexp-for-name name)))
      (or (and (looking-at regexp)
	       (progn (goto-char (match-beginning 1))
		      (line-beginning-position)))
	  (ignore-errors (org-next-block 1 nil regexp))))))

(defun org-babel-src-block-names (&optional file)
  "Return the names of source blocks in FILE or the current buffer."
  (with-current-buffer (if file (find-file-noselect file) (current-buffer))
    (org-with-point-at 1
      (let ((regexp "^[ \t]*#\\+begin_src ")
	    (case-fold-search t)
	    (names nil))
	(while (re-search-forward regexp nil t)
	  (let ((element (org-element-at-point)))
	    (when (eq 'src-block (org-element-type element))
	      (let ((name (org-element-property :name element)))
		(when name (push name names))))))
	names))))

;;;###autoload
(defun org-babel-goto-named-result (name)
  "Go to a named result."
  (interactive
   (let ((completion-ignore-case t))
     (list (completing-read "Source-block name: "
			    (org-babel-result-names) nil t))))
  (let ((point (org-babel-find-named-result name)))
    (if point
        ;; taken from `org-open-at-point'
        (progn (goto-char point) (org-fold-show-context))
      (message "result `%s' not found in this buffer" name))))

(defun org-babel-find-named-result (name)
  "Find a named result.
Return the location of the result named NAME in the current
buffer or nil if no such result exists."
  (save-excursion
    (goto-char (point-min))
    (let ((case-fold-search t)
	  (re (format "^[ \t]*#\\+%s.*?:[ \t]*%s[ \t]*$"
		      org-babel-results-keyword
		      (regexp-quote name))))
      (catch :found
	(while (re-search-forward re nil t)
	  (let ((element (org-element-at-point)))
	    (when (or (eq (org-element-type element) 'keyword)
		      (< (point)
			 (org-element-property :post-affiliated element)))
	      (throw :found (line-beginning-position)))))))))

(defun org-babel-result-names (&optional file)
  "Return the names of results in FILE or the current buffer."
  (save-excursion
    (when file (find-file file)) (goto-char (point-min))
    (let ((case-fold-search t) names)
      (while (re-search-forward org-babel-result-w-name-regexp nil t)
	(setq names (cons (match-string-no-properties 9) names)))
      names)))

;;;###autoload
(defun org-babel-next-src-block (&optional arg)
  "Jump to the next source block.
With optional prefix argument ARG, jump forward ARG many source blocks."
  (interactive "p")
  (org-next-block arg nil org-babel-src-block-regexp))

;;;###autoload
(defun org-babel-previous-src-block (&optional arg)
  "Jump to the previous source block.
With optional prefix argument ARG, jump backward ARG many source blocks."
  (interactive "p")
  (org-previous-block arg org-babel-src-block-regexp))

(defvar org-babel-load-languages)

;;;###autoload
(defun org-babel-mark-block ()
  "Mark current source block."
  (interactive)
  (let ((head (org-babel-where-is-src-block-head)))
    (when head
      (save-excursion
        (goto-char head)
        (looking-at org-babel-src-block-regexp))
      (push-mark (match-end 5) nil t)
      (goto-char (match-beginning 5)))))

(defun org-babel-demarcate-block (&optional arg)
  "Wrap or split the code in the region or on the point.
When called from inside of a code block the current block is
split.  When called from outside of a code block a new code block
is created.  In both cases if the region is demarcated and if the
region is not active then the point is demarcated."
  (interactive "P")
  (let* ((info (org-babel-get-src-block-info 'no-eval))
	 (start (org-babel-where-is-src-block-head))
	 (block (and start (match-string 0)))
	 (headers (and start (match-string 4)))
	 (stars (concat (make-string (or (org-current-level) 1) ?*) " "))
	 (upper-case-p (and block
			    (let (case-fold-search)
			      (string-match-p "#\\+BEGIN_SRC" block)))))
    (if info
        (mapc
         (lambda (place)
           (save-excursion
             (goto-char place)
             (let ((lang (nth 0 info))
                   (indent (make-string (org-current-text-indentation) ?\s)))
	       (when (string-match "^[[:space:]]*$"
                                   (buffer-substring (line-beginning-position)
                                                     (line-end-position)))
                 (delete-region (line-beginning-position) (line-end-position)))
               (insert (concat
			(if (looking-at "^") "" "\n")
			indent (if upper-case-p "#+END_SRC\n" "#+end_src\n")
			(if arg stars indent) "\n"
			indent (if upper-case-p "#+BEGIN_SRC " "#+begin_src ")
			lang
			(if (> (length headers) 1)
			    (concat " " headers) headers)
			(if (looking-at "[\n\r]")
			    ""
			  (concat "\n" (make-string (current-column) ? )))))))
	   (move-end-of-line 2))
         (sort (if (org-region-active-p) (list (mark) (point)) (list (point))) #'>))
      (let ((start (point))
	    (lang (completing-read
		   "Lang: "
		   (mapcar #'symbol-name
			   (delete-dups
			    (append (mapcar #'car org-babel-load-languages)
				    (mapcar (lambda (el) (intern (car el)))
					    org-src-lang-modes))))))
	    (body (delete-and-extract-region
		   (if (org-region-active-p) (mark) (point)) (point))))
	(insert (concat (if (looking-at "^") "" "\n")
			(if arg (concat stars "\n") "")
			(if upper-case-p "#+BEGIN_SRC " "#+begin_src ")
			lang "\n" body
			(if (or (= (length body) 0)
				(string-suffix-p "\r" body)
				(string-suffix-p "\n" body))
			    ""
			  "\n")
			(if upper-case-p "#+END_SRC\n" "#+end_src\n")))
	(goto-char start)
	(move-end-of-line 1)))))

(defun org-babel--insert-results-keyword (name hash)
  "Insert RESULTS keyword with NAME value at point.
If NAME is nil, results are anonymous.  HASH is a string used as
the results hash, or nil.  Leave point before the keyword."
  (save-excursion (insert "\n"))	;open line to indent.
  (org-indent-line)
  (delete-char 1)
  (insert (concat "#+" org-babel-results-keyword
		  (cond ((not hash) nil)
			(org-babel-hash-show-time
			 (format "[%s %s]"
				 (format-time-string "(%F %T)")
				 hash))
			(t (format "[%s]" hash)))
		  ":"
		  (when name (concat " " name))
		  "\n"))
  ;; Make sure results are going to be followed by at least one blank
  ;; line so they do not get merged with the next element, e.g.,
  ;;
  ;;   #+results:
  ;;   : 1
  ;;
  ;;   : fixed-width area, unrelated to the above.
  (unless (looking-at "^[ \t]*$") (save-excursion (insert "\n")))
  (beginning-of-line 0)
  (when hash (org-babel-hide-hash)))

(defun org-babel--clear-results-maybe (hash)
  "Clear results when hash doesn't match HASH.

When results hash does not match HASH, remove RESULTS keyword at
point, along with related contents.  Do nothing if HASH is nil.

Return a non-nil value if results were cleared.  In this case,
leave point where new results should be inserted."
  (when hash
    (let ((case-fold-search t)) (looking-at org-babel-result-regexp))
    (unless (string= (match-string 1) hash)
      (let* ((e (org-element-at-point))
	     (post (copy-marker (org-element-property :post-affiliated e))))
	;; Delete contents.
	(delete-region post
		       (save-excursion
			 (goto-char (org-element-property :end e))
			 (skip-chars-backward " \t\n")
			 (line-beginning-position 2)))
	;; Delete RESULT keyword.  However, if RESULTS keyword is
	;; orphaned, ignore this part.  The deletion above already
	;; took care of it.
	(unless (= (point) post)
	  (delete-region (line-beginning-position)
			 (line-beginning-position 2)))
	(goto-char post)
	(set-marker post nil)
	t))))

(defun org-babel-where-is-src-block-result (&optional insert _info hash)
  "Find where the current source block results begin.

Return the point at the beginning of the result of the current
source block, specifically at the beginning of the results line.

If no result exists for this block return nil, unless optional
argument INSERT is non-nil.  In this case, create a results line
following the source block and return the position at its
beginning.  In the case of inline code, remove the results part
instead.

If optional argument HASH is a string, remove contents related to
RESULTS keyword if its hash is different.  Then update the latter
to HASH."
  (let ((context (org-element-context)))
    (catch :found
      (org-with-wide-buffer
       (pcase (org-element-type context)
	 ((or `inline-babel-call `inline-src-block)
	  ;; Results for inline objects are located right after them.
	  ;; There is no RESULTS line to insert either.
	  (let ((limit (pcase (org-element-type (org-element-property :parent context))
                         (`section (org-element-property
		                    :end (org-element-property :parent context)))
                         (_ (org-element-property
		             :contents-end (org-element-property :parent context))))))
	    (goto-char (org-element-property :end context))
	    (skip-chars-forward " \t\n" limit)
	    (throw :found
		   (and
		    (< (point) limit)
		    (let ((result (org-element-context)))
		      (and (eq (org-element-type result) 'macro)
			   (string= (org-element-property :key result)
				    "results")
			   (if (not insert) (point)
			     (delete-region
			      (point)
			      (progn
				(goto-char (org-element-property :end result))
				(skip-chars-backward " \t")
				(point)))
			     (point))))))))
	 ((or `babel-call `src-block)
	  (let* ((name (org-element-property :name context))
		 (named-results (and name (org-babel-find-named-result name))))
	    (goto-char (or named-results (org-element-property :end context)))
	    (cond
	     ;; Existing results named after the current source.
	     (named-results
	      (when (org-babel--clear-results-maybe hash)
		(org-babel--insert-results-keyword name hash))
	      (throw :found (point)))
	     ;; Named results expect but none to be found.
	     (name)
	     ;; No possible anonymous results at the very end of
	     ;; buffer or outside CONTEXT parent.
	     ((eq (point)
		  (or (pcase (org-element-type (org-element-property :parent context))
                        ((or `section `org-data) (org-element-property
		                                  :end (org-element-property :parent context)))
                        (_ (org-element-property
		            :contents-end (org-element-property :parent context))))
		      (point-max))))
	     ;; Check if next element is an anonymous result below
	     ;; the current block.
	     ((let* ((next (org-element-at-point))
		     (end (save-excursion
			    (goto-char
			     (org-element-property :post-affiliated next))
			    (line-end-position)))
		     (empty-result-re (concat org-babel-result-regexp "$"))
		     (case-fold-search t))
		(re-search-forward empty-result-re end t))
	      (beginning-of-line)
	      (when (org-babel--clear-results-maybe hash)
		(org-babel--insert-results-keyword nil hash))
	      (throw :found (point))))))
	 ;; Ignore other elements.
	 (_ (throw :found nil))))
      ;; No result found.  Insert a RESULTS keyword below element, if
      ;; appropriate.  In this case, ensure there is an empty line
      ;; after the previous element.
      (when insert
	(save-excursion
	  (goto-char (min (org-element-property :end context) (point-max)))
	  (skip-chars-backward " \t\n")
	  (forward-line)
	  (unless (bolp) (insert "\n"))
	  (insert "\n")
	  (org-babel--insert-results-keyword
	   (org-element-property :name context) hash)
	  (point))))))

(defun org-babel-read-element (element)
  "Read ELEMENT into emacs-lisp.
Return nil if ELEMENT cannot be read."
  (org-with-wide-buffer
   (goto-char (org-element-property :post-affiliated element))
   (pcase (org-element-type element)
     (`fixed-width
      (let ((v (org-trim (org-element-property :value element))))
	(or (org-babel--string-to-number v) v)))
     (`table (org-babel-read-table))
     (`plain-list (org-babel-read-list))
     ((or `example-block `src-block)
      (let ((v (org-element-property :value element)))
	(if (or org-src-preserve-indentation
		(org-element-property :preserve-indent element))
	    v
	  (org-remove-indentation v))))
     (`export-block
      (org-remove-indentation (org-element-property :value element)))
     (`paragraph
      ;; Treat paragraphs containing a single link specially.
      (skip-chars-forward " \t")
      (if (and (looking-at org-link-bracket-re)
	       (save-excursion
		 (goto-char (match-end 0))
		 (skip-chars-forward " \r\t\n")
		 (<= (org-element-property :end element)
		     (point))))
	  (org-babel-read-link)
	(buffer-substring-no-properties
	 (org-element-property :contents-begin element)
	 (org-element-property :contents-end element))))
     ((or `center-block `quote-block `verse-block `special-block)
      (org-remove-indentation
       (buffer-substring-no-properties
	(org-element-property :contents-begin element)
	(org-element-property :contents-end element))))
     (_ nil))))

(defun org-babel-read-result ()
  "Read the result at point into emacs-lisp."
  (and (not (save-excursion
	      (beginning-of-line)
	      (looking-at-p "[ \t]*$")))
       (org-babel-read-element (org-element-at-point))))

(defun org-babel-read-table ()
  "Read the table at point into emacs-lisp."
  (mapcar (lambda (row)
            (if (and (symbolp row) (equal row 'hline)) row
              (mapcar (lambda (el) (org-babel-read el 'inhibit-lisp-eval)) row)))
          (org-table-to-lisp)))

(defun org-babel-read-list ()
  "Read the list at point into emacs-lisp."
  (mapcar (lambda (el) (org-babel-read el 'inhibit-lisp-eval))
	  (cdr (org-list-to-lisp))))

(defvar org-link-types-re)
(defun org-babel-read-link ()
  "Read the link at point into emacs-lisp.
If the path of the link is a file path it is expanded using
`expand-file-name'."
  (let* ((case-fold-search t)
         (raw (and (looking-at org-link-bracket-re)
                   (org-no-properties (match-string 1))))
         (type (and (string-match org-link-types-re raw)
                    (match-string 1 raw))))
    (cond
     ((not type) (expand-file-name raw))
     ((string= type "file")
      (and (string-match "file\\(.*\\):\\(.+\\)" raw)
           (expand-file-name (match-string 2 raw))))
     (t raw))))

(defun org-babel-format-result (result &optional sep)
  "Format RESULT for writing to file."
  (let ((echo-res (lambda (r) (if (stringp r) r (format "%S" r)))))
    (if (listp result)
	;; table result
	(orgtbl-to-generic
	 result (list :sep (or sep "\t") :fmt echo-res))
      ;; scalar result
      (funcall echo-res result))))

(defun org-babel-insert-result (result &optional result-params info hash lang exec-time)
  "Insert RESULT into the current buffer.

By default RESULT is inserted after the end of the current source
block.  The RESULT of an inline source block usually will be
wrapped inside a `results' macro and placed on the same line as
the inline source block.  The macro is stripped upon export.
Multiline and non-scalar RESULTS from inline source blocks are
not allowed.  When EXEC-TIME is provided it may be included in a
generated message.  With optional argument RESULT-PARAMS controls
insertion of results in the Org mode file.  RESULT-PARAMS can
take the following values:

replace - (default option) insert results after the source block
          or inline source block replacing any previously
          inserted results.

silent -- no results are inserted into the Org buffer but
          the results are echoed to the minibuffer and are
          ingested by Emacs (a potentially time consuming
          process).

none ---- no results are inserted into the Org buffer nor
          echoed to the minibuffer. they are not processed into
          Emacs-lisp objects at all.

file ---- the results are interpreted as a file path, and are
          inserted into the buffer using the Org file syntax.

list ---- the results are interpreted as an Org list.

raw ----- results are added directly to the Org file.  This is
          a good option if you code block will output Org
          formatted text.

drawer -- results are added directly to the Org file as with
          \"raw\", but are wrapped in a RESULTS drawer or results
          macro, allowing them to later be replaced or removed
          automatically.

org ----- results are added inside of a \"src_org{}\" or \"#+BEGIN_SRC
          org\" block depending on whether the current source block is
          inline or not.  They are not comma-escaped when inserted,
          but Org syntax here will be discarded when exporting the
          file.

html ---- results are added inside of a #+BEGIN_EXPORT HTML block
          or html export snippet depending on whether the current
          source block is inline or not.  This is a good option
          if your code block will output html formatted text.

latex --- results are added inside of a #+BEGIN_EXPORT LATEX
          block or latex export snippet depending on whether the
          current source block is inline or not.  This is a good
          option if your code block will output latex formatted
          text.

code ---- the results are extracted in the syntax of the source
          code of the language being evaluated and are added
          inside of a source block with the source-code language
          set appropriately.  Also, source block inlining is
          preserved in this case.  Note this relies on the
          optional LANG argument.

list ---- the results are rendered as a list.  This option not
          allowed for inline source blocks.

table --- the results are rendered as a table.  This option not
          allowed for inline source blocks.

INFO may provide the values of these header arguments (in the
`header-arguments-alist' see the docstring for
`org-babel-get-src-block-info'):

:file --- the name of the file to which output should be written.

:wrap --- the effect is similar to `latex' in RESULT-PARAMS but
          using the argument supplied to specify the export block
          or snippet type."
  (cond ((stringp result)
	 (setq result (org-no-properties result))
	 (when (member "file" result-params)
	   (setq result
                 (org-babel-result-to-file
		  result
		  (org-babel--file-desc (nth 2 info) result)
                  'attachment))))
	((listp result))
	(t (setq result (format "%S" result))))

  (if (and result-params (member "silent" result-params))
      (progn (message (replace-regexp-in-string "%" "%%" (format "%S" result)))
	     result)
    (let ((inline (let ((context (org-element-context)))
		    (and (memq (org-element-type context)
			       '(inline-babel-call inline-src-block))
			 context))))
      (when inline
	(let ((warning
	       (or (and (member "table" result-params) "`:results table'")
		   (and result (listp result) "list result")
		   (and result (string-match-p "\n." result) "multiline result")
		   (and (member "list" result-params) "`:results list'"))))
	  (when warning
	    (user-error "Inline error: %s cannot be used" warning))))
      (save-excursion
	(let* ((visible-beg (point-min-marker))
	       (visible-end (copy-marker (point-max) t))
	       (inline (let ((context (org-element-context)))
			 (and (memq (org-element-type context)
				    '(inline-babel-call inline-src-block))
			      context)))
	       (existing-result (org-babel-where-is-src-block-result t nil hash))
	       (results-switches (cdr (assq :results_switches (nth 2 info))))
	       ;; When results exist outside of the current visible
	       ;; region of the buffer, be sure to widen buffer to
	       ;; update them.
	       (outside-scope (and existing-result
				   (buffer-narrowed-p)
				   (or (> visible-beg existing-result)
				       (<= visible-end existing-result))))
	       beg end indent)
	  ;; Ensure non-inline results end in a newline.
	  (when (and (org-string-nw-p result)
		     (not inline)
		     (not (string-equal (substring result -1) "\n")))
	    (setq result (concat result "\n")))
	  (unwind-protect
	      (progn
		(when outside-scope (widen))
		(if existing-result (goto-char existing-result)
		  (goto-char (org-element-property :end inline))
		  (skip-chars-backward " \t"))
		(unless inline
		  (setq indent (current-indentation))
		  (forward-line 1))
		(setq beg (point))
		(cond
		 (inline
		   ;; Make sure new results are separated from the
		   ;; source code by one space.
		   (unless existing-result
		     (insert " ")
		     (setq beg (point))))
		 ((member "replace" result-params)
		  (delete-region (point) (org-babel-result-end)))
		 ((member "append" result-params)
		  (goto-char (org-babel-result-end)) (setq beg (point-marker)))
		 ((member "prepend" result-params))) ; already there
		(setq results-switches
		      (if results-switches (concat " " results-switches) ""))
		(let ((wrap
		       (lambda (start finish &optional no-escape no-newlines
				      inline-start inline-finish)
			 (when inline
			   (setq start inline-start)
			   (setq finish inline-finish)
			   (setq no-newlines t))
			 (let ((before-finish (copy-marker end)))
			   (goto-char end)
			   (insert (concat finish (unless no-newlines "\n")))
			   (goto-char beg)
			   (insert (concat start (unless no-newlines "\n")))
			   (unless no-escape
			     (org-escape-code-in-region
			      (min (point) before-finish) before-finish))
			   (goto-char end))))
		      (tabulablep
		       (lambda (r)
			 ;; Non-nil when result R can be turned into
			 ;; a table.
                         (and (proper-list-p r)
			      (cl-every
                               (lambda (e) (or (atom e) (proper-list-p e)))
			       result)))))
		  ;; insert results based on type
		  (cond
		   ;; Do nothing for an empty result.
		   ((null result))
		   ;; Insert a list if preferred.
		   ((member "list" result-params)
		    (insert
		     (org-trim
		      (org-list-to-org
		       (cons 'unordered
			     (mapcar
			      (lambda (e)
				(list (if (stringp e) e (format "%S" e))))
			      (if (listp result) result
				(split-string result "\n" t))))
		       '(:splicep nil :istart "- " :iend "\n")))
		     "\n"))
		   ;; Try hard to print RESULT as a table.  Give up if
		   ;; it contains an improper list.
		   ((funcall tabulablep result)
		    (goto-char beg)
		    (insert (concat (orgtbl-to-orgtbl
				     (if (cl-every
					  (lambda (e)
					    (or (eq e 'hline) (listp e)))
					  result)
					 result
				       (list result))
				     nil)
				    "\n"))
		    (goto-char beg)
		    (when (org-at-table-p) (org-table-align))
		    (goto-char (org-table-end)))
		   ;; Print verbatim a list that cannot be turned into
		   ;; a table.
		   ((listp result) (insert (format "%s\n" result)))
		   ((member "file" result-params)
		    (when inline
		      (setq result (org-macro-escape-arguments result)))
		    (insert result))
		   ((and inline (not (member "raw" result-params)))
		    (insert (org-macro-escape-arguments
			     (org-babel-chomp result "\n"))))
		   (t (goto-char beg) (insert result)))
		  (setq end (copy-marker (point) t))
		  ;; Possibly wrap result.
		  (cond
		   ((assq :wrap (nth 2 info))
		    (let* ((full (or (cdr (assq :wrap (nth 2 info))) "results"))
			   (split (split-string full))
			   (type (car split))
			   (opening-line (concat "#+begin_" full))
			   (closing-line (concat "#+end_" type)))
		      (cond
		       ;; Escape contents from "export" wrap.  Wrap
		       ;; inline results within an export snippet with
		       ;; appropriate value.
		       ((org-string-equal-ignore-case type "export")
			(let ((backend (pcase split
					 (`(,_) "none")
					 (`(,_ ,b . ,_) b))))
			  (funcall wrap
				   opening-line closing-line
				   nil nil
				   (format "{{{results(@@%s:"
					   backend) "@@)}}}")))
		       ;; Escape contents from "example" wrap.  Mark
		       ;; inline results as verbatim.
		       ((org-string-equal-ignore-case type "example")
			(funcall wrap
				 opening-line closing-line
				 nil nil
				 "{{{results(=" "=)}}}"))
		       ;; Escape contents from "src" wrap.  Mark
		       ;; inline results as inline source code.
		       ((org-string-equal-ignore-case type "src")
			(let ((inline-open
			       (pcase split
				 (`(,_)
				  "{{{results(src_none{")
				 (`(,_ ,language)
				  (format "{{{results(src_%s{" language))
				 (`(,_ ,language . ,rest)
				  (let ((r (mapconcat #'identity rest " ")))
				    (format "{{{results(src_%s[%s]{"
					    language r))))))
			  (funcall wrap
				   opening-line closing-line
				   nil nil
				   inline-open "})}}}")))
		       ;; Do not escape contents in non-verbatim
		       ;; blocks.  Return plain inline results.
		       (t
			(funcall wrap
				 opening-line closing-line
				 t nil
				 "{{{results(" ")}}}")))))
		   ((member "html" result-params)
		    (funcall wrap "#+begin_export html" "#+end_export" nil nil
			     "{{{results(@@html:" "@@)}}}"))
		   ((member "latex" result-params)
		    (funcall wrap "#+begin_export latex" "#+end_export" nil nil
			     "{{{results(@@latex:" "@@)}}}"))
		   ((member "org" result-params)
		    (goto-char beg) (when (org-at-table-p) (org-cycle))
		    (funcall wrap "#+begin_src org" "#+end_src" nil nil
			     "{{{results(src_org{" "})}}}"))
		   ((member "code" result-params)
		    (let ((lang (or lang "none")))
		      (funcall wrap (format "#+begin_src %s%s" lang results-switches)
			       "#+end_src" nil nil
			       (format "{{{results(src_%s[%s]{" lang results-switches)
			       "})}}}")))
		   ((member "raw" result-params)
		    (goto-char beg) (when (org-at-table-p) (org-cycle)))
		   ((or (member "drawer" result-params)
			;; Stay backward compatible with <7.9.2
			(member "wrap" result-params))
		    (goto-char beg) (when (org-at-table-p) (org-cycle))
		    (funcall wrap ":results:" ":end:" 'no-escape nil
			     "{{{results(" ")}}}"))
		   ((and inline (member "file" result-params))
		    (funcall wrap nil nil nil nil "{{{results(" ")}}}"))
		   ((and (not (funcall tabulablep result))
			 (not (member "file" result-params)))
		    (let ((org-babel-inline-result-wrap
			   ;; Hard code {{{results(...)}}} on top of
			   ;; customization.
			   (format "{{{results(%s)}}}"
				   org-babel-inline-result-wrap)))
		      (org-babel-examplify-region
		       beg end results-switches inline)))))
		;; Possibly indent results in par with #+results line.
		(when (and (not inline) (numberp indent) (> indent 0)
			   ;; In this case `table-align' does the work
			   ;; for us.
			   (not (and (listp result)
				     (member "append" result-params))))
		  (indent-rigidly beg end indent))
                (let ((time-info
                       ;; Only show the time when something other than
                       ;; 0s will be shown, i.e. check if the time is at
                       ;; least half of the displayed precision.
                       (if (and exec-time (> (float-time exec-time) 0.05))
                           (format " (took %.1fs)" (float-time exec-time))
                         "")))
                  (if (null result)
                      (if (member "value" result-params)
                          (message "Code block returned no value%s." time-info)
                        (message "Code block produced no output%s." time-info))
                    (message "Code block evaluation complete%s." time-info))))
	    (set-marker end nil)
	    (when outside-scope (narrow-to-region visible-beg visible-end))
	    (set-marker visible-beg nil)
	    (set-marker visible-end nil)))))))

(defun org-babel-remove-result (&optional info keep-keyword)
  "Remove the result of the current source block."
  (interactive)
  (let ((location (org-babel-where-is-src-block-result nil info))
	(case-fold-search t))
    (when location
      (save-excursion
        (goto-char location)
	(when (looking-at org-babel-result-regexp)
	  (delete-region
	   (if keep-keyword (line-beginning-position 2)
	     (save-excursion
	       (skip-chars-backward " \r\t\n")
	       (line-beginning-position 2)))
	   (progn (forward-line) (org-babel-result-end))))))))

(defun org-babel-remove-inline-result (&optional datum)
  "Remove the result of the current inline-src-block or babel call.
The result must be wrapped in a `results' macro to be removed.
Leading white space is trimmed."
  (interactive)
  (let* ((el (or datum (org-element-context))))
    (when (memq (org-element-type el) '(inline-src-block inline-babel-call))
      (org-with-wide-buffer
       (goto-char (org-element-property :end el))
       (skip-chars-backward " \t")
       (let ((result (save-excursion
		       (skip-chars-forward
			" \t\n"
			(org-element-property
			 :contents-end (org-element-property :parent el)))
		       (org-element-context))))
	 (when (and (eq (org-element-type result) 'macro)
		    (string= (org-element-property :key result) "results"))
	   (delete-region		; And leading whitespace.
	    (point)
	    (progn (goto-char (org-element-property :end result))
		   (skip-chars-backward " \t\n")
		   (point)))))))))

(defun org-babel-remove-result-one-or-many (x)
  "Remove the result of the current source block.
If called with a prefix argument, remove all result blocks
in the buffer."
  (interactive "P")
  (if x
      (org-babel-map-src-blocks nil (org-babel-remove-result))
    (org-babel-remove-result)))

(defun org-babel-result-end ()
  "Return the point at the end of the current set of results."
  (cond ((looking-at-p "^[ \t]*$") (point)) ;no result
	((looking-at-p (format "^[ \t]*%s[ \t]*$" org-link-bracket-re))
	 (line-beginning-position 2))
	(t
	 (let ((element (org-element-at-point)))
	   (if (memq (org-element-type element)
		     ;; Possible results types.
                     '(drawer example-block export-block fixed-width
                              special-block src-block item plain-list table
                              latex-environment))
	       (save-excursion
		 (goto-char (min (point-max) ;for narrowed buffers
				 (org-element-property :end element)))
		 (skip-chars-backward " \r\t\n")
		 (line-beginning-position 2))
	     (point))))))

(defun org-babel-result-to-file (result &optional description type)
  "Convert RESULT into an Org link with optional DESCRIPTION.
If the `default-directory' is different from the containing
file's directory then expand relative links.

If the optional TYPE is passed as `attachment' and the path is a
descendant of the DEFAULT-DIRECTORY, the generated link will be
specified as an an \"attachment:\" style link."
  (when (stringp result)
    (let* ((result-file-name (expand-file-name result))
           (base-file-name (buffer-file-name (buffer-base-buffer)))
           (base-directory (and buffer-file-name
                                (file-name-directory base-file-name)))
           (same-directory?
	    (and base-file-name
	         (not (string= (expand-file-name default-directory)
			       (expand-file-name
			        base-directory)))))
           (request-attachment (eq type 'attachment))
           (attach-dir (let* ((default-directory base-directory)
                              (dir (org-attach-dir nil t)))
                         (when dir
                           (expand-file-name dir))))
           (in-attach-dir (and request-attachment
                               attach-dir
                               (string-prefix-p
                                attach-dir
                                result-file-name))))
      (format "[[%s:%s]%s]"
              (pcase type
                ((and 'attachment (guard in-attach-dir)) "attachment")
                (_ "file"))
              (if (and request-attachment in-attach-dir)
                  (file-relative-name result-file-name)
	        (if (and default-directory
		         base-file-name same-directory?)
		    (if (eq org-link-file-path-type 'adaptive)
		        (file-relative-name
		         result-file-name
                         (file-name-directory
			  base-file-name))
		      result-file-name)
		  result))
	      (if description (concat "[" description "]") "")))))

(defun org-babel-examplify-region (beg end &optional results-switches inline)
  "Comment out region using the inline `==' or `: ' org example quote."
  (interactive "*r")
  (let ((maybe-cap
	 (lambda (str)
	   (if org-babel-uppercase-example-markers (upcase str) str))))
    (if inline
	(save-excursion
	  (goto-char beg)
	  (insert (format org-babel-inline-result-wrap
			  (delete-and-extract-region beg end))))
      (let ((size (count-lines beg end)))
	(save-excursion
	  (cond ((= size 0))	      ; do nothing for an empty result
		((< size org-babel-min-lines-for-block-output)
		 (goto-char beg)
		 (dotimes (_ size)
		   (beginning-of-line 1) (insert ": ") (forward-line 1)))
		(t
		 (goto-char beg)
		 (insert (if results-switches
			     (format "%s%s\n"
				     (funcall maybe-cap "#+begin_example")
				     results-switches)
			   (funcall maybe-cap "#+begin_example\n")))
		 (let ((p (point)))
		   (if (markerp end) (goto-char end) (forward-char (- end beg)))
		   (org-escape-code-in-region p (point)))
		 (insert (funcall maybe-cap "#+end_example\n")))))))))

(defun org-babel-update-block-body (new-body)
  "Update the body of the current code block to NEW-BODY."
  (let ((element (org-element-at-point)))
    (unless (eq (org-element-type element) 'src-block)
      (error "Not in a source block"))
    (goto-char (org-babel-where-is-src-block-head element))
    (let* ((ind (org-current-text-indentation))
	   (body-start (line-beginning-position 2))
	   (body (org-element-normalize-string
		  (if (or org-src-preserve-indentation
			  (org-element-property :preserve-indent element))
		      new-body
		    (with-temp-buffer
		      (insert (org-remove-indentation new-body))
		      (indent-rigidly
		       (point-min)
		       (point-max)
		       (+ ind org-edit-src-content-indentation))
		      (buffer-string))))))
      (delete-region body-start
		     (org-with-wide-buffer
		      (goto-char (org-element-property :end element))
		      (skip-chars-backward " \t\n")
		      (line-beginning-position)))
      (goto-char body-start)
      (insert body))))

(defun org-babel-merge-params (&rest plists)
  "Combine all parameter association lists in PLISTS.
Later elements of PLISTS override the values of previous elements.
This takes into account some special considerations for certain
parameters when merging lists."
  (let* ((results-exclusive-groups
	  (mapcar (lambda (group) (mapcar #'symbol-name group))
		  (cdr (assq 'results org-babel-common-header-args-w-values))))
	 (exports-exclusive-groups
	  (mapcar (lambda (group) (mapcar #'symbol-name group))
		  (cdr (assq 'exports org-babel-common-header-args-w-values))))
	 (merge
	  (lambda (exclusive-groups &rest result-params)
	    ;; Maintain exclusivity of mutually exclusive parameters,
	    ;; as defined in EXCLUSIVE-GROUPS while merging lists in
	    ;; RESULT-PARAMS.
	    (let (output)
	      (dolist (new-params result-params (delete-dups output))
		(dolist (new-param new-params)
		  (dolist (exclusive-group exclusive-groups)
		    (when (member new-param exclusive-group)
		      (setq output (cl-remove-if
				    (lambda (o) (member o exclusive-group))
				    output))))
		  (push new-param output))))))
	 (variable-index 0)		;Handle positional arguments.
	 clearnames
	 params				;Final parameters list.
	 ;; Some keywords accept multiple values.  We need to treat
	 ;; them specially.
	 vars results exports)
    (dolist (plist plists)
      (dolist (pair plist)
	(pcase pair
	  (`(:var . ,value)
	   (let ((name (cond
                        ;; Default header arguments can accept lambda
                        ;; functions.  We uniquely identify the var
                        ;; according to the full string contents of
                        ;; the lambda function.
			((functionp value) value)
			((listp value) (car value))
			((string-match "^\\([^= \f\t\n\r\v]+\\)[ \t]*=" value)
			 (intern (match-string 1 value)))
			(t nil))))
	     (cond
	      (name
	       (setq vars
		     (append (if (not (assoc name vars)) vars
			       (push name clearnames)
                               vars)
			     (list (cons name pair)))))
	      ((and vars (nth variable-index vars))
	       ;; If no name is given and we already have named
	       ;; variables then assign to named variables in order.
	       (let ((name (car (nth variable-index vars))))
		 ;; Clear out colnames and rownames for replace vars.
		 (push name clearnames)
		 (setf (cddr (nth variable-index vars))
		       (concat (symbol-name name) "=" value))
		 (cl-incf variable-index)))
	      (t (error "Variable \"%s\" must be assigned a default value"
			(cdr pair))))))
	  (`(:results . ,value)
	   (setq results (funcall merge
				  results-exclusive-groups
				  results
				  (split-string
				   (cond ((stringp value) value)
                                         ((functionp value) (funcall value))
                                         (t (eval value t)))))))
	  (`(:exports . ,value)
	   (setq exports (funcall merge
				  exports-exclusive-groups
				  exports
                                  (split-string
                                   (cond ((and value (functionp value)) (funcall value))
                                         (value value)
                                         (t ""))))))
          ((or '(:dir . attach) '(:dir . "'attach"))
           (unless (org-attach-dir nil t)
             (error "No attachment directory for element (add :ID: or :DIR: property)"))
           (setq params (append
                         `((:dir . ,(org-attach-dir nil t))
                           (:mkdirp . "yes"))
                         (assq-delete-all :dir (assq-delete-all :mkdir params)))))
	  ;; Regular keywords: any value overwrites the previous one.
	  (_ (setq params (cons pair (assq-delete-all (car pair) params)))))))
    ;; Handle `:var' and clear out colnames and rownames for replaced
    ;; variables.
    (setq params (nconc (mapcar (lambda (v) (cons :var (cddr v))) vars)
			params))
    (dolist (name clearnames)
      (dolist (param '(:colname-names :rowname-names))
	(when (assq param params)
	  (setf (cdr (assq param params))
		(cl-remove-if (lambda (pair) (equal name (car pair)))
			      (cdr (assq param params))))
	  (setq params
		(cl-remove-if (lambda (pair) (and (equal (car pair) param)
						  (null (cdr pair))))
			      params)))))
    ;; Handle other special keywords, which accept multiple values.
    (setq params (nconc (list (cons :results (mapconcat #'identity results " "))
			      (cons :exports (mapconcat #'identity exports " ")))
			params))
    ;; Return merged params.
    (org-babel-eval-headers params)))

(defun org-babel-noweb-p (params context)
  "Check if PARAMS require expansion in CONTEXT.
CONTEXT may be one of :tangle, :export or :eval."
  (let ((allowed-values (cl-case context
			  (:tangle '("yes" "tangle" "no-export" "strip-export"))
			  (:eval   '("yes" "no-export" "strip-export" "eval"))
			  (:export '("yes")))))
    (cl-some (lambda (v) (member v allowed-values))
	     (split-string (or (cdr (assq :noweb params)) "")))))

(defvar org-babel-expand-noweb-references--cache nil
  "Noweb reference cache used during expansion.")
(defvar org-babel-expand-noweb-references--cache-buffer nil
  "Cons (BUFFER . MODIFIED-TICK) for cached noweb references.
See `org-babel-expand-noweb-references--cache'.")
(defun org-babel-expand-noweb-references (&optional info parent-buffer)
  "Expand Noweb references in the body of the current source code block.

For example the following reference would be replaced with the
body of the source-code block named `example-block'.

<<example-block>>

Note that any text preceding the <<foo>> construct on a line will
be interposed between the lines of the replacement text.  So for
example if <<foo>> is placed behind a comment, then the entire
replacement text will also be commented.

This function must be called from inside of the buffer containing
the source-code block which holds BODY.

In addition the following syntax can be used to insert the
results of evaluating the source-code block named `example-block'.

<<example-block()>>

Any optional arguments can be passed to example-block by placing
the arguments inside the parenthesis following the convention
defined by `org-babel-lob'.  For example

<<example-block(a=9)>>

would set the value of argument \"a\" equal to \"9\".  Note that
these arguments are not evaluated in the current source-code
block but are passed literally to the \"example-block\"."
  (let* ((parent-buffer (or parent-buffer (current-buffer)))
	 (info (or info (org-babel-get-src-block-info 'no-eval)))
         (lang (nth 0 info))
         (body (nth 1 info))
	 (comment (string= "noweb" (cdr (assq :comments (nth 2 info)))))
         (noweb-prefix (let ((v (assq :noweb-prefix (nth 2 info))))
                         (or (not v)
                             (and (org-not-nil (cdr v))
                                  (not (equal (cdr v) "no"))))))
	 (noweb-re (format "\\(.*?\\)\\(%s\\)"
			   (with-current-buffer parent-buffer
			     (org-babel-noweb-wrap)))))
    (unless (equal (cons parent-buffer
                         (with-current-buffer parent-buffer
                           (buffer-chars-modified-tick)))
                   org-babel-expand-noweb-references--cache-buffer)
      (setq org-babel-expand-noweb-references--cache nil
            org-babel-expand-noweb-references--cache-buffer
            (cons parent-buffer
                  (with-current-buffer parent-buffer
                    (buffer-chars-modified-tick)))))
    (cl-macrolet ((c-wrap
	           (s)
	           ;; Comment string S, according to LANG mode.  Return new
	           ;; string.
	           `(unless org-babel-tangle-uncomment-comments
	              (with-temp-buffer
		        (funcall (org-src-get-lang-mode lang))
		        (comment-region (point)
				        (progn (insert ,s) (point)))
		        (org-trim (buffer-string)))))
	          (expand-body
	           (i)
	           ;; Expand body of code represented by block info I.
	           `(let ((b (if (org-babel-noweb-p (nth 2 ,i) :eval)
			         (org-babel-expand-noweb-references ,i)
		               (nth 1 ,i))))
	              (if (not comment) b
		        (let ((cs (org-babel-tangle-comment-links ,i)))
		          (concat (c-wrap (car cs)) "\n"
			          b "\n"
			          (c-wrap (cadr cs)))))))
	          (expand-references
	           (ref)
	           `(pcase (gethash ,ref org-babel-expand-noweb-references--cache)
	              (`(,last . ,previous)
	               ;; Ignore separator for last block.
	               (let ((strings (list (expand-body last))))
		         (dolist (i previous)
		           (let ((parameters (nth 2 i)))
		             ;; Since we're operating in reverse order, first
		             ;; push separator, then body.
		             (push (or (cdr (assq :noweb-sep parameters)) "\n")
			           strings)
		             (push (expand-body i) strings)))
		         (mapconcat #'identity strings "")))
	              ;; Raise an error about missing reference, or return the
	              ;; empty string.
	              ((guard (or org-babel-noweb-error-all-langs
			          (member lang org-babel-noweb-error-langs)))
	               (error "Cannot resolve %s (see `org-babel-noweb-error-langs')"
		              (org-babel-noweb-wrap ,ref)))
	              (_ ""))))
      (replace-regexp-in-string
       noweb-re
       (lambda (m)
         (with-current-buffer parent-buffer
	   (save-match-data
	     (let* ((prefix (match-string 1 m))
		    (id (match-string 3 m))
		    (evaluate (string-match-p "(.*)" id))
		    (expansion
		     (cond
		      (evaluate
                       (prog1
		           (let ((raw (org-babel-ref-resolve id)))
		             (if (stringp raw) raw (format "%S" raw)))
                         ;; Evaluation can potentially modify the buffer
		         ;; and invalidate the cache: reset it.
                         (unless (equal org-babel-expand-noweb-references--cache-buffer
                                        (cons parent-buffer
                                              (buffer-chars-modified-tick)))
		           (setq org-babel-expand-noweb-references--cache nil
                                 org-babel-expand-noweb-references--cache-buffer
                                 (cons parent-buffer
                                       (with-current-buffer parent-buffer
                                         (buffer-chars-modified-tick)))))))
                      ;; Already cached.
                      ((and (hash-table-p org-babel-expand-noweb-references--cache)
                            (gethash id org-babel-expand-noweb-references--cache))
                       (expand-references id))
		      ;; Return the contents of headlines literally.
		      ((org-babel-ref-goto-headline-id id)
		       (org-babel-ref-headline-body))
		      ;; Look for a source block named SOURCE-NAME.  If
		      ;; found, assume it is unique; do not look after
		      ;; `:noweb-ref' header argument.
		      ((org-with-point-at 1
		         (let ((r (org-babel-named-src-block-regexp-for-name id)))
			   (and (re-search-forward r nil t)
			        (not (org-in-commented-heading-p))
                                (let ((info (org-babel-get-src-block-info t)))
                                  (unless (hash-table-p org-babel-expand-noweb-references--cache)
                                    (setq org-babel-expand-noweb-references--cache (make-hash-table :test #'equal)))
                                  (push info (gethash id  org-babel-expand-noweb-references--cache))
			          (expand-body info))))))
		      ;; Retrieve from the Library of Babel.
		      ((nth 2 (assoc-string id org-babel-library-of-babel)))
		      ;; All Noweb references were cached in a previous
		      ;; run.  Yet, ID is not in cache (see the above
		      ;; condition).  Process missing reference in
		      ;; `expand-references'.
		      ((and (hash-table-p org-babel-expand-noweb-references--cache)
                            (gethash 'buffer-processed org-babel-expand-noweb-references--cache))
		       (expand-references id))
		      ;; Though luck.  We go into the long process of
		      ;; checking each source block and expand those
		      ;; with a matching Noweb reference.  Since we're
		      ;; going to visit all source blocks in the
		      ;; document, cache information about them as well.
		      (t
		       (setq org-babel-expand-noweb-references--cache (make-hash-table :test #'equal))
		       (org-with-wide-buffer
		        (org-babel-map-src-blocks nil
			  (if (org-in-commented-heading-p)
			      (org-forward-heading-same-level nil t)
			    (let* ((info (org-babel-get-src-block-info t))
				   (ref (cdr (assq :noweb-ref (nth 2 info)))))
			      (push info (gethash ref org-babel-expand-noweb-references--cache))))))
                       (puthash 'buffer-processed t org-babel-expand-noweb-references--cache)
		       (expand-references id)))))
	       ;; Interpose PREFIX between every line.
               (if noweb-prefix
		   (mapconcat #'identity
			      (split-string expansion "[\n\r]")
			      (concat "\n" prefix))
                 expansion)))))
       body t t 2))))

(defun org-babel--script-escape-inner (str)
  (let (in-single in-double backslash out)
    (mapc
     (lambda (ch)
       (setq
	out
	(if backslash
	    (progn
	      (setq backslash nil)
	      (cond
	       ((and in-single (eq ch ?'))
		;; Escaped single quote inside single quoted string:
		;; emit just a single quote, since we've changed the
		;; outer quotes to double.
		(cons ch out))
	       ((eq ch ?\")
		;; Escaped double quote
		(if in-single
		    ;; This should be interpreted as backslash+quote,
		    ;; not an escape.  Emit a three backslashes
		    ;; followed by a quote (because one layer of
		    ;; quoting will be stripped by `org-babel-read').
		    (append (list ch ?\\ ?\\ ?\\) out)
		  ;; Otherwise we are in a double-quoted string.  Emit
		  ;; a single escaped quote
		  (append (list ch ?\\) out)))
	       ((eq ch ?\\)
		;; Escaped backslash: emit a single escaped backslash
		(append (list ?\\ ?\\) out))
	       ;; Other: emit a quoted backslash followed by whatever
	       ;; the character was (because one layer of quoting will
	       ;; be stripped by `org-babel-read').
	       (t (append (list ch ?\\ ?\\) out))))
	  (cl-case ch
	    (?\[ (if (or in-double in-single)
		     (cons ?\[ out)
		   (cons ?\( out)))
	    (?\] (if (or in-double in-single)
		     (cons ?\] out)
		   (cons ?\) out)))
	    (?\{ (if (or in-double in-single)
		     (cons ?\{ out)
		   (cons ?\( out)))
	    (?\} (if (or in-double in-single)
		     (cons ?\} out)
		   (cons ?\) out)))
	    (?, (if (or in-double in-single)
		    (cons ?, out) (cons ?\s out)))
	    (?\' (if in-double
		     (cons ?\' out)
		   (setq in-single (not in-single)) (cons ?\" out)))
	    (?\" (if in-single
		     (append (list ?\" ?\\) out)
		   (setq in-double (not in-double)) (cons ?\" out)))
	    (?\\ (unless (or in-single in-double)
		   (error "Can't handle backslash outside string in `org-babel-script-escape'"))
		 (setq backslash t)
		 out)
	    (t  (cons ch out))))))
     (string-to-list str))
    (when (or in-single in-double)
      (error "Unterminated string in `org-babel-script-escape'"))
    (apply #'string (reverse out))))

(defun org-babel-script-escape (str &optional force)
  "Safely convert tables into elisp lists."
  (unless (stringp str)
    (error "`org-babel-script-escape' expects a string"))
  (let ((escaped
	 (cond
	  ((and (>= (length str) 2)
		(or (and (string-equal "[" (substring str 0 1))
			 (string-equal "]" (substring str -1)))
		    (and (string-equal "{" (substring str 0 1))
			 (string-equal "}" (substring str -1)))
		    (and (string-equal "(" (substring str 0 1))
			 (string-equal ")" (substring str -1)))))

	   (concat "'" (org-babel--script-escape-inner str)))
	  ((or force
	       (and (> (length str) 2)
		    (or (and (string-equal "'" (substring str 0 1))
			     (string-equal "'" (substring str -1)))
			;; We need to pass double-quoted strings
			;; through the backslash-twiddling bits, even
			;; though we don't need to change their
			;; delimiters.
			(and (string-equal "\"" (substring str 0 1))
			     (string-equal "\"" (substring str -1))))))
	   (org-babel--script-escape-inner str))
	  (t str))))
    (condition-case nil (org-babel-read escaped) (error escaped))))

(defun org-babel-read (cell &optional inhibit-lisp-eval)
  "Convert the string value of CELL to a number if appropriate.
Otherwise if CELL looks like Lisp (meaning it starts with a
\"(\", \"\\='\", \"\\=`\" or a \"[\") then read and evaluate it as
lisp, otherwise return it unmodified as a string.  Optional
argument INHIBIT-LISP-EVAL inhibits lisp evaluation for
situations in which is it not appropriate."
  (cond ((not (org-string-nw-p cell)) cell)
	((org-babel--string-to-number cell))
	((and (not inhibit-lisp-eval)
	      (or (memq (string-to-char cell) '(?\( ?' ?` ?\[))
		  (string= cell "*this*")))
	 (eval (read cell) t))
	((eq (string-to-char cell) ?\") (read cell))
	(t (org-no-properties cell))))

(defun org-babel--string-to-number (string)
  "If STRING represents a number return its value.
Otherwise return nil."
  (unless (or (string-match-p "\\s-" (org-trim string))
	      (not (string-match-p "^[0-9e.+ -]+$" string)))
    (let ((interned-string (ignore-errors (read string))))
      (when (numberp interned-string)
	interned-string))))

(defun org-babel-import-elisp-from-file (file-name &optional separator)
  "Read the results located at FILE-NAME into an elisp table.
If the table is trivial, then return it as a scalar."
  (let ((result
	 (with-temp-buffer
	   (condition-case err
	       (progn
		 (insert-file-contents file-name)
		 (delete-file file-name)
		 (let ((pmax (point-max)))
		   ;; If the file was empty, don't bother trying to
		   ;; convert the table.
		   (when (> pmax 1)
		     (org-table-convert-region (point-min) pmax separator)
		     (delq nil
			   (mapcar (lambda (row)
				     (and (not (eq row 'hline))
					  (mapcar #'org-babel-string-read row)))
				   (org-table-to-lisp))))))
	     (error
	      (display-warning 'org-babel
			       (format "Error reading results: %S" err)
			       :error)
	      nil)))))
    (pcase result
      (`((,scalar)) scalar)
      (`((,_ ,_ . ,_)) result)
      (`(,scalar) scalar)
      (_ result))))

(defun org-babel-string-read (cell)
  "Strip nested \"s from around strings."
  (org-babel-read (or (and (stringp cell)
                           (string-match "\"\\(.+\\)\"" cell)
                           (match-string 1 cell))
                      cell) t))

(defun org-babel-chomp (string &optional regexp)
  "Strip a trailing space or carriage return from STRING.
The default regexp used is \"[ \\f\\t\\n\\r\\v]\" but another one
can be specified as the REGEXP argument."
  (let ((regexp (or regexp "[ \f\t\n\r\v]")))
    (while (and (> (length string) 0)
                (string-match regexp (substring string -1)))
      (setq string (substring string 0 -1)))
    string))

(defun org-babel-process-file-name (name &optional no-quote-p)
  "Prepare NAME to be used in an external process.
If NAME specifies a remote location, the remote portion of the
name is removed, since in that case the process will be executing
remotely.  The file name is then processed by `expand-file-name'.
Unless second argument NO-QUOTE-P is non-nil, the file name is
additionally processed by `shell-quote-argument'."
  (let ((f (org-babel-local-file-name (expand-file-name name))))
    (if no-quote-p f (shell-quote-argument f))))

(defvar org-babel-temporary-directory
  (unless noninteractive
    (make-temp-file "babel-" t))
  "Directory to hold temporary files created to execute code blocks.
Used by `org-babel-temp-file'.  This directory will be removed on
Emacs shutdown.")

(defvar org-babel-temporary-stable-directory
  (unless noninteractive
    (let (dir)
      (while (or (not dir) (file-exists-p dir))
        (setq dir (expand-file-name
                   (format "babel-stable-%d" (random 1000))
                   (temporary-file-directory))))
      (make-directory dir)
      dir))
  "Directory to hold temporary files created to execute code blocks.
Used by `org-babel-temp-file'.  This directory will be removed on
Emacs shutdown.")

(defcustom org-babel-remote-temporary-directory "/tmp/"
  "Directory to hold temporary files on remote hosts."
  :group 'org-babel
  :type 'string)

(defmacro org-babel-result-cond (result-params scalar-form &rest table-forms)
  "Call the code to parse raw string results according to RESULT-PARAMS."
  (declare (indent 1) (debug t))
  (org-with-gensyms (params)
    `(let ((,params ,result-params))
       (if (or (member "scalar" ,params)
	       (member "verbatim" ,params)
	       (member "html" ,params)
	       (member "code" ,params)
	       (member "pp" ,params)
	       (member "file" ,params)
	       (and (or (member "output" ,params)
			(member "raw"    ,params)
			(member "org"    ,params)
			(member "drawer" ,params))
		    (not (member "table" ,params))))
	   ,scalar-form
	 ,@table-forms))))

(defmacro org-babel-temp-directory ()
  "Return temporary directory suitable for `default-directory'."
  `(if (file-remote-p default-directory)
       org-babel-remote-temporary-directory
     (or (and org-babel-temporary-directory
	      (file-exists-p org-babel-temporary-directory)
	      org-babel-temporary-directory)
	 temporary-file-directory)))

(defun org-babel-temp-file (prefix &optional suffix)
  "Create a temporary file in the `org-babel-temporary-directory'.
Passes PREFIX and SUFFIX directly to `make-temp-file' with the
value of `temporary-file-directory' temporarily set to the value
of `org-babel-temporary-directory'."
  (if (file-remote-p default-directory)
      (let ((prefix
             (concat (file-remote-p default-directory)
                     (expand-file-name
		      prefix org-babel-remote-temporary-directory))))
        (make-temp-file prefix nil suffix))
    (let ((temporary-file-directory
	   (or (and org-babel-temporary-directory
		    (file-exists-p org-babel-temporary-directory)
		    org-babel-temporary-directory)
	       temporary-file-directory)))
      (make-temp-file prefix nil suffix))))

(defun org-babel-temp-stable-file (data prefix &optional suffix)
  "Create a temporary file in the `org-babel-remove-temporary-stable-directory'.
The file name is stable with respect to DATA.  The file name is
constructed like the following: PREFIXDATAhashSUFFIX."
  (if (file-remote-p default-directory)
      (let* ((prefix
              (concat (file-remote-p default-directory)
                      (expand-file-name
		       prefix org-babel-temporary-stable-directory)))
             (path (concat prefix (format "%s" (sxhash data)) (or suffix ""))))
        (with-temp-file path)
        path)
    (let* ((temporary-file-directory
	    (or (and org-babel-temporary-stable-directory
		     (file-exists-p org-babel-temporary-stable-directory)
		     org-babel-temporary-stable-directory)
	        temporary-file-directory))
           (path (concat
                  (expand-file-name
		   prefix org-babel-temporary-stable-directory)
                  (format "%s" (sxhash data)) (or suffix ""))))
      (with-temp-file path)
      path)))

(defun org-babel-remove-temporary-directory ()
  "Remove `org-babel-temporary-directory' on Emacs shutdown."
  (when (and org-babel-temporary-directory
	     (file-exists-p org-babel-temporary-directory))
    ;; taken from `delete-directory' in files.el
    (condition-case nil
	(progn
	  (mapc (lambda (file)
		  ;; This test is equivalent to
		  ;; (and (file-directory-p fn) (not (file-symlink-p fn)))
		  ;; but more efficient
		  (if (eq t (car (file-attributes file)))
		      (delete-directory file)
		    (delete-file file)))
		(directory-files org-babel-temporary-directory 'full
				 directory-files-no-dot-files-regexp))
	  (delete-directory org-babel-temporary-directory))
      (error
       (message "Failed to remove temporary Org-babel directory %s"
		(or org-babel-temporary-directory
		    "[directory not defined]"))))))

(defun org-babel-remove-temporary-stable-directory ()
  "Remove `org-babel-temporary-stable-directory' and on Emacs shutdown."
  (when (and org-babel-temporary-stable-directory
	     (file-exists-p org-babel-temporary-stable-directory))
    (let ((org-babel-temporary-directory
           org-babel-temporary-stable-directory))
      (org-babel-remove-temporary-directory))))

(add-hook 'kill-emacs-hook #'org-babel-remove-temporary-directory)
(add-hook 'kill-emacs-hook #'org-babel-remove-temporary-stable-directory)

(defun org-babel-one-header-arg-safe-p (pair safe-list)
  "Determine if the PAIR is a safe babel header arg according to SAFE-LIST.

For the format of SAFE-LIST, see `org-babel-safe-header-args'."
  (and (consp pair)
       (keywordp (car pair))
       (stringp (cdr pair))
       (or
	(memq (car pair) safe-list)
	(let ((entry (assq (car pair) safe-list)))
	  (and entry
	       (consp entry)
	       (cond ((functionp (cdr entry))
		      (funcall (cdr entry) (cdr pair)))
		     ((listp (cdr entry))
		      (member (cdr pair) (cdr entry)))
		     (t nil)))))))

(defun org-babel-generate-file-param (src-name params)
  "Calculate the filename for source block results.

The directory is calculated from the :output-dir property of the
source block; if not specified, use the current directory.

If the source block has a #+NAME and the :file parameter does not
contain any period characters, then the :file parameter is
treated as an extension, and the output file name is the
concatenation of the directory (as calculated above), the block
name, a period, and the parameter value as a file extension.
Otherwise, the :file parameter is treated as a full file name,
and the output file name is the directory (as calculated above)
plus the parameter value."
  (let* ((file-cons (assq :file params))
	 (file-ext-cons (assq :file-ext params))
	 (file-ext (cdr-safe file-ext-cons))
	 (dir (cdr-safe (assq :output-dir params)))
	 fname)
    ;; create the output-dir if it does not exist
    (when dir
      (make-directory dir t))
    (if file-cons
	;; :file given; add :output-dir if given
	(when dir
	  (setcdr file-cons (concat (file-name-as-directory dir) (cdr file-cons))))
      ;; :file not given; compute from name and :file-ext if possible
      (when (and src-name file-ext)
	(if dir
	    (setq fname (concat (file-name-as-directory (or dir ""))
				src-name "." file-ext))
	  (setq fname (concat src-name "." file-ext)))
	(setq params (cons (cons :file fname) params))))
    params))

(defun org-babel-graphical-output-file (params)
  "File where a babel block should send graphical output, per PARAMS.
Return nil if no graphical output is expected.  Raise an error if
the output file is ill-defined."
  (let ((file (cdr (assq :file params))))
    (cond (file (and (member "graphics" (cdr (assq :result-params params)))
		     file))
	  ((assq :file-ext params)
	   (user-error ":file-ext given but no :file generated; did you forget \
to name a block?"))
	  (t (user-error "No :file header argument given; cannot create \
graphical result")))))

(defun org-babel-make-language-alias (new old)
  "Make source blocks of type NEW aliases for those of type OLD.

NEW and OLD should be strings.  This function should be called
after the babel API for OLD-type source blocks is fully defined.

Callers of this function will probably want to add an entry to
`org-src-lang-modes' as well."
  (dolist (fn '("execute" "expand-body" "prep-session"
		"variable-assignments" "load-session"
		"edit-prep"))
    (let ((sym (intern-soft (concat "org-babel-" fn ":" old))))
      (when (and sym (fboundp sym))
	(defalias (intern (concat "org-babel-" fn ":" new)) sym))))
  ;; Technically we don't need a `dolist' for just one variable, but
  ;; we keep it for symmetry/ease of future expansion.
  (dolist (var '("default-header-args"))
    (let ((sym (intern-soft (concat "org-babel-" var ":" old))))
      (when (and sym (boundp sym))
	(defvaralias (intern (concat "org-babel-" var ":" new)) sym)))))

(provide 'ob-core)

;; Local variables:
;; generated-autoload-file: "org-loaddefs.el"
;; End:

;;; ob-core.el ends here<|MERGE_RESOLUTION|>--- conflicted
+++ resolved
@@ -679,15 +679,9 @@
 		       (org-with-point-at (org-element-property :begin datum)
 			 (org-babel-params-from-properties lang no-eval))
 		       (mapcar (lambda (h)
-<<<<<<< HEAD
-				 (org-babel-parse-header-arguments h light))
-			       (append (org-element-property :header datum)
-                                       (list (org-element-property :parameters datum))))))
-=======
 				 (org-babel-parse-header-arguments h no-eval))
 			       (cons (org-element-property :parameters datum)
 				     (org-element-property :header datum)))))
->>>>>>> 2f5e7103
 	       (or (org-element-property :switches datum) "")
 	       name
 	       (org-element-property (if inline :begin :post-affiliated)
