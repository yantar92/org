--- conflicted
+++ resolved
@@ -1738,13 +1738,9 @@
       (lambda (var)
         (when (proper-list-p (cdr var))
           (when (and (not (equal colnames "no"))
-<<<<<<< HEAD
-                     (or colnames (and (org-length> (cdr var) 1)
-=======
                      ;; Compatibility note: avoid `length>', which
                      ;; isn't available until Emacs 28.
                      (or colnames (and (> (length (cdr var)) 1)
->>>>>>> 41f76092
                                        (eq (nth 1 (cdr var)) 'hline)
                                        (not (member 'hline (cddr (cdr var)))))))
             (let ((both (org-babel-get-colnames (cdr var))))
