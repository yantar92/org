--- conflicted
+++ resolved
@@ -3207,15 +3207,6 @@
     (or (and (boundp 'org-babel-temporary-stable-directory)
 	     (file-exists-p org-babel-temporary-stable-directory)
 	     org-babel-temporary-stable-directory)
-<<<<<<< HEAD
-        (condition-case nil
-            (make-directory
-	     (expand-file-name
-              "babel-stable"
-              (temporary-file-directory)))
-          ;; Fallback if things do not work.
-          (t org-babel-temporary-directory)))
-=======
         (let (dir)
           (while (or (not dir) (file-exists-p dir))
             (setq dir (expand-file-name
@@ -3223,7 +3214,6 @@
                        (temporary-file-directory))))
           (make-directory dir)
           dir))
->>>>>>> c06f1aee
     "Directory to hold temporary files created to execute code blocks.
 Used by `org-babel-temp-file'.  This directory will be removed on
 Emacs shutdown."))
