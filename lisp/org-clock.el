;;; org-clock.el --- The time clocking code for Org-mode

;; Copyright (C) 2004-2014 Free Software Foundation, Inc.

;; Author: Carsten Dominik <carsten at orgmode dot org>
;; Keywords: outlines, hypermedia, calendar, wp
;; Homepage: http://orgmode.org
;;
;; This file is part of GNU Emacs.
;;
;; GNU Emacs is free software: you can redistribute it and/or modify
;; it under the terms of the GNU General Public License as published by
;; the Free Software Foundation, either version 3 of the License, or
;; (at your option) any later version.

;; GNU Emacs is distributed in the hope that it will be useful,
;; but WITHOUT ANY WARRANTY; without even the implied warranty of
;; MERCHANTABILITY or FITNESS FOR A PARTICULAR PURPOSE.  See the
;; GNU General Public License for more details.

;; You should have received a copy of the GNU General Public License
;; along with GNU Emacs.  If not, see <http://www.gnu.org/licenses/>.
;;;;;;;;;;;;;;;;;;;;;;;;;;;;;;;;;;;;;;;;;;;;;;;;;;;;;;;;;;;;;;;;;;;;;;;;;;;;;
;;
;;; Commentary:

;; This file contains the time clocking code for Org-mode

;;; Code:

(eval-when-compile
  (require 'cl))
(require 'org)

(declare-function calendar-absolute-from-iso "cal-iso" (&optional date))
(declare-function notifications-notify "notifications" (&rest params))
(declare-function org-pop-to-buffer-same-window "org-compat" (&optional buffer-or-name norecord label))
(declare-function org-refresh-properties "org" (dprop tprop))
(declare-function org-table-goto-line "org-table" (n))
(defvar org-time-stamp-formats)
(defvar org-ts-what)
(defvar org-frame-title-format-backup frame-title-format)

(defgroup org-clock nil
  "Options concerning clocking working time in Org-mode."
  :tag "Org Clock"
  :group 'org-progress)

(defcustom org-clock-into-drawer org-log-into-drawer
  "Should clocking info be wrapped into a drawer?
When t, clocking info will always be inserted into a :LOGBOOK: drawer.
If necessary, the drawer will be created.
When nil, the drawer will not be created, but used when present.
When an integer and the number of clocking entries in an item
reaches or exceeds this number, a drawer will be created.
When a string, it names the drawer to be used.

The default for this variable is the value of `org-log-into-drawer',
which see."
  :group 'org-todo
  :group 'org-clock
  :type '(choice
	  (const :tag "Always" t)
	  (const :tag "Only when drawer exists" nil)
	  (integer :tag "When at least N clock entries")
	  (const :tag "Into LOGBOOK drawer" "LOGBOOK")
	  (string :tag "Into Drawer named...")))

(defun org-clock-into-drawer ()
  "Return the value of `org-clock-into-drawer', but let properties overrule.
If the current entry has or inherits a CLOCK_INTO_DRAWER
property, it will be used instead of the default value; otherwise
if the current entry has or inherits a LOG_INTO_DRAWER property,
it will be used instead of the default value.
The default is the value of the customizable variable `org-clock-into-drawer',
which see."
  (let ((p (org-entry-get nil "CLOCK_INTO_DRAWER" 'inherit))
	(q (org-entry-get nil "LOG_INTO_DRAWER" 'inherit)))
    (cond
     ((or (not (or p q)) (equal p "nil") (equal q "nil")) org-clock-into-drawer)
     ((or (equal p "t") (equal q "t")) "LOGBOOK")
     ((not p) q)
     (t p))))

(defcustom org-clock-out-when-done t
  "When non-nil, clock will be stopped when the clocked entry is marked DONE.
DONE here means any DONE-like state.
A nil value means clock will keep running until stopped explicitly with
`C-c C-x C-o', or until the clock is started in a different item.
Instead of t, this can also be a list of TODO states that should trigger
clocking out."
  :group 'org-clock
  :type '(choice
	  (const :tag "No" nil)
	  (const :tag "Yes, when done" t)
	  (repeat :tag "State list"
		  (string :tag "TODO keyword"))))

(defcustom org-clock-rounding-minutes 0
  "Rounding minutes when clocking in or out.
The default value is 0 so that no rounding is done.
When set to a non-integer value, use the car of
`org-time-stamp-rounding-minutes', like for setting a time-stamp.

E.g. if `org-clock-rounding-minutes' is set to 5, time is 14:47
and you clock in: then the clock starts at 14:45.  If you clock
out within the next 5 minutes, the clock line will be removed;
if you clock out 8 minutes after your clocked in, the clock
out time will be 14:50."
  :group 'org-clock
  :version "24.4"
  :package-version '(Org . "8.0")
  :type '(choice
	  (integer :tag "Minutes (0 for no rounding)")
	  (symbol  :tag "Use `org-time-stamp-rounding-minutes'" 'same-as-time-stamp)))

(defcustom org-clock-out-remove-zero-time-clocks nil
  "Non-nil means remove the clock line when the resulting time is zero."
  :group 'org-clock
  :type 'boolean)

(defcustom org-clock-in-switch-to-state nil
  "Set task to a special todo state while clocking it.
The value should be the state to which the entry should be
switched.  If the value is a function, it must take one
parameter (the current TODO state of the item) and return the
state to switch it to."
  :group 'org-clock
  :group 'org-todo
  :type '(choice
	  (const :tag "Don't force a state" nil)
	  (string :tag "State")
	  (symbol :tag "Function")))

(defcustom org-clock-out-switch-to-state nil
  "Set task to a special todo state after clocking out.
The value should be the state to which the entry should be
switched.  If the value is a function, it must take one
parameter (the current TODO state of the item) and return the
state to switch it to."
  :group 'org-clock
  :group 'org-todo
  :type '(choice
	  (const :tag "Don't force a state" nil)
	  (string :tag "State")
	  (symbol :tag "Function")))

(defcustom org-clock-history-length 5
  "Number of clock tasks to remember in history."
  :group 'org-clock
  :type 'integer)

(defcustom org-clock-goto-may-find-recent-task t
  "Non-nil means `org-clock-goto' can go to recent task if no active clock."
  :group 'org-clock
  :type 'boolean)

(defcustom org-clock-heading-function nil
  "When non-nil, should be a function to create `org-clock-heading'.
This is the string shown in the mode line when a clock is running.
The function is called with point at the beginning of the headline."
  :group 'org-clock
  :type '(choice (const nil) (function)))

(defcustom org-clock-string-limit 0
  "Maximum length of clock strings in the mode line.  0 means no limit."
  :group 'org-clock
  :type 'integer)

(defcustom org-clock-in-resume nil
  "If non-nil, resume clock when clocking into task with open clock.
When clocking into a task with a clock entry which has not been closed,
the clock can be resumed from that point."
  :group 'org-clock
  :type 'boolean)

(defcustom org-clock-persist nil
  "When non-nil, save the running clock when Emacs is closed.
The clock is resumed when Emacs restarts.
When this is t, both the running clock, and the entire clock
history are saved.  When this is the symbol `clock', only the
running clock is saved.  When this is the symbol `history', only
the clock history is saved.

When Emacs restarts with saved clock information, the file containing
the running clock as well as all files mentioned in the clock history
will be visited.

All this depends on running `org-clock-persistence-insinuate' in your
Emacs initialization file."
  :group 'org-clock
  :type '(choice
	  (const :tag "Just the running clock" clock)
	  (const :tag "Just the history" history)
	  (const :tag "Clock and history" t)
	  (const :tag "No persistence" nil)))

(defcustom org-clock-persist-file (convert-standard-filename
				   (concat user-emacs-directory "org-clock-save.el"))
  "File to save clock data to."
  :group 'org-clock
  :type 'string)

(defcustom org-clock-persist-query-save nil
  "When non-nil, ask before saving the current clock on exit."
  :group 'org-clock
  :type 'boolean)

(defcustom org-clock-persist-query-resume t
  "When non-nil, ask before resuming any stored clock during load."
  :group 'org-clock
  :type 'boolean)

(defcustom org-clock-sound nil
  "Sound to use for notifications.
Possible values are:

nil        No sound played
t          Standard Emacs beep
file name  Play this sound file, fall back to beep"
  :group 'org-clock
  :type '(choice
	  (const :tag "No sound" nil)
	  (const :tag "Standard beep" t)
	  (file  :tag "Play sound file")))

(define-obsolete-variable-alias 'org-clock-modeline-total
  'org-clock-mode-line-total "24.3")

(defcustom org-clock-mode-line-total 'auto
  "Default setting for the time included for the mode line clock.
This can be overruled locally using the CLOCK_MODELINE_TOTAL property.
Allowed values are:

current  Only the time in the current instance of the clock
today    All time clocked into this task today
repeat   All time clocked into this task since last repeat
all      All time ever recorded for this task
auto     Automatically, either `all', or `repeat' for repeating tasks"
  :group 'org-clock
  :type '(choice
	  (const :tag "Current clock" current)
	  (const :tag "Today's task time" today)
	  (const :tag "Since last repeat" repeat)
	  (const :tag "All task time" all)
	  (const :tag "Automatically, `all' or since `repeat'" auto)))

(org-defvaralias 'org-task-overrun-text 'org-clock-task-overrun-text)
(defcustom org-clock-task-overrun-text nil
  "Extra mode line text to indicate that the clock is overrun.
The can be nil to indicate that instead of adding text, the clock time
should get a different face (`org-mode-line-clock-overrun').
When this is a string, it is prepended to the clock string as an indication,
also using the face `org-mode-line-clock-overrun'."
  :group 'org-clock
  :version "24.1"
  :type '(choice
	  (const :tag "Just mark the time string" nil)
	  (string :tag "Text to prepend")))

(defcustom org-show-notification-handler nil
  "Function or program to send notification with.
The function or program will be called with the notification
string as argument."
  :group 'org-clock
  :type '(choice
	  (const nil)
	  (string :tag "Program")
	  (function :tag "Function")))

(defgroup org-clocktable nil
  "Options concerning the clock table in Org-mode."
  :tag "Org Clock Table"
  :group 'org-clock)

(defcustom org-clocktable-defaults
  (list
   :maxlevel 2
   :lang (or (org-bound-and-true-p org-export-default-language) "en")
   :scope 'file
   :block nil
   :wstart 1
   :mstart 1
   :tstart nil
   :tend nil
   :step nil
   :stepskip0 nil
   :fileskip0 nil
   :tags nil
   :emphasize nil
   :link nil
   :narrow '40!
   :indent t
   :formula nil
   :timestamp nil
   :level nil
   :tcolumns nil
   :formatter nil)
  "Default properties for clock tables."
  :group 'org-clock
  :version "24.1"
  :type 'plist)

(defcustom org-clock-clocktable-formatter 'org-clocktable-write-default
  "Function to turn clocking data into a table.
For more information, see `org-clocktable-write-default'."
  :group 'org-clocktable
  :version "24.1"
  :type 'function)

;; FIXME: translate es and nl last string "Clock summary at"
(defcustom org-clock-clocktable-language-setup
  '(("en" "File"     "L"  "Timestamp"  "Headline" "Time"  "ALL"   "Total time"   "File time" "Clock summary at")
    ("es" "Archivo"  "N"  "Fecha y hora" "Tarea" "Tiempo" "TODO" "Tiempo total" "Tiempo archivo" "Clock summary at")
    ("fr" "Fichier"  "N"  "Horodatage" "En-tête"  "Durée" "TOUT"  "Durée totale" "Durée fichier" "Horodatage sommaire à")
    ("nl" "Bestand"  "N"  "Tijdstip"   "Hoofding" "Duur"  "ALLES" "Totale duur"  "Bestandstijd" "Clock summary at"))
  "Terms used in clocktable, translated to different languages."
  :group 'org-clocktable
  :version "24.1"
  :type 'alist)

(defcustom org-clock-clocktable-default-properties '(:maxlevel 2 :scope file)
  "Default properties for new clocktables.
These will be inserted into the BEGIN line, to make it easy for users to
play with them."
  :group 'org-clocktable
  :type 'plist)

(defcustom org-clock-idle-time nil
  "When non-nil, resolve open clocks if the user is idle more than X minutes."
  :group 'org-clock
  :type '(choice
	  (const :tag "Never" nil)
	  (integer :tag "After N minutes")))

(defcustom org-clock-auto-clock-resolution 'when-no-clock-is-running
  "When to automatically resolve open clocks found in Org buffers."
  :group 'org-clock
  :type '(choice
	  (const :tag "Never" nil)
	  (const :tag "Always" t)
	  (const :tag "When no clock is running" when-no-clock-is-running)))

(defcustom org-clock-report-include-clocking-task nil
  "When non-nil, include the current clocking task time in clock reports."
  :group 'org-clock
  :version "24.1"
  :type 'boolean)

(defcustom org-clock-resolve-expert nil
  "Non-nil means do not show the splash buffer with the clock resolver."
  :group 'org-clock
  :version "24.1"
  :type 'boolean)

(defcustom org-clock-continuously nil
  "Non-nil means to start clocking from the last clock-out time, if any."
  :type 'boolean
  :version "24.1"
  :group 'org-clock)

(defcustom org-clock-total-time-cell-format "*%s*"
  "Format string for the total time cells."
  :group 'org-clock
  :version "24.1"
  :type 'string)

(defcustom org-clock-file-time-cell-format "*%s*"
  "Format string for the file time cells."
  :group 'org-clock
  :version "24.1"
  :type 'string)

(defcustom org-clock-clocked-in-display 'mode-line
  "When clocked in for a task, org-mode can display the current
task and accumulated time in the mode line and/or frame title.
Allowed values are:

both         displays in both mode line and frame title
mode-line    displays only in mode line (default)
frame-title  displays only in frame title
nil          current clock is not displayed"
  :group 'org-clock
  :type '(choice
	  (const :tag "Mode line" mode-line)
	  (const :tag "Frame title" frame-title)
	  (const :tag "Both" both)
	  (const :tag "None" nil)))

(defcustom org-clock-frame-title-format '(t org-mode-line-string)
  "The value for `frame-title-format' when clocking in.

When `org-clock-clocked-in-display' is set to 'frame-title
or 'both, clocking in will replace `frame-title-format' with
this value.  Clocking out will restore `frame-title-format'.

`org-frame-title-string' is a format string using the same
specifications than `frame-title-format', which see."
  :version "24.1"
  :group 'org-clock
  :type 'sexp)

(defcustom org-clock-x11idle-program-name "x11idle"
  "Name of the program which prints X11 idle time in milliseconds.

You can find x11idle.c in the contrib/scripts directory of the
Org git distribution. Or, you can do:

    sudo apt-get install xprintidle

if you are using Debian."
  :group 'org-clock
  :version "24.4"
  :package-version '(Org . "8.0")
  :type 'string)

(defvar org-clock-in-prepare-hook nil
  "Hook run when preparing the clock.
This hook is run before anything happens to the task that
you want to clock in.  For example, you can use this hook
to add an effort property.")
(defvar org-clock-in-hook nil
  "Hook run when starting the clock.")
(defvar org-clock-out-hook nil
  "Hook run when stopping the current clock.")

(defvar org-clock-cancel-hook nil
  "Hook run when canceling the current clock.")
(defvar org-clock-goto-hook nil
  "Hook run when selecting the currently clocked-in entry.")
(defvar org-clock-has-been-used nil
  "Has the clock been used during the current Emacs session?")

;;; The clock for measuring work time.

(defvar org-mode-line-string "")
(put 'org-mode-line-string 'risky-local-variable t)

(defvar org-clock-mode-line-timer nil)
(defvar org-clock-idle-timer nil)
(defvar org-clock-heading) ; defined in org.el
(defvar org-clock-start-time "")

(defvar org-clock-leftover-time nil
  "If non-nil, user canceled a clock; this is when leftover time started.")

(defvar org-clock-effort ""
  "Effort estimate of the currently clocking task.")

(defvar org-clock-total-time nil
  "Holds total time, spent previously on currently clocked item.
This does not include the time in the currently running clock.")

(defvar org-clock-history nil
  "List of marker pointing to recent clocked tasks.")

(defvar org-clock-default-task (make-marker)
  "Marker pointing to the default task that should clock time.
The clock can be made to switch to this task after clocking out
of a different task.")

(defvar org-clock-interrupted-task (make-marker)
  "Marker pointing to the task that has been interrupted by the current clock.")

(defvar org-clock-mode-line-map (make-sparse-keymap))
(define-key org-clock-mode-line-map [mode-line mouse-2] 'org-clock-goto)
(define-key org-clock-mode-line-map [mode-line mouse-1] 'org-clock-menu)

(defun org-clock-menu ()
  (interactive)
  (popup-menu
   '("Clock"
     ["Clock out" org-clock-out t]
     ["Change effort estimate" org-clock-modify-effort-estimate t]
     ["Go to clock entry" org-clock-goto t]
     ["Switch task" (lambda () (interactive) (org-clock-in '(4))) :active t :keys "C-u C-c C-x C-i"])))

(defun org-clock-history-push (&optional pos buffer)
  "Push a marker to the clock history."
  (setq org-clock-history-length (max 1 (min 35 org-clock-history-length)))
  (let ((m (move-marker (make-marker)
			(or pos (point)) (org-base-buffer
					  (or buffer (current-buffer)))))
	n l)
    (while (setq n (member m org-clock-history))
      (move-marker (car n) nil))
    (setq org-clock-history
	  (delq nil
		(mapcar (lambda (x) (if (marker-buffer x) x nil))
			org-clock-history)))
    (when (>= (setq l (length org-clock-history)) org-clock-history-length)
      (setq org-clock-history
	    (nreverse
	     (nthcdr (- l org-clock-history-length -1)
		     (nreverse org-clock-history)))))
    (push m org-clock-history)))

(defun org-clock-save-markers-for-cut-and-paste (beg end)
  "Save relative positions of markers in region."
  (org-check-and-save-marker org-clock-marker beg end)
  (org-check-and-save-marker org-clock-hd-marker beg end)
  (org-check-and-save-marker org-clock-default-task beg end)
  (org-check-and-save-marker org-clock-interrupted-task beg end)
  (mapc (lambda (m) (org-check-and-save-marker m beg end))
	org-clock-history))

(defun org-clocking-buffer ()
  "Return the clocking buffer if we are currently clocking a task or nil."
  (marker-buffer org-clock-marker))

(defun org-clocking-p ()
  "Return t when clocking a task."
  (not (equal (org-clocking-buffer) nil)))

(defvar org-clock-before-select-task-hook nil
  "Hook called in task selection just before prompting the user.")

(defun org-clock-select-task (&optional prompt)
  "Select a task that was recently associated with clocking."
  (interactive)
  (let (och chl sel-list rpl (i 0) s)
    ;; Remove successive dups from the clock history to consider
    (mapc (lambda (c) (if (not (equal c (car och))) (push c och)))
	  org-clock-history)
    (setq och (reverse och) chl (length och))
    (if (zerop chl)
	(user-error "No recent clock")
      (save-window-excursion
	(org-switch-to-buffer-other-window
	 (get-buffer-create "*Clock Task Select*"))
	(erase-buffer)
	(when (marker-buffer org-clock-default-task)
	  (insert (org-add-props "Default Task\n" nil 'face 'bold))
	  (setq s (org-clock-insert-selection-line ?d org-clock-default-task))
	  (push s sel-list))
	(when (marker-buffer org-clock-interrupted-task)
	  (insert (org-add-props "The task interrupted by starting the last one\n" nil 'face 'bold))
	  (setq s (org-clock-insert-selection-line ?i org-clock-interrupted-task))
	  (push s sel-list))
	(when (org-clocking-p)
	  (insert (org-add-props "Current Clocking Task\n" nil 'face 'bold))
	  (setq s (org-clock-insert-selection-line ?c org-clock-marker))
	  (push s sel-list))
	(insert (org-add-props "Recent Tasks\n" nil 'face 'bold))
	(mapc
	 (lambda (m)
	   (when (marker-buffer m)
	     (setq i (1+ i)
		   s (org-clock-insert-selection-line
		      (if (< i 10)
			  (+ i ?0)
			(+ i (- ?A 10))) m))
	     (if (fboundp 'int-to-char) (setf (car s) (int-to-char (car s))))
	     (push s sel-list)))
	 och)
	(run-hooks 'org-clock-before-select-task-hook)
	(goto-char (point-min))
	;; Set min-height relatively to circumvent a possible but in
	;; `fit-window-to-buffer'
	(fit-window-to-buffer nil nil (if (< chl 10) chl (+ 5 chl)))
	(message (or prompt "Select task for clocking:"))
	(setq cursor-type nil rpl (read-char-exclusive))
	(cond
	 ((eq rpl ?q) nil)
	 ((eq rpl ?x) nil)
	 ((assoc rpl sel-list) (cdr (assoc rpl sel-list)))
	 (t (user-error "Invalid task choice %c" rpl)))))))

(defun org-clock-insert-selection-line (i marker)
  "Insert a line for the clock selection menu.
And return a cons cell with the selection character integer and the marker
pointing to it."
  (when (marker-buffer marker)
    (let (file cat task heading prefix)
      (with-current-buffer (org-base-buffer (marker-buffer marker))
	(save-excursion
	  (save-restriction
	    (widen)
	    (ignore-errors
	      (goto-char marker)
	      (setq file (buffer-file-name (marker-buffer marker))
		    cat (org-get-category)
		    heading (org-get-heading 'notags)
		    prefix (save-excursion
			     (org-back-to-heading t)
			     (looking-at org-outline-regexp)
			     (match-string 0))
		    task (substring
			  (org-fontify-like-in-org-mode
			   (concat prefix heading)
			   org-odd-levels-only)
			  (length prefix)))))))
      (when (and cat task)
	(insert (format "[%c] %-12s  %s\n" i cat task))
	(cons i marker)))))

(defvar org-clock-task-overrun nil
  "Internal flag indicating if the clock has overrun the planned time.")
(defvar org-clock-update-period 60
  "Number of seconds between mode line clock string updates.")

(defun org-clock-get-clock-string ()
  "Form a clock-string, that will be shown in the mode line.
If an effort estimate was defined for the current item, use
01:30/01:50 format (clocked/estimated).
If not, show simply the clocked time like 01:50."
  (let ((clocked-time (org-clock-get-clocked-time)))
    (if org-clock-effort
	(let* ((effort-in-minutes
		(org-duration-string-to-minutes org-clock-effort))
	       (work-done-str
		(org-propertize
		 (org-minutes-to-clocksum-string clocked-time)
		 'face (if (and org-clock-task-overrun (not org-clock-task-overrun-text))
			   'org-mode-line-clock-overrun 'org-mode-line-clock)))
	       (effort-str (org-minutes-to-clocksum-string effort-in-minutes))
	       (clockstr (org-propertize
			  (concat  " [%s/" effort-str
				   "] (" (replace-regexp-in-string "%" "%%" org-clock-heading) ")")
			  'face 'org-mode-line-clock)))
	  (format clockstr work-done-str))
      (org-propertize (concat "[" (org-minutes-to-clocksum-string clocked-time)
			      (format " (%s)" org-clock-heading) "]")
		      'face 'org-mode-line-clock))))

(defun org-clock-get-last-clock-out-time ()
  "Get the last clock-out time for the current subtree."
  (save-excursion
    (let ((end (save-excursion (org-end-of-subtree))))
      (when (re-search-forward (concat org-clock-string
				       ".*\\]--\\(\\[[^]]+\\]\\)") end t)
	(org-time-string-to-time (match-string 1))))))

(defun org-clock-update-mode-line ()
  (if org-clock-effort
      (org-clock-notify-once-if-expired)
    (setq org-clock-task-overrun nil))
  (setq org-mode-line-string
	(org-propertize
	 (let ((clock-string (org-clock-get-clock-string))
	       (help-text "Org-mode clock is running.\nmouse-1 shows a menu\nmouse-2 will jump to task"))
	   (if (and (> org-clock-string-limit 0)
		    (> (length clock-string) org-clock-string-limit))
	       (org-propertize
		(substring clock-string 0 org-clock-string-limit)
		'help-echo (concat help-text ": " org-clock-heading))
	     (org-propertize clock-string 'help-echo help-text)))
	 'local-map org-clock-mode-line-map
	 'mouse-face (if (featurep 'xemacs) 'highlight 'mode-line-highlight)))
  (if (and org-clock-task-overrun org-clock-task-overrun-text)
      (setq org-mode-line-string
	    (concat (org-propertize
		     org-clock-task-overrun-text
		     'face 'org-mode-line-clock-overrun) org-mode-line-string)))
  (force-mode-line-update))

(defun org-clock-get-clocked-time ()
  "Get the clocked time for the current item in minutes.
The time returned includes the time spent on this task in
previous clocking intervals."
  (let ((currently-clocked-time
	 (floor (- (org-float-time)
		   (org-float-time org-clock-start-time)) 60)))
    (+ currently-clocked-time (or org-clock-total-time 0))))

(defun org-clock-modify-effort-estimate (&optional value)
  "Add to or set the effort estimate of the item currently being clocked.
VALUE can be a number of minutes, or a string with format hh:mm or mm.
When the string starts with a + or a - sign, the current value of the effort
property will be changed by that amount.  If the effort value is expressed
as an `org-effort-durations' (e.g. \"3h\"), the modified value will be
converted to a hh:mm duration.

This command will update the \"Effort\" property of the currently
clocked item, and the value displayed in the mode line."
  (interactive)
  (if (org-clock-is-active)
      (let ((current org-clock-effort) sign)
	(unless value
	  ;; Prompt user for a value or a change
	  (setq value
		(read-string
		 (format "Set effort (hh:mm or mm%s): "
			 (if current
			     (format ", prefix + to add to %s" org-clock-effort)
			   "")))))
	(when (stringp value)
	  ;; A string.  See if it is a delta
	  (setq sign (string-to-char value))
	  (if (member sign '(?- ?+))
	      (setq current (org-duration-string-to-minutes current)
		    value (substring value 1))
	    (setq current 0))
	  (setq value (org-duration-string-to-minutes value))
	  (if (equal ?- sign)
	      (setq value (- current value))
	    (if (equal ?+ sign) (setq value (+ current value)))))
	(setq value (max 0 value)
	      org-clock-effort (org-minutes-to-clocksum-string value))
	(org-entry-put org-clock-marker "Effort" org-clock-effort)
	(org-clock-update-mode-line)
	(message "Effort is now %s" org-clock-effort))
    (message "Clock is not currently active")))

(defvar org-clock-notification-was-shown nil
  "Shows if we have shown notification already.")

(defun org-clock-notify-once-if-expired ()
  "Show notification if we spent more time than we estimated before.
Notification is shown only once."
  (when (org-clocking-p)
    (let ((effort-in-minutes (org-duration-string-to-minutes org-clock-effort))
	  (clocked-time (org-clock-get-clocked-time)))
      (if (setq org-clock-task-overrun
		(if (or (null effort-in-minutes) (zerop effort-in-minutes))
		    nil
		  (>= clocked-time effort-in-minutes)))
	  (unless org-clock-notification-was-shown
	    (setq org-clock-notification-was-shown t)
	    (org-notify
	     (format "Task '%s' should be finished by now. (%s)"
		     org-clock-heading org-clock-effort) org-clock-sound))
	(setq org-clock-notification-was-shown nil)))))

(defun org-notify (notification &optional play-sound)
  "Send a NOTIFICATION and maybe PLAY-SOUND.
If PLAY-SOUND is non-nil, it overrides `org-clock-sound'."
  (org-show-notification notification)
  (if play-sound (org-clock-play-sound play-sound)))

(defun org-show-notification (notification)
  "Show notification.
Use `org-show-notification-handler' if defined,
use libnotify if available, or fall back on a message."
  (cond ((functionp org-show-notification-handler)
	 (funcall org-show-notification-handler notification))
	((stringp org-show-notification-handler)
	 (start-process "emacs-timer-notification" nil
			org-show-notification-handler notification))
	((fboundp 'notifications-notify)
	 (notifications-notify
	  :title "Org-mode message"
	  :body notification
	  ;; FIXME how to link to the Org icon?
	  ;; :app-icon "~/.emacs.d/icons/mail.png"
	  :urgency 'low))
	((executable-find "notify-send")
	 (start-process "emacs-timer-notification" nil
			"notify-send" notification))
	;; Maybe the handler will send a message, so only use message as
	;; a fall back option
	(t (message "%s" notification))))

(defun org-clock-play-sound (&optional clock-sound)
  "Play sound as configured by `org-clock-sound'.
Use alsa's aplay tool if available.
If CLOCK-SOUND is non-nil, it overrides `org-clock-sound'."
  (let ((org-clock-sound (or clock-sound org-clock-sound)))
    (cond
     ((not org-clock-sound))
     ((eq org-clock-sound t) (beep t) (beep t))
     ((stringp org-clock-sound)
      (let ((file (expand-file-name org-clock-sound)))
	(if (file-exists-p file)
	    (if (executable-find "aplay")
		(start-process "org-clock-play-notification" nil
			       "aplay" file)
	      (condition-case nil
		  (play-sound-file file)
		(error (beep t) (beep t))))))))))

(defvar org-clock-mode-line-entry nil
  "Information for the mode line about the running clock.")

(defun org-find-open-clocks (file)
  "Search through the given file and find all open clocks."
  (let ((buf (or (get-file-buffer file)
		 (find-file-noselect file)))
	clocks)
    (with-current-buffer buf
      (save-excursion
	(goto-char (point-min))
	(while (re-search-forward "CLOCK: \\(\\[.*?\\]\\)$" nil t)
	  (push (cons (copy-marker (match-end 1) t)
		      (org-time-string-to-time (match-string 1))) clocks))))
    clocks))

(defsubst org-is-active-clock (clock)
  "Return t if CLOCK is the currently active clock."
  (and (org-clock-is-active)
       (= org-clock-marker (car clock))))

(defmacro org-with-clock-position (clock &rest forms)
  "Evaluate FORMS with CLOCK as the current active clock."
  `(with-current-buffer (marker-buffer (car ,clock))
     (save-excursion
       (save-restriction
	 (widen)
	 (goto-char (car ,clock))
	 (beginning-of-line)
	 ,@forms))))
(def-edebug-spec org-with-clock-position (form body))
(put 'org-with-clock-position 'lisp-indent-function 1)

(defmacro org-with-clock (clock &rest forms)
  "Evaluate FORMS with CLOCK as the current active clock.
This macro also protects the current active clock from being altered."
  `(org-with-clock-position ,clock
     (let ((org-clock-start-time (cdr ,clock))
	   (org-clock-total-time)
	   (org-clock-history)
	   (org-clock-effort)
	   (org-clock-marker (car ,clock))
	   (org-clock-hd-marker (save-excursion
				  (outline-back-to-heading t)
				  (point-marker))))
       ,@forms)))
(def-edebug-spec org-with-clock (form body))
(put 'org-with-clock 'lisp-indent-function 1)

(defsubst org-clock-clock-in (clock &optional resume start-time)
  "Clock in to the clock located by CLOCK.
If necessary, clock-out of the currently active clock."
  (org-with-clock-position clock
    (let ((org-clock-in-resume (or resume org-clock-in-resume)))
      (org-clock-in nil start-time))))

(defsubst org-clock-clock-out (clock &optional fail-quietly at-time)
  "Clock out of the clock located by CLOCK."
  (let ((temp (copy-marker (car clock)
			   (marker-insertion-type (car clock)))))
    (if (org-is-active-clock clock)
	(org-clock-out nil fail-quietly at-time)
      (org-with-clock clock
	(org-clock-out nil fail-quietly at-time)))
    (setcar clock temp)))

(defsubst org-clock-clock-cancel (clock)
  "Cancel the clock located by CLOCK."
  (let ((temp (copy-marker (car clock)
			   (marker-insertion-type (car clock)))))
    (if (org-is-active-clock clock)
	(org-clock-cancel)
      (org-with-clock clock
	(org-clock-cancel)))
    (setcar clock temp)))

(defvar org-clock-clocking-in nil)
(defvar org-clock-resolving-clocks nil)
(defvar org-clock-resolving-clocks-due-to-idleness nil)

(defun org-clock-resolve-clock (clock resolve-to clock-out-time
				      &optional close-p restart-p fail-quietly)
  "Resolve `CLOCK' given the time `RESOLVE-TO', and the present.
`CLOCK' is a cons cell of the form (MARKER START-TIME)."
  (let ((org-clock-resolving-clocks t))
    (cond
     ((null resolve-to)
      (org-clock-clock-cancel clock)
      (if (and restart-p (not org-clock-clocking-in))
	  (org-clock-clock-in clock)))

     ((eq resolve-to 'now)
      (if restart-p
	  (error "RESTART-P is not valid here"))
      (if (or close-p org-clock-clocking-in)
	  (org-clock-clock-out clock fail-quietly)
	(unless (org-is-active-clock clock)
	  (org-clock-clock-in clock t))))

     ((not (time-less-p resolve-to (current-time)))
      (error "RESOLVE-TO must refer to a time in the past"))

     (t
      (if restart-p
	  (error "RESTART-P is not valid here"))
      (org-clock-clock-out clock fail-quietly (or clock-out-time
						  resolve-to))
      (unless org-clock-clocking-in
	(if close-p
	    (setq org-clock-leftover-time (and (null clock-out-time)
					       resolve-to))
	  (org-clock-clock-in clock nil (and clock-out-time
					     resolve-to))))))))

(defun org-clock-jump-to-current-clock (&optional effective-clock)
  (interactive)
  (let ((org-clock-into-drawer (org-clock-into-drawer))
	(clock (or effective-clock (cons org-clock-marker
					 org-clock-start-time))))
    (unless (marker-buffer (car clock))
      (error "No clock is currently running"))
    (org-with-clock clock (org-clock-goto))
    (with-current-buffer (marker-buffer (car clock))
      (goto-char (car clock))
      (if org-clock-into-drawer
	  (let ((logbook
		 (if (stringp org-clock-into-drawer)
		     (concat ":" org-clock-into-drawer ":")
		   ":LOGBOOK:")))
	    (ignore-errors
	      (outline-flag-region
	       (save-excursion
		 (outline-back-to-heading t)
		 (search-forward logbook)
		 (goto-char (match-beginning 0)))
	       (save-excursion
		 (outline-back-to-heading t)
		 (search-forward logbook)
		 (search-forward ":END:")
		 (goto-char (match-end 0)))
	       nil)))))))

(defun org-clock-resolve (clock &optional prompt-fn last-valid fail-quietly)
  "Resolve an open org-mode clock.
An open clock was found, with `dangling' possibly being non-nil.
If this function was invoked with a prefix argument, non-dangling
open clocks are ignored.  The given clock requires some sort of
user intervention to resolve it, either because a clock was left
dangling or due to an idle timeout.  The clock resolution can
either be:

  (a) deleted, the user doesn't care about the clock
  (b) restarted from the current time (if no other clock is open)
  (c) closed, giving the clock X minutes
  (d) closed and then restarted
  (e) resumed, as if the user had never left

The format of clock is (CONS MARKER START-TIME), where MARKER
identifies the buffer and position the clock is open at (and
thus, the heading it's under), and START-TIME is when the clock
was started."
  (assert clock)
  (let* ((ch
	  (save-window-excursion
	    (save-excursion
	      (unless org-clock-resolving-clocks-due-to-idleness
		(org-clock-jump-to-current-clock clock))
	      (unless org-clock-resolve-expert
		(with-output-to-temp-buffer "*Org Clock*"
		  (princ "Select a Clock Resolution Command:

i/q      Ignore this question; the same as keeping all the idle time.

k/K      Keep X minutes of the idle time (default is all).  If this
         amount is less than the default, you will be clocked out
         that many minutes after the time that idling began, and then
         clocked back in at the present time.

g/G      Indicate that you \"got back\" X minutes ago.  This is quite
         different from 'k': it clocks you out from the beginning of
         the idle period and clock you back in X minutes ago.

s/S      Subtract the idle time from the current clock.  This is the
         same as keeping 0 minutes.

C        Cancel the open timer altogether.  It will be as though you
         never clocked in.

j/J      Jump to the current clock, to make manual adjustments.

For all these options, using uppercase makes your final state
to be CLOCKED OUT.")))
	      (org-fit-window-to-buffer (get-buffer-window "*Org Clock*"))
	      (let (char-pressed)
		(when (featurep 'xemacs)
		  (message (concat (funcall prompt-fn clock)
				   " [jkKgGsScCiq]? "))
		  (setq char-pressed (read-char-exclusive)))
		(while (or (null char-pressed)
			   (and (not (memq char-pressed
					   '(?k ?K ?g ?G ?s ?S ?C
						?j ?J ?i ?q)))
				(or (ding) t)))
		  (setq char-pressed
			(read-char (concat (funcall prompt-fn clock)
					   " [jkKgGSscCiq]? ")
				   nil 45)))
		(and (not (memq char-pressed '(?i ?q))) char-pressed)))))
	 (default
	   (floor (/ (org-float-time
		      (time-subtract (current-time) last-valid)) 60)))
	 (keep
	  (and (memq ch '(?k ?K))
	       (read-number "Keep how many minutes? " default)))
	 (gotback
	  (and (memq ch '(?g ?G))
	       (read-number "Got back how many minutes ago? " default)))
	 (subtractp (memq ch '(?s ?S)))
	 (barely-started-p (< (- (org-float-time last-valid)
				 (org-float-time (cdr clock))) 45))
	 (start-over (and subtractp barely-started-p)))
    (cond
     ((memq ch '(?j ?J))
      (if (eq ch ?J)
	  (org-clock-resolve-clock clock 'now nil t nil fail-quietly))
      (org-clock-jump-to-current-clock clock))
     ((or (null ch)
	  (not (memq ch '(?k ?K ?g ?G ?s ?S ?C))))
      (message ""))
     (t
      (org-clock-resolve-clock
       clock (cond
	      ((or (eq ch ?C)
		   ;; If the time on the clock was less than a minute before
		   ;; the user went away, and they've ask to subtract all the
		   ;; time...
		   start-over)
	       nil)
	      ((or subtractp
		   (and gotback (= gotback 0)))
	       last-valid)
	      ((or (and keep (= keep default))
		   (and gotback (= gotback default)))
	       'now)
	      (keep
	       (time-add last-valid (seconds-to-time (* 60 keep))))
	      (gotback
	       (time-subtract (current-time)
			      (seconds-to-time (* 60 gotback))))
	      (t
	       (error "Unexpected, please report this as a bug")))
       (and gotback last-valid)
       (memq ch '(?K ?G ?S))
       (and start-over
	    (not (memq ch '(?K ?G ?S ?C))))
       fail-quietly)))))

;;;###autoload
(defun org-resolve-clocks (&optional only-dangling-p prompt-fn last-valid)
  "Resolve all currently open org-mode clocks.
If `only-dangling-p' is non-nil, only ask to resolve dangling
\(i.e., not currently open and valid) clocks."
  (interactive "P")
  (unless org-clock-resolving-clocks
    (let ((org-clock-resolving-clocks t))
      (dolist (file (org-files-list))
	(let ((clocks (org-find-open-clocks file)))
	  (dolist (clock clocks)
	    (let ((dangling (or (not (org-clock-is-active))
				(/= (car clock) org-clock-marker))))
	      (if (or (not only-dangling-p) dangling)
		  (org-clock-resolve
		   clock
		   (or prompt-fn
		       (function
			(lambda (clock)
			  (format
			   "Dangling clock started %d mins ago"
			   (floor
			    (/ (- (org-float-time (current-time))
				  (org-float-time (cdr clock))) 60))))))
		   (or last-valid
		       (cdr clock)))))))))))

(defun org-emacs-idle-seconds ()
  "Return the current Emacs idle time in seconds, or nil if not idle."
  (let ((idle-time (current-idle-time)))
    (if idle-time
	(org-float-time idle-time)
      0)))

(defun org-mac-idle-seconds ()
  "Return the current Mac idle time in seconds."
  (string-to-number (shell-command-to-string "ioreg -c IOHIDSystem | perl -ane 'if (/Idle/) {$idle=(pop @F)/1000000000; print $idle; last}'")))

(defvar org-x11idle-exists-p
  ;; Check that x11idle exists
  (and (eq window-system 'x)
       (eq (call-process-shell-command "command" nil nil nil "-v" org-clock-x11idle-program-name) 0)
       ;; Check that x11idle can retrieve the idle time
       (eq (call-process-shell-command org-clock-x11idle-program-name nil nil nil) 0)))

(defun org-x11-idle-seconds ()
  "Return the current X11 idle time in seconds."
  (/ (string-to-number (shell-command-to-string org-clock-x11idle-program-name)) 1000))

(defun org-user-idle-seconds ()
  "Return the number of seconds the user has been idle for.
This routine returns a floating point number."
  (cond
   ((eq system-type 'darwin)
    (org-mac-idle-seconds))
   ((and (eq window-system 'x) org-x11idle-exists-p)
    (org-x11-idle-seconds))
   (t
    (org-emacs-idle-seconds))))

(defvar org-clock-user-idle-seconds)

(defun org-resolve-clocks-if-idle ()
  "Resolve all currently open org-mode clocks.
This is performed after `org-clock-idle-time' minutes, to check
if the user really wants to stay clocked in after being idle for
so long."
  (when (and org-clock-idle-time (not org-clock-resolving-clocks)
	     org-clock-marker (marker-buffer org-clock-marker))
    (let* ((org-clock-user-idle-seconds (org-user-idle-seconds))
	   (org-clock-user-idle-start
	    (time-subtract (current-time)
			   (seconds-to-time org-clock-user-idle-seconds)))
	   (org-clock-resolving-clocks-due-to-idleness t))
      (if (> org-clock-user-idle-seconds (* 60 org-clock-idle-time))
	  (org-clock-resolve
	   (cons org-clock-marker
		 org-clock-start-time)
	   (function
	    (lambda (clock)
	      (format "Clocked in & idle for %.1f mins"
		      (/ (org-float-time
			  (time-subtract (current-time)
					 org-clock-user-idle-start))
			 60.0))))
	   org-clock-user-idle-start)))))

(defvar org-clock-current-task nil "Task currently clocked in.")
(defvar org-clock-out-time nil) ; store the time of the last clock-out
(defvar org--msg-extra)

;;;###autoload
(defun org-clock-in (&optional select start-time)
  "Start the clock on the current item.
If necessary, clock-out of the currently active clock.
With a prefix argument SELECT (\\[universal-argument]), offer a list of recently clocked
tasks to clock into.  When SELECT is \\[universal-argument] \\[universal-argument], clock into the current task
and mark it as the default task, a special task that will always be offered
in the clocking selection, associated with the letter `d'.
When SELECT is \\[universal-argument] \\[universal-argument] \\[universal-argument], \
clock in by using the last clock-out
time as the start time \(see `org-clock-continuously' to
make this the default behavior.)"
  (interactive "P")
  (setq org-clock-notification-was-shown nil)
  (org-refresh-properties org-effort-property 'org-effort)
  (catch 'abort
    (let ((interrupting (and (not org-clock-resolving-clocks-due-to-idleness)
			     (org-clocking-p)))
	  ts selected-task target-pos (org--msg-extra "")
	  (leftover (and (not org-clock-resolving-clocks)
			 org-clock-leftover-time)))

      (when (and org-clock-auto-clock-resolution
		 (or (not interrupting)
		     (eq t org-clock-auto-clock-resolution))
		 (not org-clock-clocking-in)
		 (not org-clock-resolving-clocks))
	(setq org-clock-leftover-time nil)
	(let ((org-clock-clocking-in t))
	  (org-resolve-clocks)))	; check if any clocks are dangling

      (when (equal select '(64))
	;; Set start-time to `org-clock-out-time'
	(let ((org-clock-continuously t))
	  (org-clock-in nil org-clock-out-time)))

      (when (equal select '(4))
	(setq selected-task (org-clock-select-task "Clock-in on task: "))
	(if selected-task
	    (setq selected-task (copy-marker selected-task))
	  (error "Abort")))

      (when (equal select '(16))
	;; Mark as default clocking task
	(org-clock-mark-default-task))

      (when interrupting
	;; We are interrupting the clocking of a different task.
	;; Save a marker to this task, so that we can go back.
	;; First check if we are trying to clock into the same task!
	(when (save-excursion
		(unless selected-task
		  (org-back-to-heading t))
		(and (equal (marker-buffer org-clock-hd-marker)
			    (if selected-task
				(marker-buffer selected-task)
			      (current-buffer)))
		     (= (marker-position org-clock-hd-marker)
			(if selected-task
			    (marker-position selected-task)
			  (point)))
		     (equal org-clock-current-task (nth 4 (org-heading-components)))))
	  (message "Clock continues in \"%s\"" org-clock-heading)
	  (throw 'abort nil))
	(move-marker org-clock-interrupted-task
		     (marker-position org-clock-marker)
		     (marker-buffer org-clock-marker))
	(let ((org-clock-clocking-in t))
	  (org-clock-out nil t)))

      ;; Clock in at which position?
      (setq target-pos
	    (if (and (eobp) (not (org-at-heading-p)))
		(point-at-bol 0)
	      (point)))
      (save-excursion
	(when (and selected-task (marker-buffer selected-task))
	  ;; There is a selected task, move to the correct buffer
	  ;; and set the new target position.
	  (set-buffer (org-base-buffer (marker-buffer selected-task)))
	  (setq target-pos (marker-position selected-task))
	  (move-marker selected-task nil))
	(save-excursion
	  (save-restriction
	    (widen)
	    (goto-char target-pos)
	    (org-back-to-heading t)
	    (or interrupting (move-marker org-clock-interrupted-task nil))
	    (run-hooks 'org-clock-in-prepare-hook)
	    (org-clock-history-push)
	    (setq org-clock-current-task (nth 4 (org-heading-components)))
	    (cond ((functionp org-clock-in-switch-to-state)
		   (looking-at org-complex-heading-regexp)
		   (let ((newstate (funcall org-clock-in-switch-to-state
					    (match-string 2))))
		     (if newstate (org-todo newstate))))
		  ((and org-clock-in-switch-to-state
			(not (looking-at (concat org-outline-regexp "[ \t]*"
						 org-clock-in-switch-to-state
						 "\\>"))))
		   (org-todo org-clock-in-switch-to-state)))
	    (setq org-clock-heading
		  (cond ((and org-clock-heading-function
			      (functionp org-clock-heading-function))
			 (funcall org-clock-heading-function))
			((nth 4 (org-heading-components))
			 (replace-regexp-in-string
			  "\\[\\[.*?\\]\\[\\(.*?\\)\\]\\]" "\\1"
			  (match-string-no-properties 4)))
			(t "???")))
	    (org-clock-find-position org-clock-in-resume)
	    (cond
	     ((and org-clock-in-resume
		   (looking-at
		    (concat "^[ \t]*" org-clock-string
			    " \\[\\([0-9]\\{4\\}-[0-9]\\{2\\}-[0-9]\\{2\\}"
			    " *\\sw+\.? +[012][0-9]:[0-5][0-9]\\)\\][ \t]*$")))
	      (message "Matched %s" (match-string 1))
	      (setq ts (concat "[" (match-string 1) "]"))
	      (goto-char (match-end 1))
	      (setq org-clock-start-time
		    (apply 'encode-time
			   (org-parse-time-string (match-string 1))))
	      (setq org-clock-effort (org-entry-get (point) org-effort-property))
	      (setq org-clock-total-time (org-clock-sum-current-item
					  (org-clock-get-sum-start))))
	     ((eq org-clock-in-resume 'auto-restart)
	      ;; called from org-clock-load during startup,
	      ;; do not interrupt, but warn!
	      (message "Cannot restart clock because task does not contain unfinished clock")
	      (ding)
	      (sit-for 2)
	      (throw 'abort nil))
	     (t
	      (insert-before-markers "\n")
	      (backward-char 1)
	      (org-indent-line)
	      (when (and (save-excursion
			   (end-of-line 0)
			   (org-in-item-p)))
		(beginning-of-line 1)
		(org-indent-line-to (- (org-get-indentation) 2)))
	      (insert org-clock-string " ")
	      (setq org-clock-effort (org-entry-get (point) org-effort-property))
	      (setq org-clock-total-time (org-clock-sum-current-item
					  (org-clock-get-sum-start)))
	      (setq org-clock-start-time
		    (or (and org-clock-continuously org-clock-out-time)
			(and leftover
			     (y-or-n-p
			      (format
			       "You stopped another clock %d mins ago; start this one from then? "
			       (/ (- (org-float-time
				      (org-current-time org-clock-rounding-minutes t))
				     (org-float-time leftover)) 60)))
			     leftover)
			start-time
			(org-current-time org-clock-rounding-minutes t)))
	      (setq ts (org-insert-time-stamp org-clock-start-time
					      'with-hm 'inactive))))
	    (move-marker org-clock-marker (point) (buffer-base-buffer))
	    (move-marker org-clock-hd-marker
			 (save-excursion (org-back-to-heading t) (point))
			 (buffer-base-buffer))
	    (setq org-clock-has-been-used t)
	    ;; add to mode line
	    (when (or (eq org-clock-clocked-in-display 'mode-line)
		      (eq org-clock-clocked-in-display 'both))
	      (or global-mode-string (setq global-mode-string '("")))
	      (or (memq 'org-mode-line-string global-mode-string)
		  (setq global-mode-string
			(append global-mode-string '(org-mode-line-string)))))
	    ;; add to frame title
	    (when (or (eq org-clock-clocked-in-display 'frame-title)
		      (eq org-clock-clocked-in-display 'both))
	      (setq frame-title-format org-clock-frame-title-format))
	    (org-clock-update-mode-line)
	    (when org-clock-mode-line-timer
	      (cancel-timer org-clock-mode-line-timer)
	      (setq org-clock-mode-line-timer nil))
	    (when org-clock-clocked-in-display
	      (setq org-clock-mode-line-timer
		    (run-with-timer org-clock-update-period
				    org-clock-update-period
				    'org-clock-update-mode-line)))
	    (when org-clock-idle-timer
	      (cancel-timer org-clock-idle-timer)
	      (setq org-clock-idle-timer nil))
	    (setq org-clock-idle-timer
		  (run-with-timer 60 60 'org-resolve-clocks-if-idle))
	    (message "Clock starts at %s - %s" ts org--msg-extra)
	    (run-hooks 'org-clock-in-hook)))))))

;;;###autoload
(defun org-clock-in-last (&optional arg)
  "Clock in the last closed clocked item.
When already clocking in, send an warning.
With a universal prefix argument, select the task you want to
clock in from the last clocked in tasks.
With two universal prefix arguments, start clocking using the
last clock-out time, if any.
With three universal prefix arguments, interactively prompt
for a todo state to switch to, overriding the existing value
`org-clock-in-switch-to-state'."
  (interactive "P")
  (if (equal arg '(4))
      (org-clock-in (org-clock-select-task))
    (let ((start-time (if (or org-clock-continuously (equal arg '(16)))
			  (or org-clock-out-time
			      (org-current-time org-clock-rounding-minutes t))
			(org-current-time org-clock-rounding-minutes t))))
      (if (null org-clock-history)
	  (message "No last clock")
	(let ((org-clock-in-switch-to-state
	       (if (and (not org-clock-current-task) (equal arg '(64)))
		   (completing-read "Switch to state: "
				    (and org-clock-history
					 (with-current-buffer
					     (marker-buffer (car org-clock-history))
					   org-todo-keywords-1)))
		 org-clock-in-switch-to-state))
	      (already-clocking org-clock-current-task))
	  (org-clock-clock-in (list (car org-clock-history)) nil start-time)
	  (or already-clocking
	      ;; Don't display a message if we are already clocking in
	      (message "Clocking back: %s (in %s)"
		       org-clock-current-task
		       (buffer-name (marker-buffer org-clock-marker)))))))))

(defun org-clock-mark-default-task ()
  "Mark current task as default task."
  (interactive)
  (save-excursion
    (org-back-to-heading t)
    (move-marker org-clock-default-task (point))))

(defun org-clock-get-sum-start ()
  "Return the time from which clock times should be counted.
This is for the currently running clock as it is displayed
in the mode line.  This function looks at the properties
LAST_REPEAT and in particular CLOCK_MODELINE_TOTAL and the
corresponding variable `org-clock-mode-line-total' and then
decides which time to use."
  (let ((cmt (or (org-entry-get nil "CLOCK_MODELINE_TOTAL")
		 (symbol-name org-clock-mode-line-total)))
	(lr (org-entry-get nil "LAST_REPEAT")))
    (cond
     ((equal cmt "current")
      (setq org--msg-extra "showing time in current clock instance")
      (current-time))
     ((equal cmt "today")
      (setq org--msg-extra "showing today's task time.")
      (let* ((dt (decode-time (current-time)))
	     (hour (nth 2 dt))
	     (day (nth 3 dt)))
	(if (< hour org-extend-today-until) (setf (nth 3 dt) (1- day)))
	(setf (nth 2 dt) org-extend-today-until)
	(setq dt (append (list 0 0) (nthcdr 2 dt)))
	(apply 'encode-time dt)))
     ((or (equal cmt "all")
	  (and (or (not cmt) (equal cmt "auto"))
	       (not lr)))
      (setq org--msg-extra "showing entire task time.")
      nil)
     ((or (equal cmt "repeat")
	  (and (or (not cmt) (equal cmt "auto"))
	       lr))
      (setq org--msg-extra "showing task time since last repeat.")
      (if (not lr)
	  nil
	(org-time-string-to-time lr)))
     (t nil))))

(defun org-clock-find-position (find-unclosed)
  "Find the location where the next clock line should be inserted.
When FIND-UNCLOSED is non-nil, first check if there is an unclosed clock
line and position cursor in that line."
  (org-back-to-heading t)
  (catch 'exit
    (let* ((org-clock-into-drawer (org-clock-into-drawer))
	   (beg (save-excursion
		  (beginning-of-line 2)
		  (or (bolp) (newline))
		  (point)))
	   (end (progn (outline-next-heading) (point)))
	   (re (concat "^[ \t]*" org-clock-string))
	   (cnt 0)
	   (drawer (if (stringp org-clock-into-drawer)
		       org-clock-into-drawer "LOGBOOK"))
	   first last ind-last)
      (goto-char beg)
      (when (and find-unclosed
		 (re-search-forward
		  (concat "^[ \t]*" org-clock-string
			  " \\[\\([0-9]\\{4\\}-[0-9]\\{2\\}-[0-9]\\{2\\}"
			  " *\\sw+ +[012][0-9]:[0-5][0-9]\\)\\][ \t]*$")
		  end t))
	(beginning-of-line 1)
	(throw 'exit t))
      (when (eobp) (newline) (setq end (max (point) end)))
      (when (re-search-forward (concat "^[ \t]*:" drawer ":") end t)
	;; we seem to have a CLOCK drawer, so go there.
	(beginning-of-line 2)
	(or org-log-states-order-reversed
	    (and (re-search-forward org-property-end-re nil t)
		 (goto-char (match-beginning 0))))
	(throw 'exit t))
      ;; Lets count the CLOCK lines
      (goto-char beg)
      (while (re-search-forward re end t)
	(setq first (or first (match-beginning 0))
	      last (match-beginning 0)
	      cnt (1+ cnt)))
      (when (and (integerp org-clock-into-drawer)
		 last
		 (>= (1+ cnt) org-clock-into-drawer))
	;; Wrap current entries into a new drawer
	(goto-char last)
	(setq ind-last (org-get-indentation))
	(beginning-of-line 2)
	(if (and (>= (org-get-indentation) ind-last)
		 (org-at-item-p))
	    (when (and (>= (org-get-indentation) ind-last)
		       (org-at-item-p))
	      (let ((struct (org-list-struct)))
		(goto-char (org-list-get-bottom-point struct)))))
	(insert ":END:\n")
	(beginning-of-line 0)
	(org-indent-line-to ind-last)
	(goto-char first)
	(insert ":" drawer ":\n")
	(beginning-of-line 0)
	(org-indent-line)
	(org-flag-drawer t)
	(beginning-of-line 2)
	(or org-log-states-order-reversed
	    (and (re-search-forward org-property-end-re nil t)
		 (goto-char (match-beginning 0))))
	(throw 'exit nil))

      (goto-char beg)
      (while (and (looking-at (concat "[ \t]*" org-keyword-time-regexp))
		  (not (equal (match-string 1) org-clock-string)))
	;; Planning info, skip to after it
	(beginning-of-line 2)
	(or (bolp) (newline)))
      (when (or (eq org-clock-into-drawer t)
		(stringp org-clock-into-drawer)
		(and (integerp org-clock-into-drawer)
		     (< org-clock-into-drawer 2)))
	(insert ":" drawer ":\n:END:\n")
	(beginning-of-line -1)
	(org-indent-line)
	(org-flag-drawer t)
	(beginning-of-line 2)
	(org-indent-line)
	(beginning-of-line)
	(or org-log-states-order-reversed
	    (and (re-search-forward org-property-end-re nil t)
		 (goto-char (match-beginning 0))))))))

;;;###autoload
(defun org-clock-out (&optional switch-to-state fail-quietly at-time)
  "Stop the currently running clock.
Throw an error if there is no running clock and FAIL-QUIETLY is nil.
With a universal prefix, prompt for a state to switch the clocked out task
to, overriding the existing value of `org-clock-out-switch-to-state'."
  (interactive "P")
  (catch 'exit
    (when (not (org-clocking-p))
      (setq global-mode-string
	    (delq 'org-mode-line-string global-mode-string))
      (setq frame-title-format org-frame-title-format-backup)
      (force-mode-line-update)
      (if fail-quietly (throw 'exit t) (user-error "No active clock")))
    (let ((org-clock-out-switch-to-state
	   (if switch-to-state
	       (completing-read "Switch to state: "
				(with-current-buffer
				    (marker-buffer org-clock-marker)
				  org-todo-keywords-1)
				nil t "DONE")
	     org-clock-out-switch-to-state))
	  (now (org-current-time org-clock-rounding-minutes))
	  ts te s h m remove)
      (setq org-clock-out-time now)
      (save-excursion ; Do not replace this with `with-current-buffer'.
	(org-no-warnings (set-buffer (org-clocking-buffer)))
	(save-restriction
	  (widen)
	  (goto-char org-clock-marker)
	  (beginning-of-line 1)
	  (if (and (looking-at (concat "[ \t]*" org-keyword-time-regexp))
		   (equal (match-string 1) org-clock-string))
	      (setq ts (match-string 2))
	    (if fail-quietly (throw 'exit nil) (error "Clock start time is gone")))
	  (goto-char (match-end 0))
	  (delete-region (point) (point-at-eol))
	  (insert "--")
	  (setq te (org-insert-time-stamp (or at-time now) 'with-hm 'inactive))
	  (setq s (- (org-float-time (apply 'encode-time (org-parse-time-string te)))
		     (org-float-time (apply 'encode-time (org-parse-time-string ts))))
		h (floor (/ s 3600))
		s (- s (* 3600 h))
		m (floor (/ s 60))
		s (- s (* 60 s)))
	  (insert " => " (format "%2d:%02d" h m))
	  (when (setq remove (and org-clock-out-remove-zero-time-clocks
				  (= (+ h m) 0)))
	    (beginning-of-line 1)
	    (delete-region (point) (point-at-eol))
	    (and (looking-at "\n") (> (point-max) (1+ (point)))
		 (delete-char 1)))
	  (move-marker org-clock-marker nil)
	  (move-marker org-clock-hd-marker nil)
	  (when org-log-note-clock-out
	    (org-add-log-setup 'clock-out nil nil nil nil
			       (concat "# Task: " (org-get-heading t) "\n\n")))
	  (when org-clock-mode-line-timer
	    (cancel-timer org-clock-mode-line-timer)
	    (setq org-clock-mode-line-timer nil))
	  (when org-clock-idle-timer
	    (cancel-timer org-clock-idle-timer)
	    (setq org-clock-idle-timer nil))
	  (setq global-mode-string
		(delq 'org-mode-line-string global-mode-string))
	  (setq frame-title-format org-frame-title-format-backup)
	  (when org-clock-out-switch-to-state
	    (save-excursion
	      (org-back-to-heading t)
	      (let ((org-inhibit-logging t)
		    (org-clock-out-when-done nil))
		(cond
		 ((functionp org-clock-out-switch-to-state)
		  (looking-at org-complex-heading-regexp)
		  (let ((newstate (funcall org-clock-out-switch-to-state
					   (match-string 2))))
		    (if newstate (org-todo newstate))))
		 ((and org-clock-out-switch-to-state
		       (not (looking-at (concat org-outline-regexp "[ \t]*"
						org-clock-out-switch-to-state
						"\\>"))))
		  (org-todo org-clock-out-switch-to-state))))))
	  (force-mode-line-update)
	  (message (concat "Clock stopped at %s after "
			   (org-minutes-to-clocksum-string (+ (* 60 h) m)) "%s")
		   te (if remove " => LINE REMOVED" ""))
	  (let ((h org-clock-out-hook))
	    ;; If a closing note needs to be stored in the drawer
	    ;; where clocks are stored, let's temporarily disable
	    ;; `org-clock-remove-empty-clock-drawer'
	    (if (and (equal org-clock-into-drawer org-log-into-drawer)
		     (eq org-log-done 'note)
		     org-clock-out-when-done)
		(setq h (delq 'org-clock-remove-empty-clock-drawer h)))
	    (mapc (lambda (f) (funcall f)) h))
	  (unless (org-clocking-p)
	    (setq org-clock-current-task nil)))))))

(add-hook 'org-clock-out-hook 'org-clock-remove-empty-clock-drawer)

(defun org-clock-remove-empty-clock-drawer nil
  "Remove empty clock drawer in the current subtree."
  (let* ((olid (or (org-entry-get (point) "LOG_INTO_DRAWER")
		   org-log-into-drawer))
	 (clock-drawer (if (eq t olid) "LOGBOOK" olid))
	 (end (save-excursion (org-end-of-subtree t t))))
    (when clock-drawer
      (save-excursion
	(org-back-to-heading t)
	(while (and (< (point) end)
		    (search-forward clock-drawer end t))
	  (goto-char (match-beginning 0))
	  (org-remove-empty-drawer-at (point))
	  (forward-line 1))))))

(defun org-clock-timestamps-up (&optional n)
  "Increase CLOCK timestamps at cursor.
Optional argument N tells to change by that many units."
  (interactive "P")
  (org-clock-timestamps-change 'up n))

(defun org-clock-timestamps-down (&optional n)
  "Increase CLOCK timestamps at cursor.
Optional argument N tells to change by that many units."
  (interactive "P")
  (org-clock-timestamps-change 'down n))

(defun org-clock-timestamps-change (updown &optional n)
  "Change CLOCK timestamps synchronously at cursor.
UPDOWN tells whether to change 'up or 'down.
Optional argument N tells to change by that many units."
  (setq org-ts-what nil)
  (when (org-at-timestamp-p t)
    (let ((tschange (if (eq updown 'up) 'org-timestamp-up
		      'org-timestamp-down))
	  ts1 begts1 ts2 begts2 updatets1 tdiff)
      (save-excursion
	(move-beginning-of-line 1)
	(re-search-forward org-ts-regexp3 nil t)
	(setq ts1 (match-string 0) begts1 (match-beginning 0))
	(when (re-search-forward org-ts-regexp3 nil t)
	  (setq ts2 (match-string 0) begts2 (match-beginning 0))))
      ;; Are we on the second timestamp?
      (if (<= begts2 (point)) (setq updatets1 t))
      (if (not ts2)
	  ;; fall back on org-timestamp-up if there is only one
	  (funcall tschange n)
	;; setq this so that (boundp 'org-ts-what is non-nil)
	(funcall tschange n)
	(let ((ts (if updatets1 ts2 ts1))
	      (begts (if updatets1 begts1 begts2)))
	  (setq tdiff
		(subtract-time
		 (org-time-string-to-time org-last-changed-timestamp)
		 (org-time-string-to-time ts)))
	  (save-excursion
	    (goto-char begts)
	    (org-timestamp-change
	     (round (/ (org-float-time tdiff)
		       (cond ((eq org-ts-what 'minute) 60)
			     ((eq org-ts-what 'hour) 3600)
			     ((eq org-ts-what 'day) (* 24 3600))
			     ((eq org-ts-what 'month) (* 24 3600 31))
			     ((eq org-ts-what 'year) (* 24 3600 365.2)))))
	     org-ts-what 'updown)))))))

;;;###autoload
(defun org-clock-cancel ()
  "Cancel the running clock by removing the start timestamp."
  (interactive)
  (when (not (org-clocking-p))
    (setq global-mode-string
	  (delq 'org-mode-line-string global-mode-string))
    (setq frame-title-format org-frame-title-format-backup)
    (force-mode-line-update)
    (error "No active clock"))
  (save-excursion    ; Do not replace this with `with-current-buffer'.
    (org-no-warnings (set-buffer (org-clocking-buffer)))
    (goto-char org-clock-marker)
    (if (org-looking-back (concat "^[ \t]*" org-clock-string ".*"))
	(progn (delete-region (1- (point-at-bol)) (point-at-eol))
	       (org-remove-empty-drawer-at (point)))
      (message "Clock gone, cancel the timer anyway")
      (sit-for 2)))
  (move-marker org-clock-marker nil)
  (move-marker org-clock-hd-marker nil)
  (setq global-mode-string
	(delq 'org-mode-line-string global-mode-string))
  (setq frame-title-format org-frame-title-format-backup)
  (force-mode-line-update)
  (message "Clock canceled")
  (run-hooks 'org-clock-cancel-hook))

(defcustom org-clock-goto-before-context 2
  "Number of lines of context to display before currently clocked-in entry.
This applies when using `org-clock-goto'."
  :group 'org-clock
  :type 'integer)

;;;###autoload
(defun org-clock-goto (&optional select)
  "Go to the currently clocked-in entry, or to the most recently clocked one.
With prefix arg SELECT, offer recently clocked tasks for selection."
  (interactive "@P")
  (let* ((recent nil)
	 (m (cond
	     (select
	      (or (org-clock-select-task "Select task to go to: ")
		  (error "No task selected")))
	     ((org-clocking-p) org-clock-marker)
	     ((and org-clock-goto-may-find-recent-task
		   (car org-clock-history)
		   (marker-buffer (car org-clock-history)))
	      (setq recent t)
	      (car org-clock-history))
	     (t (error "No active or recent clock task")))))
    (org-pop-to-buffer-same-window (marker-buffer m))
    (if (or (< m (point-min)) (> m (point-max))) (widen))
    (goto-char m)
    (org-show-entry)
    (org-back-to-heading t)
    (org-cycle-hide-drawers 'children)
    (recenter org-clock-goto-before-context)
    (org-reveal)
    (if recent
	(message "No running clock, this is the most recently clocked task"))
    (run-hooks 'org-clock-goto-hook)))

(defvar org-clock-file-total-minutes nil
  "Holds the file total time in minutes, after a call to `org-clock-sum'.")
(make-variable-buffer-local 'org-clock-file-total-minutes)

(defun org-clock-sum-today (&optional headline-filter)
  "Sum the times for each subtree for today."
  (interactive)
  (let ((range (org-clock-special-range 'today)))
    (org-clock-sum (car range) (cadr range) nil :org-clock-minutes-today)))

;;;###autoload
(defun org-clock-sum (&optional tstart tend headline-filter propname)
  "Sum the times for each subtree.
Puts the resulting times in minutes as a text property on each headline.
TSTART and TEND can mark a time range to be considered.
HEADLINE-FILTER is a zero-arg function that, if specified, is called for
each headline in the time range with point at the headline.  Headlines for
which HEADLINE-FILTER returns nil are excluded from the clock summation.
PROPNAME lets you set a custom text property instead of :org-clock-minutes."
  (interactive)
  (org-with-silent-modifications
   (let* ((re (concat "^\\(\\*+\\)[ \t]\\|^[ \t]*"
		      org-clock-string
		      "[ \t]*\\(?:\\(\\[.*?\\]\\)-+\\(\\[.*?\\]\\)\\|=>[ \t]+\\([0-9]+\\):\\([0-9]+\\)\\)"))
	  (lmax 30)
	  (ltimes (make-vector lmax 0))
	  (t1 0)
	  (level 0)
	  ts te dt
	  time)
     (if (stringp tstart) (setq tstart (org-time-string-to-seconds tstart)))
     (if (stringp tend) (setq tend (org-time-string-to-seconds tend)))
     (if (consp tstart) (setq tstart (org-float-time tstart)))
     (if (consp tend) (setq tend (org-float-time tend)))
     (remove-text-properties (point-min) (point-max)
			     `(,(or propname :org-clock-minutes) t
			       :org-clock-force-headline-inclusion t))
     (save-excursion
       (goto-char (point-max))
       (while (re-search-backward re nil t)
	 (cond
	  ((match-end 2)
	   ;; Two time stamps
	   (setq ts (match-string 2)
		 te (match-string 3)
		 ts (org-float-time
		     (apply 'encode-time (org-parse-time-string ts)))
		 te (org-float-time
		     (apply 'encode-time (org-parse-time-string te)))
		 ts (if tstart (max ts tstart) ts)
		 te (if tend (min te tend) te)
		 dt (- te ts)
		 t1 (if (> dt 0) (+ t1 (floor (/ dt 60))) t1)))
	  ((match-end 4)
	   ;; A naked time
	   (setq t1 (+ t1 (string-to-number (match-string 5))
		       (* 60 (string-to-number (match-string 4))))))
	  (t ;; A headline
	   ;; Add the currently clocking item time to the total
	   (when (and org-clock-report-include-clocking-task
		      (equal (org-clocking-buffer) (current-buffer))
		      (equal (marker-position org-clock-hd-marker) (point))
		      tstart
		      tend
		      (>= (org-float-time org-clock-start-time) tstart)
		      (<= (org-float-time org-clock-start-time) tend))
	     (let ((time (floor (- (org-float-time)
				   (org-float-time org-clock-start-time)) 60)))
	       (setq t1 (+ t1 time))))
	   (let* ((headline-forced
		   (get-text-property (point)
				      :org-clock-force-headline-inclusion))
		  (headline-included
		   (or (null headline-filter)
		       (save-excursion
			 (save-match-data (funcall headline-filter))))))
	     (setq level (- (match-end 1) (match-beginning 1)))
	     (when (>= level lmax)
	       (setq ltimes (vconcat ltimes (make-vector lmax 0)) lmax (* 2 lmax)))
	     (when (or (> t1 0) (> (aref ltimes level) 0))
	       (when (or headline-included headline-forced)
		 (if headline-included
		     (loop for l from 0 to level do
			   (aset ltimes l (+ (aref ltimes l) t1))))
		 (setq time (aref ltimes level))
		 (goto-char (match-beginning 0))
		 (put-text-property (point) (point-at-eol)
				    (or propname :org-clock-minutes) time)
		 (if headline-filter
		     (save-excursion
		       (save-match-data
			 (while
			     (> (funcall outline-level) 1)
			   (outline-up-heading 1 t)
			   (put-text-property
			    (point) (point-at-eol)
			    :org-clock-force-headline-inclusion t))))))
	       (setq t1 0)
	       (loop for l from level to (1- lmax) do
		     (aset ltimes l 0)))))))
       (setq org-clock-file-total-minutes (aref ltimes 0))))))

(defun org-clock-sum-current-item (&optional tstart)
  "Return time, clocked on current item in total."
  (save-excursion
    (save-restriction
      (org-narrow-to-subtree)
      (org-clock-sum tstart)
      org-clock-file-total-minutes)))

;;;###autoload
(defun org-clock-display (&optional total-only)
  "Show subtree times in the entire buffer.
If TOTAL-ONLY is non-nil, only show the total time for the entire file
in the echo area.

Use \\[org-clock-remove-overlays] to remove the subtree times."
  (interactive)
  (org-clock-remove-overlays)
  (let (time h m p)
    (org-clock-sum)
    (unless total-only
      (save-excursion
	(goto-char (point-min))
	(while (or (and (equal (setq p (point)) (point-min))
			(get-text-property p :org-clock-minutes))
		   (setq p (next-single-property-change
			    (point) :org-clock-minutes)))
	  (goto-char p)
	  (when (setq time (get-text-property p :org-clock-minutes))
	    (org-clock-put-overlay time)))
	(setq h (/ org-clock-file-total-minutes 60)
	      m (- org-clock-file-total-minutes (* 60 h)))
	;; Arrange to remove the overlays upon next change.
	(when org-remove-highlights-with-change
	  (org-add-hook 'before-change-functions 'org-clock-remove-overlays
			nil 'local))))
    (message (concat "Total file time: "
		     (org-minutes-to-clocksum-string org-clock-file-total-minutes)
		     " (%d hours and %d minutes)") h m)))

(defvar org-clock-overlays nil)
(make-variable-buffer-local 'org-clock-overlays)

(defun org-clock-put-overlay (time)
  "Put an overlays on the current line, displaying TIME.
This creates a new overlay and stores it in `org-clock-overlays', so that it
will be easy to remove."
<<<<<<< HEAD
  (let (ov tx)
    (org-move-to-column 60)
    (unless (eolp) (skip-chars-backward "^ \t"))
    (skip-chars-backward " \t")
    (setq ov (make-overlay (point-at-bol) (point-at-eol))
    	  tx (concat (buffer-substring (point-at-bol) (point))
		     (make-string
		      (max 0 (- (- 60 (current-column))
				(length (org-get-at-bol 'line-prefix)))) ?·)
		     (org-add-props
			 (format " %9s " (org-minutes-to-clocksum-string time))
=======
  (let* ((l (if level (org-get-valid-level level 0) 0))
	 ov tx)
    (beginning-of-line)
    (when (looking-at org-complex-heading-regexp)
      (goto-char (match-beginning 4)))
    (setq ov (make-overlay (point) (point-at-eol))
    	  tx (concat (buffer-substring-no-properties (point) (match-end 4))
		     (make-string
		      (max 0 (- (- 60 (current-column))
				(- (match-end 4) (match-beginning 4))
				(length (org-get-at-bol 'line-prefix)))) ?.)
		     (org-add-props (concat (make-string l ?*) " "
					    (org-minutes-to-clocksum-string time)
					    (make-string (- 16 l) ?\ ))
>>>>>>> 7c5cf02e
			 (list 'face 'org-clock-overlay))
		     ""))
    (if (not (featurep 'xemacs))
	(overlay-put ov 'display tx)
      (overlay-put ov 'invisible t)
      (overlay-put ov 'end-glyph (make-glyph tx)))
    (push ov org-clock-overlays)))

;;;###autoload
(defun org-clock-remove-overlays (&optional beg end noremove)
  "Remove the occur highlights from the buffer.
BEG and END are ignored.  If NOREMOVE is nil, remove this function
from the `before-change-functions' in the current buffer."
  (interactive)
  (unless org-inhibit-highlight-removal
    (mapc 'delete-overlay org-clock-overlays)
    (setq org-clock-overlays nil)
    (unless noremove
      (remove-hook 'before-change-functions
		   'org-clock-remove-overlays 'local))))

(defvar org-state) ;; dynamically scoped into this function
(defun org-clock-out-if-current ()
  "Clock out if the current entry contains the running clock.
This is used to stop the clock after a TODO entry is marked DONE,
and is only done if the variable `org-clock-out-when-done' is not nil."
  (when (and (org-clocking-p)
	     org-clock-out-when-done
	     (marker-buffer org-clock-marker)
	     (or (and (eq t org-clock-out-when-done)
		      (member org-state org-done-keywords))
		 (and (listp org-clock-out-when-done)
		      (member org-state org-clock-out-when-done)))
	     (equal (or (buffer-base-buffer (org-clocking-buffer))
			(org-clocking-buffer))
		    (or (buffer-base-buffer (current-buffer))
			(current-buffer)))
	     (< (point) org-clock-marker)
	     (> (save-excursion (outline-next-heading) (point))
		org-clock-marker))
    ;; Clock out, but don't accept a logging message for this.
    (let ((org-log-note-clock-out nil)
	  (org-clock-out-switch-to-state nil))
      (org-clock-out))))

(add-hook 'org-after-todo-state-change-hook
	  'org-clock-out-if-current)

;;;###autoload
(defun org-clock-get-clocktable (&rest props)
  "Get a formatted clocktable with parameters according to PROPS.
The table is created in a temporary buffer, fully formatted and
fontified, and then returned."
  ;; Set the defaults
  (setq props (plist-put props :name "clocktable"))
  (unless (plist-member props :maxlevel)
    (setq props (plist-put props :maxlevel 2)))
  (unless (plist-member props :scope)
    (setq props (plist-put props :scope 'agenda)))
  (with-temp-buffer
    (org-mode)
    (org-create-dblock props)
    (org-update-dblock)
    (font-lock-fontify-buffer)
    (forward-line 2)
    (buffer-substring (point) (progn
				(re-search-forward "^[ \t]*#\\+END" nil t)
				(point-at-bol)))))

;;;###autoload
(defun org-clock-report (&optional arg)
  "Create a table containing a report about clocked time.
If the cursor is inside an existing clocktable block, then the table
will be updated.  If not, a new clocktable will be inserted.  The scope
of the new clock will be subtree when called from within a subtree, and
file elsewhere.

When called with a prefix argument, move to the first clock table in the
buffer and update it."
  (interactive "P")
  (org-clock-remove-overlays)
  (when arg
    (org-find-dblock "clocktable")
    (org-show-entry))
  (if (org-in-clocktable-p)
      (goto-char (org-in-clocktable-p))
    (let ((props (if (ignore-errors
		       (save-excursion (org-back-to-heading)))
		     (list :name "clocktable" :scope 'subtree)
		   (list :name "clocktable"))))
      (org-create-dblock
       (org-combine-plists org-clock-clocktable-default-properties props))))
  (org-update-dblock))

(defun org-day-of-week (day month year)
  "Returns the day of the week as an integer."
  (nth 6
       (decode-time
	(date-to-time
	 (format "%d-%02d-%02dT00:00:00" year month day)))))

(defun org-quarter-to-date (quarter year)
  "Get the date (week day year) of the first day of a given quarter."
  (let (startday)
    (cond
     ((= quarter 1)
      (setq startday (org-day-of-week 1 1 year))
      (cond
       ((= startday 0)
	(list 52 7 (- year 1)))
       ((= startday 6)
	(list 52 6 (- year 1)))
       ((<= startday 4)
	(list 1 startday year))
       ((> startday 4)
	(list 53 startday (- year 1)))
       )
      )
     ((= quarter 2)
      (setq startday (org-day-of-week 1 4 year))
      (cond
       ((= startday 0)
	(list 13 startday year))
       ((< startday 4)
	(list 14 startday year))
       ((>= startday 4)
	(list 13 startday year))
       )
      )
     ((= quarter 3)
      (setq startday (org-day-of-week 1 7 year))
      (cond
       ((= startday 0)
	(list 26 startday year))
       ((< startday 4)
	(list 27 startday year))
       ((>= startday 4)
	(list 26 startday year))
       )
      )
     ((= quarter 4)
      (setq startday (org-day-of-week 1 10 year))
      (cond
       ((= startday 0)
	(list 39 startday year))
       ((<= startday 4)
	(list 40 startday year))
       ((> startday 4)
	(list 39 startday year)))))))

(defun org-clock-special-range (key &optional time as-strings wstart mstart)
  "Return two times bordering a special time range.
Key is a symbol specifying the range and can be one of `today', `yesterday',
`thisweek', `lastweek', `thismonth', `lastmonth', `thisyear', `lastyear'.
By default, a week starts Monday 0:00 and ends Sunday 24:00.
The range is determined relative to TIME, which defaults to current time.
The return value is a cons cell with two internal times like the ones
returned by `current time' or `encode-time'.
If AS-STRINGS is non-nil, the returned times will be formatted strings.
If WSTART is non-nil, use this number to specify the starting day of a
week (monday is 1).
If MSTART is non-nil, use this number to specify the starting day of a
month (1 is the first day of the month).
If you can combine both, the month starting day will have priority."
  (if (integerp key) (setq key (intern (number-to-string key))))
  (let* ((tm (decode-time (or time (current-time))))
	 (s 0) (m (nth 1 tm)) (h (nth 2 tm))
	 (d (nth 3 tm)) (month (nth 4 tm)) (y (nth 5 tm))
	 (dow (nth 6 tm))
	 (ws (or wstart 1))
	 (ms (or mstart 1))
	 (skey (symbol-name key))
	 (shift 0)
         (q (cond ((>= (nth 4 tm) 10) 4)
                  ((>= (nth 4 tm) 7) 3)
                  ((>= (nth 4 tm) 4) 2)
                  ((>= (nth 4 tm) 1) 1)))
	 s1 m1 h1 d1 month1 y1 diff ts te fm txt w date
	 interval tmp shiftedy shiftedm shiftedq)
    (cond
     ((string-match "^[0-9]+$" skey)
      (setq y (string-to-number skey) m 1 d 1 key 'year))
     ((string-match "^\\([0-9]+\\)-\\([0-9]\\{1,2\\}\\)$" skey)
      (setq y (string-to-number (match-string 1 skey))
	    month (string-to-number (match-string 2 skey))
	    d 1 key 'month))
     ((string-match "^\\([0-9]+\\)-[wW]\\([0-9]\\{1,2\\}\\)$" skey)
      (require 'cal-iso)
      (setq y (string-to-number (match-string 1 skey))
	    w (string-to-number (match-string 2 skey)))
      (setq date (calendar-gregorian-from-absolute
		  (calendar-absolute-from-iso (list w 1 y))))
      (setq d (nth 1 date) month (car date) y (nth 2 date)
	    dow 1
	    key 'week))
     ((string-match "^\\([0-9]+\\)-[qQ]\\([1-4]\\)$" skey)
      (require 'cal-iso)
      (setq y (string-to-number (match-string 1 skey)))
      (setq q (string-to-number (match-string 2 skey)))
      (setq date (calendar-gregorian-from-absolute
		  (calendar-absolute-from-iso (org-quarter-to-date q y))))
      (setq d (nth 1 date) month (car date) y (nth 2 date)
            dow 1
            key 'quarter))
     ((string-match "^\\([0-9]+\\)-\\([0-9]\\{1,2\\}\\)-\\([0-9]\\{1,2\\}\\)$" skey)
      (setq y (string-to-number (match-string 1 skey))
	    month (string-to-number (match-string 2 skey))
	    d (string-to-number (match-string 3 skey))
	    key 'day))
     ((string-match "\\([-+][0-9]+\\)$" skey)
      (setq shift (string-to-number (match-string 1 skey))
            key (intern (substring skey 0 (match-beginning 1))))
      (if (and (memq key '(quarter thisq)) (> shift 0))
	  (error "Looking forward with quarters isn't implemented"))))

    (when (= shift 0)
      (cond ((eq key 'yesterday) (setq key 'today   shift -1))
            ((eq key 'lastweek)  (setq key 'week    shift -1))
            ((eq key 'lastmonth) (setq key 'month   shift -1))
            ((eq key 'lastyear)  (setq key 'year    shift -1))
            ((eq key 'lastq)     (setq key 'quarter shift -1))))
    (cond
     ((memq key '(day today))
      (setq d (+ d shift) h 0 m 0 h1 24 m1 0))
     ((memq key '(week thisweek))
      (setq diff (+ (* -7 shift) (if (= dow 0) (- 7 ws) (- dow ws)))
	    m 0 h 0 d (- d diff) d1 (+ 7 d)))
     ((memq key '(month thismonth))
      (setq d (or ms 1) h 0 m 0 d1 (or ms 1)
	    month (+ month shift) month1 (1+ month) h1 0 m1 0))
     ((memq key '(quarter thisq))
      ;; Compute if this shift remains in this year.  If not, compute
      ;; how many years and quarters we have to shift (via floor*) and
      ;; compute the shifted years, months and quarters.
      (cond
       ((< (+ (- q 1) shift) 0) ; shift not in this year
	(setq interval (* -1 (+ (- q 1) shift)))
	;; Set tmp to ((years to shift) (quarters to shift)).
	(setq tmp (org-floor* interval 4))
	;; Due to the use of floor, 0 quarters actually means 4.
	(if (= 0 (nth 1 tmp))
	    (setq shiftedy (- y (nth 0 tmp))
		  shiftedm 1
		  shiftedq 1)
	  (setq shiftedy (- y (+ 1 (nth 0 tmp)))
		shiftedm (- 13 (* 3 (nth 1 tmp)))
		shiftedq (- 5 (nth 1 tmp))))
	(setq d 1 h 0 m 0 d1 1 month shiftedm month1 (+ 3 shiftedm) h1 0 m1 0 y shiftedy))
       ((> (+ q shift) 0) ; shift is within this year
	(setq shiftedq (+ q shift))
	(setq shiftedy y)
	(setq d 1 h 0 m 0 d1 1 month (+ 1 (* 3 (- (+ q shift) 1))) month1 (+ 4 (* 3 (- (+ q shift) 1))) h1 0 m1 0))))
     ((memq key '(year thisyear))
      (setq m 0 h 0 d 1 month 1 y (+ y shift) y1 (1+ y)))
     (t (error "No such time block %s" key)))
    (setq ts (encode-time s m h d month y)
	  te (encode-time (or s1 s) (or m1 m) (or h1 h)
			  (or d1 d) (or month1 month) (or y1 y)))
    (setq fm (cdr org-time-stamp-formats))
    (cond
     ((memq key '(day today))
      (setq txt (format-time-string "%A, %B %d, %Y" ts)))
     ((memq key '(week thisweek))
      (setq txt (format-time-string "week %G-W%V" ts)))
     ((memq key '(month thismonth))
      (setq txt (format-time-string "%B %Y" ts)))
     ((memq key '(year thisyear))
      (setq txt (format-time-string "the year %Y" ts)))
     ((memq key '(quarter thisq))
      (setq txt (concat (org-count-quarter shiftedq) " quarter of " (number-to-string shiftedy)))))
    (if as-strings
	(list (format-time-string fm ts) (format-time-string fm te) txt)
      (list ts te txt))))

(defun org-count-quarter (n)
  (cond
   ((= n 1) "1st")
   ((= n 2) "2nd")
   ((= n 3) "3rd")
   ((= n 4) "4th")))

;;;###autoload
(defun org-clocktable-shift (dir n)
  "Try to shift the :block date of the clocktable at point.
Point must be in the #+BEGIN: line of a clocktable, or this function
will throw an error.
DIR is a direction, a symbol `left', `right', `up', or `down'.
Both `left' and `down' shift the block toward the past, `up' and `right'
push it toward the future.
N is the number of shift steps to take.  The size of the step depends on
the currently selected interval size."
  (setq n (prefix-numeric-value n))
  (and (memq dir '(left down)) (setq n (- n)))
  (save-excursion
    (goto-char (point-at-bol))
    (if (not (looking-at "^[ \t]*#\\+BEGIN:[ \t]+clocktable\\>.*?:block[ \t]+\\(\\S-+\\)"))
	(error "Line needs a :block definition before this command works")
      (let* ((b (match-beginning 1)) (e (match-end 1))
	     (s (match-string 1))
	     block shift ins y mw d date wp m)
	(cond
	 ((equal s "yesterday") (setq s "today-1"))
	 ((equal s "lastweek") (setq s "thisweek-1"))
	 ((equal s "lastmonth") (setq s "thismonth-1"))
	 ((equal s "lastyear") (setq s "thisyear-1"))
	 ((equal s "lastq") (setq s "thisq-1")))

	(cond
	 ((string-match "^\\(today\\|thisweek\\|thismonth\\|thisyear\\|thisq\\)\\([-+][0-9]+\\)?$" s)
	  (setq block (match-string 1 s)
		shift (if (match-end 2)
			  (string-to-number (match-string 2 s))
			0))
	  (setq shift (+ shift n))
	  (setq ins (if (= shift 0) block (format "%s%+d" block shift))))
	 ((string-match "\\([0-9]+\\)\\(-\\([wWqQ]?\\)\\([0-9]\\{1,2\\}\\)\\(-\\([0-9]\\{1,2\\}\\)\\)?\\)?" s)
	  ;;               1        1  2   3       3  4                  4  5   6                6  5   2
	  (setq y (string-to-number (match-string 1 s))
		wp (and (match-end 3) (match-string 3 s))
		mw (and (match-end 4) (string-to-number (match-string 4 s)))
		d (and (match-end 6) (string-to-number (match-string 6 s))))
	  (cond
	   (d (setq ins (format-time-string
			 "%Y-%m-%d"
			 (encode-time 0 0 0 (+ d n) m y))))
	   ((and wp (string-match "w\\|W" wp) mw (> (length wp) 0))
	    (require 'cal-iso)
	    (setq date (calendar-gregorian-from-absolute
			(calendar-absolute-from-iso (list (+ mw n) 1 y))))
	    (setq ins (format-time-string
		       "%G-W%V"
		       (encode-time 0 0 0 (nth 1 date) (car date) (nth 2 date)))))
	   ((and wp (string-match "q\\|Q" wp) mw (> (length wp) 0))
	    (require 'cal-iso)
					; if the 4th + 1 quarter is requested we flip to the 1st quarter of the next year
	    (if (> (+ mw n) 4)
		(setq mw 0
		      y (+ 1 y))
	      ())
					; if the 1st - 1 quarter is requested we flip to the 4th quarter of the previous year
	    (if (= (+ mw n) 0)
		(setq mw 5
		      y (- y 1))
	      ())
	    (setq date (calendar-gregorian-from-absolute
			(calendar-absolute-from-iso (org-quarter-to-date (+ mw n) y))))
	    (setq ins (format-time-string
		       (concat (number-to-string y) "-Q" (number-to-string (+ mw n)))
		       (encode-time 0 0 0 (nth 1 date) (car date) (nth 2 date)))))
	   (mw
	    (setq ins (format-time-string
		       "%Y-%m"
		       (encode-time 0 0 0 1 (+ mw n) y))))
	   (y
	    (setq ins (number-to-string (+ y n))))))
	 (t (error "Cannot shift clocktable block")))
	(when ins
	  (goto-char b)
	  (insert ins)
	  (delete-region (point) (+ (point) (- e b)))
	  (beginning-of-line 1)
	  (org-update-dblock)
	  t)))))

;;;###autoload
(defun org-dblock-write:clocktable (params)
  "Write the standard clocktable."
  (setq params (org-combine-plists org-clocktable-defaults params))
  (catch 'exit
    (let* ((scope (plist-get params :scope))
	   (block (plist-get params :block))
	   (ts (plist-get params :tstart))
	   (te (plist-get params :tend))
	   (link (plist-get params :link))
	   (maxlevel (or (plist-get params :maxlevel) 3))
	   (ws (plist-get params :wstart))
	   (ms (plist-get params :mstart))
	   (step (plist-get params :step))
	   (timestamp (plist-get params :timestamp))
	   (formatter (or (plist-get params :formatter)
			  org-clock-clocktable-formatter
			  'org-clocktable-write-default))
	   cc range-text ipos pos one-file-with-archives
	   scope-is-list tbls level)
      ;; Check if we need to do steps
      (when block
	;; Get the range text for the header
	(setq cc (org-clock-special-range block nil t ws ms)
	      ts (car cc) te (nth 1 cc) range-text (nth 2 cc)))
      (when step
	;; Write many tables, in steps
	(unless (or block (and ts te))
	  (error "Clocktable `:step' can only be used with `:block' or `:tstart,:end'"))
	(org-clocktable-steps params)
	(throw 'exit nil))

      (setq ipos (point)) ; remember the insertion position

      ;; Get the right scope
      (setq pos (point))
      (cond
       ((and scope (listp scope) (symbolp (car scope)))
	(setq scope (eval scope)))
       ((eq scope 'agenda)
	(setq scope (org-agenda-files t)))
       ((eq scope 'agenda-with-archives)
	(setq scope (org-agenda-files t))
	(setq scope (org-add-archive-files scope)))
       ((eq scope 'file-with-archives)
	(setq scope (org-add-archive-files (list (buffer-file-name)))
	      one-file-with-archives t)))
      (setq scope-is-list (and scope (listp scope)))
      (if scope-is-list
	  ;; we collect from several files
	  (let* ((files scope)
		 file)
	    (org-agenda-prepare-buffers files)
	    (while (setq file (pop files))
	      (with-current-buffer (find-buffer-visiting file)
		(save-excursion
		  (save-restriction
		    (push (org-clock-get-table-data file params) tbls))))))
	;; Just from the current file
	(save-restriction
	  ;; get the right range into the restriction
	  (org-agenda-prepare-buffers (list (buffer-file-name)))
	  (cond
	   ((not scope))  ; use the restriction as it is now
	   ((eq scope 'file) (widen))
	   ((eq scope 'subtree) (org-narrow-to-subtree))
	   ((eq scope 'tree)
	    (while (org-up-heading-safe))
	    (org-narrow-to-subtree))
	   ((and (symbolp scope) (string-match "^tree\\([0-9]+\\)$"
					       (symbol-name scope)))
	    (setq level (string-to-number (match-string 1 (symbol-name scope))))
	    (catch 'exit
	      (while (org-up-heading-safe)
		(looking-at org-outline-regexp)
		(if (<= (org-reduced-level (funcall outline-level)) level)
		    (throw 'exit nil))))
	    (org-narrow-to-subtree)))
	  ;; do the table, with no file name.
	  (push (org-clock-get-table-data nil params) tbls)))

      ;; OK, at this point we tbls as a list of tables, one per file
      (setq tbls (nreverse tbls))

      (setq params (plist-put params :multifile scope-is-list))
      (setq params (plist-put params :one-file-with-archives
			      one-file-with-archives))

      (funcall formatter ipos tbls params))))

(defun org-clocktable-write-default (ipos tables params)
  "Write out a clock table at position IPOS in the current buffer.
TABLES is a list of tables with clocking data as produced by
`org-clock-get-table-data'.  PARAMS is the parameter property list obtained
from the dynamic block definition."
  ;; This function looks quite complicated, mainly because there are a
  ;; lot of options which can add or remove columns.  I have massively
  ;; commented this function, the I hope it is understandable.  If
  ;; someone wants to write their own special formatter, this maybe
  ;; much easier because there can be a fixed format with a
  ;; well-defined number of columns...
  (let* ((hlchars '((1 . "*") (2 . "/")))
	 (lwords (assoc (or (plist-get params :lang)
			    (org-bound-and-true-p org-export-default-language)
			    "en")
			org-clock-clocktable-language-setup))
	 (multifile (plist-get params :multifile))
	 (block (plist-get params :block))
	 (sort (plist-get params :sort))
	 (ts (plist-get params :tstart))
	 (te (plist-get params :tend))
	 (header (plist-get  params :header))
	 (narrow (plist-get params :narrow))
	 (ws (or (plist-get params :wstart) 1))
	 (ms (or (plist-get params :mstart) 1))
	 (link (plist-get params :link))
	 (maxlevel (or (plist-get params :maxlevel) 3))
	 (emph (plist-get params :emphasize))
	 (level-p (plist-get params :level))
	 (org-time-clocksum-use-effort-durations
	  (plist-get params :effort-durations))
	 (timestamp (plist-get params :timestamp))
	 (properties (plist-get params :properties))
	 (ntcol (max 1 (or (plist-get params :tcolumns) 100)))
	 (rm-file-column (plist-get params :one-file-with-archives))
	 (indent (plist-get params :indent))
	 (case-fold-search t)
	 range-text total-time tbl level hlc formula pcol
	 file-time entries entry headline
	 recalc content narrow-cut-p tcol)

    ;; Implement abbreviations
    (when (plist-get params :compact)
      (setq level nil indent t narrow (or narrow '40!) ntcol 1))

    ;; Some consistency test for parameters
    (unless (integerp ntcol)
      (setq params (plist-put params :tcolumns (setq ntcol 100))))

    (when (and narrow (integerp narrow) link)
      ;; We cannot have both integer narrow and link
      (message
       "Using hard narrowing in clocktable to allow for links")
      (setq narrow (intern (format "%d!" narrow))))

    (when narrow
      (cond
       ((integerp narrow))
       ((and (symbolp narrow)
	     (string-match "\\`[0-9]+!\\'" (symbol-name narrow)))
	(setq narrow-cut-p t
	      narrow (string-to-number (substring (symbol-name narrow)
						  0 -1))))
       (t
	(error "Invalid value %s of :narrow property in clock table"
	       narrow))))

    (when block
      ;; Get the range text for the header
      (setq range-text (nth 2 (org-clock-special-range block nil t ws ms))))

    ;; Compute the total time
    (setq total-time (apply '+ (mapcar 'cadr tables)))

    ;; Now we need to output this tsuff
    (goto-char ipos)

    ;; Insert the text *before* the actual table
    (insert-before-markers
     (or header
	 ;; Format the standard header
	 (concat
	  "#+CAPTION: "
	  (nth 9 lwords) " ["
	  (substring
	   (format-time-string (cdr org-time-stamp-formats))
	   1 -1)
	  "]"
	  (if block (concat ", for " range-text ".") "")
	  "\n")))

    ;; Insert the narrowing line
    (when (and narrow (integerp narrow) (not narrow-cut-p))
      (insert-before-markers
       "|"                            ; table line starter
       (if multifile "|" "")          ; file column, maybe
       (if level-p   "|" "")          ; level column, maybe
       (if timestamp "|" "")          ; timestamp column, maybe
       (if properties (make-string (length properties) ?|) "")  ;properties columns, maybe
       (format "<%d>| |\n" narrow)))  ; headline and time columns

    ;; Insert the table header line
    (insert-before-markers
     "|"                              ; table line starter
     (if multifile (concat (nth 1 lwords) "|") "")  ; file column, maybe
     (if level-p   (concat (nth 2 lwords) "|") "")  ; level column, maybe
     (if timestamp (concat (nth 3 lwords) "|") "")  ; timestamp column, maybe
     (if properties (concat (mapconcat 'identity properties "|") "|") "") ;properties columns, maybe
     (concat (nth 4 lwords) "|"
	     (nth 5 lwords) "|\n"))                 ; headline and time columns

    ;; Insert the total time in the table
    (insert-before-markers
     "|-\n"                            ; a hline
     "|"                               ; table line starter
     (if multifile (concat "| " (nth 6 lwords) " ") "")
					; file column, maybe
     (if level-p   "|"      "")        ; level column, maybe
     (if timestamp "|"      "")        ; timestamp column, maybe
     (if properties (make-string (length properties) ?|) "")  ; properties columns, maybe
     (concat (format org-clock-total-time-cell-format (nth 7 lwords))  "| ") ; instead of a headline
     (format org-clock-total-time-cell-format
	     (org-minutes-to-clocksum-string (or total-time 0))) ; the time
     "|\n")                          ; close line

    ;; Now iterate over the tables and insert the data
    ;; but only if any time has been collected
    (when (and total-time (> total-time 0))

      (while (setq tbl (pop tables))
	;; now tbl is the table resulting from one file.
	(setq file-time (nth 1 tbl))
	(when (or (and file-time (> file-time 0))
		  (not (plist-get params :fileskip0)))
	  (insert-before-markers "|-\n")  ; a hline because a new file starts
	  ;; First the file time, if we have multiple files
	  (when multifile
	    ;; Summarize the time collected from this file
	    (insert-before-markers
	     (format (concat "| %s %s | %s%s"
			     (format org-clock-file-time-cell-format (nth 8 lwords))
			     " | *%s*|\n")
		     (file-name-nondirectory (car tbl))
		     (if level-p   "| " "") ; level column, maybe
		     (if timestamp "| " "") ; timestamp column, maybe
		     (if properties (make-string (length properties) ?|) "")  ;properties columns, maybe
		     (org-minutes-to-clocksum-string (nth 1 tbl))))) ; the time

	  ;; Get the list of node entries and iterate over it
	  (setq entries (nth 2 tbl))
	  (while (setq entry (pop entries))
	    (setq level (car entry)
		  headline (nth 1 entry)
		  hlc (if emph (or (cdr (assoc level hlchars)) "") ""))
	    (when narrow-cut-p
	      (if (and (string-match (concat "\\`" org-bracket-link-regexp
					     "\\'")
				     headline)
		       (match-end 3))
		  (setq headline
			(format "[[%s][%s]]"
				(match-string 1 headline)
				(org-shorten-string (match-string 3 headline)
						    narrow)))
		(setq headline (org-shorten-string headline narrow))))
	    (insert-before-markers
	     "|"                      ; start the table line
	     (if multifile "|" "")    ; free space for file name column?
	     (if level-p (format "%d|" (car entry)) "")   ; level, maybe
	     (if timestamp (concat (nth 2 entry) "|") "") ; timestamp, maybe
	     (if properties
		 (concat
		  (mapconcat
		   (lambda (p) (or (cdr (assoc p (nth 4 entry))) ""))
		   properties "|") "|") "")  ;properties columns, maybe
	     (if indent (org-clocktable-indent-string level) "") ; indentation
	     hlc headline hlc "|"                                ; headline
	     (make-string (min (1- ntcol) (or (- level 1))) ?|)
					; empty fields for higher levels
	     hlc (org-minutes-to-clocksum-string (nth 3 entry)) hlc ; time
	     "|\n"                                               ; close line
	     )))))
    ;; When exporting subtrees or regions the region might be
    ;; activated, so let's disable ̀delete-active-region'
    (let ((delete-active-region nil)) (backward-delete-char 1))
    (if (setq formula (plist-get params :formula))
	(cond
	 ((eq formula '%)
	  ;; compute the column where the % numbers need to go
	  (setq pcol (+ 2
			(if multifile 1 0)
			(if level-p 1 0)
			(if timestamp 1 0)
			(min maxlevel (or ntcol 100))))
	  ;; compute the column where the total time is
	  (setq tcol (+ 2
			(if multifile 1 0)
			(if level-p 1 0)
			(if timestamp 1 0)))
	  (insert
	   (format
	    "\n#+TBLFM: $%d='(org-clock-time%% @%d$%d $%d..$%d);%%.1f"
	    pcol            ; the column where the % numbers should go
	    (if (and narrow (not narrow-cut-p)) 3 2) ; row of the total time
	    tcol            ; column of the total time
	    tcol (1- pcol)  ; range of columns where times can be found
	    ))
	  (setq recalc t))
	 ((stringp formula)
	  (insert "\n#+TBLFM: " formula)
	  (setq recalc t))
	 (t (error "Invalid formula in clocktable")))
      ;; Should we rescue an old formula?
      (when (stringp (setq content (plist-get params :content)))
	(when (string-match "^\\([ \t]*#\\+tblfm:.*\\)" content)
	  (setq recalc t)
	  (insert "\n" (match-string 1 (plist-get params :content)))
	  (beginning-of-line 0))))
    ;; Back to beginning, align the table, recalculate if necessary
    (goto-char ipos)
    (skip-chars-forward "^|")
    (org-table-align)
    (when org-hide-emphasis-markers
      ;; we need to align a second time
      (org-table-align))
    (when sort
      (save-excursion
	(org-table-goto-line 3)
	(org-table-goto-column (car sort))
	(org-table-sort-lines nil (cdr sort))))
    (when recalc
      (if (eq formula '%)
	  (save-excursion
	    (if (and narrow (not narrow-cut-p)) (beginning-of-line 2))
	    (org-table-goto-column pcol nil 'force)
	    (insert "%")))
      (org-table-recalculate 'all))
    (when rm-file-column
      ;; The file column is actually not wanted
      (forward-char 1)
      (org-table-delete-column))
    total-time))

(defun org-clocktable-indent-string (level)
  (if (= level 1)
      ""
    (let ((str "\\__"))
      (while (> level 2)
	(setq level (1- level)
	      str (concat str "___")))
      (concat str " "))))

(defun org-clocktable-steps (params)
  "Step through the range to make a number of clock tables."
  (let* ((p1 (copy-sequence params))
	 (ts (plist-get p1 :tstart))
	 (te (plist-get p1 :tend))
	 (ws (plist-get p1 :wstart))
	 (ms (plist-get p1 :mstart))
	 (step0 (plist-get p1 :step))
	 (step (cdr (assoc step0 '((day . 86400) (week . 604800)))))
	 (stepskip0 (plist-get p1 :stepskip0))
	 (block (plist-get p1 :block))
	 cc range-text step-time tsb)
    (when block
      (setq cc (org-clock-special-range block nil t ws ms)
	    ts (car cc) te (nth 1 cc) range-text (nth 2 cc)))
    (cond
     ((numberp ts)
      ;; If ts is a number, it's an absolute day number from org-agenda.
      (destructuring-bind (month day year) (calendar-gregorian-from-absolute ts)
	(setq ts (org-float-time (encode-time 0 0 0 day month year)))))
     (ts
      (setq ts (org-float-time
		(apply 'encode-time (org-parse-time-string ts))))))
    (cond
     ((numberp te)
      ;; Likewise for te.
      (destructuring-bind (month day year) (calendar-gregorian-from-absolute te)
	(setq te (org-float-time (encode-time 0 0 0 day month year)))))
     (te
      (setq te (org-float-time
		(apply 'encode-time (org-parse-time-string te))))))
    (setq tsb
	  (if (eq step0 'week)
	      (- ts (* 86400 (- (nth 6 (decode-time (seconds-to-time ts))) ws)))
	    ts))
    (setq p1 (plist-put p1 :header ""))
    (setq p1 (plist-put p1 :step nil))
    (setq p1 (plist-put p1 :block nil))
    (while (< tsb te)
      (or (bolp) (insert "\n"))
      (setq p1 (plist-put p1 :tstart (format-time-string
				      (org-time-stamp-format nil t)
				      (seconds-to-time (max tsb ts)))))
      (setq p1 (plist-put p1 :tend (format-time-string
				    (org-time-stamp-format nil t)
				    (seconds-to-time (min te (setq tsb (+ tsb step)))))))
      (insert "\n" (if (eq step0 'day) "Daily report: "
		     "Weekly report starting on: ")
	      (plist-get p1 :tstart) "\n")
      (setq step-time (org-dblock-write:clocktable p1))
      (re-search-forward "^[ \t]*#\\+END:")
      (when (and (equal step-time 0) stepskip0)
	;; Remove the empty table
	(delete-region (point-at-bol)
		       (save-excursion
			 (re-search-backward "^\\(Daily\\|Weekly\\) report"
					     nil t)
			 (point))))
      (end-of-line 0))))

(defun org-clock-get-table-data (file params)
  "Get the clocktable data for file FILE, with parameters PARAMS.
FILE is only for identification - this function assumes that
the correct buffer is current, and that the wanted restriction is
in place.
The return value will be a list with the file name and the total
file time (in minutes) as 1st and 2nd elements.  The third element
of this list will be a list of headline entries.  Each entry has the
following structure:

  (LEVEL HEADLINE TIMESTAMP TIME)

LEVEL:     The level of the headline, as an integer.  This will be
           the reduced leve, so 1,2,3,... even if only odd levels
           are being used.
HEADLINE:  The text of the headline.  Depending on PARAMS, this may
           already be formatted like a link.
TIMESTAMP: If PARAMS require it, this will be a time stamp found in the
           entry, any of SCHEDULED, DEADLINE, NORMAL, or first inactive,
           in this sequence.
TIME:      The sum of all time spend in this tree, in minutes.  This time
           will of cause be restricted to the time block and tags match
           specified in PARAMS."
  (let* ((maxlevel (or (plist-get params :maxlevel) 3))
	 (timestamp (plist-get params :timestamp))
	 (ts (plist-get params :tstart))
	 (te (plist-get params :tend))
	 (ws (plist-get params :wstart))
	 (ms (plist-get params :mstart))
	 (block (plist-get params :block))
	 (link (plist-get params :link))
	 (tags (plist-get params :tags))
	 (properties (plist-get params :properties))
	 (inherit-property-p (plist-get params :inherit-props))
	 todo-only
	 (matcher (if tags (cdr (org-make-tags-matcher tags))))
	 cc range-text st p time level hdl props tsp tbl)

    (setq org-clock-file-total-minutes nil)
    (when block
      (setq cc (org-clock-special-range block nil t ws ms)
	    ts (car cc) te (nth 1 cc) range-text (nth 2 cc)))
    (when (integerp ts) (setq ts (calendar-gregorian-from-absolute ts)))
    (when (integerp te) (setq te (calendar-gregorian-from-absolute te)))
    (when (and ts (listp ts))
      (setq ts (format "%4d-%02d-%02d" (nth 2 ts) (car ts) (nth 1 ts))))
    (when (and te (listp te))
      (setq te (format "%4d-%02d-%02d" (nth 2 te) (car te) (nth 1 te))))
    ;; Now the times are strings we can parse.
    (if ts (setq ts (org-float-time
		     (seconds-to-time (org-matcher-time ts)))))
    (if te (setq te (org-float-time
		     (seconds-to-time (org-matcher-time te)))))
    (save-excursion
      (org-clock-sum ts te
		     (unless (null matcher)
		       (lambda ()
			 (let* ((tags-list (org-get-tags-at))
				(org-scanner-tags tags-list)
				(org-trust-scanner-tags t))
			   (eval matcher)))))
      (goto-char (point-min))
      (setq st t)
      (while (or (and (bobp) (prog1 st (setq st nil))
		      (get-text-property (point) :org-clock-minutes)
		      (setq p (point-min)))
		 (setq p (next-single-property-change
			  (point) :org-clock-minutes)))
	(goto-char p)
	(when (setq time (get-text-property p :org-clock-minutes))
	  (save-excursion
	    (beginning-of-line 1)
	    (when (and (looking-at (org-re "\\(\\*+\\)[ \t]+\\(.*?\\)\\([ \t]+:[[:alnum:]_@#%:]+:\\)?[ \t]*$"))
		       (setq level (org-reduced-level
				    (- (match-end 1) (match-beginning 1))))
		       (<= level maxlevel))
	      (setq hdl (if (not link)
			    (match-string 2)
			  (org-make-link-string
			   (format "file:%s::%s"
				   (buffer-file-name)
				   (save-match-data
				     (match-string 2)))
			   (org-make-org-heading-search-string
			    (replace-regexp-in-string
			     org-bracket-link-regexp
			     (lambda (m) (or (match-string 3 m)
					     (match-string 1 m)))
			     (match-string 2)))))
		    tsp (when timestamp
			  (setq props (org-entry-properties (point)))
			  (or (cdr (assoc "SCHEDULED" props))
			      (cdr (assoc "DEADLINE" props))
			      (cdr (assoc "TIMESTAMP" props))
			      (cdr (assoc "TIMESTAMP_IA" props))))
		    props (when properties
			    (remove nil
				    (mapcar
				     (lambda (p)
				       (when (org-entry-get (point) p inherit-property-p)
					 (cons p (org-entry-get (point) p inherit-property-p))))
				     properties))))
	      (when (> time 0) (push (list level hdl tsp time props) tbl))))))
      (setq tbl (nreverse tbl))
      (list file org-clock-file-total-minutes tbl))))

(defun org-clock-time% (total &rest strings)
  "Compute a time fraction in percent.
TOTAL s a time string like 10:21 specifying the total times.
STRINGS is a list of strings that should be checked for a time.
The first string that does have a time will be used.
This function is made for clock tables."
  (let ((re "\\([0-9]+\\):\\([0-9]+\\)")
	tot s)
    (save-match-data
      (catch 'exit
	(if (not (string-match re total))
	    (throw 'exit 0.)
	  (setq tot (+ (string-to-number (match-string 2 total))
		       (* 60 (string-to-number (match-string 1 total)))))
	  (if (= tot 0.) (throw 'exit 0.)))
	(while (setq s (pop strings))
	  (if (string-match "\\([0-9]+\\):\\([0-9]+\\)" s)
	      (throw 'exit
		     (/ (* 100.0 (+ (string-to-number (match-string 2 s))
				    (* 60 (string-to-number
					   (match-string 1 s)))))
			tot))))
	0))))

;; Saving and loading the clock

(defvar org-clock-loaded nil
  "Was the clock file loaded?")

;;;###autoload
(defun org-clock-update-time-maybe ()
  "If this is a CLOCK line, update it and return t.
Otherwise, return nil."
  (interactive)
  (save-excursion
    (beginning-of-line 1)
    (skip-chars-forward " \t")
    (when (looking-at org-clock-string)
      (let ((re (concat "[ \t]*" org-clock-string
			" *[[<]\\([^]>]+\\)[]>]\\(-+[[<]\\([^]>]+\\)[]>]"
			"\\([ \t]*=>.*\\)?\\)?"))
	    ts te h m s neg)
	(cond
	 ((not (looking-at re))
	  nil)
	 ((not (match-end 2))
	  (when (and (equal (marker-buffer org-clock-marker) (current-buffer))
		     (> org-clock-marker (point))
		     (<= org-clock-marker (point-at-eol)))
	    ;; The clock is running here
	    (setq org-clock-start-time
		  (apply 'encode-time
			 (org-parse-time-string (match-string 1))))
	    (org-clock-update-mode-line)))
	 (t
	  (and (match-end 4) (delete-region (match-beginning 4) (match-end 4)))
	  (end-of-line 1)
	  (setq ts (match-string 1)
		te (match-string 3))
	  (setq s (- (org-float-time
		      (apply 'encode-time (org-parse-time-string te)))
		     (org-float-time
		      (apply 'encode-time (org-parse-time-string ts))))
		neg (< s 0)
		s (abs s)
		h (floor (/ s 3600))
		s (- s (* 3600 h))
		m (floor (/ s 60))
		s (- s (* 60 s)))
	  (insert " => " (format (if neg "-%d:%02d" "%2d:%02d") h m))
	  t))))))

(defun org-clock-save ()
  "Persist various clock-related data to disk.
The details of what will be saved are regulated by the variable
`org-clock-persist'."
  (when (and org-clock-persist
             (or org-clock-loaded
		 org-clock-has-been-used
		 (not (file-exists-p org-clock-persist-file))))
    (let (b)
      (with-current-buffer (find-file (expand-file-name org-clock-persist-file))
	(progn
	  (delete-region (point-min) (point-max))
	  ;;Store clock
	  (insert (format ";; org-persist.el - %s at %s\n"
			  system-name (format-time-string
				       (cdr org-time-stamp-formats))))
	  (if (and (memq org-clock-persist '(t clock))
		   (setq b (org-clocking-buffer))
		   (setq b (or (buffer-base-buffer b) b))
		   (buffer-live-p b)
		   (buffer-file-name b)
		   (or (not org-clock-persist-query-save)
		       (y-or-n-p (concat "Save current clock ("
					 org-clock-heading ") "))))
	      (insert "(setq resume-clock '(\""
		      (buffer-file-name (org-clocking-buffer))
		      "\" . " (int-to-string (marker-position org-clock-marker))
		      "))\n"))
	  ;; Store clocked task history.  Tasks are stored reversed to make
	  ;; reading simpler
	  (when (and (memq org-clock-persist '(t history))
		     org-clock-history)
	    (insert
	     "(setq stored-clock-history '("
	     (mapconcat
	      (lambda (m)
		(when (and (setq b (marker-buffer m))
			   (setq b (or (buffer-base-buffer b) b))
			   (buffer-live-p b)
			   (buffer-file-name b))
		  (concat "(\"" (buffer-file-name b)
			  "\" . " (int-to-string (marker-position m))
			  ")")))
	      (reverse org-clock-history) " ") "))\n"))
	  (save-buffer)
	  (kill-buffer (current-buffer)))))))

(defun org-clock-load ()
  "Load clock-related data from disk, maybe resuming a stored clock."
  (when (and org-clock-persist (not org-clock-loaded))
    (let ((filename (expand-file-name org-clock-persist-file))
	  (org-clock-in-resume 'auto-restart)
	  resume-clock stored-clock-history)
      (if (not (file-readable-p filename))
	  (message "Not restoring clock data; %s not found"
		   org-clock-persist-file)
	(message "%s" "Restoring clock data")
	(setq org-clock-loaded t)
	(load-file filename)
	;; load history
	(when stored-clock-history
	  (save-window-excursion
	    (mapc (lambda (task)
		    (if (file-exists-p (car task))
			(org-clock-history-push (cdr task)
						(find-file (car task)))))
		  stored-clock-history)))
	;; resume clock
	(when (and resume-clock org-clock-persist
		   (file-exists-p (car resume-clock))
		   (or (not org-clock-persist-query-resume)
		       (y-or-n-p
			(concat
			 "Resume clock ("
			 (with-current-buffer (find-file (car resume-clock))
			   (save-excursion
			     (goto-char (cdr resume-clock))
			     (org-back-to-heading t)
			     (and (looking-at org-complex-heading-regexp)
				  (match-string 4))))
			 ") "))))
	  (when (file-exists-p (car resume-clock))
	    (with-current-buffer (find-file (car resume-clock))
	      (goto-char (cdr resume-clock))
	      (let ((org-clock-auto-clock-resolution nil))
		(org-clock-in)
		(if (outline-invisible-p)
		    (org-show-context))))))))))

;; Suggested bindings
(org-defkey org-mode-map "\C-c\C-x\C-e" 'org-clock-modify-effort-estimate)

(provide 'org-clock)

;; Local variables:
;; generated-autoload-file: "org-loaddefs.el"
;; End:

;;; org-clock.el ends here<|MERGE_RESOLUTION|>--- conflicted
+++ resolved
@@ -1854,35 +1854,21 @@
   "Put an overlays on the current line, displaying TIME.
 This creates a new overlay and stores it in `org-clock-overlays', so that it
 will be easy to remove."
-<<<<<<< HEAD
   (let (ov tx)
-    (org-move-to-column 60)
-    (unless (eolp) (skip-chars-backward "^ \t"))
-    (skip-chars-backward " \t")
-    (setq ov (make-overlay (point-at-bol) (point-at-eol))
-    	  tx (concat (buffer-substring (point-at-bol) (point))
-		     (make-string
-		      (max 0 (- (- 60 (current-column))
-				(length (org-get-at-bol 'line-prefix)))) ?·)
-		     (org-add-props
-			 (format " %9s " (org-minutes-to-clocksum-string time))
-=======
-  (let* ((l (if level (org-get-valid-level level 0) 0))
-	 ov tx)
     (beginning-of-line)
     (when (looking-at org-complex-heading-regexp)
       (goto-char (match-beginning 4)))
     (setq ov (make-overlay (point) (point-at-eol))
     	  tx (concat (buffer-substring-no-properties (point) (match-end 4))
-		     (make-string
-		      (max 0 (- (- 60 (current-column))
-				(- (match-end 4) (match-beginning 4))
-				(length (org-get-at-bol 'line-prefix)))) ?.)
-		     (org-add-props (concat (make-string l ?*) " "
-					    (org-minutes-to-clocksum-string time)
-					    (make-string (- 16 l) ?\ ))
->>>>>>> 7c5cf02e
-			 (list 'face 'org-clock-overlay))
+		     (org-add-props
+			 (make-string
+			  (max 0 (- (- 60 (current-column))
+				    (- (match-end 4) (match-beginning 4))
+				    (length (org-get-at-bol 'line-prefix)))) ?·)
+			 '(face shadow))
+		     (org-add-props
+			 (format " %9s " (org-minutes-to-clocksum-string time))
+			 '(face org-clock-overlay))
 		     ""))
     (if (not (featurep 'xemacs))
 	(overlay-put ov 'display tx)
