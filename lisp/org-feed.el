;;; org-feed.el --- Add RSS feed items to Org files
;;
;; Copyright (C) 2009-2015 Free Software Foundation, Inc.
;;
;; Author: Carsten Dominik <carsten at orgmode dot org>
;; Keywords: outlines, hypermedia, calendar, wp
;; Homepage: http://orgmode.org
;;
;; This file is part of GNU Emacs.
;;
;; GNU Emacs is free software: you can redistribute it and/or modify
;; it under the terms of the GNU General Public License as published by
;; the Free Software Foundation, either version 3 of the License, or
;; (at your option) any later version.

;; GNU Emacs is distributed in the hope that it will be useful,
;; but WITHOUT ANY WARRANTY; without even the implied warranty of
;; MERCHANTABILITY or FITNESS FOR A PARTICULAR PURPOSE.  See the
;; GNU General Public License for more details.

;; You should have received a copy of the GNU General Public License
;; along with GNU Emacs.  If not, see <http://www.gnu.org/licenses/>.
;;;;;;;;;;;;;;;;;;;;;;;;;;;;;;;;;;;;;;;;;;;;;;;;;;;;;;;;;;;;;;;;;;;;;;;;;;;;;
;;
;;; Commentary:
;;
;;  This module allows to create and change entries in an Org-mode
;;  file triggered by items in an RSS feed.  The basic functionality is
;;  geared toward simply adding new items found in a feed as outline nodes
;;  to an Org file.  Using hooks, arbitrary actions can be triggered for
;;  new or changed items.
;;
;;  Selecting feeds and target locations
;;  ------------------------------------
;;
;;  This module is configured through a single variable, `org-feed-alist'.
;;  Here is an example, using a notes/tasks feed from reQall.com.
;;
;;    (setq org-feed-alist
;;          '(("ReQall"
;;             "http://www.reqall.com/user/feeds/rss/a1b2c3....."
;;             "~/org/feeds.org" "ReQall Entries")
;;
;;  With this setup, the command `M-x org-feed-update-all' will
;;  collect new entries in the feed at the given URL and create
;;  entries as subheadings under the "ReQall Entries" heading in the
;;  file "~/org/feeds.org".  Each feed should normally have its own
;;  heading - however see the `:drawer' parameter.
;;
;;  Besides these standard elements that need to be specified for each
;;  feed, keyword-value pairs can set additional options.  For example,
;;  to de-select transitional entries with a title containing
;;
;;                   "reQall is typing what you said",
;;
;;  you could use the `:filter' argument:
;;
;;    (setq org-feed-alist
;;          '(("ReQall"
;;             "http://www.reqall.com/user/feeds/rss/a1b2c3....."
;;             "~/org/feeds.org" "ReQall Entries"
;;             :filter my-reqall-filter)))
;;
;;    (defun my-reqall-filter (e)
;;       (if (string-match "reQall is typing what you said"
;;                         (plist-get e :title))
;;           nil
;;         e))
;;
;;  See the docstring for `org-feed-alist' for more details.
;;
;;
;;  Keeping track of previously added entries
;;  -----------------------------------------
;;
;;  Since Org allows you to delete, archive, or move outline nodes,
;;  org-feed.el needs to keep track of which feed items have been handled
;;  before, so that they will not be handled again.  For this, org-feed.el
;;  stores information in a special drawer, FEEDSTATUS, under the heading
;;  that received the input of the feed.  You should add FEEDSTATUS
;;  to your list of drawers in the files that receive feed input:
;;
;;       #+DRAWERS: PROPERTIES CLOCK LOGBOOK RESULTS FEEDSTATUS
;;
;;  Acknowledgments
;;  ---------------
;;
;;  org-feed.el is based on ideas by Brad Bozarth who implemented a
;;  similar mechanism using shell and awk scripts.

;;; Code:

(require 'org)
(require 'sha1)

(declare-function url-retrieve-synchronously "url" (url))
(declare-function xml-node-children "xml" (node))
(declare-function xml-get-children "xml" (node child-name))
(declare-function xml-get-attribute "xml" (node attribute))
(declare-function xml-get-attribute-or-nil "xml" (node attribute))
(declare-function xml-substitute-special "xml" (string))

(declare-function org-capture-escaped-% "org-capture" ())
(declare-function org-capture-inside-embedded-elisp-p "org-capture" ())
(declare-function org-capture-expand-embedded-elisp "org-capture" ())

(defgroup org-feed  nil
  "Options concerning RSS feeds as inputs for Org files."
  :tag "Org Feed"
  :group 'org)

(defcustom org-feed-alist nil
  "Alist specifying RSS feeds that should create inputs for Org.
Each entry in this list specified an RSS feed tat should be queried
to create inbox items in Org.  Each entry is a list with the following items:

name         a custom name for this feed
URL          the Feed URL
file         the target Org file where entries should be listed, when
             nil the target becomes the current buffer (may be an
             indirect buffer) each time the feed update is invoked
headline     the headline under which entries should be listed

Additional arguments can be given using keyword-value pairs.  Many of these
specify functions that receive one or a list of \"entries\" as their single
argument.  An entry is a property list that describes a feed item.  The
property list has properties for each field in the item, for example `:title'
for the `<title>' field and `:pubDate' for the publication date.  In addition,
it contains the following properties:

`:item-full-text'   the full text in the <item> tag
`:guid-permalink'   t when the guid property is a permalink

Here are the keyword-value pair allows in `org-feed-alist'.

:drawer drawer-name
     The name of the drawer for storing feed information.  The default is
     \"FEEDSTATUS\".  Using different drawers for different feeds allows
     several feeds to target the same inbox heading.

:filter filter-function
     A function to select interesting entries in the feed.  It gets a single
     entry as parameter.  It should return the entry if it is relevant, or
     nil if it is not.

:template template-string
     The default action on new items in the feed is to add them as children
     under the headline for the feed.  The template describes how the entry
     should be formatted.  If not given, it defaults to
     `org-feed-default-template'.

:formatter formatter-function
     Instead of relying on a template, you may specify a function to format
     the outline node to be inserted as a child.  This function gets passed
     a property list describing a single feed item, and it should return a
     string that is a properly formatted Org outline node of level 1.

:new-handler function
     If adding new items as children to the outline is not what you want
     to do with new items, define a handler function that is called with
     a list of all new items in the feed, each one represented as a property
     list.  The handler should do what needs to be done, and org-feed will
     mark all items given to this handler as \"handled\", i.e. they will not
     be passed to this handler again in future readings of the feed.
     When the handler is called, point will be at the feed headline.

:changed-handler function
     This function gets passed a list of all entries that have been
     handled before, but are now still in the feed and have *changed*
     since last handled (as evidenced by a different sha1 hash).
     When the handler is called, point will be at the feed headline.

:parse-feed function
     This function gets passed a buffer, and should return a list
     of entries, each being a property list containing the
     `:guid' and `:item-full-text' keys.  The default is
     `org-feed-parse-rss-feed'; `org-feed-parse-atom-feed' is an
     alternative.

:parse-entry function
     This function gets passed an entry as returned by the parse-feed
     function, and should return the entry with interesting properties added.
     The default is `org-feed-parse-rss-entry'; `org-feed-parse-atom-entry'
     is an alternative."
  :group 'org-feed
  :type '(repeat
	  (list :value ("" "http://" "" "")
		(string :tag "Name")
		(string :tag "Feed URL")
		(file :tag "File for inbox")
		(string :tag "Headline for inbox")
		(repeat :inline t
			(choice
			 (list :inline t :tag "Filter"
			       (const :filter)
			       (symbol :tag "Filter Function"))
			 (list :inline t :tag "Template"
			       (const :template)
			       (string :tag "Template"))
			 (list :inline t :tag "Formatter"
			       (const :formatter)
			       (symbol :tag "Formatter Function"))
			 (list :inline t :tag "New items handler"
			       (const :new-handler)
			       (symbol :tag "Handler Function"))
			 (list :inline t :tag "Changed items"
			       (const :changed-handler)
			       (symbol :tag "Handler Function"))
			 (list :inline t :tag "Parse Feed"
			       (const :parse-feed)
			       (symbol :tag "Parse Feed Function"))
			 (list :inline t :tag "Parse Entry"
			       (const :parse-entry)
			       (symbol :tag "Parse Entry Function"))
			 )))))

(defcustom org-feed-drawer "FEEDSTATUS"
  "The name of the drawer for feed status information.
Each feed may also specify its own drawer name using the `:drawer'
parameter in `org-feed-alist'."
  :group 'org-feed
  :type '(string :tag "Drawer Name"))

(defcustom org-feed-default-template "\n* %h\n  %U\n  %description\n  %a\n"
  "Template for the Org node created from RSS feed items.
This is just the default, each feed can specify its own.
Any fields from the feed item can be interpolated into the template with
%name, for example %title, %description, %pubDate etc.  In addition, the
following special escapes are valid as well:

%h      The title, or the first line of the description
%t      The date as a stamp, either from <pubDate> (if present), or
        the current date
%T      Date and time
%u,%U   Like %t,%T, but inactive time stamps
%a      A link, from <guid> if that is a permalink, else from <link>
%(sexp) Evaluate elisp `(sexp)' and replace with the result, the simple
        %-escapes above can be used as arguments, e.g. %(capitalize \\\"%h\\\")"
  :group 'org-feed
  :type '(string :tag "Template"))

(defcustom org-feed-save-after-adding t
  "Non-nil means save buffer after adding new feed items."
  :group 'org-feed
  :type 'boolean)

(defcustom org-feed-retrieve-method 'url-retrieve-synchronously
  "The method to be used to retrieve a feed URL.
This can be `curl' or `wget' to call these external programs, or it can be
an Emacs Lisp function that will return a buffer containing the content
of the file pointed to by the URL."
  :group 'org-feed
  :type '(choice
	  (const :tag "Internally with url.el" url-retrieve-synchronously)
	  (const :tag "Externally with curl" curl)
	  (const :tag "Externally with wget" wget)
	  (function :tag "Function")))

(defcustom org-feed-before-adding-hook nil
  "Hook that is run before adding new feed items to a file.
You might want to commit the file in its current state to version control,
for example."
  :group 'org-feed
  :type 'hook)

(defcustom org-feed-after-adding-hook nil
  "Hook that is run after new items have been added to a file.
Depending on `org-feed-save-after-adding', the buffer will already
have been saved."
  :group 'org-feed
  :type 'hook)

(defvar org-feed-buffer "*Org feed*"
  "The buffer used to retrieve a feed.")

;;;###autoload
(defun org-feed-update-all ()
  "Get inbox items from all feeds in `org-feed-alist'."
  (interactive)
  (let ((nfeeds (length org-feed-alist))
	(nnew (apply '+  (mapcar 'org-feed-update org-feed-alist))))
    (message "%s from %d %s"
	     (cond ((= nnew 0) "No new entries")
		   ((= nnew 1) "1 new entry")
		   (t (format "%d new entries" nnew)))
	     nfeeds
	     (if (= nfeeds 1) "feed" "feeds"))))

;;;###autoload
(defun org-feed-update (feed &optional retrieve-only)
  "Get inbox items from FEED.
FEED can be a string with an association in `org-feed-alist', or
it can be a list structured like an entry in `org-feed-alist'."
  (interactive (list (org-completing-read "Feed name: " org-feed-alist)))
  (if (stringp feed) (setq feed (assoc feed org-feed-alist)))
  (unless feed
    (error "No such feed in `org-feed-alist"))
  (catch 'exit
    (let ((name (car feed))
	  (url (nth 1 feed))
	  (file (or (nth 2 feed) (buffer-file-name (or (buffer-base-buffer)
						       (current-buffer)))))
	  (headline (nth 3 feed))
	  (filter (nth 1 (memq :filter feed)))
	  (formatter (nth 1 (memq :formatter feed)))
	  (new-handler (nth 1 (memq :new-handler feed)))
	  (changed-handler (nth 1 (memq :changed-handler feed)))
	  (template (or (nth 1 (memq :template feed))
			org-feed-default-template))
	  (drawer (or (nth 1 (memq :drawer feed))
		      org-feed-drawer))
	  (parse-feed (or (nth 1 (memq :parse-feed feed))
			  'org-feed-parse-rss-feed))
	  (parse-entry (or (nth 1 (memq :parse-entry feed))
			   'org-feed-parse-rss-entry))
	  feed-buffer inbox-pos new-formatted
	  entries old-status status new changed guid-alist e guid olds)
      (setq feed-buffer (org-feed-get-feed url))
      (unless (and feed-buffer (bufferp (get-buffer feed-buffer)))
	(error "Cannot get feed %s" name))
      (when retrieve-only
	(throw 'exit feed-buffer))
      (setq entries (funcall parse-feed feed-buffer))
      (ignore-errors (kill-buffer feed-buffer))
      (save-excursion
	(save-window-excursion
	  (setq inbox-pos (org-feed-goto-inbox-internal file headline))
	  (setq old-status (org-feed-read-previous-status inbox-pos drawer))
	  ;; Add the "handled" status to the appropriate entries
	  (setq entries (mapcar (lambda (e)
				  (setq e
					(plist-put e :handled
						   (nth 1 (assoc
							   (plist-get e :guid)
							   old-status)))))
				entries))
	  ;; Find out which entries are new and which are changed
	  (dolist (e entries)
	    (if (not (plist-get e :handled))
		(push e new)
	      (setq olds (nth 2 (assoc (plist-get e :guid) old-status)))
	      (if (and olds
		       (not (string= (sha1
				      (plist-get e :item-full-text))
				     olds)))
		  (push e changed))))

	  ;; Parse the relevant entries fully
	  (setq new     (mapcar parse-entry new)
		changed (mapcar parse-entry changed))

	  ;; Run the filter
	  (when filter
	    (setq new     (delq nil (mapcar filter new))
		  changed (delq nil (mapcar filter new))))

	  (when (not (or new changed))
	    (message "No new items in feed %s" name)
	    (throw 'exit 0))

	  ;; Get alist based on guid, to look up entries
	  (setq guid-alist
		(append
		 (mapcar (lambda (e) (list (plist-get e :guid) e)) new)
		 (mapcar (lambda (e) (list (plist-get e :guid) e)) changed)))

	  ;; Construct the new status
	  (setq status
		(mapcar
		 (lambda (e)
		   (setq guid (plist-get e :guid))
		   (list guid
			 ;; things count as handled if we handle them now,
			 ;; or if they were handled previously
			 (if (assoc guid guid-alist) t (plist-get e :handled))
			 ;; A hash, to detect changes
			 (sha1 (plist-get e :item-full-text))))
		 entries))

	  ;; Handle new items in the feed
	  (when new
	    (if new-handler
		(progn
		  (goto-char inbox-pos)
		  (funcall new-handler new))
	      ;; No custom handler, do the default adding
	      ;; Format the new entries into an alist with GUIDs in the car
	      (setq new-formatted
		    (mapcar
		     (lambda (e) (org-feed-format-entry e template formatter))
		     new)))

	    ;; Insert the new items
	    (org-feed-add-items inbox-pos new-formatted))

	  ;; Handle changed items in the feed
	  (when (and changed-handler changed)
	    (goto-char inbox-pos)
	    (funcall changed-handler changed))

	  ;; Write the new status
	  ;; We do this only now, in case something goes wrong above, so
	  ;; that would would end up with a status that does not reflect
	  ;; which items truely have been handled
	  (org-feed-write-status inbox-pos drawer status)

	  ;; Normalize the visibility of the inbox tree
	  (goto-char inbox-pos)
<<<<<<< HEAD
	  (hide-subtree)
	  (org-show-children)
=======
	  (outline-hide-subtree)
	  (outline-show-children)
>>>>>>> 00dacdcc
	  (org-cycle-hide-drawers 'children)

	  ;; Hooks and messages
	  (when org-feed-save-after-adding (save-buffer))
	  (message "Added %d new item%s from feed %s to file %s, heading %s"
		   (length new) (if (> (length new) 1) "s" "")
		   name
		   (file-name-nondirectory file) headline)
	  (run-hooks 'org-feed-after-adding-hook)
	  (length new))))))

;;;###autoload
(defun org-feed-goto-inbox (feed)
  "Go to the inbox that captures the feed named FEED."
  (interactive
   (list (if (= (length org-feed-alist) 1)
	     (car org-feed-alist)
	   (org-completing-read "Feed name: " org-feed-alist))))
  (if (stringp feed) (setq feed (assoc feed org-feed-alist)))
  (unless feed
    (error "No such feed in `org-feed-alist"))
  (org-feed-goto-inbox-internal (nth 2 feed) (nth 3 feed)))

;;;###autoload
(defun org-feed-show-raw-feed (feed)
  "Show the raw feed buffer of a feed."
  (interactive
   (list (if (= (length org-feed-alist) 1)
	     (car org-feed-alist)
	   (org-completing-read "Feed name: " org-feed-alist))))
  (if (stringp feed) (setq feed (assoc feed org-feed-alist)))
  (unless feed
    (error "No such feed in `org-feed-alist"))
  (org-pop-to-buffer-same-window
   (org-feed-update feed 'retrieve-only))
  (goto-char (point-min)))

(defun org-feed-goto-inbox-internal (file heading)
  "Find or create HEADING in FILE.
Switch to that buffer, and return the position of that headline."
  (find-file file)
  (widen)
  (goto-char (point-min))
  (if (re-search-forward
       (concat "^\\*+[ \t]+" heading "[ \t]*\\(:.*?:[ \t]*\\)?$")
       nil t)
      (goto-char (match-beginning 0))
    (goto-char (point-max))
    (insert "\n\n* " heading "\n\n")
    (org-back-to-heading t))
  (point))

(defun org-feed-read-previous-status (pos drawer)
  "Get the alist of old GUIDs from the entry at POS.
This will find DRAWER and extract the alist."
  (save-excursion
    (goto-char pos)
    (let ((end (save-excursion (org-end-of-subtree t t))))
      (if (re-search-forward
	   (concat "^[ \t]*:" drawer ":[ \t]*\n\\([^\000]*?\\)\n[ \t]*:END:")
	   end t)
	  (read (match-string 1))
	nil))))

(defun org-feed-write-status (pos drawer status)
  "Write the feed STATUS to DRAWER in entry at POS."
  (save-excursion
    (goto-char pos)
    (let ((end (save-excursion (org-end-of-subtree t t)))
	  guid)
      (if (re-search-forward (concat "^[ \t]*:" drawer ":[ \t]*\n")
			     end t)
	  (progn
	    (goto-char (match-end 0))
	    (delete-region (point)
			   (save-excursion
			     (and (re-search-forward "^[ \t]*:END:" nil t)
				  (match-beginning 0)))))
	(outline-next-heading)
	(insert "  :" drawer ":\n  :END:\n")
	(beginning-of-line 0))
      (insert (pp-to-string status)))))

(defun org-feed-add-items (pos entries)
  "Add the formatted items to the headline as POS."
  (let (entry level)
    (save-excursion
      (goto-char pos)
      (unless (looking-at org-complex-heading-regexp)
	(error "Wrong position"))
      (setq level (org-get-valid-level (length (match-string 1)) 1))
      (org-end-of-subtree t t)
      (skip-chars-backward " \t\n")
      (beginning-of-line 2)
      (setq pos (point))
      (while (setq entry (pop entries))
	(org-paste-subtree level entry 'yank))
      (org-mark-ring-push pos))))

(defun org-feed-format-entry (entry template formatter)
  "Format ENTRY so that it can be inserted into an Org file.
ENTRY is a property list.  This function adds a `:formatted-for-org' property
and returns the full property list.
If that property is already present, nothing changes."
  (require 'org-capture)
  (if formatter
      (funcall formatter entry)
    (let (dlines time escape name tmp
		 v-h v-t v-T v-u v-U v-a)
      (setq dlines (org-split-string (or (plist-get entry :description) "???")
				     "\n")
	    v-h (or (plist-get entry :title) (car dlines) "???")
	    time (or (if (plist-get entry :pubDate)
			 (org-read-date t t (plist-get entry :pubDate)))
		     (current-time))
	    v-t (format-time-string (org-time-stamp-format nil nil) time)
	    v-T (format-time-string (org-time-stamp-format t   nil) time)
	    v-u (format-time-string (org-time-stamp-format nil t)   time)
	    v-U (format-time-string (org-time-stamp-format t   t)   time)
	    v-a (if (setq tmp (or (and (plist-get entry :guid-permalink)
				       (plist-get entry :guid))
				  (plist-get entry :link)))
		    (concat "[[" tmp "]]\n")
		  ""))
      (with-temp-buffer
	(insert template)

	;; Simple %-escapes
	;; before embedded elisp to support simple %-escapes as
	;; arguments for embedded elisp
	(goto-char (point-min))
	(while (re-search-forward "%\\([a-zA-Z]+\\)" nil t)
	  (unless (org-capture-escaped-%)
	    (setq name (match-string 1)
		  escape (org-capture-inside-embedded-elisp-p))
	    (cond
	     ((member name '("h" "t" "T" "u" "U" "a"))
	      (setq tmp (symbol-value (intern (concat "v-" name)))))
	     ((setq tmp (plist-get entry (intern (concat ":" name))))
	      (save-excursion
		(save-match-data
		  (beginning-of-line 1)
		  (when (looking-at
			 (concat "^\\([ \t]*\\)%" name "[ \t]*$"))
		    (setq tmp (org-feed-make-indented-block
			       tmp (org-get-indentation))))))))
	    (when tmp
	      ;; escape string delimiters `"' when inside %() embedded lisp
	      (when escape
		(setq tmp (replace-regexp-in-string "\"" "\\\\\"" tmp)))
	      (replace-match tmp t t))))

	;; %() embedded elisp
	(org-capture-expand-embedded-elisp)

	(decode-coding-string
	 (buffer-string) (detect-coding-region (point-min) (point-max) t))))))

(defun org-feed-make-indented-block (s n)
  "Add indentation of N spaces to a multiline string S."
  (if (not (string-match "\n" s))
      s
    (mapconcat 'identity
	       (org-split-string s "\n")
	       (concat "\n" (make-string n ?\ )))))

(defun org-feed-skip-http-headers (buffer)
  "Remove HTTP headers from BUFFER, and return it.
Assumes headers are indeed present!"
  (with-current-buffer buffer
    (widen)
    (goto-char (point-min))
    (search-forward "\n\n")
    (delete-region (point-min) (point))
    buffer))

(defun org-feed-get-feed (url)
  "Get the RSS feed file at URL and return the buffer."
  (cond
   ((eq org-feed-retrieve-method 'url-retrieve-synchronously)
    (org-feed-skip-http-headers (url-retrieve-synchronously url)))
   ((eq org-feed-retrieve-method 'curl)
    (ignore-errors (kill-buffer org-feed-buffer))
    (call-process "curl" nil org-feed-buffer nil "--silent" url)
    org-feed-buffer)
   ((eq org-feed-retrieve-method 'wget)
    (ignore-errors (kill-buffer org-feed-buffer))
    (call-process "wget" nil org-feed-buffer nil "-q" "-O" "-" url)
    org-feed-buffer)
   ((functionp org-feed-retrieve-method)
    (funcall org-feed-retrieve-method url))))

(defun org-feed-parse-rss-feed (buffer)
  "Parse BUFFER for RSS feed entries.
Returns a list of entries, with each entry a property list,
containing the properties `:guid' and `:item-full-text'."
  (let ((case-fold-search t)
	entries beg end item guid entry)
    (with-current-buffer buffer
      (widen)
      (goto-char (point-min))
      (while (re-search-forward "<item\\>.*?>" nil t)
	(setq beg (point)
	      end (and (re-search-forward "</item>" nil t)
		       (match-beginning 0)))
	(setq item (buffer-substring beg end)
	      guid (if (string-match "<guid\\>.*?>\\(.*?\\)</guid>" item)
		       (xml-substitute-special (org-match-string-no-properties 1 item))))
	(setq entry (list :guid guid :item-full-text item))
	(push entry entries)
	(widen)
	(goto-char end))
      (nreverse entries))))

(defun org-feed-parse-rss-entry (entry)
  "Parse the `:item-full-text' field for xml tags and create new properties."
  (require 'xml)
  (with-temp-buffer
    (insert (plist-get entry :item-full-text))
    (goto-char (point-min))
    (while (re-search-forward "<\\([a-zA-Z]+\\>\\).*?>\\([^\000]*?\\)</\\1>"
			      nil t)
      (setq entry (plist-put entry
			     (intern (concat ":" (match-string 1)))
			     (xml-substitute-special (match-string 2)))))
    (goto-char (point-min))
    (unless (re-search-forward "isPermaLink[ \t]*=[ \t]*\"false\"" nil t)
      (setq entry (plist-put entry :guid-permalink t))))
  entry)

(defun org-feed-parse-atom-feed (buffer)
  "Parse BUFFER for Atom feed entries.
Returns a list of entries, with each entry a property list,
containing the properties `:guid' and `:item-full-text'.

The `:item-full-text' property actually contains the sexp
formatted as a string, not the original XML data."
  (require 'xml)
  (with-current-buffer buffer
    (widen)
    (let ((feed (car (xml-parse-region (point-min) (point-max)))))
      (mapcar
       (lambda (entry)
	 (list
	  :guid (car (xml-node-children (car (xml-get-children entry 'id))))
	  :item-full-text (prin1-to-string entry)))
       (xml-get-children feed 'entry)))))

(defun org-feed-parse-atom-entry (entry)
  "Parse the `:item-full-text' as a sexp and create new properties."
  (let ((xml (car (read-from-string (plist-get entry :item-full-text)))))
    ;; Get first <link href='foo'/>.
    (setq entry (plist-put entry :link
			   (xml-get-attribute
			    (car (xml-get-children xml 'link))
			    'href)))
    ;; Add <title/> as :title.
    (setq entry (plist-put entry :title
			   (xml-substitute-special
			    (car (xml-node-children
				  (car (xml-get-children xml 'title)))))))
    (let* ((content (car (xml-get-children xml 'content)))
	   (type (xml-get-attribute-or-nil content 'type)))
      (when content
	(cond
	 ((string= type "text")
	  ;; We like plain text.
	  (setq entry (plist-put entry :description
				 (xml-substitute-special
				  (car (xml-node-children content))))))
	 ((string= type "html")
	  ;; TODO: convert HTML to Org markup.
	  (setq entry (plist-put entry :description
				 (xml-substitute-special
				  (car (xml-node-children content))))))
	 ((string= type "xhtml")
	  ;; TODO: convert XHTML to Org markup.
	  (setq entry (plist-put entry :description
				 (prin1-to-string
				  (xml-node-children content)))))
	 (t
	  (setq entry (plist-put entry :description
				 (format-message
                                  "Unknown `%s' content." type)))))))
    entry))

(provide 'org-feed)

;; Local variables:
;; generated-autoload-file: "org-loaddefs.el"
;; End:

;;; org-feed.el ends here<|MERGE_RESOLUTION|>--- conflicted
+++ resolved
@@ -406,13 +406,8 @@
 
 	  ;; Normalize the visibility of the inbox tree
 	  (goto-char inbox-pos)
-<<<<<<< HEAD
-	  (hide-subtree)
+	  (outline-hide-subtree)
 	  (org-show-children)
-=======
-	  (outline-hide-subtree)
-	  (outline-show-children)
->>>>>>> 00dacdcc
 	  (org-cycle-hide-drawers 'children)
 
 	  ;; Hooks and messages
