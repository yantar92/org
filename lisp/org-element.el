;;; org-element.el --- Parser for Org Syntax         -*- lexical-binding: t; -*-

;; Copyright (C) 2012-2023 Free Software Foundation, Inc.

;; Author: Nicolas Goaziou <n.goaziou at gmail dot com>
;; Keywords: outlines, hypermedia, calendar, wp

;; This file is part of GNU Emacs.

;; GNU Emacs is free software: you can redistribute it and/or modify
;; it under the terms of the GNU General Public License as published by
;; the Free Software Foundation, either version 3 of the License, or
;; (at your option) any later version.

;; GNU Emacs is distributed in the hope that it will be useful,
;; but WITHOUT ANY WARRANTY; without even the implied warranty of
;; MERCHANTABILITY or FITNESS FOR A PARTICULAR PURPOSE.  See the
;; GNU General Public License for more details.

;; You should have received a copy of the GNU General Public License
;; along with GNU Emacs.  If not, see <https://www.gnu.org/licenses/>.

;;; Commentary:
;;
;; See <https://orgmode.org/worg/dev/org-syntax.html> for details about
;; Org syntax.
;;
;; Lisp-wise, a syntax object can be represented as a list.
;; It follows the pattern (TYPE PROPERTIES CONTENTS), where:
;;   TYPE is a symbol describing the object.
;;   PROPERTIES is the property list attached to it.  See docstring of
;;              appropriate parsing function to get an exhaustive list.
;;   CONTENTS is a list of syntax objects or raw strings contained
;;            in the current object, when applicable.
;;
;; For the whole document, TYPE is `org-data' and PROPERTIES is nil.
;;
;; The first part of this file defines constants for the Org syntax,
;; while the second one provide accessors and setters functions.
;;
;; The next part implements a parser and an interpreter for each
;; element and object type in Org syntax.
;;
;; The following part creates a fully recursive buffer parser.  It
;; also provides a tool to map a function to elements or objects
;; matching some criteria in the parse tree.  Functions of interest
;; are `org-element-parse-buffer', `org-element-map' and, to a lesser
;; extent, `org-element-parse-secondary-string'.
;;
;; The penultimate part is the cradle of an interpreter for the
;; obtained parse tree: `org-element-interpret-data'.
;;
;; The library ends by furnishing `org-element-at-point' function, and
;; a way to give information about document structure around point
;; with `org-element-context'.  A cache mechanism is also provided for
;; these functions.


;;; Code:

(require 'org-macs)
(org-assert-version)

(require 'avl-tree)
(require 'ring)
(require 'cl-lib)
(require 'ol)
(require 'org)
(require 'org-persist)
(require 'org-compat)
(require 'org-entities)
(require 'org-footnote)
(require 'org-list)
(require 'org-macs)
(require 'org-table)
(require 'org-fold-core)

(declare-function org-at-heading-p "org" (&optional _))
(declare-function org-escape-code-in-string "org-src" (s))
(declare-function org-macro-escape-arguments "org-macro" (&rest args))
(declare-function org-macro-extract-arguments "org-macro" (s))
(declare-function org-reduced-level "org" (l))
(declare-function org-unescape-code-in-string "org-src" (s))
(declare-function org-inlinetask-outline-regexp "org-inlinetask" ())
(declare-function outline-next-heading "outline" ())
(declare-function outline-previous-heading "outline" ())

(defvar org-complex-heading-regexp)
(defvar org-done-keywords)
(defvar org-edit-src-content-indentation)
(defvar org-match-substring-regexp)
(defvar org-odd-levels-only)
(defvar org-property-drawer-re)
(defvar org-property-format)
(defvar org-property-re)
(defvar org-src-preserve-indentation)
(defvar org-tags-column)
(defvar org-todo-regexp)
(defvar org-ts-regexp-both)


;;; Definitions And Rules
;;
;; Define elements, greater elements and specify recursive objects,
;; along with the affiliated keywords recognized.  Also set up
;; restrictions on recursive objects combinations.
;;
;; `org-element-update-syntax' builds proper syntax regexps according
;; to current setup.

(defconst org-element-archive-tag "ARCHIVE"
  "Tag marking a substree as archived.")

(defconst org-element-citation-key-re
  (rx "@" (group (one-or-more (any word "-.:?!`'/*@+|(){}<>&_^$#%~"))))
  "Regexp matching a citation key.
Key is located in match group 1.")

(defconst org-element-citation-prefix-re
  (rx "[cite"
      (opt "/" (group (one-or-more (any "/_-" alnum)))) ;style
      ":"
      (zero-or-more (any "\t\n ")))
  "Regexp matching a citation prefix.
Style, if any, is located in match group 1.")

(defconst org-element-clock-line-re
  (rx-to-string
   `(seq
     line-start (0+ (or ?\t ?\s))
     "CLOCK: "
     (regexp ,org-ts-regexp-inactive)
     (opt "--"
          (regexp ,org-ts-regexp-inactive)
          (1+ (or ?\t ?\s)) "=>" (1+ (or ?\t ?\s))
          (1+ digit) ":" digit digit)
     (0+ (or ?\t ?\s))
     line-end))
  "Regexp matching a clock line.")

(defconst org-element-comment-string "COMMENT"
  "String marker for commented headlines.")

(defconst org-element-closed-keyword "CLOSED:"
  "Keyword used to close TODO entries.")

(defconst org-element-deadline-keyword "DEADLINE:"
  "Keyword used to mark deadline entries.")

(defconst org-element-scheduled-keyword "SCHEDULED:"
  "Keyword used to mark scheduled entries.")

(defconst org-element-planning-keywords-re
  (regexp-opt (list org-element-closed-keyword
                    org-element-deadline-keyword
                    org-element-scheduled-keyword))
  "Regexp matching any planning line keyword.")

(defconst org-element-planning-line-re
  (rx-to-string
   `(seq line-start (0+ (any ?\s ?\t))
         (group (regexp ,org-element-planning-keywords-re))))
  "Regexp matching a planning line.")

(defconst org-element-drawer-re
  (rx line-start (0+ (any ?\s ?\t))
      ":" (group (1+ (any ?- ?_ word))) ":"
      (0+ (any ?\s ?\t)) line-end)
  "Regexp matching opening or closing line of a drawer.
Drawer's name is located in match group 1.")

(defconst org-element-dynamic-block-open-re
  (rx line-start (0+ (any ?\s ?\t))
      "#+BEGIN:" (0+ (any ?\s ?\t))
      (group (1+ word))
      (opt
       (1+ (any ?\s ?\t))
       (group (1+ nonl))))
  "Regexp matching the opening line of a dynamic block.
Dynamic block's name is located in match group 1.
Parameters are in match group 2.")

(defconst org-element-headline-re
  (rx line-start (1+ "*") " ")
  "Regexp matching a headline.")

(defvar org-element-paragraph-separate nil
  "Regexp to separate paragraphs in an Org buffer.
In the case of lines starting with \"#\" and \":\", this regexp
is not sufficient to know if point is at a paragraph ending.  See
`org-element-paragraph-parser' for more information.")

(defvar org-element--object-regexp nil
  "Regexp possibly matching the beginning of an object.
This regexp allows false positives.  Dedicated parser (e.g.,
`org-element-bold-parser') will take care of further filtering.
Radio links are not matched by this regexp, as they are treated
specially in `org-element--object-lex'.")

(defun org-element--set-regexps ()
  "Build variable syntax regexps."
  (setq org-element-paragraph-separate
	(concat "^\\(?:"
		;; Headlines, inlinetasks.
		"\\*+ " "\\|"
		;; Footnote definitions.
		"\\[fn:[-_[:word:]]+\\]" "\\|"
		;; Diary sexps.
		"%%(" "\\|"
		"[ \t]*\\(?:"
		;; Empty lines.
		"$" "\\|"
		;; Tables (any type).
		"|" "\\|"
		"\\+\\(?:-+\\+\\)+[ \t]*$" "\\|"
		;; Comments, keyword-like or block-like constructs.
		;; Blocks and keywords with dual values need to be
		;; double-checked.
		"#\\(?: \\|$\\|\\+\\(?:"
		"BEGIN_\\S-+" "\\|"
		"\\S-+\\(?:\\[.*\\]\\)?:[ \t]*\\)\\)"
		"\\|"
		;; Drawers (any type) and fixed-width areas.  Drawers
		;; need to be double-checked.
		":\\(?: \\|$\\|[-_[:word:]]+:[ \t]*$\\)" "\\|"
		;; Horizontal rules.
		"-\\{5,\\}[ \t]*$" "\\|"
		;; LaTeX environments.
		"\\\\begin{\\([A-Za-z0-9*]+\\)}" "\\|"
		;; Clock lines.
		org-element-clock-line-re "\\|"
		;; Lists.
		(let ((term (pcase org-plain-list-ordered-item-terminator
			      (?\) ")") (?. "\\.") (_ "[.)]")))
		      (alpha (and org-list-allow-alphabetical "\\|[A-Za-z]")))
		  (concat "\\(?:[-+*]\\|\\(?:[0-9]+" alpha "\\)" term "\\)"
			  "\\(?:[ \t]\\|$\\)"))
		"\\)\\)")
	org-element--object-regexp
	(mapconcat #'identity
		   (let ((link-types (regexp-opt (org-link-types))))
		     (list
		      ;; Sub/superscript.
		      "\\(?:[_^][-{(*+.,[:alnum:]]\\)"
		      ;; Bold, code, italic, strike-through, underline
		      ;; and verbatim.
                      (rx (or "*" "~" "=" "+" "_" "/") (not space))
		      ;; Plain links.
		      (concat "\\<" link-types ":")
		      ;; Objects starting with "[": citations,
		      ;; footnote reference, statistics cookie,
		      ;; timestamp (inactive) and regular link.
		      (format "\\[\\(?:%s\\)"
			      (mapconcat
			       #'identity
			       (list "cite[:/]"
				     "fn:"
				     "\\(?:[0-9]\\|\\(?:%\\|/[0-9]*\\)\\]\\)"
				     "\\[")
			       "\\|"))
		      ;; Objects starting with "@": export snippets.
		      "@@"
		      ;; Objects starting with "{": macro.
		      "{{{"
		      ;; Objects starting with "<" : timestamp
		      ;; (active, diary), target, radio target and
		      ;; angular links.
		      (concat "<\\(?:%%\\|<\\|[0-9]\\|" link-types "\\)")
		      ;; Objects starting with "$": latex fragment.
		      "\\$"
		      ;; Objects starting with "\": line break,
		      ;; entity, latex fragment.
		      "\\\\\\(?:[a-zA-Z[(]\\|\\\\[ \t]*$\\|_ +\\)"
		      ;; Objects starting with raw text: inline Babel
		      ;; source block, inline Babel call.
		      "\\(?:call\\|src\\)_"))
		   "\\|")))

(org-element--set-regexps)

;;;###autoload
(defun org-element-update-syntax ()
  "Update parser internals."
  (interactive)
  (org-element--set-regexps)
  (org-element-cache-reset 'all))

(defconst org-element-all-elements
  '(babel-call center-block clock comment comment-block diary-sexp drawer
	       dynamic-block example-block export-block fixed-width
	       footnote-definition headline horizontal-rule inlinetask item
	       keyword latex-environment node-property paragraph plain-list
	       planning property-drawer quote-block section
	       special-block src-block table table-row verse-block)
  "Complete list of element types.")

(defconst org-element-greater-elements
  '(center-block drawer dynamic-block footnote-definition headline inlinetask
		 item plain-list property-drawer quote-block section
		 special-block table org-data)
  "List of recursive element types aka Greater Elements.")

(defconst org-element-all-objects
  '(bold citation citation-reference code entity export-snippet
	 footnote-reference inline-babel-call inline-src-block italic line-break
	 latex-fragment link macro radio-target statistics-cookie strike-through
	 subscript superscript table-cell target timestamp underline verbatim)
  "Complete list of object types.")

(defconst org-element-recursive-objects
  '(bold citation footnote-reference italic link subscript radio-target
	 strike-through superscript table-cell underline)
  "List of recursive object types.")

(defconst org-element-object-containers
  (append org-element-recursive-objects '(paragraph table-row verse-block))
  "List of object or element types that can directly contain objects.")

(defconst org-element-affiliated-keywords
  '("CAPTION" "DATA" "HEADER" "HEADERS" "LABEL" "NAME" "PLOT" "RESNAME" "RESULT"
    "RESULTS" "SOURCE" "SRCNAME" "TBLNAME")
  "List of affiliated keywords as strings.
By default, all keywords setting attributes (e.g., \"ATTR_LATEX\")
are affiliated keywords and need not to be in this list.")

(defconst org-element-keyword-translation-alist
  '(("DATA" . "NAME")  ("LABEL" . "NAME") ("RESNAME" . "NAME")
    ("SOURCE" . "NAME") ("SRCNAME" . "NAME") ("TBLNAME" . "NAME")
    ("RESULT" . "RESULTS") ("HEADERS" . "HEADER"))
  "Alist of usual translations for keywords.
The key is the old name and the value the new one.  The property
holding their value will be named after the translated name.")

(defconst org-element-multiple-keywords '("CAPTION" "HEADER")
  "List of affiliated keywords that can occur more than once in an element.

Their value will be consed into a list of strings, which will be
returned as the value of the property.

This list is checked after translations have been applied.  See
`org-element-keyword-translation-alist'.

By default, all keywords setting attributes (e.g., \"ATTR_LATEX\")
allow multiple occurrences and need not to be in this list.")

(defconst org-element-parsed-keywords '("CAPTION")
  "List of affiliated keywords whose value can be parsed.

Their value will be stored as a secondary string: a list of
strings and objects.

This list is checked after translations have been applied.  See
`org-element-keyword-translation-alist'.")

(defconst org-element--parsed-properties-alist
  (mapcar (lambda (k) (cons k (intern (concat ":" (downcase k)))))
	  org-element-parsed-keywords)
  "Alist of parsed keywords and associated properties.
This is generated from `org-element-parsed-keywords', which
see.")

(defconst org-element-dual-keywords '("CAPTION" "RESULTS")
  "List of affiliated keywords which can have a secondary value.

In Org syntax, they can be written with optional square brackets
before the colons.  For example, RESULTS keyword can be
associated to a hash value with the following:

  #+RESULTS[hash-string]: some-source

This list is checked after translations have been applied.  See
`org-element-keyword-translation-alist'.")

(defconst org-element--affiliated-re
  (format "[ \t]*#\\+\\(?:%s\\):[ \t]*"
	  (concat
	   ;; Dual affiliated keywords.
	   (format "\\(?1:%s\\)\\(?:\\[\\(.*\\)\\]\\)?"
		   (regexp-opt org-element-dual-keywords))
	   "\\|"
	   ;; Regular affiliated keywords.
	   (format "\\(?1:%s\\)"
		   (regexp-opt
		    (cl-remove-if
		     (lambda (k) (member k org-element-dual-keywords))
		     org-element-affiliated-keywords)))
	   "\\|"
	   ;; Export attributes.
	   "\\(?1:ATTR_[-_A-Za-z0-9]+\\)"))
  "Regexp matching any affiliated keyword.

Keyword name is put in match group 1.  Moreover, if keyword
belongs to `org-element-dual-keywords', put the dual value in
match group 2.

Don't modify it, set `org-element-affiliated-keywords' instead.")

(defconst org-element-object-restrictions
  (let* ((minimal-set '(bold code entity italic latex-fragment strike-through
			     subscript superscript underline verbatim))
	 (standard-set
	  (remq 'citation-reference (remq 'table-cell org-element-all-objects)))
	 (standard-set-no-line-break (remq 'line-break standard-set)))
    `((bold ,@standard-set)
      (citation citation-reference)
      (citation-reference ,@minimal-set)
      (footnote-reference ,@standard-set)
      (headline ,@standard-set-no-line-break)
      (inlinetask ,@standard-set-no-line-break)
      (italic ,@standard-set)
      (item ,@standard-set-no-line-break)
      (keyword ,@(remq 'footnote-reference standard-set))
      ;; Ignore all links in a link description.  Also ignore
      ;; radio-targets and line breaks.
      (link export-snippet inline-babel-call inline-src-block macro
	    statistics-cookie ,@minimal-set)
      (paragraph ,@standard-set)
      ;; Remove any variable object from radio target as it would
      ;; prevent it from being properly recognized.
      (radio-target ,@minimal-set)
      (strike-through ,@standard-set)
      (subscript ,@standard-set)
      (superscript ,@standard-set)
      ;; Ignore inline babel call and inline source block as formulas
      ;; are possible.  Also ignore line breaks and statistics
      ;; cookies.
      (table-cell citation export-snippet footnote-reference link macro
                  radio-target target timestamp ,@minimal-set)
      (table-row table-cell)
      (underline ,@standard-set)
      (verse-block ,@standard-set)))
  "Alist of objects restrictions.

key is an element or object type containing objects and value is
a list of types that can be contained within an element or object
of such type.

This alist also applies to secondary string.  For example, an
`headline' type element doesn't directly contain objects, but
still has an entry since one of its properties (`:title') does.")

(defconst org-element-secondary-value-alist
  '((citation :prefix :suffix)
    (headline :title)
    (inlinetask :title)
    (item :tag)
    (citation-reference :prefix :suffix)
    (planning :scheduled :deadline :closed)
    (clock :value))
  "Alist between element types and locations of secondary values.")

(defconst org-element--pair-round-table
  (let ((table (make-char-table 'syntax-table '(2))))
    (modify-syntax-entry ?\( "()" table)
    (modify-syntax-entry ?\) ")(" table)
    table)
  "Table used internally to pair only round brackets.")

(defconst org-element--pair-square-table
  (let ((table (make-char-table 'syntax-table '(2))))
    (modify-syntax-entry ?\[ "(]" table)
    (modify-syntax-entry ?\] ")[" table)
    table)
  "Table used internally to pair only square brackets.")

(defconst org-element--pair-curly-table
  (let ((table (make-char-table 'syntax-table '(2))))
    (modify-syntax-entry ?\{ "(}" table)
    (modify-syntax-entry ?\} "){" table)
    table)
  "Table used internally to pair only curly brackets.")

(defun org-element--parse-paired-brackets (char)
  "Parse paired brackets at point.
CHAR is the opening bracket to consider, as a character.  Return
contents between brackets, as a string, or nil.  Also move point
past the brackets."
  (when (eq char (char-after))
    (let ((syntax-table (pcase char
			  (?\{ org-element--pair-curly-table)
			  (?\[ org-element--pair-square-table)
			  (?\( org-element--pair-round-table)
			  (_ nil)))
	  (pos (point)))
      (when syntax-table
	(with-syntax-table syntax-table
	  (let ((end (ignore-errors (scan-lists pos 1 0))))
	    (when end
	      (goto-char end)
	      (buffer-substring-no-properties (1+ pos) (1- end)))))))))


;;; Accessors and Setters
;;
;; Provide four accessors: `org-element-type', `org-element-property'
;; `org-element-contents' and `org-element-restriction'.
;;
;; Setter functions allow modification of elements by side effect.
;; There is `org-element-put-property', `org-element-set-contents'.
;; These low-level functions are useful to build a parse tree.
;;
;; `org-element-adopt-elements', `org-element-set-element',
;; `org-element-extract-element' and `org-element-insert-before' are
;; high-level functions useful to modify a parse tree.
;;
;; `org-element-secondary-p' is a predicate used to know if a given
;; object belongs to a secondary string.  `org-element-class' tells if
;; some parsed data is an element or an object, handling pseudo
;; elements and objects.  `org-element-copy' returns an element or
;; object, stripping its parent property in the process.

(defsubst org-element-type (element)
  "Return type of ELEMENT.

The function returns the type of the element or object provided.
It can also return the following special value:
  `plain-text'       for a string
  `org-data'         for a complete document
  nil                in any other case."
  (cond
   ((not (consp element)) (and (stringp element) 'plain-text))
   ((symbolp (car element)) (car element))))

(defsubst org-element-put-property (element property value)
  "In ELEMENT set PROPERTY to VALUE.
Return modified element."
  (if (stringp element) (org-add-props element nil property value)
    (setcar (cdr element) (plist-put (nth 1 element) property value))
    element))

(defun org-element--resolve-deferred-property (element)
  "Force resolving :deferred property in ELEMENT.
Return non-nil, when the property was actually resolved."
  (pcase (org-element-property :deferred element)
    (`nil nil)
    ((and (pred functionp) fun)
     (org-element-put-property element :deferred nil)
     (let ((filename
            (org-element-property :path (org-element-lineage element '(org-data) t))))
       (with-current-buffer
           (if filename
               (get-file-buffer filename)
             (current-buffer))
         (funcall fun element)))
     'resolved)))

(defun org-element-property (property element)
  "Extract the value from the PROPERTY of an ELEMENT."
  (pcase (if (stringp element) (get-text-property 0 property element)
           (plist-get (nth 1 element) property))
    ;; Calculate deferred property on demand.
    ((guard (not element)) nil)
    (`nil
     (unless (or (eq :deferred property)
                 (and (not (stringp element))
                      (and (symbolp (car element)) ; actual element.
                           (plist-member (nth 1 element) property))))
       (when (org-element--resolve-deferred-property element)
         (org-element-property property element))))
    (val val)))

(defsubst org-element-contents (element)
  "Extract contents from an ELEMENT."
  (cond ((not (consp element)) nil)
	((symbolp (car element)) (nthcdr 2 element))
	(t element)))

(defsubst org-element-restriction (element)
  "Return restriction associated to ELEMENT.
ELEMENT can be an element, an object or a symbol representing an
element or object type."
  (cdr (assq (if (symbolp element) element (org-element-type element))
	     org-element-object-restrictions)))

(defsubst org-element-set-contents (element &rest contents)
  "Set ELEMENT's contents to CONTENTS.
Return ELEMENT."
  (cond ((null element) contents)
	((not (symbolp (car element))) contents)
	((cdr element) (setcdr (cdr element) contents) element)
	(t (nconc element contents))))

(defun org-element-secondary-p (object)
  "Non-nil when OBJECT directly belongs to a secondary string.
Return value is the property name, as a keyword, or nil."
  (let* ((parent (org-element-property :parent object))
	 (properties (cdr (assq (org-element-type parent)
				org-element-secondary-value-alist))))
    (catch 'exit
      (dolist (p properties)
	(and (memq object (org-element-property p parent))
	     (throw 'exit p))))))

(defsubst org-element-class (datum &optional parent)
  "Return class for ELEMENT, as a symbol.
Class is either `element' or `object'.  Optional argument PARENT
is the element or object containing DATUM.  It defaults to the
value of DATUM `:parent' property."
  (let ((type (org-element-type datum))
	(parent (or parent (org-element-property :parent datum))))
    (cond
     ;; Trivial cases.
     ((memq type org-element-all-objects) 'object)
     ((memq type org-element-all-elements) 'element)
     ;; Special cases.
     ((eq type 'org-data) 'element)
     ((eq type 'plain-text) 'object)
     ((not type) 'object)
     ;; Pseudo object or elements.  Make a guess about its class.
     ;; Basically a pseudo object is contained within another object,
     ;; a secondary string or a container element.
     ((not parent) 'element)
     (t
      (let ((parent-type (org-element-type parent)))
	(cond ((not parent-type) 'object)
	      ((memq parent-type org-element-object-containers) 'object)
	      ((org-element-secondary-p datum) 'object)
	      (t 'element)))))))

(defsubst org-element-adopt-elements (parent &rest children)
  "Append elements to the contents of another element.

PARENT is an element or object.  CHILDREN can be elements,
objects, or a strings.

The function takes care of setting `:parent' property for CHILD.
Return parent element."
  (declare (indent 1))
  (if (not children) parent
    ;; Link every child to PARENT. If PARENT is nil, it is a secondary
    ;; string: parent is the list itself.
    (dolist (child children)
      (when child
        (org-element-put-property child :parent (or parent children))))
    ;; Add CHILDREN at the end of PARENT contents.
    (when parent
      (apply #'org-element-set-contents
	     parent
	     (nconc (org-element-contents parent) children)))
    ;; Return modified PARENT element.
    (or parent children)))

(defun org-element-extract-element (element)
  "Extract ELEMENT from parse tree.
Remove element from the parse tree by side-effect, and return it
with its `:parent' property stripped out."
  (let ((parent (org-element-property :parent element))
	(secondary (org-element-secondary-p element)))
    (if secondary
        (org-element-put-property
	 parent secondary
	 (delq element (org-element-property secondary parent)))
      (apply #'org-element-set-contents
	     parent
	     (delq element (org-element-contents parent))))
    ;; Return ELEMENT with its :parent removed.
    (org-element-put-property element :parent nil)))

(defun org-element-insert-before (element location)
  "Insert ELEMENT before LOCATION in parse tree.
LOCATION is an element, object or string within the parse tree.
Parse tree is modified by side effect."
  (let* ((parent (org-element-property :parent location))
	 (property (org-element-secondary-p location))
	 (siblings (if property (org-element-property property parent)
		     (org-element-contents parent)))
	 ;; Special case: LOCATION is the first element of an
	 ;; independent secondary string (e.g. :title property).  Add
	 ;; ELEMENT in-place.
	 (specialp (and (not property)
			(eq siblings parent)
			(eq (car parent) location))))
    ;; Install ELEMENT at the appropriate LOCATION within SIBLINGS.
    (cond (specialp)
	  ((or (null siblings) (eq (car siblings) location))
	   (push element siblings))
	  ((null location) (nconc siblings (list element)))
	  (t
	   (let ((index (cl-position location siblings)))
	     (unless index (error "No location found to insert element"))
	     (push element (cdr (nthcdr (1- index) siblings))))))
    ;; Store SIBLINGS at appropriate place in parse tree.
    (cond
     (specialp (setcdr parent (copy-sequence parent)) (setcar parent element))
     (property (org-element-put-property parent property siblings))
     (t (apply #'org-element-set-contents parent siblings)))
    ;; Set appropriate :parent property.
    (org-element-put-property element :parent parent)))

(defconst org-element--cache-element-properties
  '(:cached
    :org-element--cache-sync-key)
  "List of element properties used internally by cache.")

(defun org-element-set-element (old new)
  "Replace element or object OLD with element or object NEW.
The function takes care of setting `:parent' property for NEW."
  ;; Ensure OLD and NEW have the same parent.
  (org-element-put-property new :parent (org-element-property :parent old))
  (dolist (p org-element--cache-element-properties)
    (when (org-element-property p old)
      (org-element-put-property new p (org-element-property p old))))
  (if (or (memq (org-element-type old) '(plain-text nil))
	  (memq (org-element-type new) '(plain-text nil)))
      ;; We cannot replace OLD with NEW since one of them is not an
      ;; object or element.  We take the long path.
      (progn (org-element-insert-before new old)
	     (org-element-extract-element old))
    ;; Since OLD is going to be changed into NEW by side-effect, first
    ;; make sure that every element or object within NEW has OLD as
    ;; parent.
    (dolist (blob (org-element-contents new))
      (org-element-put-property blob :parent old))
    ;; Transfer contents.
    (apply #'org-element-set-contents old (org-element-contents new))
    ;; Overwrite OLD's properties with NEW's.
    (setcar (cdr old) (nth 1 new))
    ;; Transfer type.
    (setcar old (car new))))

(defun org-element-create (type &optional props &rest children)
  "Create a new element of type TYPE.
Optional argument PROPS, when non-nil, is a plist defining the
properties of the element.  CHILDREN can be elements, objects or
strings."
  (apply #'org-element-adopt-elements (list type props) children))

(defun org-element-copy (datum)
  "Return a copy of DATUM.
DATUM is an element, object, string or nil.  `:parent' property
is cleared and contents are removed in the process."
  (when datum
    (let ((type (org-element-type datum)))
      (pcase type
	(`org-data (list 'org-data nil))
	(`plain-text (substring-no-properties datum))
	(`nil (copy-sequence datum))
	(_
         ;; Evaluate all the deferred property values.
         (org-element-map datum (append '(plain-text) org-element-all-objects org-element-all-elements)
           #'org-element--resolve-deferred-property nil nil nil t)
         (let ((element-copy (list type (plist-put (copy-sequence (nth 1 datum)) :parent nil))))
           ;; Copy :structure property separately as it is not handled
           ;; by shallow `copy-sequence'.
           (when (org-element-property :structure element-copy)
             (org-element-put-property
              element-copy :structure
              (copy-tree (org-element-property :structure element-copy))))
           ;; We cannot simply return the copies property list.  When
           ;; DATUM is i.e. a headline, it's property list (`:title'
           ;; in case of headline) can contain parsed objects.  The
           ;; objects will contain `:parent' property set to the DATUM
           ;; itself.  When copied, these inner `:parent' property
           ;; values will contain incorrect object decoupled from
           ;; DATUM.  Changes to the DATUM copy will not longer be
           ;; reflected in the `:parent' properties.  So, we need to
           ;; reassign inner `:parent' properties to the DATUM copy
           ;; explicitly.
           (org-element-map element-copy (cons 'plain-text org-element-all-objects)
             (lambda (obj) (when (equal datum (org-element-property :parent obj))
                        (org-element-put-property obj :parent element-copy))))
           element-copy))))))



;;; Greater elements
;;
;; For each greater element type, we define a parser and an
;; interpreter.
;;
;; A parser returns the element or object as the list described above.
;; Most of them accepts no argument.  Though, exceptions exist.  Hence
;; every element containing a secondary string (see
;; `org-element-secondary-value-alist') will accept an optional
;; argument to toggle parsing of these secondary strings.  Moreover,
;; `item' parser requires current list's structure as its first
;; element.
;;
;; An interpreter accepts two arguments: the list representation of
;; the element or object, and its contents.  The latter may be nil,
;; depending on the element or object considered.  It returns the
;; appropriate Org syntax, as a string.
;;
;; Parsing functions must follow the naming convention:
;; org-element-TYPE-parser, where TYPE is greater element's type, as
;; defined in `org-element-greater-elements'.
;;
;; Similarly, interpreting functions must follow the naming
;; convention: org-element-TYPE-interpreter.
;;
;; With the exception of `headline' and `item' types, greater elements
;; cannot contain other greater elements of their own type.
;;
;; Beside implementing a parser and an interpreter, adding a new
;; greater element requires tweaking `org-element--current-element'.
;; Moreover, the newly defined type must be added to both
;; `org-element-all-elements' and `org-element-greater-elements'.


;;;; Center Block

(defun org-element-center-block-parser (limit affiliated)
  "Parse a center block.

LIMIT bounds the search.  AFFILIATED is a list of which CAR is
the buffer position at the beginning of the first affiliated
keyword and CDR is a plist of affiliated keywords along with
their value.

Return a list whose CAR is `center-block' and CDR is a plist
containing `:begin', `:end', `:contents-begin', `:contents-end',
`:post-blank' and `:post-affiliated' keywords.

Assume point is at the beginning of the block."
  (let ((case-fold-search t))
    (if (not (save-excursion
	       (re-search-forward "^[ \t]*#\\+END_CENTER[ \t]*$" limit t)))
	;; Incomplete block: parse it as a paragraph.
	(org-element-paragraph-parser limit affiliated)
      (let ((block-end-line (match-beginning 0)))
	(let* ((begin (car affiliated))
	       (post-affiliated (point))
	       ;; Empty blocks have no contents.
	       (contents-begin (progn (forward-line)
				      (and (< (point) block-end-line)
					   (point))))
	       (contents-end (and contents-begin block-end-line))
	       (pos-before-blank (progn (goto-char block-end-line)
					(forward-line)
					(point)))
	       (end (save-excursion
		      (skip-chars-forward " \r\t\n" limit)
		      (if (eobp) (point) (line-beginning-position)))))
	  (list 'center-block
		(nconc
		 (list :begin begin
		       :end end
		       :contents-begin contents-begin
		       :contents-end contents-end
		       :post-blank (count-lines pos-before-blank end)
		       :post-affiliated post-affiliated)
		 (cdr affiliated))))))))

(defun org-element-center-block-interpreter (_ contents)
  "Interpret a center-block element as Org syntax.
CONTENTS is the contents of the element."
  (format "#+begin_center\n%s#+end_center" contents))


;;;; Drawer

(defun org-element-drawer-parser (limit affiliated)
  "Parse a drawer.

LIMIT bounds the search.  AFFILIATED is a list of which CAR is
the buffer position at the beginning of the first affiliated
keyword and CDR is a plist of affiliated keywords along with
their value.

Return a list whose CAR is `drawer' and CDR is a plist containing
`:drawer-name', `:begin', `:end', `:contents-begin',
`:contents-end', `:post-blank' and `:post-affiliated' keywords.

Assume point is at beginning of drawer."
  (let ((case-fold-search t))
    (if (not (save-excursion
               (goto-char (min limit (line-end-position)))
               (re-search-forward "^[ \t]*:END:[ \t]*$" limit t)))
	;; Incomplete drawer: parse it as a paragraph.
	(org-element-paragraph-parser limit affiliated)
      (save-excursion
	(let* ((drawer-end-line (match-beginning 0))
	       (name
                (progn
                  (looking-at org-element-drawer-re)
		  (match-string-no-properties 1)))
	       (begin (car affiliated))
	       (post-affiliated (point))
	       ;; Empty drawers have no contents.
	       (contents-begin (progn (forward-line)
				      (and (< (point) drawer-end-line)
					   (point))))
	       (contents-end (and contents-begin drawer-end-line))
	       (pos-before-blank (progn (goto-char drawer-end-line)
					(forward-line)
					(point)))
	       (end (progn (skip-chars-forward " \r\t\n" limit)
			   (if (eobp) (point) (line-beginning-position)))))
	  (list 'drawer
		(nconc
		 (list :begin begin
		       :end end
		       :drawer-name name
		       :contents-begin contents-begin
		       :contents-end contents-end
		       :post-blank (count-lines pos-before-blank end)
		       :post-affiliated post-affiliated)
		 (cdr affiliated))))))))

(defun org-element-drawer-interpreter (drawer contents)
  "Interpret DRAWER element as Org syntax.
CONTENTS is the contents of the element."
  (format ":%s:\n%s:END:"
	  (org-element-property :drawer-name drawer)
	  contents))


;;;; Dynamic Block

(defun org-element-dynamic-block-parser (limit affiliated)
  "Parse a dynamic block.

LIMIT bounds the search.  AFFILIATED is a list of which CAR is
the buffer position at the beginning of the first affiliated
keyword and CDR is a plist of affiliated keywords along with
their value.

Return a list whose CAR is `dynamic-block' and CDR is a plist
containing `:block-name', `:begin', `:end', `:contents-begin',
`:contents-end', `:arguments', `:post-blank' and
`:post-affiliated' keywords.

Assume point is at beginning of dynamic block."
  (let ((case-fold-search t))
    (if (not (save-excursion
	       (re-search-forward "^[ \t]*#\\+END:?[ \t]*$" limit t)))
	;; Incomplete block: parse it as a paragraph.
	(org-element-paragraph-parser limit affiliated)
      (let ((block-end-line (match-beginning 0)))
	(save-excursion
	  (let* ((name (progn
                         (looking-at org-element-dynamic-block-open-re)
			 (match-string-no-properties 1)))
		 (arguments (match-string-no-properties 2))
		 (begin (car affiliated))
		 (post-affiliated (point))
		 ;; Empty blocks have no contents.
		 (contents-begin (progn (forward-line)
					(and (< (point) block-end-line)
					     (point))))
		 (contents-end (and contents-begin block-end-line))
		 (pos-before-blank (progn (goto-char block-end-line)
					  (forward-line)
					  (point)))
		 (end (progn (skip-chars-forward " \r\t\n" limit)
			     (if (eobp) (point) (line-beginning-position)))))
	    (list 'dynamic-block
		  (nconc
		   (list :begin begin
			 :end end
			 :block-name name
			 :arguments arguments
			 :contents-begin contents-begin
			 :contents-end contents-end
			 :post-blank (count-lines pos-before-blank end)
			 :post-affiliated post-affiliated)
		   (cdr affiliated)))))))))

(defun org-element-dynamic-block-interpreter (dynamic-block contents)
  "Interpret DYNAMIC-BLOCK element as Org syntax.
CONTENTS is the contents of the element."
  (format "#+begin: %s%s\n%s#+end:"
	  (org-element-property :block-name dynamic-block)
	  (let ((args (org-element-property :arguments dynamic-block)))
	    (if args (concat " " args) ""))
	  contents))


;;;; Footnote Definition

(defconst org-element--footnote-separator
  (concat org-element-headline-re "\\|"
	  org-footnote-definition-re "\\|"
	  "^\\([ \t]*\n\\)\\{2,\\}")
  "Regexp used as a footnote definition separator.")

(defun org-element-footnote-definition-parser (limit affiliated)
  "Parse a footnote definition.

LIMIT bounds the search.  AFFILIATED is a list of which CAR is
the buffer position at the beginning of the first affiliated
keyword and CDR is a plist of affiliated keywords along with
their value.

Return a list whose CAR is `footnote-definition' and CDR is
a plist containing `:label', `:begin' `:end', `:contents-begin',
`:contents-end', `:pre-blank',`:post-blank' and
`:post-affiliated' keywords.

Assume point is at the beginning of the footnote definition."
  (save-excursion
    (let* ((label (progn (looking-at org-footnote-definition-re)
			 (match-string-no-properties 1)))
	   (begin (car affiliated))
	   (post-affiliated (point))
	   (end
	    (save-excursion
	      (end-of-line)
	      (cond
	       ((not
		 (re-search-forward org-element--footnote-separator limit t))
		limit)
	       ((eq ?\[ (char-after (match-beginning 0)))
		;; At a new footnote definition, make sure we end
		;; before any affiliated keyword above.
		(forward-line -1)
		(while (and (> (point) post-affiliated)
			    (looking-at-p org-element--affiliated-re))
		  (forward-line -1))
		(line-beginning-position 2))
	       ((eq ?* (char-after (match-beginning 0))) (match-beginning 0))
	       (t (skip-chars-forward " \r\t\n" limit)
		  (if (= limit (point)) limit (line-beginning-position))))))
	   (pre-blank 0)
	   (contents-begin
	    (progn (search-forward "]")
		   (skip-chars-forward " \r\t\n" end)
		   (cond ((= (point) end) nil)
			 ((= (line-beginning-position) post-affiliated) (point))
			 (t
			  (setq pre-blank
				(count-lines (line-beginning-position) begin))
			  (line-beginning-position)))))
	   (contents-end
	    (progn (goto-char end)
		   (skip-chars-backward " \r\t\n")
		   (line-beginning-position 2))))
      (list 'footnote-definition
	    (nconc
	     (list :label label
		   :begin begin
		   :end end
		   :contents-begin contents-begin
		   :contents-end (and contents-begin contents-end)
		   :pre-blank pre-blank
		   :post-blank (count-lines contents-end end)
		   :post-affiliated post-affiliated)
	     (cdr affiliated))))))

(defun org-element-footnote-definition-interpreter (footnote-definition contents)
  "Interpret FOOTNOTE-DEFINITION element as Org syntax.
CONTENTS is the contents of the footnote-definition."
  (let ((pre-blank
	 (min (or (org-element-property :pre-blank footnote-definition)
		  ;; 0 is specific to paragraphs at the beginning of
		  ;; the footnote definition, so we use 1 as
		  ;; a fall-back value, which is more universal.
		  1)
	      ;; Footnote ends after more than two consecutive empty
	      ;; lines: limit ourselves to 2 newline characters.
	      2)))
    (concat (format "[fn:%s]" (org-element-property :label footnote-definition))
	    (if (= pre-blank 0) (concat " " (org-trim contents))
	      (concat (make-string pre-blank ?\n) contents)))))

;;;; Headline

(defun org-element--get-node-properties (&optional at-point-p?)
  "Return node properties for headline or property drawer at point.
Upcase property names.  It avoids confusion between properties
obtained through property drawer and default properties from the
parser (e.g. `:end' and :END:).  Return value is a plist.

When AT-POINT-P? is nil, assume that point as at a headline.  Otherwise
parse properties for property drawer at point."
  (save-excursion
    (unless at-point-p?
      (forward-line)
      (when (looking-at-p org-element-planning-line-re) (forward-line)))
    (when (looking-at org-property-drawer-re)
      (forward-line)
      (let ((end (match-end 0)) properties)
	(while (< (line-end-position) end)
	  (looking-at org-property-re)
          (let* ((property-name (concat ":" (upcase (match-string 2))))
                 (property-name-symbol (intern property-name))
                 (property-value (match-string-no-properties 3)))
            (cond
             ((and (plist-member properties property-name-symbol)
                   (string-match-p "\\+$" property-name))
              (let ((val (plist-get properties property-name-symbol)))
                (if (listp val)
                    (setq properties
                          (plist-put properties
                                     property-name-symbol
                                     (append (plist-get properties property-name-symbol)
                                             (list property-value))))
                  (plist-put properties property-name-symbol (list val property-value)))))
             (t (setq properties (plist-put properties property-name-symbol property-value)))))
	  (forward-line))
	properties))))

(defun org-element--get-time-properties ()
  "Return time properties associated to headline at point.
Return value is a plist."
  (save-excursion
    (when (progn (forward-line) (looking-at org-element-planning-line-re))
      (let ((end (line-end-position))
            plist)
	(while (re-search-forward org-element-planning-keywords-re end t)
	  (skip-chars-forward " \t")
	  (let ((keyword (match-string 0))
		(time (org-element-timestamp-parser)))
	    (cond ((equal keyword org-element-scheduled-keyword)
		   (setq plist (plist-put plist :scheduled time)))
		  ((equal keyword org-element-deadline-keyword)
		   (setq plist (plist-put plist :deadline time)))
		  (t (setq plist (plist-put plist :closed time))))))
	plist))))

(defun org-element-headline-parser--deferred (element)
  "Parse extra properties for ELEMENT headline."
  (org-with-wide-buffer
   ;; Update robust boundaries to not
   ;; include property drawer and planning.
   ;; Changes there can now invalidate the
   ;; properties.
   (org-element-put-property
    element :robust-begin
    (let ((contents-begin (org-element-property :contents-begin element))
          (contents-end (org-element-property :contents-end element)))
      (when contents-begin
        (progn (goto-char contents-begin)
               (when (looking-at-p org-element-planning-line-re)
                 (forward-line))
               (when (looking-at org-property-drawer-re)
                 (goto-char (match-end 0)))
               ;; If there is :pre-blank, we
               ;; need to be careful about
               ;; robust beginning.
               (max (if (< (+ 2 contents-begin) contents-end)
                        (+ 2 contents-begin)
                      0)
                    (point))))))
   (org-element-put-property
    element :robust-end
    (let ((contents-end (org-element-property :contents-end element))
          (robust-begin (org-element-property :robust-begin element)))
      (when contents-end
        (when (> (- contents-end 2) robust-begin)
          (- contents-end 2)))))
   (unless (org-element-property :robust-end element)
     (org-element-put-property element :robust-begin nil))
   (goto-char (org-element-property :begin element))
   (setcar (cdr element)
           (nconc
            (nth 1 element)
            (org-element--get-time-properties)))
   (goto-char (org-element-property :begin element))
   (setcar (cdr element)
           (nconc
            (nth 1 element)
            (org-element--get-node-properties)))))

(defvar org-element--headline-re-cache (make-hash-table :test #'eql)
  "Hash table holding association between headline level regexp.")
(defmacro org-element--headline-re (true-level)
  "Generate headline regexp for TRUE-LEVEL."
  `(or (gethash ,true-level org-element--headline-re-cache)
       (puthash
        ,true-level
        (rx-to-string
         `(seq line-start (** 1 ,,true-level "*") " "))
        org-element--headline-re-cache)))

(defun org-element-headline-parser (&optional _ raw-secondary-p)
  "Parse a headline.

Return a list whose CAR is `headline' and CDR is a plist
containing `:raw-value', `:title', `:begin', `:end',
`:pre-blank', `:contents-begin' and `:contents-end', `:level',
`:priority', `:tags', `:todo-keyword', `:todo-type', `:scheduled',
`:deadline', `:closed', `:archivedp', `:commentedp'
`:footnote-section-p', `:post-blank' and `:post-affiliated'
keywords.

The plist also contains any property set in the property drawer,
with its name in upper cases and colons added at the
beginning (e.g., `:CUSTOM_ID').

When RAW-SECONDARY-P is non-nil, headline's title will not be
parsed as a secondary string, but as a plain string instead.

Assume point is at beginning of the headline."
  (save-excursion
    (let* ((begin (point))
           (true-level (prog1 (skip-chars-forward "*")
                         (skip-chars-forward " \t")))
	   (level (org-reduced-level true-level))
	   (todo (and org-todo-regexp
		      (let (case-fold-search) (looking-at (concat org-todo-regexp " ")))
		      (progn (goto-char (match-end 0))
			     (skip-chars-forward " \t")
			     (match-string 1))))
	   (todo-type
	    (and todo (if (member todo org-done-keywords) 'done 'todo)))
	   (priority (and (looking-at "\\[#.\\][ \t]*")
			  (progn (goto-char (match-end 0))
				 (aref (match-string 0) 2))))
	   (commentedp
	    (and (let ((case-fold-search nil))
                   (looking-at org-element-comment-string))
		 (goto-char (match-end 0))
                 (when (looking-at-p "\\(?:[ \t]\\|$\\)")
                   (point))))
	   (title-start (prog1 (point)
                          (unless (or todo priority commentedp)
                            ;; Headline like "* :tag:"
                            (skip-chars-backward " \t"))))
	   (tags (when (re-search-forward
			"[ \t]+\\(:[[:alnum:]_@#%:]+:\\)[ \t]*$"
			(line-end-position)
			'move)
		   (goto-char (match-beginning 0))
		   (org-split-string (match-string 1) ":")))
	   (title-end (point))
	   (raw-value (org-trim
		       (buffer-substring-no-properties title-start title-end)))
	   (archivedp (member org-element-archive-tag tags))
	   (footnote-section-p (and org-footnote-section
				    (string= org-footnote-section raw-value)))
           (end
            (save-excursion
              (if (re-search-forward (org-element--headline-re true-level) nil t)
                  (line-beginning-position)
                (point-max))))
	   (contents-begin (save-excursion
			     (forward-line)
			     (skip-chars-forward " \r\t\n" end)
			     (and (/= (point) end) (line-beginning-position))))
	   (contents-end (and contents-begin
			      (progn (goto-char end)
				     (skip-chars-backward " \r\t\n")
				     (line-beginning-position 2))))
           (robust-begin
            ;; If there is :pre-blank, we
            ;; need to be careful about
            ;; robust beginning.
            (when contents-begin
              (when (< (+ 2 contents-begin) contents-end)
                (+ 2 contents-begin))))
           (robust-end (and robust-begin
                            (when (> (- contents-end 2) robust-begin)
                              (- contents-end 2)))))
      (unless robust-end (setq robust-begin nil))
      (let ((headline
	     (list 'headline
		   (list :raw-value raw-value
			 :begin begin
			 :end end
			 :pre-blank
			 (if (not contents-begin) 0
			   (1- (count-lines begin contents-begin)))
			 :contents-begin contents-begin
			 :contents-end contents-end
                         :robust-begin robust-begin
                         :robust-end robust-end
			 :level level
			 :priority priority
			 :tags tags
			 :todo-keyword todo
			 :todo-type todo-type
			 :post-blank
			 (if contents-end
			     (count-lines contents-end end)
			   (1- (count-lines begin end)))
			 :footnote-section-p footnote-section-p
			 :archivedp archivedp
			 :commentedp commentedp
			 :post-affiliated begin
                         ;; Avoid triggering deferred invocation.
                         :parent nil
                         :structure nil
                         :org-element--cache-sync-key nil
                         :fragile-cache nil
                         :robust-cache nil
                         :deferred #'org-element-headline-parser--deferred))))
	(org-element-put-property
	 headline :title
	 (if raw-secondary-p raw-value
	   (org-element--parse-objects
	    (progn (goto-char title-start)
		   (skip-chars-forward " \t")
		   (point))
	    (progn (goto-char title-end)
		   (skip-chars-backward " \t")
		   (point))
	    nil
	    (org-element-restriction 'headline)
	    headline)))))))

(defun org-element-headline-interpreter (headline contents)
  "Interpret HEADLINE element as Org syntax.
CONTENTS is the contents of the element."
  (let* ((level (org-element-property :level headline))
	 (todo (org-element-property :todo-keyword headline))
	 (priority (org-element-property :priority headline))
	 (title (org-element-interpret-data
		 (org-element-property :title headline)))
	 (tags (let ((tag-list (org-element-property :tags headline)))
		 (and tag-list
		      (format ":%s:" (mapconcat #'identity tag-list ":")))))
	 (commentedp (org-element-property :commentedp headline))
	 (pre-blank (or (org-element-property :pre-blank headline) 0))
	 (heading
	  (concat (make-string (if org-odd-levels-only (1- (* level 2)) level)
			       ?*)
		  (and todo (concat " " todo))
		  (and commentedp (concat " " org-element-comment-string))
		  (and priority (format " [#%c]" priority))
		  " "
		  (if (and org-footnote-section
			   (org-element-property :footnote-section-p headline))
		      org-footnote-section
		    title))))
    (concat
     heading
     ;; Align tags.
     (when tags
       (cond
	((zerop org-tags-column) (format " %s" tags))
	((< org-tags-column 0)
	 (concat
	  (make-string
	   (max (- (+ org-tags-column (length heading) (length tags))) 1)
	   ?\s)
	  tags))
	(t
	 (concat
	  (make-string (max (- org-tags-column (length heading)) 1) ?\s)
	  tags))))
     (make-string (1+ pre-blank) ?\n)
     contents)))

;;;; org-data

(defun org-element--get-global-node-properties ()
  "Return node properties associated with the whole Org buffer.
Upcase property names.  It avoids confusion between properties
obtained through property drawer and default properties from the
parser (e.g. `:end' and :END:).  Return value is a plist."
  (org-with-wide-buffer
   (goto-char (point-min))
   (while (and (org-at-comment-p) (bolp)) (forward-line))
   (org-element--get-node-properties t)))


(defvar org-element-org-data-parser--recurse nil)
(defun org-element-org-data-parser (&optional _)
  "Parse org-data."
  (org-with-wide-buffer
   (let* ((begin 1)
          (contents-begin (progn
                            (goto-char 1)
                            (org-skip-whitespace)
                            (beginning-of-line)
                            (point)))
	  (end (point-max))
	  (pos-before-blank (progn (goto-char (point-max))
                                   (skip-chars-backward " \r\t\n")
                                   (line-beginning-position 2)))
          (robust-end (when (> (- pos-before-blank 2) contents-begin)
                        (- pos-before-blank 2)))
          (robust-begin (when (and robust-end
                                   (< (+ 2 contents-begin) pos-before-blank))
                          (or
                           (org-with-wide-buffer
                            (goto-char (point-min))
                            (while (and (org-at-comment-p) (bolp)) (forward-line))
                            (when (looking-at org-property-drawer-re)
                              (goto-char (match-end 0))
                              (skip-chars-backward " \t")
                              (min robust-end (point))))
                           (+ 2 contents-begin))))
          (category (cond ((null org-category)
		           (when (org-with-base-buffer nil
                                   buffer-file-name)
		             (file-name-sans-extension
		              (file-name-nondirectory
                               (org-with-base-buffer nil
                                 buffer-file-name)))))
		          ((symbolp org-category) (symbol-name org-category))
		          (t org-category)))
          (category (catch 'buffer-category
                      (unless org-element-org-data-parser--recurse
                        (org-with-point-at end
                          ;; Avoid recursive calls from
                          ;; `org-element-at-point-no-context'.
                          (let ((org-element-org-data-parser--recurse t))
	                    (while (re-search-backward "^[ \t]*#\\+CATEGORY:" (point-min) t)
                              (org-element-with-disabled-cache
	                        (let ((element (org-element-at-point-no-context)))
	                          (when (eq (org-element-type element) 'keyword)
		                    (throw 'buffer-category
		                           (org-element-property :value element)))))))))
	              category))
          (properties (org-element--get-global-node-properties)))
     (unless (plist-get properties :CATEGORY)
       (setq properties (plist-put properties :CATEGORY category)))
     (list 'org-data
           (nconc
            (list :begin begin
                  :contents-begin contents-begin
                  :contents-end pos-before-blank
                  :end end
                  :robust-begin robust-begin
                  :robust-end robust-end
                  :post-blank (count-lines pos-before-blank end)
                  :post-affiliated begin
                  :path (buffer-file-name)
                  :mode 'org-data)
            properties)))))

(defun org-element-org-data-interpreter (_ contents)
  "Interpret ORG-DATA element as Org syntax.
CONTENTS is the contents of the element."
  contents)

;;;; Inlinetask

(defun org-element-inlinetask-parser (limit &optional raw-secondary-p)
  "Parse an inline task.

Return a list whose CAR is `inlinetask' and CDR is a plist
containing `:title', `:begin', `:end', `:pre-blank',
`:contents-begin' and `:contents-end', `:level', `:priority',
`:raw-value', `:tags', `:todo-keyword', `:todo-type',
`:scheduled', `:deadline', `:closed', `:post-blank' and
`:post-affiliated' keywords.

The plist also contains any property set in the property drawer,
with its name in upper cases and colons added at the
beginning (e.g., `:CUSTOM_ID').

When optional argument RAW-SECONDARY-P is non-nil, inline-task's
title will not be parsed as a secondary string, but as a plain
string instead.

Assume point is at beginning of the inline task."
  (save-excursion
    (let* ((begin (point))
	   (level (prog1 (org-reduced-level (skip-chars-forward "*"))
		    (skip-chars-forward " \t")))
	   (todo (and org-todo-regexp
		      (let (case-fold-search) (looking-at org-todo-regexp))
		      (progn (goto-char (match-end 0))
			     (skip-chars-forward " \t")
			     (match-string 0))))
	   (todo-type (and todo
			   (if (member todo org-done-keywords) 'done 'todo)))
	   (priority (and (looking-at "\\[#.\\][ \t]*")
			  (progn (goto-char (match-end 0))
				 (aref (match-string 0) 2))))
           (commentedp
	    (and (let ((case-fold-search nil))
                   (looking-at org-element-comment-string))
		 (goto-char (match-end 0))
                 (when (looking-at-p "\\(?:[ \t]\\|$\\)")
                   (point))))
	   (title-start (prog1 (point)
                          (unless (or todo priority commentedp)
                            ;; Headline like "* :tag:"
                            (skip-chars-backward " \t"))))
	   (tags (when (re-search-forward
			"[ \t]+\\(:[[:alnum:]_@#%:]+:\\)[ \t]*$"
			(line-end-position)
			'move)
		   (goto-char (match-beginning 0))
		   (org-split-string (match-string 1) ":")))
	   (title-end (point))
	   (raw-value (org-trim
		       (buffer-substring-no-properties title-start title-end)))
           (archivedp (member org-element-archive-tag tags))
	   (task-end (save-excursion
		       (end-of-line)
		       (and (re-search-forward org-element-headline-re limit t)
			    (looking-at-p "[ \t]*END[ \t]*$")
			    (line-beginning-position))))
	   (standard-props (and task-end (org-element--get-node-properties)))
	   (time-props (and task-end (org-element--get-time-properties)))
	   (contents-begin (and task-end
				(< (point) task-end)
				(progn
				  (forward-line)
				  (skip-chars-forward " \t\n")
				  (line-beginning-position))))
	   (contents-end (and contents-begin task-end))
           (contents-begin (if (eq contents-begin contents-end)
                               nil
                             contents-begin))
           (contents-end (when contents-begin contents-end))
	   (end (progn (when task-end (goto-char task-end))
		       (forward-line)
		       (skip-chars-forward " \r\t\n" limit)
		       (if (eobp) (point) (line-beginning-position))))
           (inlinetask
	    (list 'inlinetask
		  (nconc
		   (list :raw-value raw-value
			 :begin begin
			 :end end
			 :pre-blank
			 (if (not contents-begin) 0
			   (1- (count-lines begin contents-begin)))
			 :contents-begin contents-begin
			 :contents-end contents-end
			 :level level
			 :priority priority
			 :tags tags
			 :todo-keyword todo
			 :todo-type todo-type
			 :post-blank (1- (count-lines (or task-end begin) end))
			 :post-affiliated begin
                         :archivedp archivedp
			 :commentedp commentedp)
		   time-props
		   standard-props))))
      (org-element-put-property
       inlinetask :title
       (if raw-secondary-p raw-value
	 (org-element--parse-objects
	  (progn (goto-char title-start)
		 (skip-chars-forward " \t")
		 (point))
	  (progn (goto-char title-end)
		 (skip-chars-backward " \t")
		 (point))
	  nil
	  (org-element-restriction 'inlinetask)
	  inlinetask))))))

(defun org-element-inlinetask-interpreter (inlinetask contents)
  "Interpret INLINETASK element as Org syntax.
CONTENTS is the contents of inlinetask."
  (let* ((level (org-element-property :level inlinetask))
	 (todo (org-element-property :todo-keyword inlinetask))
	 (priority (org-element-property :priority inlinetask))
	 (title (org-element-interpret-data
		 (org-element-property :title inlinetask)))
	 (tags (let ((tag-list (org-element-property :tags inlinetask)))
		 (and tag-list
		      (format ":%s:" (mapconcat 'identity tag-list ":")))))
	 (task (concat (make-string level ?*)
		       (and todo (concat " " todo))
		       (and priority (format " [#%c]" priority))
		       (and title (concat " " title)))))
    (concat task
	    ;; Align tags.
	    (when tags
	      (cond
	       ((zerop org-tags-column) (format " %s" tags))
	       ((< org-tags-column 0)
		(concat
		 (make-string
		  (max (- (+ org-tags-column (length task) (length tags))) 1)
		  ?\s)
		 tags))
	       (t
		(concat
		 (make-string (max (- org-tags-column (length task)) 1) ?\s)
		 tags))))
	    ;; Prefer degenerate inlinetasks when there are no
	    ;; contents.
	    (when contents
	      (concat "\n"
		      contents
		      (make-string level ?*) " end")))))


;;;; Item

(defun org-element-item-parser (_ struct &optional raw-secondary-p)
  "Parse an item.

STRUCT is the structure of the plain list.

Return a list whose CAR is `item' and CDR is a plist containing
`:bullet', `:begin', `:end', `:contents-begin', `:contents-end',
`:checkbox', `:counter', `:tag', `:structure', `:pre-blank',
`:post-blank' and `:post-affiliated' keywords.

When optional argument RAW-SECONDARY-P is non-nil, item's tag, if
any, will not be parsed as a secondary string, but as a plain
string instead.

Assume point is at the beginning of the item."
  (save-excursion
    (beginning-of-line)
    (when (looking-at org-list-full-item-re)
      (let* ((begin (point))
	     (bullet (match-string-no-properties 1))
	     (checkbox (let ((box (match-string 3)))
		         (cond ((equal "[ ]" box) 'off)
			       ((equal "[X]" box) 'on)
			       ((equal "[-]" box) 'trans))))
	     (counter (let ((c (match-string 2)))
		        (save-match-data
			  (cond
			   ((not c) nil)
			   ((string-match "[A-Za-z]" c)
			    (- (string-to-char (upcase (match-string 0 c)))
			       64))
			   ((string-match "[0-9]+" c)
			    (string-to-number (match-string 0 c)))))))
	     (end (progn (goto-char (nth 6 (assq (point) struct)))
		         (if (bolp) (point) (line-beginning-position 2))))
	     (pre-blank 0)
	     (contents-begin
	      (progn
	        (goto-char
	         ;; Ignore tags in un-ordered lists: they are just
	         ;; a part of item's body.
	         (if (and (match-beginning 4)
			  (save-match-data (string-match "[.)]" bullet)))
		     (match-beginning 4)
		   (match-end 0)))
	        (skip-chars-forward " \r\t\n" end)
	        (cond ((= (point) end) nil)
		      ;; If first line isn't empty, contents really
		      ;; start at the text after item's meta-data.
		      ((= (line-beginning-position) begin) (point))
		      (t
		       (setq pre-blank
			     (count-lines (line-beginning-position) begin))
		       (line-beginning-position)))))
	     (contents-end (and contents-begin
			        (progn (goto-char end)
				       (skip-chars-backward " \r\t\n")
				       (line-beginning-position 2))))
	     (item
	      (list 'item
		    (list :bullet bullet
			  :begin begin
			  :end end
			  :contents-begin contents-begin
			  :contents-end contents-end
			  :checkbox checkbox
			  :counter counter
			  :structure struct
			  :pre-blank pre-blank
			  :post-blank (count-lines (or contents-end begin) end)
			  :post-affiliated begin))))
        (org-element-put-property
         item :tag
         (let ((raw (org-list-get-tag begin struct)))
	   (when raw
	     (if raw-secondary-p raw
	       (org-element--parse-objects
	        (match-beginning 4) (match-end 4) nil
	        (org-element-restriction 'item)
	        item)))))))))

(defun org-element-item-interpreter (item contents)
  "Interpret ITEM element as Org syntax.
CONTENTS is the contents of the element."
  (let ((tag (pcase (org-element-property :tag item)
	       (`nil nil)
	       (tag (format "%s :: " (org-element-interpret-data tag)))))
	(bullet
	 (org-list-bullet-string
	  (cond
	   ((not (string-match-p "[0-9a-zA-Z]"
				 (org-element-property :bullet item))) "- ")
	   ((eq org-plain-list-ordered-item-terminator ?\)) "1)")
	   (t "1.")))))
    (concat
     bullet
     (pcase (org-element-property :counter item)
       (`nil nil)
       (counter (format "[@%d] " counter)))
     (pcase (org-element-property :checkbox item)
       (`on "[X] ")
       (`off "[ ] ")
       (`trans "[-] ")
       (_ nil))
     tag
     (when contents
       (let* ((ind (make-string (if tag 5 (length bullet)) ?\s))
	      (pre-blank
	       (min (or (org-element-property :pre-blank item)
			;; 0 is specific to paragraphs at the
			;; beginning of the item, so we use 1 as
			;; a fall-back value, which is more universal.
			1)
		    ;; Lists ends after more than two consecutive
		    ;; empty lines: limit ourselves to 2 newline
		    ;; characters.
		    2))
	      (contents (replace-regexp-in-string
			 "\\(^\\)[ \t]*\\S-" ind contents nil nil 1)))
	 (if (= pre-blank 0) (org-trim contents)
	   (concat (make-string pre-blank ?\n) contents)))))))


;;;; Plain List

(defun org-element--list-struct (limit)
  ;; Return structure of list at point.  Internal function.  See
  ;; `org-list-struct' for details.
  (let ((case-fold-search t)
	(top-ind limit)
	(item-re (org-item-re))
	(inlinetask-re (and (featurep 'org-inlinetask)
                            (boundp 'org-inlinetask-min-level)
                            (boundp 'org-inlinetask-max-level)
                            (format "^\\*\\{%d,%d\\}+ "
                                    org-inlinetask-min-level
                                    org-inlinetask-max-level)))
	items struct)
    (save-excursion
      (catch :exit
	(while t
	  (cond
	   ;; At limit: end all items.
	   ((>= (point) limit)
	    (let ((end (progn (skip-chars-backward " \r\t\n")
			      (line-beginning-position 2))))
	      (dolist (item items) (setcar (nthcdr 6 item) end)))
	    (throw :exit (sort (nconc items struct) #'car-less-than-car)))
	   ;; At list end: end all items.
	   ((looking-at org-list-end-re)
	    (dolist (item items) (setcar (nthcdr 6 item) (point)))
	    (throw :exit (sort (nconc items struct) #'car-less-than-car)))
	   ;; At a new item: end previous sibling.
	   ((looking-at item-re)
	    (let ((ind (save-excursion (skip-chars-forward " \t")
				       (org-current-text-column))))
	      (setq top-ind (min top-ind ind))
	      (while (and items (<= ind (nth 1 (car items))))
		(let ((item (pop items)))
		  (setcar (nthcdr 6 item) (point))
		  (push item struct)))
	      (push (progn (looking-at org-list-full-item-re)
			   (let ((bullet (match-string-no-properties 1)))
			     (list (point)
				   ind
				   bullet
				   (match-string-no-properties 2) ; counter
				   (match-string-no-properties 3) ; checkbox
				   ;; Description tag.
				   (and (save-match-data
					  (string-match "[-+*]" bullet))
					(match-string-no-properties 4))
				   ;; Ending position, unknown so far.
				   nil)))
		    items))
	    (forward-line))
	   ;; Skip empty lines.
	   ((looking-at "^[ \t]*$") (forward-line))
	   ;; Skip inline tasks and blank lines along the way.
	   ((and inlinetask-re (looking-at inlinetask-re))
	    (forward-line)
	    (let ((origin (point)))
	      (when (re-search-forward inlinetask-re limit t)
		(if (looking-at-p "END[ \t]*$") (forward-line)
		  (goto-char origin)))))
	   ;; At some text line.  Check if it ends any previous item.
	   (t
	    (let ((ind (save-excursion
			 (skip-chars-forward " \t")
			 (org-current-text-column)))
		  (end (save-excursion
			 (skip-chars-backward " \r\t\n")
			 (line-beginning-position 2))))
	      (while (<= ind (nth 1 (car items)))
		(let ((item (pop items)))
		  (setcar (nthcdr 6 item) end)
		  (push item struct)
		  (unless items
		    (throw :exit (sort struct #'car-less-than-car))))))
	    ;; Skip blocks (any type) and drawers contents.
	    (cond
	     ((and (looking-at "[ \t]*#\\+BEGIN\\(:\\|_\\S-+\\)")
		   (re-search-forward
		    (format "^[ \t]*#\\+END%s[ \t]*$" (match-string 1))
		    limit t)))
	     ((and (looking-at org-element-drawer-re)
		   (re-search-forward "^[ \t]*:END:[ \t]*$" limit t))))
	    (forward-line))))))))

(defun org-element-plain-list-parser (limit affiliated structure)
  "Parse a plain list.

LIMIT bounds the search.  AFFILIATED is a list of which CAR is
the buffer position at the beginning of the first affiliated
keyword and CDR is a plist of affiliated keywords along with
their value.  STRUCTURE is the structure of the plain list being
parsed.

Return a list whose CAR is `plain-list' and CDR is a plist
containing `:type', `:begin', `:end', `:contents-begin' and
`:contents-end', `:structure', `:post-blank' and
`:post-affiliated' keywords.

Assume point is at the beginning of the list."
  (save-excursion
    (let* ((struct (or structure (org-element--list-struct limit)))
	   (type (cond ((looking-at-p "[ \t]*[A-Za-z0-9]") 'ordered)
		       ((nth 5 (assq (point) struct)) 'descriptive)
		       (t 'unordered)))
	   (contents-begin (point))
	   (begin (car affiliated))
	   (contents-end (let* ((item (assq contents-begin struct))
				(ind (nth 1 item))
				(pos (nth 6 item)))
			   (while (and (setq item (assq pos struct))
				       (= (nth 1 item) ind))
			     (setq pos (nth 6 item)))
			   pos))
	   (end (progn (goto-char contents-end)
		       (skip-chars-forward " \r\t\n" limit)
		       (if (= (point) limit) limit (line-beginning-position)))))
      ;; Return value.
      (list 'plain-list
	    (nconc
	     (list :type type
		   :begin begin
		   :end end
		   :contents-begin contents-begin
		   :contents-end contents-end
		   :structure struct
		   :post-blank (count-lines contents-end end)
		   :post-affiliated contents-begin)
	     (cdr affiliated))))))

(defun org-element-plain-list-interpreter (_ contents)
  "Interpret plain-list element as Org syntax.
CONTENTS is the contents of the element."
  (with-temp-buffer
    (insert contents)
    (goto-char (point-min))
    (org-list-repair)
    (buffer-string)))


;;;; Property Drawer

(defun org-element-property-drawer-parser (limit)
  "Parse a property drawer.

LIMIT bounds the search.

Return a list whose car is `property-drawer' and cdr is a plist
containing `:begin', `:end', `:contents-begin', `:contents-end',
`:post-blank' and `:post-affiliated' keywords.

Assume point is at the beginning of the property drawer."
  (save-excursion
    (let ((case-fold-search t)
	  (begin (point))
	  (contents-begin (line-beginning-position 2)))
      (re-search-forward "^[ \t]*:END:[ \t]*$" limit t)
      (let ((contents-end (and (> (match-beginning 0) contents-begin)
			       (match-beginning 0)))
	    (before-blank (progn (forward-line) (point)))
	    (end (progn (skip-chars-forward " \r\t\n" limit)
			(if (eobp) (point) (line-beginning-position)))))
	(list 'property-drawer
	      (list :begin begin
		    :end end
		    :contents-begin (and contents-end contents-begin)
		    :contents-end contents-end
		    :post-blank (count-lines before-blank end)
		    :post-affiliated begin))))))

(defun org-element-property-drawer-interpreter (_ contents)
  "Interpret property-drawer element as Org syntax.
CONTENTS is the properties within the drawer."
  (format ":PROPERTIES:\n%s:END:" contents))


;;;; Quote Block

(defun org-element-quote-block-parser (limit affiliated)
  "Parse a quote block.

LIMIT bounds the search.  AFFILIATED is a list of which CAR is
the buffer position at the beginning of the first affiliated
keyword and CDR is a plist of affiliated keywords along with
their value.

Return a list whose CAR is `quote-block' and CDR is a plist
containing `:begin', `:end', `:contents-begin', `:contents-end',
`:post-blank' and `:post-affiliated' keywords.

Assume point is at the beginning of the block."
  (let ((case-fold-search t))
    (if (not (save-excursion
	       (re-search-forward "^[ \t]*#\\+END_QUOTE[ \t]*$" limit t)))
	;; Incomplete block: parse it as a paragraph.
	(org-element-paragraph-parser limit affiliated)
      (let ((block-end-line (match-beginning 0)))
	(save-excursion
	  (let* ((begin (car affiliated))
		 (post-affiliated (point))
		 ;; Empty blocks have no contents.
		 (contents-begin (progn (forward-line)
					(and (< (point) block-end-line)
					     (point))))
		 (contents-end (and contents-begin block-end-line))
		 (pos-before-blank (progn (goto-char block-end-line)
					  (forward-line)
					  (point)))
		 (end (progn (skip-chars-forward " \r\t\n" limit)
			     (if (eobp) (point) (line-beginning-position)))))
	    (list 'quote-block
		  (nconc
		   (list :begin begin
			 :end end
			 :contents-begin contents-begin
			 :contents-end contents-end
			 :post-blank (count-lines pos-before-blank end)
			 :post-affiliated post-affiliated)
		   (cdr affiliated)))))))))

(defun org-element-quote-block-interpreter (_ contents)
  "Interpret quote-block element as Org syntax.
CONTENTS is the contents of the element."
  (format "#+begin_quote\n%s#+end_quote" contents))


;;;; Section

(defun org-element-section-parser (_)
  "Parse a section.

Return a list whose CAR is `section' and CDR is a plist
containing `:begin', `:end', `:contents-begin', `contents-end',
`:post-blank' and `:post-affiliated' keywords."
  (save-excursion
    ;; Beginning of section is the beginning of the first non-blank
    ;; line after previous headline.
    (let* ((begin (point))
	   (end (progn (org-with-limited-levels (outline-next-heading))
		       (point)))
	   (pos-before-blank (progn (skip-chars-backward " \r\t\n")
				    (line-beginning-position 2)))
           (robust-end (when (> (- pos-before-blank 2) begin)
                         (- pos-before-blank 2)))
           (robust-begin (when robust-end begin))
           )
      (list 'section
	    (list :begin begin
		  :end end
		  :contents-begin begin
		  :contents-end pos-before-blank
                  :robust-begin robust-begin
                  :robust-end robust-end
		  :post-blank (count-lines pos-before-blank end)
		  :post-affiliated begin)))))

(defun org-element-section-interpreter (_ contents)
  "Interpret section element as Org syntax.
CONTENTS is the contents of the element."
  contents)


;;;; Special Block

(defun org-element-special-block-parser (limit affiliated)
  "Parse a special block.

LIMIT bounds the search.  AFFILIATED is a list of which CAR is
the buffer position at the beginning of the first affiliated
keyword and CDR is a plist of affiliated keywords along with
their value.

Return a list whose CAR is `special-block' and CDR is a plist
containing `:type', `:parameters', `:begin', `:end',
`:contents-begin', `:contents-end', `:post-blank' and
`:post-affiliated' keywords.

Assume point is at the beginning of the block."
  (let* ((case-fold-search t)
	 (type (progn (looking-at "[ \t]*#\\+BEGIN_\\(\\S-+\\)[ \t]*\\(.*\\)[ \t]*$")
		      (match-string-no-properties 1)))
	 (parameters (match-string-no-properties 2)))
    (if (not (save-excursion
	       (re-search-forward
		(format "^[ \t]*#\\+END_%s[ \t]*$" (regexp-quote type))
		limit t)))
	;; Incomplete block: parse it as a paragraph.
	(org-element-paragraph-parser limit affiliated)
      (let ((block-end-line (match-beginning 0)))
	(save-excursion
	  (let* ((begin (car affiliated))
		 (post-affiliated (point))
		 ;; Empty blocks have no contents.
		 (contents-begin (progn (forward-line)
					(and (< (point) block-end-line)
					     (point))))
		 (contents-end (and contents-begin block-end-line))
		 (pos-before-blank (progn (goto-char block-end-line)
					  (forward-line)
					  (point)))
		 (end (progn (skip-chars-forward " \r\t\n" limit)
			     (if (eobp) (point) (line-beginning-position)))))
	    (list 'special-block
		  (nconc
		   (list :type type
			 :parameters (and (org-string-nw-p parameters)
					  (org-trim parameters))
			 :begin begin
			 :end end
			 :contents-begin contents-begin
			 :contents-end contents-end
			 :post-blank (count-lines pos-before-blank end)
			 :post-affiliated post-affiliated)
		   (cdr affiliated)))))))))

(defun org-element-special-block-interpreter (special-block contents)
  "Interpret SPECIAL-BLOCK element as Org syntax.
CONTENTS is the contents of the element."
  (let ((block-type (org-element-property :type special-block))
        (parameters (org-element-property :parameters special-block)))
    (format "#+begin_%s%s\n%s#+end_%s" block-type
            (if parameters (concat " " parameters) "")
            (or contents "") block-type)))



;;; Elements
;;
;; For each element, a parser and an interpreter are also defined.
;; Both follow the same naming convention used for greater elements.
;;
;; Also, as for greater elements, adding a new element type is done
;; through the following steps: implement a parser and an interpreter,
;; tweak `org-element--current-element' so that it recognizes the new
;; type and add that new type to `org-element-all-elements'.


;;;; Babel Call

(defun org-element-babel-call-parser (limit affiliated)
  "Parse a babel call.

LIMIT bounds the search.  AFFILIATED is a list of which car is
the buffer position at the beginning of the first affiliated
keyword and cdr is a plist of affiliated keywords along with
their value.

Return a list whose car is `babel-call' and cdr is a plist
containing `:call', `:inside-header', `:arguments',
`:end-header', `:begin', `:end', `:value', `:post-blank' and
`:post-affiliated' as keywords."
  (save-excursion
    (let* ((begin (car affiliated))
	   (post-affiliated (point))
	   (before-blank (line-beginning-position 2))
	   (value (progn (search-forward ":" before-blank t)
			 (skip-chars-forward " \t")
			 (org-trim
			  (buffer-substring-no-properties
			   (point) (line-end-position)))))
	   (call
	    (or (org-string-nw-p
		 (buffer-substring-no-properties
		  (point) (progn (skip-chars-forward "^[]()" before-blank)
				 (point))))))
	   (inside-header (org-element--parse-paired-brackets ?\[))
	   (arguments (org-string-nw-p
		       (org-element--parse-paired-brackets ?\()))
	   (end-header
	    (org-string-nw-p
	     (org-trim
	      (buffer-substring-no-properties (point) (line-end-position)))))
	   (end (progn (forward-line)
		       (skip-chars-forward " \r\t\n" limit)
		       (if (eobp) (point) (line-beginning-position)))))
      (list 'babel-call
	    (nconc
	     (list :call call
		   :inside-header inside-header
		   :arguments arguments
		   :end-header end-header
		   :begin begin
		   :end end
		   :value value
		   :post-blank (count-lines before-blank end)
		   :post-affiliated post-affiliated)
	     (cdr affiliated))))))

(defun org-element-babel-call-interpreter (babel-call _)
  "Interpret BABEL-CALL element as Org syntax."
  (concat "#+call: "
	  (org-element-property :call babel-call)
	  (let ((h (org-element-property :inside-header babel-call)))
	    (and h (format "[%s]" h)))
	  (concat "(" (org-element-property :arguments babel-call) ")")
	  (let ((h (org-element-property :end-header babel-call)))
	    (and h (concat " " h)))))


;;;; Clock

(defun org-element-clock-parser (limit)
  "Parse a clock.

LIMIT bounds the search.

Return a list whose CAR is `clock' and CDR is a plist containing
`:status', `:value', `:time', `:begin', `:end', `:post-blank' and
`:post-affiliated' as keywords."
  (save-excursion
    (let* ((case-fold-search nil)
	   (begin (point))
	   (value (progn (search-forward "CLOCK:" (line-end-position) t)
			 (skip-chars-forward " \t")
			 (org-element-timestamp-parser)))
	   (duration (and (search-forward " => " (line-end-position) t)
			  (progn (skip-chars-forward " \t")
				 (looking-at "\\(\\S-+\\)[ \t]*$"))
			  (match-string-no-properties 1)))
	   (status (if duration 'closed 'running))
	   (post-blank (let ((before-blank (progn (forward-line) (point))))
			 (skip-chars-forward " \r\t\n" limit)
			 (skip-chars-backward " \t")
			 (unless (bolp) (end-of-line))
			 (count-lines before-blank (point))))
	   (end (point)))
      (list 'clock
	    (list :status status
		  :value value
		  :duration duration
		  :begin begin
		  :end end
		  :post-blank post-blank
		  :post-affiliated begin)))))

(defun org-element-clock-interpreter (clock _)
  "Interpret CLOCK element as Org syntax."
  (concat "CLOCK: "
	  (org-element-timestamp-interpreter
	   (org-element-property :value clock) nil)
	  (let ((duration (org-element-property :duration clock)))
	    (and duration
		 (concat " => "
			 (apply 'format
				"%2s:%02s"
				(org-split-string duration ":")))))))


;;;; Comment

(defun org-element-comment-parser (limit)
  "Parse a comment.

LIMIT bounds the search.

Return a list whose CAR is `comment' and CDR is a plist
containing `:begin', `:end', `:value', `:post-blank',
`:post-affiliated' keywords.

Assume point is at comment beginning."
  (save-excursion
    (let* ((begin (point))
	   (value (prog2 (looking-at "[ \t]*# ?")
		      (buffer-substring-no-properties
		       (match-end 0) (line-end-position))
		    (forward-line)))
	   (com-end
	    ;; Get comments ending.
	    (progn
	      (while (and (< (point) limit) (looking-at "[ \t]*#\\( \\|$\\)"))
		;; Accumulate lines without leading hash and first
		;; whitespace.
		(setq value
		      (concat value
			      "\n"
			      (buffer-substring-no-properties
			       (match-end 0) (line-end-position))))
		(forward-line))
	      (point)))
	   (end (progn (goto-char com-end)
		       (skip-chars-forward " \r\t\n" limit)
		       (if (eobp) (point) (line-beginning-position)))))
      (list 'comment
	    (list :begin begin
		  :end end
		  :value value
		  :post-blank (count-lines com-end end)
		  :post-affiliated begin)))))

(defun org-element-comment-interpreter (comment _)
  "Interpret COMMENT element as Org syntax.
CONTENTS is nil."
  (replace-regexp-in-string "^" "# " (org-element-property :value comment)))


;;;; Comment Block

(defun org-element-comment-block-parser (limit affiliated)
  "Parse an export block.

LIMIT bounds the search.  AFFILIATED is a list of which CAR is
the buffer position at the beginning of the first affiliated
keyword and CDR is a plist of affiliated keywords along with
their value.

Return a list whose CAR is `comment-block' and CDR is a plist
containing `:begin', `:end', `:value', `:post-blank' and
`:post-affiliated' keywords.

Assume point is at comment block beginning."
  (let ((case-fold-search t))
    (if (not (save-excursion
	       (re-search-forward "^[ \t]*#\\+END_COMMENT[ \t]*$" limit t)))
	;; Incomplete block: parse it as a paragraph.
	(org-element-paragraph-parser limit affiliated)
      (let ((contents-end (match-beginning 0)))
	(save-excursion
	  (let* ((begin (car affiliated))
		 (post-affiliated (point))
		 (contents-begin (progn (forward-line) (point)))
		 (pos-before-blank (progn (goto-char contents-end)
					  (forward-line)
					  (point)))
		 (end (progn (skip-chars-forward " \r\t\n" limit)
			     (if (eobp) (point) (line-beginning-position))))
		 (value (buffer-substring-no-properties
			 contents-begin contents-end)))
	    (list 'comment-block
		  (nconc
		   (list :begin begin
			 :end end
			 :value value
			 :post-blank (count-lines pos-before-blank end)
			 :post-affiliated post-affiliated)
		   (cdr affiliated)))))))))

(defun org-element-comment-block-interpreter (comment-block _)
  "Interpret COMMENT-BLOCK element as Org syntax."
  (format "#+begin_comment\n%s#+end_comment"
	  (org-element-normalize-string
	   (org-remove-indentation
	    (org-element-property :value comment-block)))))


;;;; Diary Sexp

(defun org-element-diary-sexp-parser (limit affiliated)
  "Parse a diary sexp.

LIMIT bounds the search.  AFFILIATED is a list of which CAR is
the buffer position at the beginning of the first affiliated
keyword and CDR is a plist of affiliated keywords along with
their value.

Return a list whose CAR is `diary-sexp' and CDR is a plist
containing `:begin', `:end', `:value', `:post-blank' and
`:post-affiliated' keywords."
  (save-excursion
    (let ((begin (car affiliated))
	  (post-affiliated (point))
	  (value (progn (looking-at "\\(%%(.*\\)[ \t]*$")
			(match-string-no-properties 1)))
	  (pos-before-blank (progn (forward-line) (point)))
	  (end (progn (skip-chars-forward " \r\t\n" limit)
		      (if (eobp) (point) (line-beginning-position)))))
      (list 'diary-sexp
	    (nconc
	     (list :value value
		   :begin begin
		   :end end
		   :post-blank (count-lines pos-before-blank end)
		   :post-affiliated post-affiliated)
	     (cdr affiliated))))))

(defun org-element-diary-sexp-interpreter (diary-sexp _)
  "Interpret DIARY-SEXP as Org syntax."
  (org-element-property :value diary-sexp))


;;;; Example Block

(defun org-element-example-block-parser (limit affiliated)
  "Parse an example block.

LIMIT bounds the search.  AFFILIATED is a list of which CAR is
the buffer position at the beginning of the first affiliated
keyword and CDR is a plist of affiliated keywords along with
their value.

Return a list whose CAR is `example-block' and CDR is a plist
containing `:begin', `:end', `:number-lines', `:preserve-indent',
`:retain-labels', `:use-labels', `:label-fmt', `:switches',
`:value', `:post-blank' and `:post-affiliated' keywords."
  (let ((case-fold-search t))
    (if (not (save-excursion
	       (re-search-forward "^[ \t]*#\\+END_EXAMPLE[ \t]*$" limit t)))
	;; Incomplete block: parse it as a paragraph.
	(org-element-paragraph-parser limit affiliated)
      (let ((contents-end (match-beginning 0)))
	(save-excursion
	  (let* ((switches
		  (progn
		    (looking-at "^[ \t]*#\\+BEGIN_EXAMPLE\\(?: +\\(.*\\)\\)?")
		    (match-string-no-properties 1)))
		 ;; Switches analysis.
		 (number-lines
		  (and switches
		       (string-match "\\([-+]\\)n\\(?: *\\([0-9]+\\)\\)?\\>"
				     switches)
		       (cons
			(if (equal (match-string 1 switches) "-")
			    'new
			  'continued)
			(if (not (match-end 2)) 0
			  ;; Subtract 1 to give number of lines before
			  ;; first line.
			  (1- (string-to-number (match-string 2 switches)))))))
		 (preserve-indent
		  (and switches (string-match "-i\\>" switches)))
		 ;; Should labels be retained in (or stripped from) example
		 ;; blocks?
		 (retain-labels
		  (or (not switches)
		      (not (string-match "-r\\>" switches))
		      (and number-lines (string-match "-k\\>" switches))))
		 ;; What should code-references use - labels or
		 ;; line-numbers?
		 (use-labels
		  (or (not switches)
		      (and retain-labels
			   (not (string-match "-k\\>" switches)))))
		 (label-fmt
		  (and switches
		       (string-match "-l +\"\\([^\"\n]+\\)\"" switches)
		       (match-string 1 switches)))
		 ;; Standard block parsing.
		 (begin (car affiliated))
		 (post-affiliated (point))
		 (contents-begin (line-beginning-position 2))
		 (value (org-unescape-code-in-string
			 (buffer-substring-no-properties
			  contents-begin contents-end)))
		 (pos-before-blank (progn (goto-char contents-end)
					  (forward-line)
					  (point)))
		 (end (progn (skip-chars-forward " \r\t\n" limit)
			     (if (eobp) (point) (line-beginning-position)))))
	    (list 'example-block
		  (nconc
		   (list :begin begin
			 :end end
			 :value value
			 :switches switches
			 :number-lines number-lines
			 :preserve-indent preserve-indent
			 :retain-labels retain-labels
			 :use-labels use-labels
			 :label-fmt label-fmt
			 :post-blank (count-lines pos-before-blank end)
			 :post-affiliated post-affiliated)
		   (cdr affiliated)))))))))

(defun org-element-example-block-interpreter (example-block _)
  "Interpret EXAMPLE-BLOCK element as Org syntax."
  (let ((switches (org-element-property :switches example-block))
	(value
	 (let ((val (org-element-property :value example-block)))
	   (cond
	    ((or org-src-preserve-indentation
		 (org-element-property :preserve-indent example-block))
	     val)
	    ((= 0 org-edit-src-content-indentation)
	     (org-remove-indentation val))
	    (t
	     (let ((ind (make-string org-edit-src-content-indentation ?\s)))
	       (replace-regexp-in-string "^[ \t]*\\S-"
					 (concat ind "\\&")
					 (org-remove-indentation val))))))))
    (concat "#+begin_example" (and switches (concat " " switches)) "\n"
	    (org-element-normalize-string (org-escape-code-in-string value))
	    "#+end_example")))


;;;; Export Block

(defun org-element-export-block-parser (limit affiliated)
  "Parse an export block.

LIMIT bounds the search.  AFFILIATED is a list of which CAR is
the buffer position at the beginning of the first affiliated
keyword and CDR is a plist of affiliated keywords along with
their value.

Return a list whose CAR is `export-block' and CDR is a plist
containing `:begin', `:end', `:type', `:value', `:post-blank' and
`:post-affiliated' keywords.

Assume point is at export-block beginning."
  (let* ((case-fold-search t))
    (if (not (save-excursion
	       (re-search-forward "^[ \t]*#\\+END_EXPORT[ \t]*$" limit t)))
	;; Incomplete block: parse it as a paragraph.
	(org-element-paragraph-parser limit affiliated)
      (save-excursion
	(let* ((contents-end (match-beginning 0))
	       (backend
		(progn
		  (looking-at
		   "[ \t]*#\\+BEGIN_EXPORT\\(?:[ \t]+\\(\\S-+\\)\\)?[ \t]*$")
		  (match-string-no-properties 1)))
	       (begin (car affiliated))
	       (post-affiliated (point))
	       (contents-begin (progn (forward-line) (point)))
	       (pos-before-blank (progn (goto-char contents-end)
					(forward-line)
					(point)))
	       (end (progn (skip-chars-forward " \r\t\n" limit)
			   (if (eobp) (point) (line-beginning-position))))
	       (value (org-unescape-code-in-string
		       (buffer-substring-no-properties contents-begin
						       contents-end))))
	  (list 'export-block
		(nconc
		 (list :type (and backend (upcase backend))
		       :begin begin
		       :end end
		       :value value
		       :post-blank (count-lines pos-before-blank end)
		       :post-affiliated post-affiliated)
		 (cdr affiliated))))))))

(defun org-element-export-block-interpreter (export-block _)
  "Interpret EXPORT-BLOCK element as Org syntax."
  (format "#+begin_export %s\n%s#+end_export"
	  (org-element-property :type export-block)
	  (org-element-property :value export-block)))


;;;; Fixed-width

(defun org-element-fixed-width-parser (limit affiliated)
  "Parse a fixed-width section.

LIMIT bounds the search.  AFFILIATED is a list of which CAR is
the buffer position at the beginning of the first affiliated
keyword and CDR is a plist of affiliated keywords along with
their value.

Return a list whose CAR is `fixed-width' and CDR is a plist
containing `:begin', `:end', `:value', `:post-blank' and
`:post-affiliated' keywords.

Assume point is at the beginning of the fixed-width area."
  (save-excursion
    (let* ((begin (car affiliated))
	   (post-affiliated (point))
	   (end-area
	    (progn
	      (while (and (< (point) limit)
			  (looking-at "[ \t]*:\\( \\|$\\)"))
		(forward-line))
	      (if (bolp) (line-end-position 0) (point))))
	   (end (progn (skip-chars-forward " \r\t\n" limit)
		       (if (eobp) (point) (line-beginning-position)))))
      (list 'fixed-width
	    (nconc
	     (list :begin begin
		   :end end
		   :value (replace-regexp-in-string
			   "^[ \t]*: ?" ""
			   (buffer-substring-no-properties post-affiliated
							   end-area))
		   :post-blank (count-lines end-area end)
		   :post-affiliated post-affiliated)
	     (cdr affiliated))))))

(defun org-element-fixed-width-interpreter (fixed-width _)
  "Interpret FIXED-WIDTH element as Org syntax."
  (let ((value (org-element-property :value fixed-width)))
    (and value
         (if (string-empty-p value) ":\n"
           (replace-regexp-in-string "^" ": " value)))))


;;;; Horizontal Rule

(defun org-element-horizontal-rule-parser (limit affiliated)
  "Parse an horizontal rule.

LIMIT bounds the search.  AFFILIATED is a list of which CAR is
the buffer position at the beginning of the first affiliated
keyword and CDR is a plist of affiliated keywords along with
their value.

Return a list whose CAR is `horizontal-rule' and CDR is a plist
containing `:begin', `:end', `:post-blank' and `:post-affiliated'
keywords."
  (save-excursion
    (let ((begin (car affiliated))
	  (post-affiliated (point))
	  (post-hr (progn (forward-line) (point)))
	  (end (progn (skip-chars-forward " \r\t\n" limit)
		      (if (eobp) (point) (line-beginning-position)))))
      (list 'horizontal-rule
	    (nconc
	     (list :begin begin
		   :end end
		   :post-blank (count-lines post-hr end)
		   :post-affiliated post-affiliated)
	     (cdr affiliated))))))

(defun org-element-horizontal-rule-interpreter (&rest _)
  "Interpret HORIZONTAL-RULE element as Org syntax."
  "-----")


;;;; Keyword

(defun org-element-keyword-parser (limit affiliated)
  "Parse a keyword at point.

LIMIT bounds the search.  AFFILIATED is a list of which CAR is
the buffer position at the beginning of the first affiliated
keyword and CDR is a plist of affiliated keywords along with
their value.

Return a list whose CAR is a normalized `keyword' (uppercase) and
CDR is a plist containing `:key', `:value', `:begin', `:end',
`:post-blank' and `:post-affiliated' keywords."
  (save-excursion
    ;; An orphaned affiliated keyword is considered as a regular
    ;; keyword.  In this case AFFILIATED is nil, so we take care of
    ;; this corner case.
    (let ((begin (or (car affiliated) (point)))
	  (post-affiliated (point))
	  (key (progn (looking-at "[ \t]*#\\+\\(\\S-*\\):")
		      (upcase (match-string-no-properties 1))))
	  (value (org-trim (buffer-substring-no-properties
                            (match-end 0) (line-end-position))))
	  (pos-before-blank (progn (forward-line) (point)))
	  (end (progn (skip-chars-forward " \r\t\n" limit)
		      (if (eobp) (point) (line-beginning-position)))))
      (list 'keyword
	    (nconc
	     (list :key key
		   :value value
		   :begin begin
		   :end end
		   :post-blank (count-lines pos-before-blank end)
		   :post-affiliated post-affiliated)
	     (cdr affiliated))))))

(defun org-element-keyword-interpreter (keyword _)
  "Interpret KEYWORD element as Org syntax."
  (format "#+%s: %s"
	  (downcase (org-element-property :key keyword))
	  (org-element-property :value keyword)))


;;;; Latex Environment

(defconst org-element--latex-begin-environment
  "^[ \t]*\\\\begin{\\([A-Za-z0-9*]+\\)}"
  "Regexp matching the beginning of a LaTeX environment.
The environment is captured by the first group.

See also `org-element--latex-end-environment'.")

(defconst org-element--latex-end-environment
  "\\\\end{%s}[ \t]*$"
  "Format string matching the ending of a LaTeX environment.
See also `org-element--latex-begin-environment'.")

(defun org-element-latex-environment-parser (limit affiliated)
  "Parse a LaTeX environment.

LIMIT bounds the search.  AFFILIATED is a list of which CAR is
the buffer position at the beginning of the first affiliated
keyword and CDR is a plist of affiliated keywords along with
their value.

Return a list whose CAR is `latex-environment' and CDR is a plist
containing `:begin', `:end', `:value', `:post-blank' and
`:post-affiliated' keywords.

Assume point is at the beginning of the latex environment."
  (save-excursion
    (let ((case-fold-search t)
	  (code-begin (point)))
      (looking-at org-element--latex-begin-environment)
      (if (not (re-search-forward (format org-element--latex-end-environment
					  (regexp-quote (match-string 1)))
				  limit t))
	  ;; Incomplete latex environment: parse it as a paragraph.
	  (org-element-paragraph-parser limit affiliated)
	(let* ((code-end (progn (forward-line) (point)))
	       (begin (car affiliated))
	       (value (buffer-substring-no-properties code-begin code-end))
	       (end (progn (skip-chars-forward " \r\t\n" limit)
			   (if (eobp) (point) (line-beginning-position)))))
	  (list 'latex-environment
		(nconc
		 (list :begin begin
		       :end end
		       :value value
		       :post-blank (count-lines code-end end)
		       :post-affiliated code-begin)
		 (cdr affiliated))))))))

(defun org-element-latex-environment-interpreter (latex-environment _)
  "Interpret LATEX-ENVIRONMENT element as Org syntax."
  (org-element-property :value latex-environment))


;;;; Node Property

(defun org-element-node-property-parser (limit)
  "Parse a node-property at point.

LIMIT bounds the search.

Return a list whose CAR is `node-property' and CDR is a plist
containing `:key', `:value', `:begin', `:end', `:post-blank' and
`:post-affiliated' keywords."
  (looking-at org-property-re)
  (let ((case-fold-search t)
	(begin (point))
	(key   (match-string-no-properties 2))
	(value (match-string-no-properties 3))
	(end (save-excursion
	       (end-of-line)
	       (if (re-search-forward org-property-re limit t)
		   (line-beginning-position)
		 limit))))
    (list 'node-property
	  (list :key key
		:value value
		:begin begin
		:end end
		:post-blank 0
		:post-affiliated begin))))

(defun org-element-node-property-interpreter (node-property _)
  "Interpret NODE-PROPERTY element as Org syntax."
  (format org-property-format
	  (format ":%s:" (org-element-property :key node-property))
	  (or (org-element-property :value node-property) "")))


;;;; Paragraph

(defun org-element-paragraph-parser (limit affiliated)
  "Parse a paragraph.

LIMIT bounds the search.  AFFILIATED is a list of which CAR is
the buffer position at the beginning of the first affiliated
keyword and CDR is a plist of affiliated keywords along with
their value.

Return a list whose CAR is `paragraph' and CDR is a plist
containing `:begin', `:end', `:contents-begin' and
`:contents-end', `:post-blank' and `:post-affiliated' keywords.

Assume point is at the beginning of the paragraph."
  (save-excursion
    (let* ((begin (car affiliated))
	   (contents-begin (point))
	   (before-blank
	    (let ((case-fold-search t))
	      (end-of-line)
	      ;; A matching `org-element-paragraph-separate' is not
	      ;; necessarily the end of the paragraph.  In particular,
	      ;; drawers, blocks or LaTeX environments opening lines
	      ;; must be closed.  Moreover keywords with a secondary
	      ;; value must belong to "dual keywords".
	      (while (not
		      (cond
		       ((not (and (re-search-forward
				   org-element-paragraph-separate limit 'move)
				  (progn (beginning-of-line) t))))
		       ((looking-at org-element-drawer-re)
			(save-excursion
			  (re-search-forward "^[ \t]*:END:[ \t]*$" limit t)))
		       ((looking-at "[ \t]*#\\+BEGIN_\\(\\S-+\\)")
			(save-excursion
			  (re-search-forward
			   (format "^[ \t]*#\\+END_%s[ \t]*$"
				   (regexp-quote (match-string 1)))
			   limit t)))
		       ((looking-at org-element--latex-begin-environment)
			(save-excursion
			  (re-search-forward
			   (format org-element--latex-end-environment
				   (regexp-quote (match-string 1)))
			   limit t)))
		       ((looking-at "[ \t]*#\\+\\(\\S-+\\)\\[.*\\]:")
			(member-ignore-case (match-string 1)
					    org-element-dual-keywords))
		       ;; Everything else is unambiguous.
		       (t)))
		(end-of-line))
	      (if (= (point) limit) limit
		(goto-char (line-beginning-position)))))
	   (contents-end (save-excursion
			   (skip-chars-backward " \r\t\n" contents-begin)
			   (line-beginning-position 2)))
	   (end (progn (skip-chars-forward " \r\t\n" limit)
		       (if (eobp) (point) (line-beginning-position)))))
      (list 'paragraph
	    (nconc
	     (list :begin begin
		   :end end
		   :contents-begin contents-begin
		   :contents-end contents-end
		   :post-blank (count-lines before-blank end)
		   :post-affiliated contents-begin)
	     (cdr affiliated))))))

(defun org-element-paragraph-interpreter (_ contents)
  "Interpret paragraph element as Org syntax.
CONTENTS is the contents of the element."
  contents)


;;;; Planning

(defun org-element-planning-parser (limit)
  "Parse a planning.

LIMIT bounds the search.

Return a list whose CAR is `planning' and CDR is a plist
containing `:closed', `:deadline', `:scheduled', `:begin',
`:end', `:post-blank' and `:post-affiliated' keywords."
  (save-excursion
    (let* ((case-fold-search nil)
	   (begin (point))
	   (post-blank (let ((before-blank (progn (forward-line) (point))))
			 (skip-chars-forward " \r\t\n" limit)
			 (skip-chars-backward " \t")
			 (unless (bolp) (end-of-line))
			 (count-lines before-blank (point))))
	   (end (point))
	   closed deadline scheduled)
      (goto-char begin)
      (while (re-search-forward org-element-planning-keywords-re end t)
	(skip-chars-forward " \t" end)
	(let ((keyword (match-string 0))
	      (time (org-element-timestamp-parser)))
	  (cond
           ((equal keyword org-element-closed-keyword) (setq closed time))
	   ((equal keyword org-element-deadline-keyword) (setq deadline time))
	   (t (setq scheduled time)))))
      (list 'planning
	    (list :closed closed
		  :deadline deadline
		  :scheduled scheduled
		  :begin begin
		  :end end
		  :post-blank post-blank
		  :post-affiliated begin)))))

(defun org-element-planning-interpreter (planning _)
  "Interpret PLANNING element as Org syntax."
  (mapconcat
   #'identity
   (delq nil
	 (list (let ((deadline (org-element-property :deadline planning)))
		 (when deadline
		   (concat org-element-deadline-keyword " "
			   (org-element-timestamp-interpreter deadline nil))))
	       (let ((scheduled (org-element-property :scheduled planning)))
		 (when scheduled
		   (concat org-element-scheduled-keyword " "
			   (org-element-timestamp-interpreter scheduled nil))))
	       (let ((closed (org-element-property :closed planning)))
		 (when closed
		   (concat org-element-closed-keyword " "
			   (org-element-timestamp-interpreter closed nil))))))
   " "))


;;;; Src Block

(defun org-element-src-block-parser (limit affiliated)
  "Parse a source block.

LIMIT bounds the search.  AFFILIATED is a list of which CAR is
the buffer position at the beginning of the first affiliated
keyword and CDR is a plist of affiliated keywords along with
their value.

Return a list whose CAR is `src-block' and CDR is a plist
containing `:language', `:switches', `:parameters', `:begin',
`:end', `:number-lines', `:retain-labels', `:use-labels',
`:label-fmt', `:preserve-indent', `:value', `:post-blank' and
`:post-affiliated' keywords.

Assume point is at the beginning of the block."
  (let ((case-fold-search t))
    (if (not (save-excursion (re-search-forward "^[ \t]*#\\+END_SRC[ \t]*$"
						limit t)))
	;; Incomplete block: parse it as a paragraph.
	(org-element-paragraph-parser limit affiliated)
      (let ((contents-end (match-beginning 0)))
	(save-excursion
	  (let* ((begin (car affiliated))
		 (post-affiliated (point))
		 ;; Get language as a string.
		 (language
		  (progn
		    (looking-at
		     "^[ \t]*#\\+BEGIN_SRC\
\\(?: +\\(\\S-+\\)\\)?\
\\(\\(?: +\\(?:-\\(?:l \".+\"\\|[ikr]\\)\\|[-+]n\\(?: *[0-9]+\\)?\\)\\)+\\)?\
\\(.*\\)[ \t]*$")
		    (match-string-no-properties 1)))
		 ;; Get switches.
		 (switches (match-string-no-properties 2))
		 ;; Get parameters.
		 (parameters (match-string-no-properties 3))
		 ;; Switches analysis.
		 (number-lines
		  (and switches
		       (string-match "\\([-+]\\)n\\(?: *\\([0-9]+\\)\\)?\\>"
				     switches)
		       (cons
			(if (equal (match-string 1 switches) "-")
			    'new
			  'continued)
			(if (not (match-end 2)) 0
			  ;; Subtract 1 to give number of lines before
			  ;; first line.
			  (1- (string-to-number (match-string 2 switches)))))))
		 (preserve-indent (and switches
				       (string-match "-i\\>" switches)))
		 (label-fmt
		  (and switches
		       (string-match "-l +\"\\([^\"\n]+\\)\"" switches)
		       (match-string 1 switches)))
		 ;; Should labels be retained in (or stripped from)
		 ;; source blocks?
		 (retain-labels
		  (or (not switches)
		      (not (string-match "-r\\>" switches))
		      (and number-lines (string-match "-k\\>" switches))))
		 ;; What should code-references use - labels or
		 ;; line-numbers?
		 (use-labels
		  (or (not switches)
		      (and retain-labels
			   (not (string-match "-k\\>" switches)))))
		 ;; Retrieve code.
		 (value (org-unescape-code-in-string
			 (buffer-substring-no-properties
			  (line-beginning-position 2) contents-end)))
		 (pos-before-blank (progn (goto-char contents-end)
					  (forward-line)
					  (point)))
		 ;; Get position after ending blank lines.
		 (end (progn (skip-chars-forward " \r\t\n" limit)
			     (if (eobp) (point) (line-beginning-position)))))
	    (list 'src-block
		  (nconc
		   (list :language language
			 :switches (and (org-string-nw-p switches)
					(org-trim switches))
			 :parameters (and (org-string-nw-p parameters)
					  (org-trim parameters))
			 :begin begin
			 :end end
			 :number-lines number-lines
			 :preserve-indent preserve-indent
			 :retain-labels retain-labels
			 :use-labels use-labels
			 :label-fmt label-fmt
			 :value value
			 :post-blank (count-lines pos-before-blank end)
			 :post-affiliated post-affiliated)
		   (cdr affiliated)))))))))

(defun org-element-src-block-interpreter (src-block _)
  "Interpret SRC-BLOCK element as Org syntax."
  (let ((lang (org-element-property :language src-block))
	(switches (org-element-property :switches src-block))
	(params (org-element-property :parameters src-block))
	(value
	 (let ((val (org-element-property :value src-block)))
	   (cond
	    ((or org-src-preserve-indentation
		 (org-element-property :preserve-indent src-block))
	     val)
	    ((zerop org-edit-src-content-indentation)
	     (org-remove-indentation val))
	    (t
	     (let ((ind (make-string org-edit-src-content-indentation ?\s)))
	       (replace-regexp-in-string "^[ \t]*\\S-"
					 (concat ind "\\&")
					 (org-remove-indentation val))))))))
    (format "#+begin_src%s\n%s#+end_src"
	    (concat (and lang (concat " " lang))
		    (and switches (concat " " switches))
		    (and params (concat " " params)))
	    (org-element-normalize-string (org-escape-code-in-string value)))))


;;;; Table

(defun org-element-table-parser (limit affiliated)
  "Parse a table at point.

LIMIT bounds the search.  AFFILIATED is a list of which CAR is
the buffer position at the beginning of the first affiliated
keyword and CDR is a plist of affiliated keywords along with
their value.

Return a list whose CAR is `table' and CDR is a plist containing
`:begin', `:end', `:tblfm', `:type', `:contents-begin',
`:contents-end', `:value', `:post-blank' and `:post-affiliated'
keywords.

Assume point is at the beginning of the table."
  (save-excursion
    (let* ((case-fold-search t)
	   (table-begin (point))
	   (type (if (looking-at "[ \t]*|") 'org 'table.el))
           (end-re (format "^[ \t]*\\($\\|[^| \t%s]\\)"
			   (if (eq type 'org) "" "+")))
	   (begin (car affiliated))
	   (table-end
	    (if (re-search-forward end-re limit 'move)
		(goto-char (match-beginning 0))
	      (point)))
	   (tblfm (let (acc)
		    (while (looking-at "[ \t]*#\\+TBLFM: +\\(.*\\)[ \t]*$")
		      (push (match-string-no-properties 1) acc)
		      (forward-line))
		    acc))
	   (pos-before-blank (point))
	   (end (progn (skip-chars-forward " \r\t\n" limit)
		       (if (eobp) (point) (line-beginning-position)))))
      (list 'table
	    (nconc
	     (list :begin begin
		   :end end
		   :type type
		   :tblfm tblfm
		   ;; Only `org' tables have contents.  `table.el' tables
		   ;; use a `:value' property to store raw table as
		   ;; a string.
		   :contents-begin (and (eq type 'org) table-begin)
		   :contents-end (and (eq type 'org) table-end)
		   :value (and (eq type 'table.el)
			       (buffer-substring-no-properties
				table-begin table-end))
		   :post-blank (count-lines pos-before-blank end)
		   :post-affiliated table-begin)
	     (cdr affiliated))))))

(defun org-element-table-interpreter (table contents)
  "Interpret TABLE element as Org syntax.
CONTENTS is a string, if table's type is `org', or nil."
  (if (eq (org-element-property :type table) 'table.el)
      (org-remove-indentation (org-element-property :value table))
    (concat (with-temp-buffer (insert contents)
			      (org-table-align)
			      (buffer-string))
	    (mapconcat (lambda (fm) (concat "#+TBLFM: " fm))
		       (reverse (org-element-property :tblfm table))
		       "\n"))))


;;;; Table Row

(defun org-element-table-row-parser (_)
  "Parse table row at point.

Return a list whose CAR is `table-row' and CDR is a plist
containing `:begin', `:end', `:contents-begin', `:contents-end',
`:type', `:post-blank' and `:post-affiliated' keywords."
  (save-excursion
    (let* ((type (if (looking-at "^[ \t]*|-") 'rule 'standard))
	   (begin (point))
	   ;; A table rule has no contents.  In that case, ensure
	   ;; CONTENTS-BEGIN matches CONTENTS-END.
	   (contents-begin (and (eq type 'standard) (search-forward "|")))
	   (contents-end (and (eq type 'standard)
			      (progn
				(end-of-line)
				(skip-chars-backward " \t")
				(point))))
	   (end (line-beginning-position 2)))
      (list 'table-row
	    (list :type type
		  :begin begin
		  :end end
		  :contents-begin contents-begin
		  :contents-end contents-end
		  :post-blank 0
		  :post-affiliated begin)))))

(defun org-element-table-row-interpreter (table-row contents)
  "Interpret TABLE-ROW element as Org syntax.
CONTENTS is the contents of the table row."
  (if (eq (org-element-property :type table-row) 'rule) "|-"
    (concat "|" contents)))


;;;; Verse Block

(defun org-element-verse-block-parser (limit affiliated)
  "Parse a verse block.

LIMIT bounds the search.  AFFILIATED is a list of which CAR is
the buffer position at the beginning of the first affiliated
keyword and CDR is a plist of affiliated keywords along with
their value.

Return a list whose CAR is `verse-block' and CDR is a plist
containing `:begin', `:end', `:contents-begin', `:contents-end',
`:post-blank' and `:post-affiliated' keywords.

Assume point is at beginning of the block."
  (let ((case-fold-search t))
    (if (not (save-excursion
	       (re-search-forward "^[ \t]*#\\+END_VERSE[ \t]*$" limit t)))
	;; Incomplete block: parse it as a paragraph.
	(org-element-paragraph-parser limit affiliated)
      (let ((contents-end (match-beginning 0)))
	(save-excursion
	  (let* ((begin (car affiliated))
		 (post-affiliated (point))
		 (contents-begin (progn (forward-line) (point)))
		 (pos-before-blank (progn (goto-char contents-end)
					  (forward-line)
					  (point)))
		 (end (progn (skip-chars-forward " \r\t\n" limit)
			     (if (eobp) (point) (line-beginning-position)))))
	    (list 'verse-block
		  (nconc
		   (list :begin begin
			 :end end
			 :contents-begin contents-begin
			 :contents-end contents-end
			 :post-blank (count-lines pos-before-blank end)
			 :post-affiliated post-affiliated)
		   (cdr affiliated)))))))))

(defun org-element-verse-block-interpreter (_ contents)
  "Interpret verse-block element as Org syntax.
CONTENTS is verse block contents."
  (format "#+begin_verse\n%s#+end_verse" contents))



;;; Objects
;;
;; Unlike to elements, raw text can be found between objects.  Hence,
;; `org-element--object-lex' is provided to find the next object in
;; buffer.
;;
;; Some object types (e.g., `italic') are recursive.  Restrictions on
;; object types they can contain will be specified in
;; `org-element-object-restrictions'.
;;
;; Creating a new type of object requires to alter
;; `org-element--object-regexp' and `org-element--object-lex', add the
;; new type in `org-element-all-objects', and possibly add
;; restrictions in `org-element-object-restrictions'.

;;;; Bold

(defun org-element--parse-generic-emphasis (mark type)
  "Parse emphasis object at point, if any.

MARK is the delimiter string used.  TYPE is a symbol among
`bold', `code', `italic', `strike-through', `underline', and
`verbatim'.

Assume point is at first MARK."
  (save-excursion
    (let ((origin (point)))
      (unless (bolp) (forward-char -1))
      (let ((opening-re
             (rx-to-string
              `(seq (or line-start (any space ?- ?\( ?' ?\" ?\{))
                    ,mark
                    (not space)))))
        (when (looking-at opening-re)
          (goto-char (1+ origin))
          (let ((closing-re
                 (rx-to-string
                  `(seq
                    (not space)
                    (group ,mark)
                    (or (any space ?- ?. ?, ?\; ?: ?! ?? ?' ?\" ?\) ?\} ?\\ ?\[)
                        line-end)))))
            (when (re-search-forward closing-re nil t)
              (let ((closing (match-end 1)))
                (goto-char closing)
                (let* ((post-blank (skip-chars-forward " \t"))
                       (contents-begin (1+ origin))
                       (contents-end (1- closing)))
                  (list type
                        (append
                         (list :begin origin
                               :end (point)
                               :post-blank post-blank)
                         (if (memq type '(code verbatim))
                             (list :value
                                   (and (memq type '(code verbatim))
                                        (buffer-substring
                                         contents-begin contents-end)))
                           (list :contents-begin contents-begin
                                 :contents-end contents-end)))))))))))))

(defun org-element-bold-parser ()
  "Parse bold object at point, if any.

When at a bold object, return a list whose car is `bold' and cdr
is a plist with `:begin', `:end', `:contents-begin' and
`:contents-end' and `:post-blank' keywords.  Otherwise, return
nil.

Assume point is at the first star marker."
  (org-element--parse-generic-emphasis "*" 'bold))

(defun org-element-bold-interpreter (_ contents)
  "Interpret bold object as Org syntax.
CONTENTS is the contents of the object."
  (format "*%s*" contents))


;;;; Citation

(defun org-element-citation-parser ()
  "Parse citation object at point, if any.

When at a citation object, return a list whose car is `citation'
and cdr is a plist with `:style', `:prefix', `:suffix', `:begin',
`:end', `:contents-begin', `:contents-end', and `:post-blank'
keywords.  Otherwise, return nil.

Assume point is at the beginning of the citation."
  (when (looking-at org-element-citation-prefix-re)
    (let* ((begin (point))
	   (style (and (match-end 1)
		       (match-string-no-properties 1)))
	   ;; Ignore blanks between cite type and prefix or key.
	   (start (match-end 0))
	   (closing (with-syntax-table org-element--pair-square-table
		      (ignore-errors (scan-lists begin 1 0)))))
      (save-excursion
	(when (and closing
		   (re-search-forward org-element-citation-key-re closing t))
	  ;; Find prefix, if any.
	  (let ((first-key-end (match-end 0))
		(types (org-element-restriction 'citation-reference))
                (cite
		 (list 'citation
		       (list :style style
			     :begin begin
			     :post-blank (progn
					   (goto-char closing)
					   (skip-chars-forward " \t"))
			     :end (point)))))
	    ;; `:contents-begin' depends on the presence of
	    ;; a non-empty common prefix.
	    (goto-char first-key-end)
	    (if (not (search-backward ";" start t))
		(org-element-put-property cite :contents-begin start)
	      (when (< start (point))
		(org-element-put-property
                 cite :prefix
                 (org-element--parse-objects start (point) nil types cite)))
	      (forward-char)
	      (org-element-put-property cite :contents-begin (point)))
	    ;; `:contents-end' depends on the presence of a non-empty
	    ;; common suffix.
	    (goto-char (1- closing))
	    (skip-chars-backward " \r\t\n")
	    (let ((end (point)))
	      (if (or (not (search-backward ";" first-key-end t))
		      (re-search-forward org-element-citation-key-re end t))
		  (org-element-put-property cite :contents-end end)
                (forward-char)
		(when (< (point) end)
		  (org-element-put-property
                   cite :suffix
                   (org-element--parse-objects (point) end nil types cite)))
		(org-element-put-property cite :contents-end (point))))
	    cite))))))

(defun org-element-citation-interpreter (citation contents)
  "Interpret CITATION object as Org syntax.
CONTENTS is the contents of the object, as a string."
  (let ((prefix (org-element-property :prefix citation))
        (suffix (org-element-property :suffix citation))
        (style (org-element-property :style citation)))
    (concat "[cite"
            (and style (concat "/" style))
            ":"
            (and prefix (concat (org-element-interpret-data prefix) ";"))
            (if suffix
                (concat contents (org-element-interpret-data suffix))
              ;; Remove spurious semicolon.
              (substring contents nil -1))
            "]")))


;;;; Citation Reference

(defun org-element-citation-reference-parser ()
  "Parse citation reference object at point, if any.

When at a reference, return a list whose car is
`citation-reference', and cdr is a plist with `:key',
`:prefix', `:suffix', `:begin', `:end', and `:post-blank' keywords.

Assume point is at the beginning of the reference."
  (save-excursion
    (let ((begin (point)))
      (when (re-search-forward org-element-citation-key-re nil t)
        (let* ((key (match-string-no-properties 1))
	       (key-start (match-beginning 0))
	       (key-end (match-end 0))
	       (separator (search-forward ";" nil t))
               (end (or separator (point-max)))
               (suffix-end (if separator (1- end) end))
               (types (org-element-restriction 'citation-reference))
	       (reference
	        (list 'citation-reference
		      (list :key key
			    :begin begin
			    :end end
			    :post-blank 0))))
	  (when (< begin key-start)
	    (org-element-put-property
	     reference :prefix
             (org-element--parse-objects begin key-start nil types reference)))
	  (when (< key-end suffix-end)
	    (org-element-put-property
	     reference :suffix
             (org-element--parse-objects key-end suffix-end nil types reference)))
	  reference)))))

(defun org-element-citation-reference-interpreter (citation-reference _)
  "Interpret CITATION-REFERENCE object as Org syntax."
  (concat (org-element-interpret-data
           (org-element-property :prefix citation-reference))
	  "@" (org-element-property :key citation-reference)
	  (org-element-interpret-data
           (org-element-property :suffix citation-reference))
          ";"))


;;;; Code

(defun org-element-code-parser ()
  "Parse code object at point, if any.

When at a code object, return a list whose car is `code' and cdr
is a plist with `:value', `:begin', `:end' and `:post-blank'
keywords.  Otherwise, return nil.

Assume point is at the first tilde marker."
  (org-element--parse-generic-emphasis "~" 'code))

(defun org-element-code-interpreter (code _)
  "Interpret CODE object as Org syntax."
  (format "~%s~" (org-element-property :value code)))


;;;; Entity

(defun org-element-entity-parser ()
  "Parse entity at point, if any.

When at an entity, return a list whose car is `entity' and cdr
a plist with `:begin', `:end', `:latex', `:latex-math-p',
`:html', `:latin1', `:utf-8', `:ascii', `:use-brackets-p' and
`:post-blank' as keywords.  Otherwise, return nil.

Assume point is at the beginning of the entity."
  (catch 'no-object
    (when (looking-at "\\\\\\(?:\\(?1:_ +\\)\\|\\(?1:there4\\|sup[123]\\|frac[13][24]\\|[a-zA-Z]+\\)\\(?2:$\\|{}\\|[^[:alpha:]]\\)\\)")
      (save-excursion
	(let* ((value (or (org-entity-get (match-string 1))
			  (throw 'no-object nil)))
	       (begin (match-beginning 0))
	       (bracketsp (string= (match-string 2) "{}"))
	       (post-blank (progn (goto-char (match-end 1))
				  (when bracketsp (forward-char 2))
				  (skip-chars-forward " \t")))
	       (end (point)))
	  (list 'entity
		(list :name (car value)
		      :latex (nth 1 value)
		      :latex-math-p (nth 2 value)
		      :html (nth 3 value)
		      :ascii (nth 4 value)
		      :latin1 (nth 5 value)
		      :utf-8 (nth 6 value)
		      :begin begin
		      :end end
		      :use-brackets-p bracketsp
		      :post-blank post-blank)))))))

(defun org-element-entity-interpreter (entity _)
  "Interpret ENTITY object as Org syntax."
  (concat "\\"
	  (org-element-property :name entity)
	  (when (org-element-property :use-brackets-p entity) "{}")))


;;;; Export Snippet

(defun org-element-export-snippet-parser ()
  "Parse export snippet at point.

When at an export snippet, return a list whose car is
`export-snippet' and cdr a plist with `:begin', `:end',
`:back-end', `:value' and `:post-blank' as keywords.  Otherwise,
return nil.

Assume point is at the beginning of the snippet."
  (save-excursion
    (let (contents-end)
      (when (and (looking-at "@@\\([-A-Za-z0-9]+\\):")
		 (setq contents-end
		       (save-match-data (goto-char (match-end 0))
                                        (when
					    (re-search-forward "@@" nil t)
					  (match-beginning 0)))))
	(let* ((begin (match-beginning 0))
	       (back-end (match-string-no-properties 1))
	       (value (buffer-substring-no-properties
		       (match-end 0) contents-end))
	       (post-blank (skip-chars-forward " \t"))
	       (end (point)))
	  (list 'export-snippet
		(list :back-end back-end
		      :value value
		      :begin begin
		      :end end
		      :post-blank post-blank)))))))

(defun org-element-export-snippet-interpreter (export-snippet _)
  "Interpret EXPORT-SNIPPET object as Org syntax."
  (format "@@%s:%s@@"
	  (org-element-property :back-end export-snippet)
	  (org-element-property :value export-snippet)))


;;;; Footnote Reference

(defun org-element-footnote-reference-parser ()
  "Parse footnote reference at point, if any.

When at a footnote reference, return a list whose car is
`footnote-reference' and cdr a plist with `:label', `:type',
`:begin', `:end', `:contents-begin', `:contents-end' and
`:post-blank' as keywords.  Otherwise, return nil."
  (when (looking-at org-footnote-re)
    (let ((closing (with-syntax-table org-element--pair-square-table
		     (ignore-errors (scan-lists (point) 1 0)))))
      (when closing
	(save-excursion
	  (let* ((begin (point))
		 (label (match-string-no-properties 1))
		 (inner-begin (match-end 0))
		 (inner-end (1- closing))
		 (type (if (match-end 2) 'inline 'standard))
		 (post-blank (progn (goto-char closing)
				    (skip-chars-forward " \t")))
		 (end (point)))
	    (list 'footnote-reference
		  (list :label label
			:type type
			:begin begin
			:end end
			:contents-begin (and (eq type 'inline) inner-begin)
			:contents-end (and (eq type 'inline) inner-end)
			:post-blank post-blank))))))))

(defun org-element-footnote-reference-interpreter (footnote-reference contents)
  "Interpret FOOTNOTE-REFERENCE object as Org syntax.
CONTENTS is its definition, when inline, or nil."
  (format "[fn:%s%s]"
	  (or (org-element-property :label footnote-reference) "")
	  (if contents (concat ":" contents) "")))


;;;; Inline Babel Call

(defun org-element-inline-babel-call-parser ()
  "Parse inline babel call at point, if any.

When at an inline babel call, return a list whose car is
`inline-babel-call' and cdr a plist with `:call',
`:inside-header', `:arguments', `:end-header', `:begin', `:end',
`:value' and `:post-blank' as keywords.  Otherwise, return nil.

Assume point is at the beginning of the babel call."
  (save-excursion
    (catch :no-object
      (when (let ((case-fold-search nil))
	      (looking-at "\\<call_\\([^ \t\n[(]+\\)[([]"))
	(goto-char (match-end 1))
	(let* ((begin (match-beginning 0))
	       (call (match-string-no-properties 1))
	       (inside-header
		(let ((p (org-element--parse-paired-brackets ?\[)))
		  (and (org-string-nw-p p)
		       (replace-regexp-in-string "\n[ \t]*" " " (org-trim p)))))
	       (arguments (org-string-nw-p
			   (or (org-element--parse-paired-brackets ?\()
			       ;; Parenthesis are mandatory.
			       (throw :no-object nil))))
	       (end-header
		(let ((p (org-element--parse-paired-brackets ?\[)))
		  (and (org-string-nw-p p)
		       (replace-regexp-in-string "\n[ \t]*" " " (org-trim p)))))
	       (value (buffer-substring-no-properties begin (point)))
	       (post-blank (skip-chars-forward " \t"))
	       (end (point)))
	  (list 'inline-babel-call
		(list :call call
		      :inside-header inside-header
		      :arguments arguments
		      :end-header end-header
		      :begin begin
		      :end end
		      :value value
		      :post-blank post-blank)))))))

(defun org-element-inline-babel-call-interpreter (inline-babel-call _)
  "Interpret INLINE-BABEL-CALL object as Org syntax."
  (concat "call_"
	  (org-element-property :call inline-babel-call)
	  (let ((h (org-element-property :inside-header inline-babel-call)))
	    (and h (format "[%s]" h)))
	  "(" (org-element-property :arguments inline-babel-call) ")"
	  (let ((h (org-element-property :end-header inline-babel-call)))
	    (and h (format "[%s]" h)))))


;;;; Inline Src Block

(defun org-element-inline-src-block-parser ()
  "Parse inline source block at point, if any.

When at an inline source block, return a list whose car is
`inline-src-block' and cdr a plist with `:begin', `:end',
`:language', `:value', `:parameters' and `:post-blank' as
keywords.  Otherwise, return nil.

Assume point is at the beginning of the inline source block."
  (save-excursion
    (catch :no-object
      (when (let ((case-fold-search nil))
	      (looking-at "\\<src_\\([^ \t\n[{]+\\)[{[]"))
	(goto-char (match-end 1))
	(let ((begin (match-beginning 0))
	      (language (match-string-no-properties 1))
	      (parameters
	       (let ((p (org-element--parse-paired-brackets ?\[)))
		 (and (org-string-nw-p p)
		      (replace-regexp-in-string "\n[ \t]*" " " (org-trim p)))))
	      (value (or (org-element--parse-paired-brackets ?\{)
			 (throw :no-object nil)))
	      (post-blank (skip-chars-forward " \t")))
	  (list 'inline-src-block
		(list :language language
		      :value value
		      :parameters parameters
		      :begin begin
		      :end (point)
		      :post-blank post-blank)))))))

(defun org-element-inline-src-block-interpreter (inline-src-block _)
  "Interpret INLINE-SRC-BLOCK object as Org syntax."
  (let ((language (org-element-property :language inline-src-block))
	(arguments (org-element-property :parameters inline-src-block))
	(body (org-element-property :value inline-src-block)))
    (format "src_%s%s{%s}"
	    language
	    (if arguments (format "[%s]" arguments) "")
	    body)))

;;;; Italic

(defun org-element-italic-parser ()
  "Parse italic object at point, if any.

When at an italic object, return a list whose car is `italic' and
cdr is a plist with `:begin', `:end', `:contents-begin' and
`:contents-end' and `:post-blank' keywords.  Otherwise, return
nil.

Assume point is at the first slash marker."
  (org-element--parse-generic-emphasis "/" 'italic))

(defun org-element-italic-interpreter (_ contents)
  "Interpret italic object as Org syntax.
CONTENTS is the contents of the object."
  (format "/%s/" contents))


;;;; Latex Fragment

(defun org-element-latex-fragment-parser ()
  "Parse LaTeX fragment at point, if any.

When at a LaTeX fragment, return a list whose car is
`latex-fragment' and cdr a plist with `:value', `:begin', `:end',
and `:post-blank' as keywords.  Otherwise, return nil.

Assume point is at the beginning of the LaTeX fragment."
  (catch 'no-object
    (save-excursion
      (let* ((begin (point))
	     (after-fragment
	      (cond
	       ((not (eq ?$ (char-after)))
		(pcase (char-after (1+ (point)))
		  (?\( (search-forward "\\)" nil t))
		  (?\[ (search-forward "\\]" nil t))
		  (_
		   ;; Macro.
		   (and (looking-at "\\\\[a-zA-Z]+\\*?\\(\\(\\[[^][\n{}]*\\]\\)\
\\|\\({[^{}\n]*}\\)\\)*")
			(match-end 0)))))
	       ((eq ?$ (char-after (1+ (point))))
		(search-forward "$$" nil t 2))
	       (t
		(and (not (eq ?$ (char-before)))
		     (not (memq (char-after (1+ (point)))
				'(?\s ?\t ?\n ?, ?. ?\;)))
		     (search-forward "$" nil t 2)
		     (not (memq (char-before (match-beginning 0))
				'(?\s ?\t ?\n ?, ?.)))
		     (looking-at-p
		      "\\(\\s.\\|\\s-\\|\\s(\\|\\s)\\|\\s\"\\|'\\|$\\)")
		     (point)))))
	     (post-blank
	      (if (not after-fragment) (throw 'no-object nil)
		(goto-char after-fragment)
		(skip-chars-forward " \t")))
	     (end (point)))
	(list 'latex-fragment
	      (list :value (buffer-substring-no-properties begin after-fragment)
		    :begin begin
		    :end end
		    :post-blank post-blank))))))

(defun org-element-latex-fragment-interpreter (latex-fragment _)
  "Interpret LATEX-FRAGMENT object as Org syntax."
  (org-element-property :value latex-fragment))

;;;; Line Break

(defun org-element-line-break-parser ()
  "Parse line break at point, if any.

When at a line break, return a list whose car is `line-break',
and cdr a plist with `:begin', `:end' and `:post-blank' keywords.
Otherwise, return nil.

Assume point is at the beginning of the line break."
  (when (and (looking-at-p "\\\\\\\\[ \t]*$")
	     (not (eq (char-before) ?\\)))
    (list 'line-break
	  (list :begin (point)
		:end (line-beginning-position 2)
		:post-blank 0))))

(defun org-element-line-break-interpreter (&rest _)
  "Interpret LINE-BREAK object as Org syntax."
  "\\\\\n")


;;;; Link

(defun org-element-link-parser ()
  "Parse link at point, if any.

When at a link, return a list whose car is `link' and cdr a plist
with `:type', `:path', `:format', `:raw-link', `:application',
`:search-option', `:begin', `:end', `:contents-begin',
`:contents-end' and `:post-blank' as keywords.  Otherwise, return
nil.

Assume point is at the beginning of the link."
  (catch 'no-object
    (let ((begin (point))
	  end contents-begin contents-end link-end post-blank path type format
	  raw-link search-option application)
      (cond
       ;; Type 1: Text targeted from a radio target.
       ((and org-target-link-regexp
	     (save-excursion (or (bolp) (backward-char))
			     (looking-at org-target-link-regexp)))
	(setq type "radio")
	(setq format 'plain)
	(setq link-end (match-end 1))
	(setq path (match-string-no-properties 1))
	(setq contents-begin (match-beginning 1))
	(setq contents-end (match-end 1)))
       ;; Type 2: Standard link, i.e. [[https://orgmode.org][website]]
       ((looking-at org-link-bracket-re)
	(setq format 'bracket)
	(setq contents-begin (match-beginning 2))
	(setq contents-end (match-end 2))
	(setq link-end (match-end 0))
	;; RAW-LINK is the original link.  Decode any encoding.
	;; Expand any abbreviation in it.
	;;
	;; Also treat any newline character and associated
	;; indentation as a single space character.  This is not
	;; compatible with RFC 3986, which requires to ignore
	;; them altogether.  However, doing so would require
	;; users to encode spaces on the fly when writing links
	;; (e.g., insert [[shell:ls%20*.org]] instead of
	;; [[shell:ls *.org]], which defeats Org's focus on
	;; simplicity.
	(setq raw-link (org-link-expand-abbrev
			(org-link-unescape
			 (replace-regexp-in-string
			  "[ \t]*\n[ \t]*" " "
			  (match-string-no-properties 1)))))
	;; Determine TYPE of link and set PATH accordingly.  According
	;; to RFC 3986, remove whitespaces from URI in external links.
	;; In internal ones, treat indentation as a single space.
	(cond
	 ;; File type.
	 ((or (file-name-absolute-p raw-link)
	      (string-match "\\`\\.\\.?/" raw-link))
	  (setq type "file")
	  (setq path raw-link))
	 ;; Explicit type (http, irc, bbdb...).
	 ((string-match org-link-types-re raw-link)
	  (setq type (match-string 1 raw-link))
	  (setq path (substring raw-link (match-end 0))))
	 ;; Code-ref type: PATH is the name of the reference.
	 ((and (string-match-p "\\`(" raw-link)
	       (string-match-p ")\\'" raw-link))
	  (setq type "coderef")
	  (setq path (substring raw-link 1 -1)))
	 ;; Custom-id type: PATH is the name of the custom id.
	 ((= (string-to-char raw-link) ?#)
	  (setq type "custom-id")
	  (setq path (substring raw-link 1)))
	 ;; Fuzzy type: Internal link either matches a target, an
	 ;; headline name or nothing.  PATH is the target or
	 ;; headline's name.
	 (t
	  (setq type "fuzzy")
	  (setq path raw-link))))
       ;; Type 3: Plain link, e.g., https://orgmode.org
       ((looking-at org-link-plain-re)
	(setq format 'plain)
	(setq raw-link (match-string-no-properties 0))
	(setq type (match-string-no-properties 1))
	(setq link-end (match-end 0))
	(setq path (match-string-no-properties 2)))
       ;; Type 4: Angular link, e.g., <https://orgmode.org>.  Unlike to
       ;; bracket links, follow RFC 3986 and remove any extra
       ;; whitespace in URI.
       ((looking-at org-link-angle-re)
	(setq format 'angle)
	(setq type (match-string-no-properties 1))
	(setq link-end (match-end 0))
	(setq raw-link
	      (buffer-substring-no-properties
	       (match-beginning 1) (match-end 2)))
	(setq path (replace-regexp-in-string
		    "[ \t]*\n[ \t]*" "" (match-string-no-properties 2))))
       (t (throw 'no-object nil)))
      ;; In any case, deduce end point after trailing white space from
      ;; LINK-END variable.
      (save-excursion
	(setq post-blank
	      (progn (goto-char link-end) (skip-chars-forward " \t")))
	(setq end (point)))
      ;; Special "file"-type link processing.  Extract opening
      ;; application and search option, if any.  Also normalize URI.
      (when (string-match "\\`file\\(?:\\+\\(.+\\)\\)?\\'" type)
	(setq application (match-string 1 type))
	(setq type "file")
	(when (string-match "::\\(.*\\)\\'" path)
	  (setq search-option (match-string 1 path))
	  (setq path (replace-match "" nil nil path)))
	(setq path (replace-regexp-in-string "\\`///*\\(.:\\)?/" "\\1/" path)))
      ;; Translate link, if `org-link-translation-function' is set.
      (let ((trans (and (functionp org-link-translation-function)
			(funcall org-link-translation-function type path))))
	(when trans
	  (setq type (car trans))
	  (setq path (cdr trans))))
      (list 'link
	    (list :type type
		  :path path
		  :format format
		  :raw-link (or raw-link path)
		  :application application
		  :search-option search-option
		  :begin begin
		  :end end
		  :contents-begin contents-begin
		  :contents-end contents-end
		  :post-blank post-blank)))))

(defun org-element-link-interpreter (link contents)
  "Interpret LINK object as Org syntax.
CONTENTS is the contents of the object, or nil."
  (let ((type (org-element-property :type link))
	(path (org-element-property :path link)))
    (if (string= type "radio") path
      (let ((fmt (pcase (org-element-property :format link)
		   ;; Links with contents and internal links have to
		   ;; use bracket syntax.  Ignore `:format' in these
		   ;; cases.  This is also the default syntax when the
		   ;; property is not defined, e.g., when the object
		   ;; was crafted by the user.
		   ((guard contents)
		    (format "[[%%s][%s]]"
			    ;; Since this is going to be used as
			    ;; a format string, escape percent signs
			    ;; in description.
			    (replace-regexp-in-string "%" "%%" contents)))
		   ((or `bracket
			`nil
			(guard (member type '("coderef" "custom-id" "fuzzy"))))
		    "[[%s]]")
		   ;; Otherwise, just obey to `:format'.
		   (`angle "<%s>")
		   (`plain "%s")
		   (f (error "Wrong `:format' value: %s" f)))))
	(format fmt
		(pcase type
		  ("coderef" (format "(%s)" path))
		  ("custom-id" (concat "#" path))
		  ("file"
		   (let ((app (org-element-property :application link))
			 (opt (org-element-property :search-option link)))
		     (concat type (and app (concat "+" app)) ":"
			     path
			     (and opt (concat "::" opt)))))
		  ("fuzzy" path)
		  (_ (concat type ":" path))))))))


;;;; Macro

(defun org-element-macro-parser ()
  "Parse macro at point, if any.

When at a macro, return a list whose car is `macro' and cdr
a plist with `:key', `:args', `:begin', `:end', `:value' and
`:post-blank' as keywords.  Otherwise, return nil.

Assume point is at the macro."
  (save-excursion
    (when (looking-at "{{{\\([a-zA-Z][-a-zA-Z0-9_]*\\)\\((\\([^\000]*?\\))\\)?}}}")
      (let ((begin (point))
	    (key (downcase (match-string-no-properties 1)))
	    (value (match-string-no-properties 0))
	    (post-blank (progn (goto-char (match-end 0))
			       (skip-chars-forward " \t")))
	    (end (point))
	    (args (pcase (match-string-no-properties 3)
		    (`nil nil)
		    (a (org-macro-extract-arguments
			(replace-regexp-in-string
			 "[ \t\r\n]+" " " (org-trim a)))))))
	(list 'macro
	      (list :key key
		    :value value
		    :args args
		    :begin begin
		    :end end
		    :post-blank post-blank))))))

(defun org-element-macro-interpreter (macro _)
  "Interpret MACRO object as Org syntax."
  (format "{{{%s%s}}}"
	  (org-element-property :key macro)
	  (pcase (org-element-property :args macro)
	    (`nil "")
	    (args (format "(%s)" (apply #'org-macro-escape-arguments args))))))


;;;; Radio-target

(defun org-element-radio-target-parser ()
  "Parse radio target at point, if any.

When at a radio target, return a list whose car is `radio-target'
and cdr a plist with `:begin', `:end', `:contents-begin',
`:contents-end', `:value' and `:post-blank' as keywords.
Otherwise, return nil.

Assume point is at the radio target."
  (save-excursion
    (when (looking-at org-radio-target-regexp)
      (let ((begin (point))
	    (contents-begin (match-beginning 1))
	    (contents-end (match-end 1))
	    (value (match-string-no-properties 1))
	    (post-blank (progn (goto-char (match-end 0))
			       (skip-chars-forward " \t")))
	    (end (point)))
	(list 'radio-target
	      (list :begin begin
		    :end end
		    :contents-begin contents-begin
		    :contents-end contents-end
		    :post-blank post-blank
		    :value value))))))

(defun org-element-radio-target-interpreter (_ contents)
  "Interpret target object as Org syntax.
CONTENTS is the contents of the object."
  (concat "<<<" contents ">>>"))


;;;; Statistics Cookie

(defun org-element-statistics-cookie-parser ()
  "Parse statistics cookie at point, if any.

When at a statistics cookie, return a list whose car is
`statistics-cookie', and cdr a plist with `:begin', `:end',
`:value' and `:post-blank' keywords.  Otherwise, return nil.

Assume point is at the beginning of the statistics-cookie."
  (save-excursion
    (when (looking-at "\\[[0-9]*\\(%\\|/[0-9]*\\)\\]")
      (let* ((begin (point))
	     (value (buffer-substring-no-properties
		     (match-beginning 0) (match-end 0)))
	     (post-blank (progn (goto-char (match-end 0))
				(skip-chars-forward " \t")))
	     (end (point)))
	(list 'statistics-cookie
	      (list :begin begin
		    :end end
		    :value value
		    :post-blank post-blank))))))

(defun org-element-statistics-cookie-interpreter (statistics-cookie _)
  "Interpret STATISTICS-COOKIE object as Org syntax."
  (org-element-property :value statistics-cookie))


;;;; Strike-Through

(defun org-element-strike-through-parser ()
  "Parse strike-through object at point, if any.

When at a strike-through object, return a list whose car is
`strike-through' and cdr is a plist with `:begin', `:end',
`:contents-begin' and `:contents-end' and `:post-blank' keywords.
Otherwise, return nil.

Assume point is at the first plus sign marker."
  (org-element--parse-generic-emphasis "+" 'strike-through))

(defun org-element-strike-through-interpreter (_ contents)
  "Interpret strike-through object as Org syntax.
CONTENTS is the contents of the object."
  (format "+%s+" contents))


;;;; Subscript

(defun org-element-subscript-parser ()
  "Parse subscript at point, if any.

When at a subscript object, return a list whose car is
`subscript' and cdr a plist with `:begin', `:end',
`:contents-begin', `:contents-end', `:use-brackets-p' and
`:post-blank' as keywords.  Otherwise, return nil.

Assume point is at the underscore."
  (save-excursion
    (unless (bolp) (backward-char))
    (when (looking-at org-match-substring-regexp)
      (let ((bracketsp (match-beginning 4))
	    (begin (match-beginning 2))
	    (contents-begin (or (match-beginning 4)
				(match-beginning 3)))
	    (contents-end (or (match-end 4) (match-end 3)))
	    (post-blank (progn (goto-char (match-end 0))
			       (skip-chars-forward " \t")))
	    (end (point)))
	(list 'subscript
	      (list :begin begin
		    :end end
		    :use-brackets-p bracketsp
		    :contents-begin contents-begin
		    :contents-end contents-end
		    :post-blank post-blank))))))

(defun org-element-subscript-interpreter (subscript contents)
  "Interpret SUBSCRIPT object as Org syntax.
CONTENTS is the contents of the object."
  (format
   (if (org-element-property :use-brackets-p subscript) "_{%s}" "_%s")
   contents))


;;;; Superscript

(defun org-element-superscript-parser ()
  "Parse superscript at point, if any.

When at a superscript object, return a list whose car is
`superscript' and cdr a plist with `:begin', `:end',
`:contents-begin', `:contents-end', `:use-brackets-p' and
`:post-blank' as keywords.  Otherwise, return nil.

Assume point is at the caret."
  (save-excursion
    (unless (bolp) (backward-char))
    (when (looking-at org-match-substring-regexp)
      (let ((bracketsp (match-beginning 4))
	    (begin (match-beginning 2))
	    (contents-begin (or (match-beginning 4)
				(match-beginning 3)))
	    (contents-end (or (match-end 4) (match-end 3)))
	    (post-blank (progn (goto-char (match-end 0))
			       (skip-chars-forward " \t")))
	    (end (point)))
	(list 'superscript
	      (list :begin begin
		    :end end
		    :use-brackets-p bracketsp
		    :contents-begin contents-begin
		    :contents-end contents-end
		    :post-blank post-blank))))))

(defun org-element-superscript-interpreter (superscript contents)
  "Interpret SUPERSCRIPT object as Org syntax.
CONTENTS is the contents of the object."
  (format
   (if (org-element-property :use-brackets-p superscript) "^{%s}" "^%s")
   contents))


;;;; Table Cell

(defun org-element-table-cell-parser ()
  "Parse table cell at point.
Return a list whose car is `table-cell' and cdr is a plist
containing `:begin', `:end', `:contents-begin', `:contents-end'
and `:post-blank' keywords."
  (looking-at "[ \t]*\\(.*?\\)[ \t]*\\(?:|\\|$\\)")
  (let* ((begin (match-beginning 0))
	 (end (match-end 0))
	 (contents-begin (match-beginning 1))
	 (contents-end (match-end 1)))
    (list 'table-cell
	  (list :begin begin
		:end end
		:contents-begin contents-begin
		:contents-end contents-end
		:post-blank 0))))

(defun org-element-table-cell-interpreter (_ contents)
  "Interpret table-cell element as Org syntax.
CONTENTS is the contents of the cell, or nil."
  (concat  " " contents " |"))


;;;; Target

(defun org-element-target-parser ()
  "Parse target at point, if any.

When at a target, return a list whose car is `target' and cdr
a plist with `:begin', `:end', `:value' and `:post-blank' as
keywords.  Otherwise, return nil.

Assume point is at the target."
  (save-excursion
    (when (looking-at org-target-regexp)
      (let ((begin (point))
	    (value (match-string-no-properties 1))
	    (post-blank (progn (goto-char (match-end 0))
			       (skip-chars-forward " \t")))
	    (end (point)))
	(list 'target
	      (list :begin begin
		    :end end
		    :value value
		    :post-blank post-blank))))))

(defun org-element-target-interpreter (target _)
  "Interpret TARGET object as Org syntax."
  (format "<<%s>>" (org-element-property :value target)))


;;;; Timestamp

(defconst org-element--timestamp-regexp
  (concat org-ts-regexp-both
	  "\\|"
	  "\\(?:<[0-9]+-[0-9]+-[0-9]+[^>\n]+?\\+[0-9]+[dwmy]>\\)"
	  "\\|"
	  "\\(?:<%%\\(?:([^>\n]+)\\)>\\)")
  "Regexp matching any timestamp type object.")

(defun org-element-timestamp-parser ()
  "Parse time stamp at point, if any.

When at a time stamp, return a list whose car is `timestamp', and
cdr a plist with `:type', `:raw-value', `:year-start',
`:month-start', `:day-start', `:hour-start', `:minute-start',
`:year-end', `:month-end', `:day-end', `:hour-end',
`:minute-end', `:repeater-type', `:repeater-value',
`:repeater-unit', `:warning-type', `:warning-value',
`:warning-unit', `:begin', `:end' and `:post-blank' keywords.
Otherwise, return nil.

Assume point is at the beginning of the timestamp."
  (when (looking-at-p org-element--timestamp-regexp)
    (save-excursion
      (let* ((begin (point))
	     (activep (eq (char-after) ?<))
	     (raw-value
	      (progn
		(looking-at (concat "\\([<[]\\(%%\\)?.*?\\)[]>]\\(?:--\\("
                                    org-ts-regexp-both
                                    "\\)\\)?"))
		(match-string-no-properties 0)))
	     (date-start (match-string-no-properties 1))
	     (date-end (match-string 3))
	     (diaryp (match-beginning 2))
	     (post-blank (progn (goto-char (match-end 0))
				(skip-chars-forward " \t")))
	     (end (point))
	     (time-range
	      (and (not diaryp)
		   (string-match
		    "[012]?[0-9]:[0-5][0-9]\\(-\\([012]?[0-9]\\):\\([0-5][0-9]\\)\\)"
		    date-start)
		   (cons (string-to-number (match-string 2 date-start))
			 (string-to-number (match-string 3 date-start)))))
	     (type (cond (diaryp 'diary)
			 ((and activep (or date-end time-range)) 'active-range)
			 (activep 'active)
			 ((or date-end time-range) 'inactive-range)
			 (t 'inactive)))
	     (repeater-props
	      (and (not diaryp)
		   (string-match "\\([.+]?\\+\\)\\([0-9]+\\)\\([hdwmy]\\)"
				 raw-value)
		   (list
		    :repeater-type
		    (let ((type (match-string 1 raw-value)))
		      (cond ((equal "++" type) 'catch-up)
			    ((equal ".+" type) 'restart)
			    (t 'cumulate)))
		    :repeater-value (string-to-number (match-string 2 raw-value))
		    :repeater-unit
		    (pcase (string-to-char (match-string 3 raw-value))
		      (?h 'hour) (?d 'day) (?w 'week) (?m 'month) (_ 'year)))))
	     (warning-props
	      (and (not diaryp)
		   (string-match "\\(-\\)?-\\([0-9]+\\)\\([hdwmy]\\)" raw-value)
		   (list
		    :warning-type (if (match-string 1 raw-value) 'first 'all)
		    :warning-value (string-to-number (match-string 2 raw-value))
		    :warning-unit
		    (pcase (string-to-char (match-string 3 raw-value))
		      (?h 'hour) (?d 'day) (?w 'week) (?m 'month) (_ 'year)))))
	     year-start month-start day-start hour-start minute-start year-end
	     month-end day-end hour-end minute-end)
	;; Parse date-start.
	(unless diaryp
	  (let ((date (org-parse-time-string date-start t)))
	    (setq year-start (nth 5 date)
		  month-start (nth 4 date)
		  day-start (nth 3 date)
		  hour-start (nth 2 date)
		  minute-start (nth 1 date))))
	;; Compute date-end.  It can be provided directly in time-stamp,
	;; or extracted from time range.  Otherwise, it defaults to the
	;; same values as date-start.
	(unless diaryp
	  (let ((date (and date-end (org-parse-time-string date-end t))))
	    (setq year-end (or (nth 5 date) year-start)
		  month-end (or (nth 4 date) month-start)
		  day-end (or (nth 3 date) day-start)
		  hour-end (or (nth 2 date) (car time-range) hour-start)
		  minute-end (or (nth 1 date) (cdr time-range) minute-start))))
	(list 'timestamp
	      (nconc (list :type type
			   :raw-value raw-value
			   :year-start year-start
			   :month-start month-start
			   :day-start day-start
			   :hour-start hour-start
			   :minute-start minute-start
			   :year-end year-end
			   :month-end month-end
			   :day-end day-end
			   :hour-end hour-end
			   :minute-end minute-end
			   :begin begin
			   :end end
			   :post-blank post-blank)
		     repeater-props
		     warning-props))))))

(defun org-element-timestamp-interpreter (timestamp _)
  "Interpret TIMESTAMP object as Org syntax."
  (let* ((repeat-string
	  (concat
	   (pcase (org-element-property :repeater-type timestamp)
	     (`cumulate "+") (`catch-up "++") (`restart ".+"))
	   (let ((val (org-element-property :repeater-value timestamp)))
	     (and val (number-to-string val)))
	   (pcase (org-element-property :repeater-unit timestamp)
	     (`hour "h") (`day "d") (`week "w") (`month "m") (`year "y"))))
	 (warning-string
	  (concat
	   (pcase (org-element-property :warning-type timestamp)
	     (`first "--") (`all "-"))
	   (let ((val (org-element-property :warning-value timestamp)))
	     (and val (number-to-string val)))
	   (pcase (org-element-property :warning-unit timestamp)
	     (`hour "h") (`day "d") (`week "w") (`month "m") (`year "y"))))
	 (build-ts-string
	  ;; Build an Org timestamp string from TIME.  ACTIVEP is
	  ;; non-nil when time stamp is active.  If WITH-TIME-P is
	  ;; non-nil, add a time part.  HOUR-END and MINUTE-END
	  ;; specify a time range in the timestamp.  REPEAT-STRING is
	  ;; the repeater string, if any.
	  (lambda (time activep &optional with-time-p hour-end minute-end)
	    (let ((ts (format-time-string
                       (org-time-stamp-format with-time-p)
		       time)))
	      (when (and hour-end minute-end)
		(string-match "[012]?[0-9]:[0-5][0-9]" ts)
		(setq ts
		      (replace-match
		       (format "\\&-%02d:%02d" hour-end minute-end)
		       nil nil ts)))
	      (unless activep (setq ts (format "[%s]" (substring ts 1 -1))))
	      (dolist (s (list repeat-string warning-string))
		(when (org-string-nw-p s)
		  (setq ts (concat (substring ts 0 -1)
				   " "
				   s
				   (substring ts -1)))))
	      ;; Return value.
	      ts)))
	 (type (org-element-property :type timestamp)))
    (pcase type
      ((or `active `inactive)
       (let* ((minute-start (org-element-property :minute-start timestamp))
	      (minute-end (org-element-property :minute-end timestamp))
	      (hour-start (org-element-property :hour-start timestamp))
	      (hour-end (org-element-property :hour-end timestamp))
	      (time-range-p (and hour-start hour-end minute-start minute-end
				 (or (/= hour-start hour-end)
				     (/= minute-start minute-end)))))
	 (funcall
	  build-ts-string
	  (org-encode-time 0
                           (or minute-start 0)
                           (or hour-start 0)
                           (org-element-property :day-start timestamp)
                           (org-element-property :month-start timestamp)
                           (org-element-property :year-start timestamp))
	  (eq type 'active)
	  (and hour-start minute-start)
	  (and time-range-p hour-end)
	  (and time-range-p minute-end))))
      ((or `active-range `inactive-range)
       (let ((minute-start (org-element-property :minute-start timestamp))
	     (minute-end (org-element-property :minute-end timestamp))
	     (hour-start (org-element-property :hour-start timestamp))
	     (hour-end (org-element-property :hour-end timestamp)))
	 (concat
	  (funcall
	   build-ts-string (org-encode-time
			    0
			    (or minute-start 0)
			    (or hour-start 0)
			    (org-element-property :day-start timestamp)
			    (org-element-property :month-start timestamp)
			    (org-element-property :year-start timestamp))
	   (eq type 'active-range)
	   (and hour-start minute-start))
	  "--"
	  (funcall build-ts-string
		   (org-encode-time
                    0
                    (or minute-end 0)
                    (or hour-end 0)
                    (org-element-property :day-end timestamp)
                    (org-element-property :month-end timestamp)
                    (org-element-property :year-end timestamp))
		   (eq type 'active-range)
		   (and hour-end minute-end)))))
      (_ (org-element-property :raw-value timestamp)))))


;;;; Underline

(defun org-element-underline-parser ()
  "Parse underline object at point, if any.

When at an underline object, return a list whose car is
`underline' and cdr is a plist with `:begin', `:end',
`:contents-begin' and `:contents-end' and `:post-blank' keywords.
Otherwise, return nil.

Assume point is at the first underscore marker."
  (org-element--parse-generic-emphasis "_" 'underline))

(defun org-element-underline-interpreter (_ contents)
  "Interpret underline object as Org syntax.
CONTENTS is the contents of the object."
  (format "_%s_" contents))


;;;; Verbatim

(defun org-element-verbatim-parser ()
  "Parse verbatim object at point, if any.

When at a verbatim object, return a list whose car is `verbatim'
and cdr is a plist with `:value', `:begin', `:end' and
`:post-blank' keywords.  Otherwise, return nil.

Assume point is at the first equal sign marker."
  (org-element--parse-generic-emphasis "=" 'verbatim))

(defun org-element-verbatim-interpreter (verbatim _)
  "Interpret VERBATIM object as Org syntax."
  (format "=%s=" (org-element-property :value verbatim)))



;;; Parsing Element Starting At Point
;;
;; `org-element--current-element' is the core function of this section.
;; It returns the Lisp representation of the element starting at
;; point.

(defvar org-element--cache-sync-requests); Declared later
(defun org-element--current-element (limit &optional granularity mode structure add-to-cache)
  "Parse the element starting at point.

Return value is a list like (TYPE PROPS) where TYPE is the type
of the element and PROPS a plist of properties associated to the
element.

Possible types are defined in `org-element-all-elements'.

LIMIT bounds the search.

Optional argument GRANULARITY determines the depth of the
recursion.  Allowed values are `headline', `greater-element',
`element', `object' or nil.  When it is broader than `object' (or
nil), secondary values will not be parsed, since they only
contain objects.

Optional argument MODE, when non-nil, can be either
`first-section', `item', `node-property', `planning',
`property-drawer', `section', `table-row', or `top-comment'.


If STRUCTURE isn't provided but MODE is set to `item', it will be
computed.

Optional argument ADD-TO-CACHE, when non-nil, and when cache is active,
will also add current element to cache if it is not yet there.  Use
this argument with care, as validity of the element in parse tree is
not checked.

This function assumes point is always at the beginning of the
element it has to parse."
  (let* ((element (and (not (buffer-narrowed-p))
                       (org-element--cache-active-p)
                       (not org-element--cache-sync-requests)
                       (org-element--cache-find (point) t)))
         (element (progn (while (and element
                                     (not (and (eq (point) (org-element-property :begin element))
                                               (eq mode (org-element-property :mode element)))))
                           (setq element (org-element-property :parent element)))
                         element))
         (old-element element)
         (element (if (or (eq (org-element-property :granularity element) granularity)
                          (and (memq granularity '(nil object))
                               (memq (org-element-property :granularity element) '(nil object))))
                      element
                    (let ((cached (org-element-cache-get-key
                                   element
                                   (list 'org-element--current-element (or granularity 'object)))))
                      (when cached
                        (org-element-put-property
                         cached :parent
                         (org-element-property :parent element)))))))
    (if element
        element
      (save-excursion
        (let ((case-fold-search t)
	      ;; Determine if parsing depth allows for secondary strings
	      ;; parsing.  It only applies to elements referenced in
	      ;; `org-element-secondary-value-alist'.
	      (raw-secondary-p (and granularity (not (eq granularity 'object))))
              result)
          (setq
           result
           (cond
            ;; Item.
            ((eq mode 'item)
	     (org-element-item-parser limit structure raw-secondary-p))
            ;; Table Row.
            ((eq mode 'table-row) (org-element-table-row-parser limit))
            ;; Node Property.
            ((eq mode 'node-property) (org-element-node-property-parser limit))
            ;; Headline.
            ((and (looking-at "^\\*+ ")
                  (org-with-limited-levels (looking-at-p org-outline-regexp-bol)))
             (org-element-headline-parser limit raw-secondary-p))
            ;; Sections (must be checked after headline).
            ((eq mode 'section) (org-element-section-parser limit))
            ((eq mode 'first-section)
	     (org-element-section-parser
	      (or (save-excursion (org-with-limited-levels (outline-next-heading)))
	          limit)))
            ;; Comments.
            ((looking-at "^[ \t]*#\\(?: \\|$\\)")
	     (org-element-comment-parser limit))
            ;; Planning.
            ((and (eq mode 'planning)
	          (eq ?* (char-after (line-beginning-position 0)))
	          (looking-at org-element-planning-line-re))
	     (org-element-planning-parser limit))
            ;; Property drawer.
            ((and (pcase mode
	            (`planning (eq ?* (char-after (line-beginning-position 0))))
	            ((or `property-drawer `top-comment)
		     (save-excursion
		       (beginning-of-line 0)
		       (not (looking-at "[[:blank:]]*$"))))
	            (_ nil))
	          (looking-at org-property-drawer-re))
	     (org-element-property-drawer-parser limit))
            ;; When not at bol, point is at the beginning of an item or
            ;; a footnote definition: next item is always a paragraph.
            ((not (bolp)) (org-element-paragraph-parser limit (list (point))))
            ;; Clock.
            ((looking-at org-element-clock-line-re)
             (org-element-clock-parser limit))
            ;; Inlinetask.
            ((looking-at "^\\*+ ")
	     (org-element-inlinetask-parser limit raw-secondary-p))
            ;; From there, elements can have affiliated keywords.
            (t (let ((affiliated (org-element--collect-affiliated-keywords
			          limit (memq granularity '(nil object)))))
	         (cond
	          ;; Jumping over affiliated keywords put point off-limits.
	          ;; Parse them as regular keywords.
	          ((and (cdr affiliated) (>= (point) limit))
	           (goto-char (car affiliated))
	           (org-element-keyword-parser limit nil))
	          ;; LaTeX Environment.
	          ((looking-at org-element--latex-begin-environment)
	           (org-element-latex-environment-parser limit affiliated))
	          ;; Drawer.
	          ((looking-at org-element-drawer-re)
	           (org-element-drawer-parser limit affiliated))
	          ;; Fixed Width
	          ((looking-at "[ \t]*:\\( \\|$\\)")
	           (org-element-fixed-width-parser limit affiliated))
	          ;; Inline Comments, Blocks, Babel Calls, Dynamic Blocks and
	          ;; Keywords.
	          ((looking-at "[ \t]*#\\+")
	           (goto-char (match-end 0))
	           (cond
	            ((looking-at "BEGIN_\\(\\S-+\\)")
		     (beginning-of-line)
		     (funcall (pcase (upcase (match-string 1))
			        ("CENTER"  #'org-element-center-block-parser)
			        ("COMMENT" #'org-element-comment-block-parser)
			        ("EXAMPLE" #'org-element-example-block-parser)
			        ("EXPORT"  #'org-element-export-block-parser)
			        ("QUOTE"   #'org-element-quote-block-parser)
			        ("SRC"     #'org-element-src-block-parser)
			        ("VERSE"   #'org-element-verse-block-parser)
			        (_         #'org-element-special-block-parser))
			      limit
			      affiliated))
	            ((looking-at "CALL:")
		     (beginning-of-line)
		     (org-element-babel-call-parser limit affiliated))
	            ((save-excursion
                       (beginning-of-line)
                       (looking-at org-element-dynamic-block-open-re))
		     (beginning-of-line)
		     (org-element-dynamic-block-parser limit affiliated))
	            ((looking-at "\\S-+:")
		     (beginning-of-line)
		     (org-element-keyword-parser limit affiliated))
	            (t
		     (beginning-of-line)
		     (org-element-paragraph-parser limit affiliated))))
	          ;; Footnote Definition.
	          ((looking-at org-footnote-definition-re)
	           (org-element-footnote-definition-parser limit affiliated))
	          ;; Horizontal Rule.
	          ((looking-at "[ \t]*-\\{5,\\}[ \t]*$")
	           (org-element-horizontal-rule-parser limit affiliated))
	          ;; Diary Sexp.
	          ((looking-at "%%(")
	           (org-element-diary-sexp-parser limit affiliated))
	          ;; Table.
	          ((or (looking-at "[ \t]*|")
		       ;; There is no strict definition of a table.el
		       ;; table.  Try to prevent false positive while being
		       ;; quick.
		       (let ((rule-regexp
			      (rx (zero-or-more (any " \t"))
			          "+"
			          (one-or-more (one-or-more "-") "+")
			          (zero-or-more (any " \t"))
			          eol))
			     (non-table.el-line
			      (rx bol
			          (zero-or-more (any " \t"))
			          (or eol (not (any "+| \t")))))
			     (next (line-beginning-position 2)))
		         ;; Start with a full rule.
		         (and
		          (looking-at rule-regexp)
		          (< next limit) ;no room for a table.el table
		          (save-excursion
		            (end-of-line)
		            (cond
			     ;; Must end with a full rule.
			     ((not (re-search-forward non-table.el-line limit 'move))
			      (if (bolp) (forward-line -1) (beginning-of-line))
			      (looking-at rule-regexp))
			     ;; Ignore pseudo-tables with a single
			     ;; rule.
			     ((= next (line-beginning-position))
			      nil)
			     ;; Must end with a full rule.
			     (t
			      (forward-line -1)
			      (looking-at rule-regexp)))))))
	           (org-element-table-parser limit affiliated))
	          ;; List.
	          ((looking-at (org-item-re))
	           (org-element-plain-list-parser
	            limit affiliated
	            (or structure (org-element--list-struct limit))))
	          ;; Default element: Paragraph.
	          (t (org-element-paragraph-parser limit affiliated)))))))
          (when result
            (org-element-put-property result :mode mode)
            (org-element-put-property result :granularity granularity)
            (org-element-put-property result :org-element--cache-sync-key nil)
            (org-element-put-property result :fragile-cache nil)
            (org-element-put-property result :robust-cache nil)
            (org-element-put-property result :cached nil))
          (when (and (not (buffer-narrowed-p))
                     (org-element--cache-active-p)
                     (not org-element--cache-sync-requests)
                     add-to-cache)
            (if (not old-element)
                ;; Only 'element granularity is directly allowed in
                ;; the cache.
                (setq result (if (eq granularity 'element)
                                 (org-element--cache-put result)
                               result))
              (org-element-cache-store-key
               old-element
               (list 'org-element--current-element (or granularity 'object)) result)))
          result)))))


;; Most elements can have affiliated keywords.  When looking for an
;; element beginning, we want to move before them, as they belong to
;; that element, and, in the meantime, collect information they give
;; into appropriate properties.  Hence the following function.

(defun org-element--collect-affiliated-keywords (limit parse)
  "Collect affiliated keywords from point down to LIMIT.

Return a list whose CAR is the position at the first of them and
CDR a plist of keywords and values and move point to the
beginning of the first line after them.

The plist of keywords preserves their order.

As a special case, if element doesn't start at the beginning of
the line (e.g., a paragraph starting an item), CAR is current
position of point and CDR is nil.

When PARSE is non-nil, values from keywords belonging to
`org-element-parsed-keywords' are parsed as secondary strings."
  (if (not (bolp)) (list (point))
    (let ((case-fold-search t)
	  (origin (point))
	  ;; RESTRICT is the list of objects allowed in parsed
	  ;; keywords value.  If PARSE is nil, no object is allowed.
	  (restrict (and parse (org-element-restriction 'keyword)))
	  output)
      (while (and (< (point) limit) (looking-at org-element--affiliated-re))
	(let* ((raw-kwd (upcase (match-string 1)))
	       ;; Apply translation to RAW-KWD.  From there, KWD is
	       ;; the official keyword.
	       (kwd (or (cdr (assoc raw-kwd
				    org-element-keyword-translation-alist))
			raw-kwd))
	       ;; PARSED? is non-nil when keyword should have its
	       ;; value parsed.
	       (parsed? (member kwd org-element-parsed-keywords))
	       ;; Find main value for any keyword.
	       (value
		(let ((beg (match-end 0))
		      (end (save-excursion
			     (end-of-line)
			     (skip-chars-backward " \t")
			     (point))))
		  (if parsed?
		      (save-match-data
			(org-element--parse-objects beg end nil restrict))
		    (org-trim (buffer-substring-no-properties beg end)))))
	       ;; If KWD is a dual keyword, find its secondary value.
	       ;; Maybe parse it.
	       (dual? (member kwd org-element-dual-keywords))
	       (dual-value
		(and dual?
		     (let ((sec (match-string-no-properties 2)))
		       (cond
			((and sec parsed?)
			 (save-match-data
			   (org-element--parse-objects
			    (match-beginning 2) (match-end 2) nil restrict)))
			(sec sec)))))
	       ;; Attribute a property name to KWD.
	       (kwd-sym (and kwd (intern (concat ":" (downcase kwd))))))
	  ;; Now set final shape for VALUE.
	  (when dual?
	    (setq value (and (or value dual-value) (cons value dual-value))))
	  (when (or (member kwd org-element-multiple-keywords)
		    ;; Attributes can always appear on multiple lines.
		    (string-match "^ATTR_" kwd))
	    (setq value (append (plist-get output kwd-sym) (list value))))
	  ;; Eventually store the new value in OUTPUT.
	  (setq output (plist-put output kwd-sym value))
	  ;; Move to next keyword.
	  (forward-line)))
      ;; If affiliated keywords are orphaned: move back to first one.
      ;; They will be parsed as a paragraph.
      (when (looking-at "[ \t]*$") (goto-char origin) (setq output nil))
      ;; Return value.
      (cons origin output))))



;;; The Org Parser
;;
;; The two major functions here are `org-element-parse-buffer', which
;; parses Org syntax inside the current buffer, taking into account
;; region, narrowing, or even visibility if specified, and
;; `org-element-parse-secondary-string', which parses objects within
;; a given string.
;;
;; The (almost) almighty `org-element-map' allows applying a function
;; on elements or objects matching some type, and accumulating the
;; resulting values.  In an export situation, it also skips unneeded
;; parts of the parse tree.

(defun org-element-parse-element
    (&optional pos-or-element granularity
               visible-only first-only
               cached-only)
  "Parse element at POS-OR-ELEMENT or point in current buffer.
When POS-OR-ELEMENT is nil, parse element at point.  When position,
parse element at that position.  When element, parse the provided
element assuming that it is located in current buffer.

The parsing is done recursively.  See `org-element-parse-buffer' for
the detailed info on the return value.

GRANULARITY has the same meaning as in `org-element-parse-buffer'.

When VISIBLE-ONLY is non-nil, don't parse contents of hidden
elements.

When CACHED-ONLY is non-nil, try to retrieve cached value and return nil
if such value is not available.

FIRST-ONLY controls parsing of elements inside.  When its value is
`no-recursion', do not parse inner elements.  Otherwise, when it is
non-nil, don't parse beyond first inner element, first inner element of
that inner element, and so on."
  (org-with-wide-buffer
   (let* ((element (pcase pos-or-element
                     (`nil (org-element-at-point))
                     ((pred number-or-marker-p)
                      (org-element-at-point pos-or-element))
                     (_ pos-or-element)))
          (parent (org-element-property :parent element))
          ;; Cache key.
          (key (pcase first-only
                 (`no-recursion (list 'org-element-parse-element (or granularity 'object) 'no-recursion))
                 (`nil (list 'org-element-parse-element (or granularity 'object)))
                 (_ (list 'org-element-parse-element (or granularity 'object) 'first-only))))
          result)
     (unless visible-only
       (setq result (org-element-cache-get-key element key)))
     (unless (or result cached-only)
       (setq result
             (car
              (org-element--parse-elements
               (org-element-property :begin element)
               (org-element-property :end element)
               (org-element-property :mode element)
               (org-element-property :structure element)
               granularity visible-only nil first-only)))
       (org-element-put-property result :parent parent)
       (unless visible-only
         (org-element-cache-store-key element key result)))
     ;; Shift cached boundaries when necessary.
     (when (and result
                (not (eq (org-element-property :begin result)
                       (org-element-property :begin element))))
       (org-element-map result org-element-match--all-types
         `(lambda (obj)
            (org-element--cache-shift-positions
             obj
             ,(- (org-element-property :begin element)
                 (org-element-property :begin result))))))
     result)))

(defun org-element-parse-buffer (&optional granularity visible-only)
  "Recursively parse the buffer and return structure.
If narrowing is in effect, only parse the visible part of the
buffer.

Optional argument GRANULARITY determines the depth of the
recursion.  It can be set to the following symbols:

`headline'          Only parse headlines.
`greater-element'   Don't recurse into greater elements except
		    headlines and sections.  Thus, elements
		    parsed are the top-level ones.
`element'           Parse everything but objects and plain text.
`object'            Parse the complete buffer (default).

When VISIBLE-ONLY is non-nil, don't parse contents of hidden
elements.

An element or object is represented as a list with the
pattern (TYPE PROPERTIES CONTENTS), where :

  TYPE is a symbol describing the element or object.  See
  `org-element-all-elements' and `org-element-all-objects' for an
  exhaustive list of such symbols.  One can retrieve it with
  `org-element-type' function.

  PROPERTIES is the list of attributes attached to the element or
  object, as a plist.  Although most of them are specific to the
  element or object type, all types share `:begin', `:end',
  `:post-blank' and `:parent' properties, which respectively
  refer to buffer position where the element or object starts,
  ends, the number of white spaces or blank lines after it, and
  the element or object containing it.  Properties values can be
  obtained by using `org-element-property' function.

  CONTENTS is a list of elements, objects or raw strings
  contained in the current element or object, when applicable.
  One can access them with `org-element-contents' function.

The Org buffer has `org-data' as type and nil as properties.
`org-element-map' function can be used to find specific elements
or objects within the parse tree.

This function assumes that current major mode is `org-mode'."
  (save-excursion
    (goto-char (point-min))
    (let ((org-data (org-element-org-data-parser))
          (gc-cons-threshold #x40000000))
      (org-skip-whitespace)
      (org-element--parse-elements
       (line-beginning-position) (point-max)
       ;; Start in `first-section' mode so text before the first
       ;; headline belongs to a section.
       'first-section nil granularity visible-only org-data))))

(defun org-element-parse-secondary-string (string restriction &optional parent)
  "Recursively parse objects in STRING and return structure.

RESTRICTION is a symbol limiting the object types that will be
looked after.

Optional argument PARENT, when non-nil, is the element or object
containing the secondary string.  It is used to set correctly
`:parent' property within the string.

If STRING is the empty string or nil, return nil."
  (cond
   ((not string) nil)
   ((equal string "") nil)
   (t (let ((buf (current-buffer)))
	(with-temp-buffer
          (org-clone-local-variables buf "\\`org-")
	  ;; Transferring local variables may put the temporary buffer
	  ;; into a read-only state.  Make sure we can insert STRING.
	  (let ((inhibit-read-only t)) (insert string))
	  ;; Prevent "Buffer *temp* modified; kill anyway?".
	  (restore-buffer-modified-p nil)
	  (org-element--parse-objects
	   (point-min) (point-max) nil restriction parent))))))

(defun org-element-map
    (data types fun &optional info first-match no-recursion with-affiliated)
  "Map a function on selected elements or objects.

DATA is a parse tree (for example, returned by
`org-element-parse-buffer'), an element, an object, a string, or a
list of such constructs.  TYPES is a symbol or list of symbols of
elements or object types (see `org-element-all-elements' and
`org-element-all-objects' for a complete list of types).  FUN is the
function called on the matching element or object.  It has to accept
one argument: the element or object itself.

When optional argument INFO is non-nil, it should be a plist
holding export options.  In that case, parts of the parse tree
not exportable according to that property list will be skipped.

When optional argument FIRST-MATCH is non-nil, stop at the first
match for which FUN doesn't return nil, and return that value.

Optional argument NO-RECURSION is a symbol or a list of symbols
representing elements or objects types.  `org-element-map' won't
enter any recursive element or object whose type belongs to that
list.  Though, FUN can still be applied on them.

When optional argument WITH-AFFILIATED is non-nil, FUN will also
apply to matching objects within parsed affiliated keywords (see
`org-element-parsed-keywords').

Nil values returned from FUN do not appear in the results.


Examples:
---------

Assuming TREE is a variable containing an Org buffer parse tree,
the following example will return a flat list of all `src-block'
and `example-block' elements in it:

  (setq tree (org-element-parse-buffer))
  (org-element-map tree \\='(example-block src-block) #\\='identity)

The following snippet will find the first headline with a level
of 1 and a \"phone\" tag, and will return its beginning position:

  (org-element-map tree \\='headline
   (lambda (hl)
     (and (= (org-element-property :level hl) 1)
          (member \"phone\" (org-element-property :tags hl))
          (org-element-property :begin hl)))
   nil t)

The next example will return a flat list of all `plain-list' type
elements in TREE that are not a sub-list themselves:

  (org-element-map tree \\='plain-list #\\='identity nil nil \\='plain-list)

Eventually, this example will return a flat list of all `bold'
type objects containing a `latex-snippet' type object, even
looking into captions:

  (org-element-map tree \\='bold
   (lambda (b)
     (and (org-element-map b \\='latex-snippet #\\='identity nil t) b))
   nil nil nil t)"
  (declare (indent 2))
  ;; Ensure TYPES and NO-RECURSION are a list, even of one element.
  (let* ((types (if (listp types) types (list types)))
	 (no-recursion (if (listp no-recursion) no-recursion
			 (list no-recursion)))
	 ;; Recursion depth is determined by --CATEGORY.
	 (--category
	  (catch :--found
	    (let ((category 'greater-elements)
		  (all-objects (cons 'plain-text org-element-all-objects)))
	      (dolist (type types category)
		(cond ((memq type all-objects)
		       ;; If one object is found, the function has
		       ;; to recurse into every object.
		       (throw :--found 'objects))
		      ((not (memq type org-element-greater-elements))
		       ;; If one regular element is found, the
		       ;; function has to recurse, at least, into
		       ;; every element it encounters.
		       (and (not (eq category 'elements))
			    (setq category 'elements))))))))
         (--ignore-list (plist-get info :ignore-list))
	 --acc)
    (letrec ((--walk-tree
	      (lambda (--data)
		;; Recursively walk DATA.  INFO, if non-nil, is a plist
		;; holding contextual information.
		(let ((--type (org-element-type --data)))
		  (cond
		   ((not --data))
		   ;; Ignored element in an export context.
		   ((and info (memq --data --ignore-list)))
		   ;; List of elements or objects.
		   ((not --type) (mapc --walk-tree --data))
		   ;; Unconditionally enter parse trees.
		   ((eq --type 'org-data)
		    (mapc --walk-tree (org-element-contents --data)))
		   (t
		    ;; Check if TYPE is matching among TYPES.  If so,
		    ;; apply FUN to --DATA and accumulate return value
		    ;; into --ACC (or exit if FIRST-MATCH is non-nil).
		    (when (memq --type types)
		      (let ((result (funcall fun --data)))
			(cond ((not result))
			      (first-match (throw :--map-first-match result))
			      (t (push result --acc)))))
		    ;; If --DATA has a secondary string that can contain
		    ;; objects with their type among TYPES, look inside.
		    (when (and (eq --category 'objects) (not (stringp --data)))
		      (dolist (p (cdr (assq --type
					    org-element-secondary-value-alist)))
			(funcall --walk-tree (org-element-property p --data))))
		    ;; If --DATA has any parsed affiliated keywords and
		    ;; WITH-AFFILIATED is non-nil, look for objects in
		    ;; them.
		    (when (and with-affiliated
			       (eq --category 'objects)
			       (eq (org-element-class --data) 'element))
		      (dolist (kwd-pair org-element--parsed-properties-alist)
			(let ((kwd (car kwd-pair))
			      (value (org-element-property (cdr kwd-pair) --data)))
			  ;; Pay attention to the type of parsed
			  ;; keyword.  In particular, preserve order for
			  ;; multiple keywords.
			  (cond
			   ((not value))
			   ((member kwd org-element-dual-keywords)
			    (if (member kwd org-element-multiple-keywords)
				(dolist (line value)
				  (funcall --walk-tree (cdr line))
				  (funcall --walk-tree (car line)))
			      (funcall --walk-tree (cdr value))
			      (funcall --walk-tree (car value))))
			   ((member kwd org-element-multiple-keywords)
			    (mapc --walk-tree (reverse value)))
			   (t (funcall --walk-tree value))))))
		    ;; Determine if a recursion into --DATA is possible.
		    (cond
		     ;; --TYPE is explicitly removed from recursion.
		     ((memq --type no-recursion))
		     ;; --DATA has no contents.
		     ((not (org-element-contents --data)))
		     ;; Looking for greater elements but --DATA is
		     ;; simply an element or an object.
		     ((and (eq --category 'greater-elements)
			   (not (memq --type org-element-greater-elements))))
		     ;; Looking for elements but --DATA is an object.
		     ((and (eq --category 'elements)
			   (eq (org-element-class --data) 'object)))
		     ;; In any other case, map contents.
		     (t (mapc --walk-tree (org-element-contents --data))))))))))
      (catch :--map-first-match
	(funcall --walk-tree data)
	;; Return value in a proper order.
	(nreverse --acc)))))

;; The following functions are internal parts of the parser.
;;
;; The first one, `org-element--parse-elements' acts at the element's
;; level.
;;
;; The second one, `org-element--parse-objects' applies on all objects
;; of a paragraph or a secondary string.  It calls
;; `org-element--object-lex' to find the next object in the current
;; container.

(defsubst org-element--next-mode (mode type parent?)
  "Return next mode according to current one.

MODE is a symbol representing the expectation about the next
element or object.  Meaningful values are `first-section',
`item', `node-property', `planning', `property-drawer',
`section', `table-row', `top-comment', and nil.

TYPE is the type of the current element or object.

If PARENT? is non-nil, assume the next element or object will be
located inside the current one."
  (if parent?
      (pcase type
	(`headline 'section)
	((and (guard (eq mode 'first-section)) `section) 'top-comment)
        ((and (guard (eq mode 'org-data)) `org-data) 'first-section)
        ((and (guard (not mode)) `org-data) 'first-section)
	(`inlinetask 'planning)
	(`plain-list 'item)
	(`property-drawer 'node-property)
	(`section 'planning)
	(`table 'table-row))
    (pcase mode
      (`item 'item)
      (`node-property 'node-property)
      ((and `planning (guard (eq type 'planning))) 'property-drawer)
      (`table-row 'table-row)
      ((and `top-comment (guard (eq type 'comment))) 'property-drawer))))

(defun org-element--parse-elements
    (beg end mode structure granularity visible-only acc &optional first-only)
  "Parse elements between BEG and END positions.

MODE prioritizes some elements over the others.  It can be set to
`first-section', `item', `node-property', `planning',
`property-drawer', `section', `table-row', `top-comment', or nil.

When value is `item', STRUCTURE will be used as the current list
structure.

GRANULARITY determines the depth of the recursion.  See
`org-element-parse-buffer' for more information.

When VISIBLE-ONLY is non-nil, don't parse contents of hidden
elements.

When FIRST-ONLY is `no-recursion', do not parse elements inside.
Otherwise, when FIRST-ONLY is non-nil, only parse the first inner
elements in contents.

Elements are accumulated into ACC."
  (save-excursion
    (goto-char beg)
    ;; When parsing only headlines, skip any text before first one.
    (when (and (eq granularity 'headline) (not (org-at-heading-p)))
      (org-with-limited-levels (outline-next-heading)))
    (let (elements)
      (while (and (< (point) end)
                  (or (not first-only)
                      (not elements)))
	;; Visible only: skip invisible parts due to folding.
	(if (and visible-only (org-invisible-p nil t))
	    (progn
	      (goto-char (org-find-visible))
	      (when (and (eolp) (not (eobp))) (forward-char)))
	  ;; Find current element's type and parse it accordingly to
	  ;; its category.
	  (let* ((element (org-element-copy
                           ;; `org-element--current-element' may return cached
                           ;; elements.  Below code reassigns
                           ;; `:parent' property of the element and
                           ;; may interfere with cache
                           ;; synchronization if parent element is not
                           ;; yet in cache.  Moreover, the returned
                           ;; structure may be altered by caller code
                           ;; arbitrarily.  Hence, we return a copy of
                           ;; the potentially cached element to make
                           ;; potential modifications safe for element
                           ;; cache.
                           (org-element--current-element
			    end granularity mode structure)))
		 (type (org-element-type element))
		 (cbeg (org-element-property :contents-begin element)))
            (goto-char (org-element-property :end element))
	    ;; Fill ELEMENT contents by side-effect.
	    (cond
	     ;; If element has no contents, don't modify it.
	     ((not cbeg))
	     ;; Greater element: parse it between `contents-begin' and
	     ;; `contents-end'.  Ensure GRANULARITY allows recursion,
	     ;; or ELEMENT is a headline, in which case going inside
	     ;; is mandatory, in order to get sub-level headings.
	     ((and (memq type org-element-greater-elements)
	           (or (memq granularity '(element object nil))
		       (and (eq granularity 'greater-element)
			    (eq type 'section))
		       (eq type 'headline)))
              (unless (eq first-only 'no-recursion)
	        (org-element--parse-elements
	         cbeg (org-element-property :contents-end element)
	         ;; Possibly switch to a special mode.
	         (org-element--next-mode mode type t)
	         (and (memq type '(item plain-list))
		      (org-element-property :structure element))
	         granularity visible-only element first-only)))
	     ;; ELEMENT has contents.  Parse objects inside, if
	     ;; GRANULARITY allows it.
	     ((memq granularity '(object nil))
	      (org-element--parse-objects
	       cbeg (org-element-property :contents-end element) element
	       (org-element-restriction type))))
	    (push (org-element-put-property element :parent acc) elements)
	    ;; Update mode.
	    (setq mode (org-element--next-mode mode type nil)))))
      ;; Return result.
      (when acc
        (org-element-put-property acc :granularity granularity))
      (if acc
          (apply #'org-element-set-contents acc (nreverse elements))
        (nreverse elements)))))

(defun org-element--object-lex (restriction)
  "Return next object in current buffer or nil.
RESTRICTION is a list of object types, as symbols, that should be
looked after.  This function assumes that the buffer is narrowed
to an appropriate container (e.g., a paragraph)."
  (cond
   ((memq 'table-cell restriction) (org-element-table-cell-parser))
   ((memq 'citation-reference restriction)
    (org-element-citation-reference-parser))
   (t
    (let* ((start (point))
	   (limit
	    ;; Object regexp sometimes needs to have a peek at
	    ;; a character ahead.  Therefore, when there is a hard
	    ;; limit, make it one more than the true beginning of the
	    ;; radio target.
	    (save-excursion
	      (cond ((not org-target-link-regexp) nil)
		    ((not (memq 'link restriction)) nil)
		    ((progn
		       (unless (bolp) (forward-char -1))
		       (not (re-search-forward org-target-link-regexp nil t)))
		     nil)
		    ;; Since we moved backward, we do not want to
		    ;; match again an hypothetical 1-character long
		    ;; radio link before us.  Realizing that this can
		    ;; only happen if such a radio link starts at
		    ;; beginning of line, we prevent this here.
		    ((and (= start (1+ (line-beginning-position)))
			  (= start (match-end 1)))
		     (and (re-search-forward org-target-link-regexp nil t)
			  (1+ (match-beginning 1))))
		    (t (1+ (match-beginning 1))))))
	   found)
      (save-excursion
	(while (and (not found)
		    (re-search-forward org-element--object-regexp limit 'move))
	  (goto-char (match-beginning 0))
	  (let ((result (match-string 0)))
	    (setq found
		  (cond
		   ((string-prefix-p "call_" result t)
		    (and (memq 'inline-babel-call restriction)
			 (org-element-inline-babel-call-parser)))
		   ((string-prefix-p "src_" result t)
		    (and (memq 'inline-src-block restriction)
			 (org-element-inline-src-block-parser)))
		   (t
		    (pcase (char-after)
		      (?^ (and (memq 'superscript restriction)
			       (org-element-superscript-parser)))
		      (?_ (or (and (memq 'subscript restriction)
				   (org-element-subscript-parser))
			      (and (memq 'underline restriction)
				   (org-element-underline-parser))))
		      (?* (and (memq 'bold restriction)
			       (org-element-bold-parser)))
		      (?/ (and (memq 'italic restriction)
			       (org-element-italic-parser)))
		      (?~ (and (memq 'code restriction)
			       (org-element-code-parser)))
		      (?= (and (memq 'verbatim restriction)
			       (org-element-verbatim-parser)))
		      (?+ (and (memq 'strike-through restriction)
			       (org-element-strike-through-parser)))
		      (?@ (and (memq 'export-snippet restriction)
			       (org-element-export-snippet-parser)))
		      (?{ (and (memq 'macro restriction)
			       (org-element-macro-parser)))
		      (?$ (and (memq 'latex-fragment restriction)
			       (org-element-latex-fragment-parser)))
		      (?<
		       (if (eq (aref result 1) ?<)
			   (or (and (memq 'radio-target restriction)
				    (org-element-radio-target-parser))
			       (and (memq 'target restriction)
				    (org-element-target-parser)))
			 (or (and (memq 'timestamp restriction)
				  (org-element-timestamp-parser))
			     (and (memq 'link restriction)
				  (org-element-link-parser)))))
		      (?\\
		       (if (eq (aref result 1) ?\\)
			   (and (memq 'line-break restriction)
				(org-element-line-break-parser))
			 (or (and (memq 'entity restriction)
				  (org-element-entity-parser))
			     (and (memq 'latex-fragment restriction)
				  (org-element-latex-fragment-parser)))))
		      (?\[
		       (pcase (aref result 1)
			 ((and ?\[
			       (guard (memq 'link restriction)))
			  (org-element-link-parser))
			 ((and ?f
			       (guard (memq 'footnote-reference restriction)))
			  (org-element-footnote-reference-parser))
			 ((and ?c
			       (guard (memq 'citation restriction)))
			  (org-element-citation-parser))
			 ((and (or ?% ?/)
			       (guard (memq 'statistics-cookie restriction)))
			  (org-element-statistics-cookie-parser))
			 (_
			  (or (and (memq 'timestamp restriction)
				   (org-element-timestamp-parser))
			      (and (memq 'statistics-cookie restriction)
				   (org-element-statistics-cookie-parser))))))
		      ;; This is probably a plain link.
		      (_ (and (memq 'link restriction)
			      (org-element-link-parser)))))))
	    (or (eobp) (forward-char))))
	(cond (found)
	      (limit (forward-char -1)
		     (org-element-link-parser))	;radio link
	      (t nil)))))))

(defun org-element--parse-objects (beg end acc restriction &optional parent)
  "Parse objects between BEG and END and return recursive structure.

Objects are accumulated in ACC.  RESTRICTION is a list of object
successors which are allowed in the current object.

ACC becomes the parent for all parsed objects.  However, if ACC
is nil (i.e., a secondary string is being parsed) and optional
argument PARENT is non-nil, use it as the parent for all objects.
Eventually, if both ACC and PARENT are nil, the common parent is
the list of objects itself."
  (save-excursion
    (save-restriction
      (narrow-to-region beg end)
      (goto-char (point-min))
      (let (next-object contents)
	(while (and (not (eobp))
		    (setq next-object (org-element--object-lex restriction)))
	  ;; Text before any object.
	  (let ((obj-beg (org-element-property :begin next-object)))
	    (unless (= (point) obj-beg)
	      (let ((text (buffer-substring-no-properties (point) obj-beg)))
		(push (if acc (org-element-put-property text :parent acc) text)
		      contents))))
	  ;; Object...
	  (let ((obj-end (org-element-property :end next-object))
		(cont-beg (org-element-property :contents-begin next-object)))
	    (when acc (org-element-put-property next-object :parent acc))
	    (push (if cont-beg
		      ;; Fill contents of NEXT-OBJECT if possible.
		      (org-element--parse-objects
		       cont-beg
		       (org-element-property :contents-end next-object)
		       next-object
		       (org-element-restriction next-object))
		    next-object)
		  contents)
	    (goto-char obj-end)))
	;; Text after last object.
	(unless (eobp)
	  (let ((text (buffer-substring-no-properties (point) end)))
	    (push (if acc (org-element-put-property text :parent acc) text)
		  contents)))
	;; Result.  Set appropriate parent.
	(if acc (apply #'org-element-set-contents acc (nreverse contents))
	  (let* ((contents (nreverse contents))
		 (parent (or parent contents)))
	    (dolist (datum contents contents)
	      (org-element-put-property datum :parent parent))))))))



;;; Towards A Bijective Process
;;
;; The parse tree obtained with `org-element-parse-buffer' is really
;; a snapshot of the corresponding Org buffer.  Therefore, it can be
;; interpreted and expanded into a string with canonical Org syntax.
;; Hence `org-element-interpret-data'.
;;
;; The function relies internally on
;; `org-element--interpret-affiliated-keywords'.

;;;###autoload
(defun org-element-interpret-data (data)
  "Interpret DATA as Org syntax.
DATA is a parse tree, an element, an object or a secondary string
to interpret.  Return Org syntax as a string."
  (letrec ((fun
	    (lambda (data parent)
	      (let* ((type (org-element-type data))
		     ;; Find interpreter for current object or
		     ;; element.  If it doesn't exist (e.g. this is
		     ;; a pseudo object or element), return contents,
		     ;; if any.
		     (interpret
		      (let ((fun (intern
				  (format "org-element-%s-interpreter" type))))
			(if (fboundp fun) fun (lambda (_ contents) contents))))
		     (results
		      (cond
		       ;; Secondary string.
		       ((not type)
			(mapconcat (lambda (obj) (funcall fun obj parent))
				   data
				   ""))
		       ;; Full Org document.
		       ((eq type 'org-data)
			(mapconcat (lambda (obj) (funcall fun obj parent))
				   (org-element-contents data)
				   ""))
		       ;; Plain text: return it.
		       ((stringp data) data)
		       ;; Element or object without contents.
		       ((not (org-element-contents data))
			(funcall interpret data nil))
		       ;; Element or object with contents.
		       (t
			(funcall
			 interpret
			 data
			 ;; Recursively interpret contents.
			 (mapconcat
			  (lambda (datum) (funcall fun datum data))
			  (org-element-contents
			   (if (not (memq type '(paragraph verse-block)))
			       data
			     ;; Fix indentation of elements containing
			     ;; objects.  We ignore `table-row'
			     ;; elements as they are one line long
			     ;; anyway.
			     (org-element-normalize-contents
			      data
			      ;; When normalizing first paragraph of
			      ;; an item or a footnote-definition,
			      ;; ignore first line's indentation.
			      (and (eq type 'paragraph)
				   (memq (org-element-type parent)
					 '(footnote-definition item))
				   (eq data (car (org-element-contents parent)))
				   (eq (org-element-property :pre-blank parent)
				       0)))))
			  ""))))))
		(if (memq type '(org-data nil)) results
		  ;; Build white spaces.  If no `:post-blank' property
		  ;; is specified, assume its value is 0.
		  (let ((blank (or (org-element-property :post-blank data) 0)))
		    (if (eq (org-element-class data parent) 'object)
			(concat results (make-string blank ?\s))
		      (concat (org-element--interpret-affiliated-keywords data)
			      (org-element-normalize-string results)
			      (make-string blank ?\n)))))))))
    (funcall fun data nil)))

(defun org-element--interpret-affiliated-keywords (element)
  "Return ELEMENT's affiliated keywords as Org syntax.
If there is no affiliated keyword, return the empty string."
  (let ((keyword-to-org
	 (lambda (key value)
	   (let (dual)
	     (when (member key org-element-dual-keywords)
	       (setq dual (cdr value) value (car value)))
	     (concat "#+" (downcase key)
		     (and dual
			  (format "[%s]" (org-element-interpret-data dual)))
		     ": "
		     (if (member key org-element-parsed-keywords)
			 (org-element-interpret-data value)
		       value)
		     "\n")))))
    (mapconcat
     (lambda (prop)
       (let ((value (org-element-property prop element))
	     (keyword (upcase (substring (symbol-name prop) 1))))
	 (when value
	   (if (or (member keyword org-element-multiple-keywords)
		   ;; All attribute keywords can have multiple lines.
		   (string-match "^ATTR_" keyword))
	       (mapconcat (lambda (line) (funcall keyword-to-org keyword line))
			  (reverse value)
			  "")
	     (funcall keyword-to-org keyword value)))))
     ;; List all ELEMENT's properties matching an attribute line or an
     ;; affiliated keyword, but ignore translated keywords since they
     ;; cannot belong to the property list.
     (cl-loop for prop in (nth 1 element) by 'cddr
	      when (let ((keyword (upcase (substring (symbol-name prop) 1))))
		     (or (string-match "^ATTR_" keyword)
			 (and
			  (member keyword org-element-affiliated-keywords)
			  (not (assoc keyword
				      org-element-keyword-translation-alist)))))
	      collect prop)
     "")))

;; Because interpretation of the parse tree must return the same
;; number of blank lines between elements and the same number of white
;; space after objects, some special care must be given to white
;; spaces.
;;
;; The first function, `org-element-normalize-string', ensures any
;; string different from the empty string will end with a single
;; newline character.
;;
;; The second function, `org-element-normalize-contents', removes
;; global indentation from the contents of the current element.

(defun org-element-normalize-string (s)
  "Ensure string S ends with a single newline character.

If S isn't a string return it unchanged.  If S is the empty
string, return it.  Otherwise, return a new string with a single
newline character at its end."
  (cond
   ((not (stringp s)) s)
   ((string= "" s) "")
   (t (and (string-match "\\(\n[ \t]*\\)*\\'" s)
	   (replace-match "\n" nil nil s)))))

(defun org-element-normalize-contents (element &optional ignore-first)
  "Normalize plain text in ELEMENT's contents.

ELEMENT must only contain plain text and objects.

If optional argument IGNORE-FIRST is non-nil, ignore first line's
indentation to compute maximal common indentation.

Return the normalized element that is element with global
indentation removed from its contents."
  (letrec ((find-min-ind
	    ;; Return minimal common indentation within BLOB.  This is
	    ;; done by walking recursively BLOB and updating MIN-IND
	    ;; along the way.  FIRST-FLAG is non-nil when the next
	    ;; object is expected to be a string that doesn't start
	    ;; with a newline character.  It happens for strings at
	    ;; the beginnings of the contents or right after a line
	    ;; break.
	    (lambda (blob first-flag min-ind)
	      (dolist (datum (org-element-contents blob) min-ind)
		(when first-flag
		  (setq first-flag nil)
		  (cond
		   ;; Objects cannot start with spaces: in this
		   ;; case, indentation is 0.
		   ((not (stringp datum)) (throw :zero 0))
		   ((not (string-match
			  "\\`\\([ \t]+\\)\\([^ \t\n]\\|\n\\|\\'\\)" datum))
		    (throw :zero 0))
		   ((equal (match-string 2 datum) "\n")
		    (put-text-property
		     (match-beginning 1) (match-end 1) 'org-ind 'empty datum))
		   (t
		    (let ((i (string-width (match-string 1 datum))))
		      (put-text-property
		       (match-beginning 1) (match-end 1) 'org-ind i datum)
		      (setq min-ind (min i min-ind))))))
		(cond
		 ((stringp datum)
		  (let ((s 0))
		    (while (string-match
			    "\n\\([ \t]*\\)\\([^ \t\n]\\|\n\\|\\'\\)" datum s)
		      (setq s (match-end 1))
		      (cond
		       ((equal (match-string 1 datum) "")
			(unless (member (match-string 2 datum) '("" "\n"))
			  (throw :zero 0)))
		       ((equal (match-string 2 datum) "\n")
			(put-text-property (match-beginning 1) (match-end 1)
					   'org-ind 'empty datum))
		       (t
			(let ((i (string-width (match-string 1 datum))))
			  (put-text-property (match-beginning 1) (match-end 1)
					     'org-ind i datum)
			  (setq min-ind (min i min-ind))))))))
		 ((eq (org-element-type datum) 'line-break)
		  (setq first-flag t))
		 ((memq (org-element-type datum) org-element-recursive-objects)
		  (setq min-ind
			(funcall find-min-ind datum first-flag min-ind)))))))
	   (min-ind
	    (catch :zero
	      (funcall find-min-ind
		       element (not ignore-first) most-positive-fixnum))))
    (if (or (zerop min-ind) (= min-ind most-positive-fixnum)) element
      ;; Build ELEMENT back, replacing each string with the same
      ;; string minus common indentation.
      (letrec ((build
		(lambda (datum)
		  ;; Return DATUM with all its strings indentation
		  ;; shortened from MIN-IND white spaces.
		  (setcdr
		   (cdr datum)
		   (mapcar
		    (lambda (object)
		      (cond
		       ((stringp object)
			(with-temp-buffer
			  (insert object)
			  (let ((s (point-min)))
			    (while (setq s (text-property-not-all
					    s (point-max) 'org-ind nil))
			      (goto-char s)
			      (let ((i (get-text-property s 'org-ind)))
				(delete-region s (progn
						   (skip-chars-forward " \t")
						   (point)))
				(when (integerp i) (indent-to (- i min-ind))))))
			  (buffer-string)))
		       ((memq (org-element-type object)
			      org-element-recursive-objects)
			(funcall build object))
		       (t object)))
		    (org-element-contents datum)))
		  datum)))
	(funcall build element)))))



;;; Cache
;;
;; Implement a caching mechanism for `org-element-at-point', `org-element-context', and for
;; fast mapping across Org elements in `org-element-cache-map', which see.
;;
;; When cache is enabled, the elements returned by `org-element-at-point' and
;; `org-element-context' are returned by reference.  Altering these elements will
;; also alter their cache representation.  The same is true for
;; elements passed to mapping function in `org-element-cache-map'.
;;
;; Public functions are: `org-element-cache-reset', `org-element-cache-refresh', and
;; `org-element-cache-map'.
;;
;; Cache can be controlled using `org-element-use-cache' and `org-element-cache-persistent'.
;;  `org-element-cache-sync-idle-time', `org-element-cache-sync-duration' and
;; `org-element-cache-sync-break' can be tweaked to control caching behavior.
;;
;; Internally, parsed elements are stored in an AVL tree,
;; `org-element--cache'.  This tree is updated lazily: whenever
;; a change happens to the buffer, a synchronization request is
;; registered in `org-element--cache-sync-requests' (see
;; `org-element--cache-submit-request').  During idle time, requests
;; are processed by `org-element--cache-sync'.  Synchronization also
;; happens when an element is required from the cache.  In this case,
;; the process stops as soon as the needed element is up-to-date.
;;
;; A synchronization request can only apply on a synchronized part of
;; the cache.  Therefore, the cache is updated at least to the
;; location where the new request applies.  Thus, requests are ordered
;; from left to right and all elements starting before the first
;; request are correct.  This property is used by functions like
;; `org-element--cache-find' to retrieve elements in the part of the
;; cache that can be trusted.
;;
;; A request applies to every element, starting from its original
;; location (or key, see below).  When a request is processed, it
;; moves forward and may collide the next one.  In this case, both
;; requests are merged into a new one that starts from that element.
;; As a consequence, the whole synchronization complexity does not
;; depend on the number of pending requests, but on the number of
;; elements the very first request will be applied on.
;;
;; Elements cannot be accessed through their beginning position, which
;; may or may not be up-to-date.  Instead, each element in the tree is
;; associated to a key, obtained with `org-element--cache-key'.  This
;; mechanism is robust enough to preserve total order among elements
;; even when the tree is only partially synchronized.
;;
;; The cache code debugging is fairly complex because cache request
;; state is often hard to reproduce.  An extensive diagnostics
;; functionality is built into the cache code to assist hunting bugs.
;; See `org-element--cache-self-verify', `org-element--cache-self-verify-frequency',
;; `org-element--cache-diagnostics', `org-element--cache-diagnostics-level',
;; `org-element--cache-diagnostics-ring-size', `org-element--cache-map-statistics',
;; `org-element--cache-map-statistics-threshold'.

;;;###autoload
(defvar org-element-use-cache t
  "Non-nil when Org parser should cache its results.")

(defvar org-element-cache-persistent t
  "Non-nil when cache should persist between Emacs sessions.")

(defvar org-element-cache-add-functions nil
  "Abnormal hook running after an element is added to cache.
Each function in the hook is called with a single argument---the added
element.")

(defvar org-element-cache-remove-functions nil
  "Abnormal hook running every before an element is removed from cache.
Each function in the hook is called with a single argument---the
removed element.  The argument can also be nil when the whole cache is
cleared.")

(defvar org-element-cache-update-functions nil
  "Abnormal hook running every time a cached element is updated.
Each function in the hook is called with a single argument---the
updated element.")

(defvar org-element-cache-sync-idle-time 0.6
  "Length, in seconds, of idle time before syncing cache.")

(defvar org-element-cache-sync-duration 0.04
  "Maximum duration, as a time value, for a cache synchronization.
If the synchronization is not over after this delay, the process
pauses and resumes after `org-element-cache-sync-break'
seconds.")

(defvar org-element-cache-sync-break 0.3
  "Duration, as a time value, of the pause between synchronizations.
See `org-element-cache-sync-duration' for more information.")

(defvar org-element--cache-self-verify t
  "Activate extra consistency checks for the cache.

This may cause serious performance degradation depending on the value
of `org-element--cache-self-verify-frequency'.

When set to symbol `backtrace', record and display backtrace log if
any inconsistency is detected.")

(defvar org-element--cache-self-verify-frequency 0.03
  "Frequency of cache element verification.

This number is a probability to check an element requested from cache
to be correct.  Setting this to a value less than 0.0001 is useless.")

(defvar org-element--cache-diagnostics nil
  "Print detailed diagnostics of cache processing.")

(defvar org-element--cache-map-statistics nil
  "Print statistics for `org-element-cache-map'.")

(defvar org-element--cache-map-statistics-threshold 0.1
  "Time threshold in seconds to log statistics for `org-element-cache-map'.")

(defvar org-element--cache-diagnostics-level 2
  "Detail level of the diagnostics.")

(defvar-local org-element--cache-diagnostics-ring nil
  "Ring containing last `org-element--cache-diagnostics-ring-size'
cache process log entries.")

(defvar org-element--cache-diagnostics-ring-size 5000
  "Size of `org-element--cache-diagnostics-ring'.")

;;;; Data Structure

(defvar-local org-element--cache nil
  "AVL tree used to cache elements.
Each node of the tree contains an element.  Comparison is done
with `org-element--cache-compare'.  This cache is used in
`org-element-at-point'.")

(defvar-local org-element--headline-cache nil
  "AVL tree used to cache headline and inlinetask elements.
Each node of the tree contains an element.  Comparison is done
with `org-element--cache-compare'.  This cache is used in
`org-element-cache-map'.")

(defconst org-element--cache-hash-size 16
  "Cache size for recent cached calls to `org-element--cache-find'.

This extra caching is based on the following paper:
Pugh [Information Processing Letters] (1990) Slow optimally balanced
 search strategies vs. cached fast uniformly balanced search
 strategies.  http://dx.doi.org/10.1016/0020-0190(90)90130-P

Also, see `org-element--cache-hash-left' and `org-element--cache-hash-right'.")
(defvar-local org-element--cache-hash-left nil
  "Cached elements from `org-element--cache' for fast O(1) lookup.
When non-nil, it should be a vector representing POS arguments of
`org-element--cache-find' called with nil SIDE argument.
Also, see `org-element--cache-hash-size'.")
(defvar-local org-element--cache-hash-right nil
  "Cached elements from `org-element--cache' for fast O(1) lookup.
When non-nil, it should be a vector representing POS arguments of
`org-element--cache-find' called with non-nil, non-`both' SIDE argument.
Also, see `org-element--cache-hash-size'.")

(defvar org-element--cache-hash-statistics '(0 . 0)
  "Cons cell storing how Org makes use of `org-element--cache-find' caching.
The car is the number of successful uses and cdr is the total calls to
`org-element--cache-find'.")
(defvar org-element--cache-hash-nocache 0
  "Number of calls to `org-element--cache-has' with `both' SIDE argument.
These calls are not cached by hash.  See `org-element--cache-hash-size'.")

(defvar-local org-element--cache-size 0
  "Size of the `org-element--cache'.

Storing value is variable is faster because `avl-tree-size' is O(N).")

(defvar-local org-element--headline-cache-size 0
  "Size of the `org-element--headline-cache'.

Storing value is variable is faster because `avl-tree-size' is O(N).")

(defvar-local org-element--cache-sync-requests nil
  "List of pending synchronization requests.

A request is a vector with the following pattern:

 [NEXT BEG END OFFSET PARENT PHASE]

Processing a synchronization request consists of three phases:

  0. Delete modified elements,
  1. Fill missing area in cache,
  2. Shift positions and re-parent elements after the changes.

During phase 0, NEXT is the key of the first element to be
removed, BEG and END is buffer position delimiting the
modifications.  Elements starting between them (inclusive) are
removed.  So are elements whose parent is removed.  PARENT, when
non-nil, is the common parent of all the elements between BEG and END.

It is guaranteed that only a single phase 0 request exists at any
moment of time.  If it does, it must be the first request in the list.

During phase 1, NEXT is the key of the next known element in
cache and BEG its beginning position.  Parse buffer between that
element and the one before it in order to determine the parent of
the next element.  Set PARENT to the element containing NEXT.

During phase 2, NEXT is the key of the next element to shift in
the parse tree.  All elements starting from this one have their
properties relative to buffer positions shifted by integer
OFFSET and, if they belong to element PARENT, are adopted by it.

PHASE specifies the phase number, as an integer.

For any synchronization request, all the later requests in the cache
must not start at or before END.  See `org-element--cache-submit-request'.")

(defvar-local org-element--cache-sync-timer nil
  "Timer used for cache synchronization.")

(defvar-local org-element--cache-sync-keys-value nil
  "Id value used to identify keys during synchronization.
See `org-element--cache-key' for more information.")

(defvar-local org-element--cache-change-tic nil
  "Last `buffer-chars-modified-tick' for registered changes.")

(defvar-local org-element--cache-last-buffer-size nil
  "Last value of `buffer-size' for registered changes.")

(defvar org-element--cache-non-modifying-commands
  '(org-agenda
    org-agenda-redo
    org-sparse-tree
    org-occur
    org-columns
    org-columns-redo
    org-columns-new
    org-columns-delete
    org-columns-compute
    org-columns-insert-dblock
    org-agenda-columns
    org-ctrl-c-ctrl-c)
  "List of commands that are not expected to change the cache state.

This variable is used to determine when re-parsing buffer is not going
to slow down the command.

If the commands end up modifying the cache, the worst case scenario is
performance drop.  So, advicing these commands is safe.  Yet, it is
better to remove the commands advised in such a way from this list.")

(defmacro org-element--request-key (request)
  "Get NEXT part of a `org-element--cache-sync-requests' REQUEST."
  `(aref ,request 0))

(defmacro org-element--request-beg (request)
  "Get BEG part of a `org-element--cache-sync-requests' REQUEST."
  `(aref ,request 1))

(defmacro org-element--request-end (request)
  "Get END part of a `org-element--cache-sync-requests' REQUEST."
  `(aref ,request 2))

(defmacro org-element--request-offset (request)
  "Get OFFSET part of a `org-element--cache-sync-requests' REQUEST."
  `(aref ,request 3))

(defmacro org-element--request-parent (request)
  "Get PARENT part of a `org-element--cache-sync-requests' REQUEST."
  `(aref ,request 4))

(defmacro org-element--request-phase (request)
  "Get PHASE part of a `org-element--cache-sync-requests' REQUEST."
  `(aref ,request 5))

(defmacro org-element--format-element (element)
  "Format ELEMENT for printing in diagnostics."
  `(let ((print-length 50)
         (print-level 5))
     (prin1-to-string ,element)))

(defmacro org-element--cache-log-message (format-string &rest args)
  "Add a new log message for org-element-cache."
  `(when (or org-element--cache-diagnostics
             (eq org-element--cache-self-verify 'backtrace))
     (let* ((format-string (concat (format "org-element-cache diagnostics(%s): "
                                           (buffer-name (current-buffer)))
                                   ,format-string))
            (format-string (funcall #'format format-string ,@args)))
       (if org-element--cache-diagnostics
           (display-warning 'org-element-cache format-string)
         (unless org-element--cache-diagnostics-ring
           (setq org-element--cache-diagnostics-ring
                 (make-ring org-element--cache-diagnostics-ring-size)))
         (ring-insert org-element--cache-diagnostics-ring format-string)))))

(defmacro org-element--cache-warn (format-string &rest args)
  "Raise warning for org-element-cache."
  `(let* ((format-string (funcall #'format ,format-string ,@args))
          (format-string
           (if (or (not org-element--cache-diagnostics-ring)
                   (not (eq 'backtrace org-element--cache-self-verify)))
               format-string
             (prog1
                 (concat (format "Warning(%s): "
                                 (buffer-name (current-buffer)))
                         format-string
                         "\nBacktrace:\n  "
                         (mapconcat #'identity
                                    (ring-elements org-element--cache-diagnostics-ring)
                                    "\n  "))
               (setq org-element--cache-diagnostics-ring nil)))))
     (if (and (boundp 'org-batch-test) org-batch-test)
         (error "%s" (concat "org-element--cache: " format-string))
       (display-warning 'org-element-cache
                        (concat "org-element--cache: " format-string)))))

(defsubst org-element--cache-key (element)
  "Return a unique key for ELEMENT in cache tree.

Keys are used to keep a total order among elements in the cache.
Comparison is done with `org-element--cache-key-less-p'.

When no synchronization is taking place, a key is simply the
beginning position of the element, or that position plus one in
the case of an first item (respectively row) in
a list (respectively a table).  They key of a section is its beginning
position minus one.

During a synchronization, the key is the one the element had when
the cache was synchronized for the last time.  Elements added to
cache during the synchronization get a new key generated with
`org-element--cache-generate-key'.

Such keys are stored inside the element property
`:org-element--cache-sync-key'.  The property is a cons containing
current `org-element--cache-sync-keys-value' and the element key."
  (or (when (eq org-element--cache-sync-keys-value (car (org-element-property :org-element--cache-sync-key element)))
        (cdr (org-element-property :org-element--cache-sync-key element)))
      (let* ((begin (org-element-property :begin element))
	     ;; Increase beginning position of items (respectively
	     ;; table rows) by one, so the first item can get
	     ;; a different key from its parent list (respectively
	     ;; table).
	     (key (if (memq (org-element-type element) '(item table-row))
		      (1+ begin)
                    ;; Decrease beginning position of sections by one,
                    ;; so that the first element of the section get
                    ;; different key from the parent section.
                    (if (eq (org-element-type element) 'section)
                        (1- begin)
                      (if (eq (org-element-type element) 'org-data)
                          (- begin 2)
		        begin)))))
        (when org-element--cache-sync-requests
	  (org-element-put-property
           element
           :org-element--cache-sync-key
           (cons org-element--cache-sync-keys-value key)))
        key)))

(defun org-element--cache-generate-key (lower upper)
  "Generate a key between LOWER and UPPER.

LOWER and UPPER are fixnums or lists of same, possibly empty.

If LOWER and UPPER are equals, return LOWER.  Otherwise, return
a unique key, as an integer or a list of integers, according to
the following rules:

  - LOWER and UPPER are compared level-wise until values differ.

  - If, at a given level, LOWER and UPPER differ from more than
    2, the new key shares all the levels above with LOWER and
    gets a new level.  Its value is the mean between LOWER and
    UPPER:

      (1 2) + (1 4) --> (1 3)

  - If LOWER has no value to compare with, it is assumed that its
    value is `most-negative-fixnum'.  E.g.,

      (1 1) + (1 1 2)

    is equivalent to

      (1 1 m) + (1 1 2)

    where m is `most-negative-fixnum'.  Likewise, if UPPER is
    short of levels, the current value is `most-positive-fixnum'.

  - If they differ from only one, the new key inherits from
    current LOWER level and fork it at the next level.  E.g.,

      (2 1) + (3 3)

    is equivalent to

      (2 1) + (2 M)

    where M is `most-positive-fixnum'.

  - If the key is only one level long, it is returned as an
    integer:

      (1 2) + (3 2) --> 2

When they are not equals, the function assumes that LOWER is
lesser than UPPER, per `org-element--cache-key-less-p'."
  (if (equal lower upper) lower
    (let ((lower (if (integerp lower) (list lower) lower))
	  (upper (if (integerp upper) (list upper) upper))
          skip-upper key)
      (catch 'exit
	(while t
	  (let ((min (or (car lower) most-negative-fixnum))
		(max (cond (skip-upper most-positive-fixnum)
                           ((car upper))
                           (t most-positive-fixnum))))
            (if (< (1+ min) max)
		(let ((mean (+ (ash min -1) (ash max -1) (logand min max 1))))
		  (throw 'exit (if key (nreverse (cons mean key)) mean)))
	      (when (and (< min max) (not skip-upper))
		;; When at a given level, LOWER and UPPER differ from
		;; 1, ignore UPPER altogether.  Instead create a key
		;; between LOWER and the greatest key with the same
		;; prefix as LOWER so far.
		(setq skip-upper t))
	      (push min key)
	      (setq lower (cdr lower) upper (cdr upper)))))))))

(defsubst org-element--cache-key-less-p (a b)
  "Non-nil if key A is less than key B.
A and B are either integers or lists of integers, as returned by
`org-element--cache-key'.

Note that it is not reliable to compare buffer position with the cache
keys.  They keys may be larger compared to actual element :begin
position."
  (if (integerp a) (if (integerp b) (< a b) (<= a (car b)))
    (if (integerp b) (< (car a) b)
      (catch 'exit
	(while (and a b)
	  (cond ((car-less-than-car a b) (throw 'exit t))
		((car-less-than-car b a) (throw 'exit nil))
		(t (setq a (cdr a) b (cdr b)))))
	;; If A is empty, either keys are equal (B is also empty) and
	;; we return nil, or A is lesser than B (B is longer) and we
	;; return a non-nil value.
	;;
	;; If A is not empty, B is necessarily empty and A is greater
	;; than B (A is longer).  Therefore, return nil.
	(and (null a) b)))))

(defun org-element--cache-compare (a b)
  "Non-nil when element A is located before element B."
  (org-element--cache-key-less-p (org-element--cache-key a) (org-element--cache-key b)))

(defsubst org-element--cache-root ()
  "Return root value in `org-element--cache' .
This function assumes `org-element--cache' is a valid AVL tree."
  (avl-tree--node-left (avl-tree--dummyroot org-element--cache)))

(defsubst org-element--headline-cache-root ()
  "Return root value in `org-element--headline-cache' .
This function assumes `org-element--headline-cache' is a valid AVL tree."
  (avl-tree--node-left (avl-tree--dummyroot org-element--headline-cache)))

;;;; Tools

;; FIXME: Ideally, this should be inlined to avoid overheads, but
;; inlined functions should be declared before the code that uses them
;; and some code above does use `org-element--cache-active-p'.  Moving this
;; declaration on top would require restructuring the whole cache
;; section.
(defun org-element--cache-active-p (&optional called-from-cache-change-func-p)
  "Non-nil when cache is active in current buffer."
  (org-with-base-buffer nil
    (and org-element-use-cache
         org-element--cache
         (or called-from-cache-change-func-p
             (eq org-element--cache-change-tic (buffer-chars-modified-tick))
             (and
              ;; org-num-mode calls some Org structure analysis functions
              ;; that can trigger cache update in the middle of changes.  See
              ;; `org-num--verify' calling `org-num--skip-value' calling
              ;; `org-entry-get' that uses cache.
              ;; Forcefully disable cache when called from inside a
              ;; modification hook, where `inhibit-modification-hooks' is set
              ;; to t.
              (not inhibit-modification-hooks)
              ;; `combine-change-calls' sets `after-change-functions' to
              ;; nil.  We need not to use cache inside
              ;; `combine-change-calls' because the buffer is potentially
              ;; changed without notice (the change will be registered
              ;; after exiting the `combine-change-calls' body though).
              (catch :inhibited
                (org-fold-core-cycle-over-indirect-buffers
                  (unless (memq #'org-element--cache-after-change after-change-functions)
                    (throw :inhibited nil)))
                t))))))

;; FIXME: Remove after we establish that hashing is effective.
(defun org-element-cache-hash-show-statistics ()
  "Display efficiency of O(1) query cache for `org-element--cache-find'.

This extra caching is based on the following paper:
Pugh [Information Processing Letters] (1990) Slow optimally balanced
 search strategies vs. cached fast uniformly balanced search
 strategies.  http://dx.doi.org/10.1016/0020-0190(90)90130-P

Also, see `org-element--cache-size'."
  (interactive)
  (message "%.2f%% of cache searches hashed, %.2f%% non-hashable."
	   (* 100
	      (/ (float (car org-element--cache-hash-statistics))
		 (cdr org-element--cache-hash-statistics)))
	   (* 100
	      (/ (float org-element--cache-hash-nocache)
		 (cdr org-element--cache-hash-statistics)))))

(defun org-element--cache-find (pos &optional side)
  "Find element in cache starting at POS or before.

POS refers to a buffer position.

When optional argument SIDE is non-nil, the function checks for
elements starting at or past POS instead.  If SIDE is `both', the
function returns a cons cell where car is the first element
starting at or before POS and cdr the first element starting
after POS.

The function can only find elements in the synchronized part of
the cache."
  (org-with-base-buffer nil
    (let* ((limit (and org-element--cache-sync-requests
                       (org-element--request-key (car org-element--cache-sync-requests))))
	   (node (org-element--cache-root))
           (hash-pos (unless (eq side 'both)
                       (mod (org-knuth-hash pos)
                            org-element--cache-hash-size)))
           (hashed (if (not side)
                       (aref org-element--cache-hash-left hash-pos)
                     (unless (eq side 'both)
                       (aref org-element--cache-hash-right hash-pos))))
	   lower upper)
      ;; `org-element--cache-key-less-p' does not accept markers.
      (when (markerp pos) (setq pos (marker-position pos)))
      (cl-incf (cdr org-element--cache-hash-statistics))
      (when (eq side 'both) (cl-incf org-element--cache-hash-nocache))
      (if (and hashed (not (eq side 'both))
               (or (not limit)
                   ;; Limit can be a list key.
                   (org-element--cache-key-less-p
                    (org-element--cache-key hashed)
                    limit))
               (= pos (org-element-property :begin hashed))
               ;; We cannot rely on element :begin for elements with
               ;; children starting at the same pos.
               (not (memq (org-element-type hashed)
                        '(section org-data table)))
               (org-element-property :cached hashed))
          (progn
            (cl-incf (car org-element--cache-hash-statistics))
            hashed)
        (while node
          (let* ((element (avl-tree--node-data node))
	         (begin (org-element-property :begin element)))
	    (cond
	     ((and limit
	           (not (org-element--cache-key-less-p
	               (org-element--cache-key element) limit)))
	      (setq node (avl-tree--node-left node)))
	     ((> begin pos)
	      (setq upper element
		    node (avl-tree--node-left node)))
	     ((or (< begin pos)
                  ;; If the element is section or org-data, we also need
                  ;; to check the following element.
                  (memq (org-element-type element) '(section org-data)))
	      (setq lower element
		    node (avl-tree--node-right node)))
	     ;; We found an element in cache starting at POS.  If `side'
	     ;; is `both' we also want the next one in order to generate
	     ;; a key in-between.
	     ;;
	     ;; If the element is the first row or item in a table or
	     ;; a plain list, we always return the table or the plain
	     ;; list.
	     ;;
	     ;; In any other case, we return the element found.
	     ((eq side 'both)
	      (setq lower element)
	      (setq node (avl-tree--node-right node)))
	     ((and (memq (org-element-type element) '(item table-row))
	           (let ((parent (org-element-property :parent element)))
		     (and (= (org-element-property :begin element)
			     (org-element-property :contents-begin parent))
		          (setq node nil
			        lower parent
			        upper parent)))))
	     (t
	      (setq node nil
		    lower element
		    upper element)))))
        (if (not side)
            (aset org-element--cache-hash-left hash-pos lower)
          (unless (eq side 'both)
            (aset org-element--cache-hash-right hash-pos lower)))
        (pcase side
          (`both (cons lower upper))
          (`nil lower)
          (_ upper))))))

(defun org-element--cache-put (element)
  "Store ELEMENT in current buffer's cache, if allowed."
  (org-with-base-buffer nil
    (when (org-element--cache-active-p)
      (when org-element--cache-sync-requests
	;; During synchronization, first build an appropriate key for
	;; the new element so `avl-tree-enter' can insert it at the
	;; right spot in the cache.
	(let* ((keys (org-element--cache-find
		      (org-element-property :begin element) 'both))
               (new-key (org-element--cache-generate-key
			 (and (car keys) (org-element--cache-key (car keys)))
			 (cond ((cdr keys) (org-element--cache-key (cdr keys)))
			       (org-element--cache-sync-requests
				(org-element--request-key (car org-element--cache-sync-requests)))))))
          (org-element-put-property
           element
           :org-element--cache-sync-key
           (cons org-element--cache-sync-keys-value new-key))))
      (when (>= org-element--cache-diagnostics-level 2)
	(org-element--cache-log-message
	 "Added new element with %S key (cache size=%S): %S"
	 (org-element-property :org-element--cache-sync-key element)
	 org-element--cache-size
	 (org-element--format-element element)))
      (org-element-put-property element :cached t)
      (when (memq (org-element-type element) '(headline inlinetask))
	(cl-incf org-element--headline-cache-size)
	(avl-tree-enter org-element--headline-cache element))
      (cl-incf org-element--cache-size)
      (prog1 (avl-tree-enter org-element--cache element)
	(run-hook-with-args org-element-cache-add-functions element)))))

(defsubst org-element--cache-remove (element)
  "Remove ELEMENT from cache.
Assume ELEMENT belongs to cache and that a cache is active."
  (org-with-base-buffer nil
    (run-hook-with-args org-element-cache-remove-functions element)
    (org-element-put-property element :cached nil)
    (cl-decf org-element--cache-size)
    (when (< org-element--cache-size 0)
      (org-element--cache-warn
       "Cache grew to negative size in %S when deleting %S at %S.  Cache key: %S.
If this warning appears regularly, please report the warning text to Org mode mailing list (M-x org-submit-bug-report)."
       (org-element-type element)
       (current-buffer)
       (org-element-property :begin element)
       (org-element-property :org-element--cache-sync-key element))
      (org-element-cache-reset)
      (throw 'quit nil))
    ;; Invalidate contents of parent.
    (when (and (org-element-property :parent element)
               (org-element-contents (org-element-property :parent element)))
      (org-element-set-contents (org-element-property :parent element) nil))
    (when (memq (org-element-type element) '(headline inlinetask))
      (cl-decf org-element--headline-cache-size)
      (avl-tree-delete org-element--headline-cache element))
    (or (avl-tree-delete org-element--cache element)
	(progn
          ;; This should not happen, but if it is, would be better to know
          ;; where it happens.
          (org-element--cache-warn
           "Failed to delete %S element in %S at %S. The element cache key was %S.
If this warning appears regularly, please report the warning text to Org mode mailing list (M-x org-submit-bug-report)."
	   (org-element-type element)
	   (current-buffer)
	   (org-element-property :begin element)
	   (org-element-property :org-element--cache-sync-key element))
	  (org-element-cache-reset)
	  (throw 'quit nil))
	(or (avl-tree-delete org-element--cache element)
            (progn
              ;; This should not happen, but if it is, would be better to know
              ;; where it happens.
              (org-element--cache-warn
               "Failed to delete %S element in %S at %S. The element cache key was %S.
If this warning appears regularly, please report the warning text to Org mode mailing list (M-x org-submit-bug-report)."
               (org-element-type element)
               (current-buffer)
               (org-element-property :begin element)
               (org-element-property :org-element--cache-sync-key element))
              (org-element-cache-reset)
              (throw 'quit nil))))))

;;;; Synchronization

(defsubst org-element--cache-set-timer (buffer)
  "Set idle timer for cache synchronization in BUFFER."
  (when org-element--cache-sync-timer
    (cancel-timer org-element--cache-sync-timer))
  (setq org-element--cache-sync-timer
	(run-with-idle-timer
	 (let ((idle (current-idle-time)))
	   (if idle (time-add idle org-element-cache-sync-break)
	     org-element-cache-sync-idle-time))
	 nil
	 #'org-element--cache-sync
	 buffer)))

(defsubst org-element--cache-interrupt-p (time-limit)
  "Non-nil when synchronization process should be interrupted.
TIME-LIMIT is a time value or nil."
  (and time-limit
       (or (input-pending-p)
	   (time-less-p time-limit nil))))

(defsubst org-element--cache-shift-positions (element offset &optional props)
  "Shift ELEMENT properties relative to buffer positions by OFFSET.

Properties containing buffer positions are `:begin', `:end',
`:contents-begin', `:contents-end' and `:structure'.  When
optional argument PROPS is a list of keywords, only shift
properties provided in that list.

Properties are modified by side-effect."
  ;; Shifting the whole element.  Nothing is actually modified.
  (when props (org-element-put-property element :fragile-cache nil))
  (let ((properties (nth 1 element)))
    ;; Shift `:structure' property for the first plain list only: it
    ;; is the only one that really matters and it prevents from
    ;; shifting it more than once.
    (when (and (or (not props) (memq :structure props))
	       (eq (org-element-type element) 'plain-list)
	       (not (eq (org-element-type (plist-get properties :parent)) 'item)))
      (dolist (item (plist-get properties :structure))
	(cl-incf (car item) offset)
	(cl-incf (nth 6 item) offset)))
    (dolist (key '( :begin :contents-begin :contents-end :end
                    :post-affiliated :robust-begin :robust-end))
      (let ((value (and (or (not props) (memq key props))
			(plist-get properties key))))
	(and value (plist-put properties key (+ offset value)))))
    (run-hook-with-args org-element-cache-update-functions element)))

(defvar org-element--cache-interrupt-C-g t
  "When non-nil, allow the user to abort `org-element--cache-sync'.
The execution is aborted upon pressing `\\[keyboard-quit]'
`org-element--cache-interrupt-C-g-max-count' times.")
(defvar org-element--cache-interrupt-C-g-max-count 5
  "`\\[keyboard-quit]' count to interrupt `org-element--cache-sync'.
See `org-element--cache-interrupt-C-g'.")
(defvar org-element--cache-interrupt-C-g-count 0
  "Current number of `org-element--cache-sync' calls.
See `org-element--cache-interrupt-C-g'.")

(defvar org-element--cache-change-warning nil
  "Non-nil when a sensitive line is about to be changed.
It is a symbol among nil, t, or a number representing smallest level of
modified headline.  The level considers headline levels both before
and after the modification.")

(defun org-element--cache-sync (buffer &optional threshold future-change offset force)
  "Synchronize cache with recent modification in BUFFER.

When optional argument THRESHOLD is non-nil, do the
synchronization for all elements starting before or at threshold,
then exit.  Otherwise, synchronize cache for as long as
`org-element-cache-sync-duration' or until Emacs leaves idle
state.

FUTURE-CHANGE, when non-nil, is a buffer position where changes
not registered yet in the cache are going to happen.  OFFSET is the
change offset.  It is used in `org-element--cache-submit-request',
where cache is partially updated before current modification are
actually submitted.

FORCE, when non-nil will force the synchronization even when
`org-element--cache-active-p' returns nil."
  (when (buffer-live-p buffer)
    (org-with-base-buffer buffer
      ;; Do not sync when, for example, in the middle of
      ;; `combine-change-calls'.  See the commentary inside
      ;; `org-element--cache-active-p'.  Such situation may occur when
      ;; sync timer triggers in the middle of `combine-change-calls'.
      (when (and org-element--cache-sync-requests
                 (or force (org-element--cache-active-p)))
        ;; Check if the buffer have been changed outside visibility of
        ;; `org-element--cache-before-change' and `org-element--cache-after-change'.
        (if (/= org-element--cache-last-buffer-size (buffer-size))
            (progn
              (org-element--cache-warn
               "Unregistered buffer modifications detected (%S != %S). Resetting.
If this warning appears regularly, please report the warning text to Org mode mailing list (M-x org-submit-bug-report).
The buffer is: %s\n Current command: %S\n Backtrace:\n%S"
               org-element--cache-last-buffer-size
               (buffer-size)
               (buffer-name (current-buffer))
               this-command
               (when (and (fboundp 'backtrace-get-frames)
                          (fboundp 'backtrace-to-string))
                 (backtrace-to-string (backtrace-get-frames 'backtrace))))
              (org-element-cache-reset))
          (let ((inhibit-quit t) request next)
            (setq org-element--cache-interrupt-C-g-count 0)
	    (when org-element--cache-sync-timer
	      (cancel-timer org-element--cache-sync-timer))
            (let ((time-limit (time-add nil org-element-cache-sync-duration)))
	      (catch 'org-element--cache-interrupt
                (when org-element--cache-sync-requests
                  (org-element--cache-log-message "Syncing down to %S-%S" (or future-change threshold) threshold))
	        (while org-element--cache-sync-requests
	          (setq request (car org-element--cache-sync-requests)
		        next (nth 1 org-element--cache-sync-requests))
	          (org-element--cache-process-request
	           request
	           (when next (org-element--request-key next))
	           threshold
	           (unless threshold time-limit)
	           future-change
                   offset)
                  ;; Re-assign current and next requests.  It could have
                  ;; been altered during phase 1.
                  (setq request (car org-element--cache-sync-requests)
		        next (nth 1 org-element--cache-sync-requests))
	          ;; Request processed.  Merge current and next offsets and
	          ;; transfer ending position.
	          (when next
                    ;; The following requests can only be either phase 1
                    ;; or phase 2 requests.  We need to let them know
                    ;; that additional shifting happened ahead of them.
	            (cl-incf (org-element--request-offset next) (org-element--request-offset request))
                    (org-element--cache-log-message
                     "Updating next request offset to %S: %s"
                     (org-element--request-offset next)
                     (let ((print-length 10) (print-level 3)) (prin1-to-string next)))
                    ;; FIXME: END part of the request only matters for
                    ;; phase 0 requests.  However, the only possible
                    ;; phase 0 request must be the first request in the
                    ;; list all the time.  END position should be
                    ;; unused.
                    (setf (org-element--request-end next) (org-element--request-end request)))
	          (setq org-element--cache-sync-requests
		        (cdr org-element--cache-sync-requests)))))
	    ;; If more requests are awaiting, set idle timer accordingly.
	    ;; Otherwise, reset keys.
	    (if org-element--cache-sync-requests
	        (org-element--cache-set-timer buffer)
              (setq org-element--cache-change-warning nil)
              (setq org-element--cache-sync-keys-value (1+ org-element--cache-sync-keys-value)))))))))

(defun org-element--cache-process-request
    (request next-request-key threshold time-limit future-change offset)
  "Process synchronization REQUEST for all entries before NEXT.

REQUEST is a vector, built by `org-element--cache-submit-request'.

NEXT-REQUEST-KEY is a cache key of the next request, as returned by
`org-element--cache-key'.

When non-nil, THRESHOLD is a buffer position.  Synchronization
stops as soon as a shifted element begins after it.

When non-nil, TIME-LIMIT is a time value.  Synchronization stops
after this time or when Emacs exits idle state.

When non-nil, FUTURE-CHANGE is a buffer position where changes not
registered yet in the cache are going to happen.  OFFSET is the
changed text length.  See `org-element--cache-submit-request' for more
information.

Throw `org-element--cache-interrupt' if the process stops before
completing the request."
  (org-with-base-buffer nil
    (org-element--cache-log-message
     "org-element-cache: Processing request %s up to %S-%S, next: %S"
     (let ((print-length 10) (print-level 3)) (prin1-to-string request))
     future-change
     threshold
     next-request-key)
    (catch 'org-element--cache-quit
      (when (= (org-element--request-phase request) 0)
        ;; Phase 0.
        ;;
        ;; Delete all elements starting after beginning of the element
        ;; with request key NEXT, but not after buffer position END.
        ;;
        ;; At each iteration, we start again at tree root since
        ;; a deletion modifies structure of the balanced tree.
        (org-element--cache-log-message "Phase 0")
        (catch 'org-element--cache-end-phase
          (let ((deletion-count 0))
            (while t
	      (when (org-element--cache-interrupt-p time-limit)
                (org-element--cache-log-message "Interrupt: time limit")
	        (throw 'org-element--cache-interrupt nil))
	      (let ((request-key (org-element--request-key request))
		    (end (org-element--request-end request))
		    (node (org-element--cache-root))
		    data data-key)
	        ;; Find first element in cache with key REQUEST-KEY or
	        ;; after it.
	        (while node
	          (let* ((element (avl-tree--node-data node))
		         (key (org-element--cache-key element)))
		    (cond
		     ((org-element--cache-key-less-p key request-key)
		      (setq node (avl-tree--node-right node)))
		     ((org-element--cache-key-less-p request-key key)
		      (setq data element
			    data-key key
			    node (avl-tree--node-left node)))
		     (t (setq data element
			      data-key key
			      node nil)))))
	        (if data
                    ;; We found first element in cache starting at or
                    ;; after REQUEST-KEY.
		    (let ((pos (org-element-property :begin data)))
                      ;; FIXME: Maybe simply (< pos end)?
		      (if (<= pos end)
                          (progn
                            (org-element--cache-log-message "removing %S::%S"
                                                 (org-element-property :org-element--cache-sync-key data)
                                                 (org-element--format-element data))
                            (cl-incf deletion-count)
                            (org-element--cache-remove data)
                            (when (and (> (log org-element--cache-size 2) 10)
                                       (> deletion-count
                                          (/ org-element--cache-size (log org-element--cache-size 2))))
                              (org-element--cache-log-message "Removed %S>N/LogN(=%S/%S) elements.  Resetting cache to prevent performance degradation"
                                                   deletion-count
                                                   org-element--cache-size
                                                   (log org-element--cache-size 2))
                              (org-element-cache-reset)
                              (throw 'org-element--cache-quit t)))
                        ;; Done deleting everything starting before END.
                        ;; DATA-KEY is the first known element after END.
                        ;; Move on to phase 1.
                        (org-element--cache-log-message
                         "found element after %S: %S::%S"
                         end
                         (org-element-property :org-element--cache-sync-key data)
                         (org-element--format-element data))
                        (setf (org-element--request-key request) data-key)
                        (setf (org-element--request-beg request) pos)
                        (setf (org-element--request-phase request) 1)
		        (throw 'org-element--cache-end-phase nil)))
	          ;; No element starting after modifications left in
	          ;; cache: further processing is futile.
                  (org-element--cache-log-message
                   "Phase 0 deleted all elements in cache after %S!"
                   request-key)
	          (throw 'org-element--cache-quit t)))))))
      (when (= (org-element--request-phase request) 1)
        ;; Phase 1.
        ;;
        ;; Phase 0 left a hole in the cache.  Some elements after it
        ;; could have parents within.  For example, in the following
        ;; buffer:
        ;;
        ;;   - item
        ;;
        ;;
        ;;     Paragraph1
        ;;
        ;;     Paragraph2
        ;;
        ;; if we remove a blank line between "item" and "Paragraph1",
        ;; everything down to "Paragraph2" is removed from cache.  But
        ;; the paragraph now belongs to the list, and its `:parent'
        ;; property no longer is accurate.
        ;;
        ;; Therefore we need to parse again elements in the hole, or at
        ;; least in its last section, so that we can re-parent
        ;; subsequent elements, during phase 2.
        ;;
        ;; Note that we only need to get the parent from the first
        ;; element in cache after the hole.
        ;;
        ;; When next key is lesser or equal to the current one, current
        ;; request is inside a to-be-shifted part of the cache.  It is
        ;; fine because the order of elements will not be altered by
        ;; shifting.  However, we cannot know the real position of the
        ;; unshifted NEXT element in the current request.  So, we need
        ;; to sort the request list according to keys and re-start
        ;; processing from the new leftmost request.
        (org-element--cache-log-message "Phase 1")
        (let ((key (org-element--request-key request)))
	  (when (and next-request-key (not (org-element--cache-key-less-p key next-request-key)))
            ;; In theory, the only case when requests are not
            ;; ordered is when key of the next request is either the
            ;; same with current key or it is a key for a removed
            ;; element. Either way, we can simply merge the two
            ;; requests.
	    (let ((next-request (nth 1 org-element--cache-sync-requests)))
              (org-element--cache-log-message "Phase 1: Unorderered requests. Merging: %S\n%S\n"
                                   (let ((print-length 10) (print-level 3)) (prin1-to-string request))
                                   (let ((print-length 10) (print-level 3)) (prin1-to-string next-request)))
	      (setf (org-element--request-key next-request) key)
              (setf (org-element--request-beg next-request) (org-element--request-beg request))
	      (setf (org-element--request-phase next-request) 1)
              (throw 'org-element--cache-quit t))))
        ;; Next element will start at its beginning position plus
        ;; offset, since it hasn't been shifted yet.  Therefore, LIMIT
        ;; contains the real beginning position of the first element to
        ;; shift and re-parent.
        (let ((limit (+ (org-element--request-beg request) (org-element--request-offset request)))
              cached-before)
	  (cond ((and threshold (> limit threshold))
                 (org-element--cache-log-message "Interrupt: position %S after threshold %S" limit threshold)
                 (throw 'org-element--cache-interrupt nil))
	        ((and future-change (>= limit future-change))
	         ;; Changes happened around this element and they will
	         ;; trigger another phase 1 request.  Skip re-parenting
	         ;; and simply proceed with shifting (phase 2) to make
	         ;; sure that followup phase 0 request for the recent
	         ;; changes can operate on the correctly shifted cache.
                 (org-element--cache-log-message "position %S after future change %S" limit future-change)
                 (setf (org-element--request-parent request) nil)
                 (setf (org-element--request-phase request) 2))
	        (t
                 (when future-change
                   ;; Changes happened, but not yet registered after
                   ;; this element.  However, we a not yet safe to look
                   ;; at the buffer and parse elements in the cache gap.
                   ;; Some of the parents to be added to cache may end
                   ;; after the changes.  Parsing this parents will
                   ;; assign the :end correct value for cache state
                   ;; after future-change.  Then, when the future change
                   ;; is going to be processed, such parent boundary
                   ;; will be altered unnecessarily.  To avoid this,
                   ;; we alter the new parents by -OFFSET.
                   ;; For now, just save last known cached element and
                   ;; then check all the parents below.
                   (setq cached-before (org-element--cache-find (1- limit) nil)))
                 ;; No relevant changes happened after submitting this
                 ;; request.  We are safe to look at the actual Org
                 ;; buffer and calculate the new parent.
	         (let ((parent (org-element--parse-to (1- limit) nil time-limit)))
                   (when future-change
                     ;; Check all the newly added parents to not
                     ;; intersect with future change.
                     (let ((up parent))
                       (while (and up
                                   (or (not cached-before)
                                       (> (org-element-property :begin up)
                                          (org-element-property :begin cached-before))))
                         (when (> (org-element-property :end up) future-change)
                           ;; Offset future cache request.
                           (org-element--cache-shift-positions
                            up (- offset)
                            (if (and (org-element-property :robust-begin up)
                                     (org-element-property :robust-end up))
                                '(:contents-end :end :robust-end)
                              '(:contents-end :end))))
                         (setq up (org-element-property :parent up)))))
                   (org-element--cache-log-message
                    "New parent at %S: %S::%S"
                    limit
                    (org-element-property :org-element--cache-sync-key parent)
                    (org-element--format-element parent))
                   (setf (org-element--request-parent request) parent)
		   (setf (org-element--request-phase request) 2))))))
      ;; Phase 2.
      ;;
      ;; Shift all elements starting from key START, but before NEXT, by
      ;; OFFSET, and re-parent them when appropriate.
      ;;
      ;; Elements are modified by side-effect so the tree structure
      ;; remains intact.
      ;;
      ;; Once THRESHOLD, if any, is reached, or once there is an input
      ;; pending, exit.  Before leaving, the current synchronization
      ;; request is updated.
      (org-element--cache-log-message "Phase 2")
      (let ((start (org-element--request-key request))
	    (offset (org-element--request-offset request))
	    (parent (org-element--request-parent request))
	    (node (org-element--cache-root))
	    (stack (list nil))
	    (leftp t)
	    exit-flag continue-flag)
        ;; No re-parenting nor shifting planned: request is over.
        (when (and (not parent) (zerop offset))
          (org-element--cache-log-message "Empty offset. Request completed.")
          (throw 'org-element--cache-quit t))
        (while node
	  (let* ((data (avl-tree--node-data node))
	         (key (org-element--cache-key data)))
            ;; Traverse the cache tree.  Ignore all the elements before
            ;; START.  Note that `avl-tree-stack' would not bypass the
            ;; elements before START and thus would have been less
            ;; efficient.
	    (if (and leftp (avl-tree--node-left node)
		     (not (org-element--cache-key-less-p key start)))
	        (progn (push node stack)
		       (setq node (avl-tree--node-left node)))
              ;; Shift and re-parent when current node starts at or
              ;; after START, but before NEXT.
	      (unless (org-element--cache-key-less-p key start)
	        ;; We reached NEXT.  Request is complete.
	        (when (and next-request-key
                           (not (org-element--cache-key-less-p key next-request-key)))
                  (org-element--cache-log-message "Reached next request.")
                  (let ((next-request (nth 1 org-element--cache-sync-requests)))
                    (unless (and (org-element-property :cached (org-element--request-parent next-request))
                                 (org-element-property :begin (org-element--request-parent next-request))
                                 parent
                                 (> (org-element-property :begin (org-element--request-parent next-request))
                                    (org-element-property :begin parent)))
                      (setf (org-element--request-parent next-request) parent)))
                  (throw 'org-element--cache-quit t))
	        ;; Handle interruption request.  Update current request.
	        (when (or exit-flag (org-element--cache-interrupt-p time-limit))
                  (org-element--cache-log-message "Interrupt: %s" (if exit-flag "threshold" "time limit"))
                  (setf (org-element--request-key request) key)
                  (setf (org-element--request-parent request) parent)
                  (throw 'org-element--cache-interrupt nil))
	        ;; Shift element.
	        (unless (zerop offset)
                  (when (>= org-element--cache-diagnostics-level 3)
                    (org-element--cache-log-message "Shifting positions (𝝙%S) in %S::%S"
                                         offset
                                         (org-element-property :org-element--cache-sync-key data)
                                         (org-element--format-element data)))
		  (org-element--cache-shift-positions data offset))
	        (let ((begin (org-element-property :begin data)))
		  ;; Update PARENT and re-parent DATA, only when
		  ;; necessary.  Propagate new structures for lists.
		  (while (and parent
			      (<= (org-element-property :end parent) begin))
		    (setq parent (org-element-property :parent parent)))
		  (cond ((and (not parent) (zerop offset)) (throw 'org-element--cache-quit nil))
                        ;; Consider scenario when DATA lays within
                        ;; sensitive lines of PARENT that was found
                        ;; during phase 2.  For example:
                        ;;
                        ;; #+ begin_quote
                        ;; Paragraph
                        ;; #+end_quote
                        ;;
                        ;; In the above source block, remove space in
                        ;; the first line will trigger re-parenting of
                        ;; the paragraph and "#+end_quote" that is also
                        ;; considered paragraph before the modification.
                        ;; However, the paragraph element stored in
                        ;; cache must be deleted instead.
                        ((and parent
                              (or (not (memq (org-element-type parent) org-element-greater-elements))
                                  (and (org-element-property :contents-begin parent)
                                       (< (org-element-property :begin data) (org-element-property :contents-begin parent)))
                                  (and (org-element-property :contents-end parent)
                                       (>= (org-element-property :begin data) (org-element-property :contents-end parent)))
                                  (> (org-element-property :end data) (org-element-property :end parent))
                                  (and (org-element-property :contents-end data)
                                       (> (org-element-property :contents-end data) (org-element-property :contents-end parent)))))
                         (org-element--cache-log-message "org-element-cache: Removing obsolete element with key %S::%S"
                                              (org-element-property :org-element--cache-sync-key data)
                                              (org-element--format-element data))
                         (org-element--cache-remove data)
                         ;; We altered the tree structure.  The tree
                         ;; traversal needs to be restarted.
                         (setf (org-element--request-key request) key)
                         (setf (org-element--request-parent request) parent)
                         ;; Restart tree traversal.
                         (setq node (org-element--cache-root)
	                       stack (list nil)
	                       leftp t
                               begin -1
                               continue-flag t))
		        ((and parent
                              (not (eq parent data))
			      (let ((p (org-element-property :parent data)))
			        (or (not p)
				    (< (org-element-property :begin p)
				       (org-element-property :begin parent))
                                    (unless (eq p parent)
                                      (not (org-element-property :cached p))
                                      ;; (not (avl-tree-member-p org-element--cache p))
                                      ))))
                         (org-element--cache-log-message
                          "Updating parent in %S\n Old parent: %S\n New parent: %S"
                          (org-element--format-element data)
                          (org-element--format-element (org-element-property :parent data))
                          (org-element--format-element parent))
                         (when (and (eq 'org-data (org-element-type parent))
                                    (not (eq 'headline (org-element-type data))))
                           ;; FIXME: This check is here to see whether
                           ;; such error happens within
                           ;; `org-element--cache-process-request' or somewhere
                           ;; else.
                           (org-element--cache-warn
                            "Added org-data parent to non-headline element: %S
If this warning appears regularly, please report the warning text to Org mode mailing list (M-x org-submit-bug-report)."
                            data)
                           (org-element-cache-reset)
                           (throw 'org-element--cache-quit t))
		         (org-element-put-property data :parent parent)
		         (let ((s (org-element-property :structure parent)))
			   (when (and s (org-element-property :structure data))
			     (org-element-put-property data :structure s)))))
		  ;; Cache is up-to-date past THRESHOLD.  Request
		  ;; interruption.
		  (when (and threshold (> begin threshold))
                    (org-element--cache-log-message "Reached threshold %S: %S"
                                         threshold
                                         (org-element--format-element data))
                    (setq exit-flag t))))
              (if continue-flag
                  (setq continue-flag nil)
	        (setq node (if (setq leftp (avl-tree--node-right node))
			       (avl-tree--node-right node)
			     (pop stack)))))))
        ;; We reached end of tree: synchronization complete.
        t))
    (org-element--cache-log-message
     "org-element-cache: Finished process. The cache size is %S. The remaining sync requests: %S"
     org-element--cache-size
     (let ((print-level 2)) (prin1-to-string org-element--cache-sync-requests)))))

(defsubst org-element--open-end-p (element)
  "Check if ELEMENT in current buffer contains extra blank lines after
it and does not have closing term.

Examples of such elements are: section, headline, org-data,
and footnote-definition."
  (and (org-element-property :contents-end element)
       (= (org-element-property :contents-end element)
          (save-excursion
            (goto-char (org-element-property :end element))
            (skip-chars-backward " \r\n\t")
            (line-beginning-position 2)))))

(defun org-element--parse-to (pos &optional syncp time-limit)
  "Parse elements in current section, down to POS.

Start parsing from the closest between the last known element in
cache or headline above.  Return the smallest element containing
POS.

When optional argument SYNCP is non-nil, return the parent of the
element containing POS instead.  In that case, it is also
possible to provide TIME-LIMIT, which is a time value specifying
when the parsing should stop.  The function throws
`org-element--cache-interrupt' if the process stopped before finding
the expected result."
  (org-with-base-buffer nil
    (when (>= org-element--cache-diagnostics-level 3)
      (org-element--cache-log-message "Parsing down to %S." pos))
    (catch 'exit
      (save-match-data
	(org-with-wide-buffer
	 (goto-char pos)
	 (save-excursion
           (end-of-line)
           (skip-chars-backward " \r\t\n")
           ;; Within blank lines at the beginning of buffer, return nil.
           (when (bobp) (throw 'exit nil)))
	 (let* ((cached (and (org-element--cache-active-p)
			     (org-element--cache-find pos nil)))
		(mode (org-element-property :mode cached))
		element next)
           (when (>= org-element--cache-diagnostics-level 3)
             (org-element--cache-log-message
              "Last cached before %S: %S"
              pos (org-element--format-element cached)))
           (cond
            ;; Nothing in cache before point: start parsing from first
            ;; element in buffer down to POS or from the beginning of the
            ;; file.
            ((and (not cached) (org-element--cache-active-p))
             (setq element (org-element-org-data-parser))
             (unless (org-element-property :begin element)
               (org-element--cache-warn "Error parsing org-data. Got %S\nPlease report to Org mode mailing list (M-x org-submit-bug-report)." element))
             (org-element--cache-log-message
              "Nothing in cache. Adding org-data: %S"
              (org-element--format-element element))
             (org-element--cache-put element)
             (goto-char (org-element-property :contents-begin element))
	     (setq mode 'org-data))
            ;; Nothing in cache before point because cache is not active.
            ;; Parse from previous heading to avoid re-parsing the whole
            ;; buffer above.  This comes at the cost of not calculating
            ;; `:parent' property for headings.
            ((not cached)
             (if (org-with-limited-levels (outline-previous-heading))
		 (progn
                   (setq element (org-element-headline-parser nil 'fast))
	           (setq mode 'planning)
	           (forward-line))
               (setq element (org-element-org-data-parser))
               (unless (org-element-property :begin element)
		 (org-element--cache-warn "Error parsing org-data. Got %S\nPlease report to Org mode mailing list (M-x org-submit-bug-report)." element))
               (org-element--cache-log-message
		"Nothing in cache. Adding org-data: %S"
		(org-element--format-element element))
               (org-element--cache-put element)
               (goto-char (org-element-property :contents-begin element))
	       (setq mode 'org-data))
             (org-skip-whitespace)
             (beginning-of-line))
            ;; Check if CACHED or any of its ancestors contain point.
            ;;
            ;; If there is such an element, we inspect it in order to know
            ;; if we return it or if we need to parse its contents.
            ;; Otherwise, we just start parsing from location, which is
            ;; right after the top-most element containing CACHED but
            ;; still before POS.
            ;;
            ;; As a special case, if POS is at the end of the buffer, we
            ;; want to return the innermost element ending there.
            ;;
            ;; Also, if we find an ancestor and discover that we need to
            ;; parse its contents, make sure we don't start from
            ;; `:contents-begin', as we would otherwise go past CACHED
            ;; again.  Instead, in that situation, we will resume parsing
            ;; from NEXT, which is located after CACHED or its higher
            ;; ancestor not containing point.
            (t
             (let ((up cached)
                   (pos (if (= (point-max) pos) (1- pos) pos)))
               (while (and up (<= (org-element-property :end up) pos))
		 (goto-char (org-element-property :end up))
		 (setq element up
                       mode (org-element--next-mode (org-element-property :mode element) (org-element-type element) nil)
                       up (org-element-property :parent up)
                       next (point)))
               ;; Within blank lines at the end of UP, we may need to
               ;; return ancestor in some special cases (see below).
               (let ((parent (org-element-property :parent up)))
		 (when (org-element--open-end-p up)
                   (while (and parent
                               (org-element-property :contents-end parent)
                               (not (memq (org-element-type parent) '(headline section org-data)))
                               (<= (org-element-property :contents-end parent) pos)
                               (org-element--open-end-p parent))
                     (setq up parent
                           parent (org-element-property :parent up)))))
               (when up (setq element up)))))
           ;; Parse successively each element until we reach POS.
           (let ((end (or (org-element-property :end element) (point-max)))
		 (parent (org-element-property :parent element)))
             (while t
	       (when (org-element--cache-interrupt-p time-limit)
		 (throw 'org-element--cache-interrupt nil))
               (when (and inhibit-quit org-element--cache-interrupt-C-g quit-flag)
		 (when quit-flag
	           (cl-incf org-element--cache-interrupt-C-g-count)
                   (setq quit-flag nil))
		 (when (>= org-element--cache-interrupt-C-g-count
                          org-element--cache-interrupt-C-g-max-count)
                   (setq quit-flag t)
                   (setq org-element--cache-interrupt-C-g-count 0)
                   (org-element-cache-reset)
                   (error "org-element: Parsing aborted by user.  Cache has been cleared.
If you observe Emacs hangs frequently, please report this to Org mode mailing list (M-x org-submit-bug-report)."))
		 (message (substitute-command-keys
                           "`org-element--parse-buffer': Suppressed `\\[keyboard-quit]'.  Press `\\[keyboard-quit]' %d more times to force interruption.")
                          (- org-element--cache-interrupt-C-g-max-count
                             org-element--cache-interrupt-C-g-count)))
	       (unless element
		 ;; Do not try to parse within blank at EOB.
		 (unless (save-excursion
                           (org-skip-whitespace)
                           (eobp))
                   (org-element-with-disabled-cache
                     (setq element (org-element--current-element
			            end 'element mode
			            (org-element-property :structure parent)))))
		 ;; Make sure that we return referenced element in cache
		 ;; that can be altered directly.
		 (if element
                     (setq element (or (org-element--cache-put element) element))
                   ;; Nothing to parse (i.e. empty file).
                   (throw 'exit parent))
		 (unless (or (not (org-element--cache-active-p)) parent)
                   (org-element--cache-warn
                    "Got empty parent while parsing. Please report it to Org mode mailing list (M-x org-submit-bug-report).\n Backtrace:\n%S"
                    (when (and (fboundp 'backtrace-get-frames)
                               (fboundp 'backtrace-to-string))
                      (backtrace-to-string (backtrace-get-frames 'backtrace))
                      (org-element-cache-reset)
                      (error "org-element--cache: Emergency exit"))))
		 (org-element-put-property element :parent parent))
	       (let ((elem-end (org-element-property :end element))
	             (type (org-element-type element)))
		 (cond
	          ;; Skip any element ending before point.  Also skip
	          ;; element ending at point (unless it is also the end of
	          ;; buffer) since we're sure that another element begins
	          ;; after it.
	          ((and (<= elem-end pos) (/= (point-max) elem-end))
                   ;; Avoid parsing headline siblings above.
                   (goto-char elem-end)
                   (when (eq type 'headline)
                     (save-match-data
                       (unless (when (and (/= 1 (org-element-property :level element))
                                          (re-search-forward
                                           (rx-to-string
                                            `(and bol (repeat 1 ,(1- (let ((level (org-element-property :level element)))
                                                                       (if org-odd-levels-only (1- (* level 2)) level)))
                                                              "*")
                                                  " "))
                                           pos t))
				 (beginning-of-line)
				 t)
			 ;; There are headings with lower level than
			 ;; ELEMENT between ELEM-END and POS.  Siblings
			 ;; may exist though.  Parse starting from the
			 ;; last sibling or from ELEM-END if there are
			 ;; no other siblings.
			 (goto-char pos)
			 (unless
                             (re-search-backward
                              (rx-to-string
                               `(and bol (repeat ,(let ((level (org-element-property :level element)))
                                                    (if org-odd-levels-only (1- (* level 2)) level))
						 "*")
                                     " "))
                              elem-end t)
                           ;; Roll-back to normal parsing.
                           (goto-char elem-end)))))
	           (setq mode (org-element--next-mode mode type nil)))
	          ;; A non-greater element contains point: return it.
	          ((not (memq type org-element-greater-elements))
	           (throw 'exit (if syncp parent element)))
	          ;; Otherwise, we have to decide if ELEMENT really
	          ;; contains POS.  In that case we start parsing from
	          ;; contents' beginning.
	          ;;
	          ;; If POS is at contents' beginning but it is also at
	          ;; the beginning of the first item in a list or a table.
	          ;; In that case, we need to create an anchor for that
	          ;; list or table, so return it.
	          ;;
	          ;; Also, if POS is at the end of the buffer, no element
	          ;; can start after it, but more than one may end there.
	          ;; Arbitrarily, we choose to return the innermost of
	          ;; such elements.
	          ((let ((cbeg (org-element-property :contents-begin element))
			 (cend (org-element-property :contents-end element)))
	             (when (and cbeg cend
				(or (< cbeg pos)
			            (and (= cbeg pos)
					 (not (memq type '(plain-list table)))))
				(or (> cend pos)
                                    ;; When we are at cend or within blank
                                    ;; lines after, it is a special case:
                                    ;; 1. At the end of buffer we return
                                    ;; the innermost element.
                                    ;; 2. At cend of element with return
                                    ;; that element.
                                    ;; 3. At the end of element, we would
                                    ;; return in the earlier cond form.
                                    ;; 4. Within blank lines after cend,
                                    ;; when element does not have a
                                    ;; closing keyword, we return that
                                    ;; outermost element, unless the
                                    ;; outermost element is a non-empty
                                    ;; headline.  In the latter case, we
                                    ;; return the outermost element inside
                                    ;; the headline section.
			            (and (org-element--open-end-p element)
					 (or (= (org-element-property :end element) (point-max))
                                             (and (>= pos (org-element-property :contents-end element))
                                                  (memq (org-element-type element) '(org-data section headline)))))))
		       (goto-char (or next cbeg))
		       (setq mode (if next mode (org-element--next-mode mode type t))
                             next nil
		             parent element
		             end (if (org-element--open-end-p element)
                                     (org-element-property :end element)
                                   (org-element-property :contents-end element))))))
	          ;; Otherwise, return ELEMENT as it is the smallest
	          ;; element containing POS.
	          (t (throw 'exit (if syncp parent element)))))
	       (setq element nil)))))))))

;;;; Staging Buffer Changes

(defconst org-element--cache-sensitive-re
  (concat
   "^\\*+ " "\\|"
   "\\\\end{[A-Za-z0-9*]+}[ \t]*$" "\\|"
   "^[ \t]*\\(?:"
   "#\\+END\\(?:_\\|:?[ \t]*$\\)" "\\|"
   org-list-full-item-re "\\|"
   ":\\(?: \\|$\\)" "\\|"
   ":\\(?:\\w\\|[-_]\\)+:[ \t]*$"
   "\\)")
  "Regexp matching a sensitive line, structure wise.
A sensitive line is a headline, inlinetask, block, drawer, or
latex-environment boundary.  When such a line is modified,
structure changes in the document may propagate in the whole
section, possibly making cache invalid.")

(defun org-element--cache-before-change (beg end)
  "Detect modifications in sensitive parts of Org buffer.
BEG and END are the beginning and end of the range of changed
text.  See `before-change-functions' for more information.

The function returns the new value of `org-element--cache-change-warning'."
  (org-with-base-buffer nil
    (when (org-element--cache-active-p t)
      (org-with-wide-buffer
       (setq org-element--cache-change-tic (buffer-chars-modified-tick))
       (setq org-element--cache-last-buffer-size (buffer-size))
       (goto-char beg)
       (beginning-of-line)
       (let ((bottom (save-excursion
                       (goto-char end)
                       (if (and (bolp)
                                ;; When beg == end, still extent to eol.
                                (> (point) beg))
                           ;; FIXME: Potential pitfall.
                           ;; We are appending to an element end.
                           ;; Unless the last inserted char is not
                           ;; newline, the next element is not broken
                           ;; and does not need to be purged from the
                           ;; cache.
                           end
                         (line-end-position)))))
         (prog1
             ;; Use the worst change warning to not miss important edits.
             ;; This function is called before edit and after edit by
             ;; `org-element--cache-after-change'.  Before the edit, we still
             ;; want to use the old value if it comes from previous
             ;; not yet processed edit (they may be merged by
             ;; `org-element--cache-submit-request').  After the edit, we want to
             ;; look if there was a sensitive removed during edit.
             ;; FIXME: This is not the most efficient way and we now
             ;; have to delete more elements than needed in some
             ;; cases.  A better approach may be storing the warning
             ;; in the modification request itself.
             (let ((org-element--cache-change-warning-before org-element--cache-change-warning)
                   (org-element--cache-change-warning-after))
               (setq org-element--cache-change-warning-after
	             (save-match-data
                       (let ((case-fold-search t))
                         (when (re-search-forward
		                org-element--cache-sensitive-re bottom t)
                           (goto-char beg)
                           (beginning-of-line)
                           (let (min-level)
                             (cl-loop while (re-search-forward
                                             (rx-to-string
                                              (if (and min-level
                                                       (> min-level 1))
                                                  `(and bol (repeat 1 ,(1- min-level) "*") " ")
                                                `(and bol (+ "*") " ")))
                                             bottom t)
                                      do (setq min-level (1- (length (match-string 0))))
                                      until (= min-level 1))
                             (goto-char beg)
                             (beginning-of-line)
                             (or (and min-level (org-reduced-level min-level))
                                 (when (looking-at-p "^[ \t]*#\\+CATEGORY:")
                                   'org-data)
                                 t))))))
               (setq org-element--cache-change-warning
                     (cond
                      ((and (numberp org-element--cache-change-warning-before)
                            (numberp org-element--cache-change-warning-after))
                       (min org-element--cache-change-warning-after
                            org-element--cache-change-warning-before))
                      ((numberp org-element--cache-change-warning-before)
                       org-element--cache-change-warning-before)
                      ((numberp org-element--cache-change-warning-after)
                       org-element--cache-change-warning-after)
                      (t (or org-element--cache-change-warning-after
                             org-element--cache-change-warning-before)))))
           (org-element--cache-log-message
            "%S is about to modify text: warning %S"
            this-command
            org-element--cache-change-warning)))))))

(defun org-element--cache-after-change (beg end pre)
  "Update buffer modifications for current buffer.
BEG and END are the beginning and end of the range of changed
text, and the length in bytes of the pre-change text replaced by
that range.  See `after-change-functions' for more information."
  (org-with-base-buffer nil
    (when (org-element--cache-active-p t)
      (when (not (eq org-element--cache-change-tic (buffer-chars-modified-tick)))
        (org-element--cache-log-message "After change")
        (setq org-element--cache-change-warning (org-element--cache-before-change beg end))
        ;; If beg is right after spaces in front of an element, we
        ;; risk affecting previous element, so move beg to bol, making
        ;; sure that we capture preceding element.
        (setq beg (save-excursion
                    (goto-char beg)
                    (cl-incf pre (- beg (line-beginning-position)))
                    (line-beginning-position)))
        ;; Store synchronization request.
        (let ((offset (- end beg pre)))
          (save-match-data
            (org-element--cache-submit-request beg (- end offset) offset)))
        ;; Activate a timer to process the request during idle time.
        (org-element--cache-set-timer (current-buffer))))))

(defun org-element--cache-setup-change-functions ()
  "Setup `before-change-functions' and `after-change-functions'."
  (when (and (derived-mode-p 'org-mode) org-element-use-cache)
    (add-hook 'before-change-functions
	      #'org-element--cache-before-change nil t)
    ;; Run `org-element--cache-after-change' early to handle cases
    ;; when other `after-change-functions' require element cache.
    (add-hook 'after-change-functions
	      #'org-element--cache-after-change -1 t)))

(defvar org-element--cache-avoid-synchronous-headline-re-parsing nil
  "This variable controls how buffer changes are handled by the cache.

By default (when this variable is nil), cache re-parses modified
headlines immediately after modification preserving all the unaffected
elements inside the headline.

The default behavior works best when users types inside Org buffer of
when buffer modifications are mixed with cache requests.  However,
large automated edits inserting/deleting many headlines are somewhat
slower by default (as in `org-archive-subtree').  Let-binding this
variable to non-nil will reduce cache latency after every singular edit
(`after-change-functions') at the cost of slower cache queries.")
(defun org-element--cache-for-removal (beg end offset)
  "Return first element to remove from cache.

BEG and END are buffer positions delimiting buffer modifications.
OFFSET is the size of the changes.

Returned element is usually the first element in cache containing
any position between BEG and END.  As an exception, greater
elements around the changes that are robust to contents
modifications are preserved and updated according to the
changes.  In the latter case, the returned element is the outermost
non-robust element affected by the changes.  Note that the returned
element may end before END position in which case some cached element
starting after the returned may still be affected by the changes.

Also, when there are no elements in cache before BEG, return first
known element in cache (it may start after END)."
  (let* ((elements (org-element--cache-find (1- beg) 'both))
	 (before (car elements))
	 (after (cdr elements)))
    (if (not before) after
      ;; If BEFORE is a keyword, it may need to be removed to become
      ;; an affiliated keyword.
      (when (eq 'keyword (org-element-type before))
        (let ((prev before))
          (while (eq 'keyword (org-element-type prev))
            (setq before prev
                  beg (org-element-property :begin prev))
            (setq prev (org-element--cache-find (1- (org-element-property :begin before)))))))
      (let ((up before)
	    (robust-flag t))
	(while up
	  (if (let ((type (org-element-type up)))
                (or (and (memq type '( center-block dynamic-block
                                       quote-block special-block
                                       drawer))
                         (or (not (eq type 'drawer))
                             (not (string= "PROPERTIES" (org-element-property :drawer-name up))))
                         ;; Sensitive change.  This is
                         ;; unconditionally non-robust change.
                         (not org-element--cache-change-warning)
		         (let ((cbeg (org-element-property :contents-begin up))
                               (cend (org-element-property :contents-end up)))
		           (and cbeg
                                (<= cbeg beg)
			        (or (> cend end)
                                    (and (= cend end)
                                         (= (+ end offset) (point-max)))))))
                    (and (memq type '(headline section org-data))
		         (let ((rbeg (org-element-property :robust-begin up))
                               (rend (org-element-property :robust-end up)))
		           (and rbeg rend
                                (<= rbeg beg)
                                (or (> rend end)
                                    (and (= rend end)
                                         (= (+ end offset) (point-max))))))
                         (pcase type
                           ;; Sensitive change in section.  Need to
                           ;; re-parse.
                           (`section (not org-element--cache-change-warning))
                           ;; Headline might be inserted.  This is non-robust
                           ;; change when `up' is a `headline' or `section'
                           ;; with `>' level compared to the inserted headline.
                           ;;
                           ;; Also, planning info/property drawer
                           ;; could have been inserted.  It is not
                           ;; robust change then.
                           (`headline
                            (and
                             (or (not (numberp org-element--cache-change-warning))
                                 (> org-element--cache-change-warning
                                    (org-element-property :level up)))
                             (org-with-point-at (org-element-property :contents-begin up)
                               (unless
                                   (save-match-data
                                     (when (looking-at-p org-element-planning-line-re)
                                       (forward-line))
                                     (when (looking-at org-property-drawer-re)
                                       (< beg (match-end 0))))
                                 'robust))))
                           (`org-data (and (not (eq org-element--cache-change-warning 'org-data))
                                           ;; Property drawer could
                                           ;; have been inserted.  It
                                           ;; is not robust change
                                           ;; then.
                                           (org-with-wide-buffer
                                            (goto-char (point-min))
                                            (while (and (org-at-comment-p) (bolp)) (forward-line))
                                            ;; Should not see property
                                            ;; drawer within changed
                                            ;; region.
                                            (save-match-data
                                              (or (not (looking-at org-property-drawer-re))
                                                  (> beg (match-end 0)))))))
                           (_ 'robust)))))
	      ;; UP is a robust greater element containing changes.
	      ;; We only need to extend its ending boundaries.
              (progn
	        (org-element--cache-shift-positions
                 up offset
                 (if (and (org-element-property :robust-begin up)
                          (org-element-property :robust-end up))
                     '(:contents-end :end :robust-end)
                   '(:contents-end :end)))
                (org-element--cache-log-message
                 "Shifting end positions of robust parent: %S"
                 (org-element--format-element up)))
            (unless (or
                     ;; UP is non-robust.  Yet, if UP is headline, flagging
                     ;; everything inside for removal may be to
                     ;; costly.  Instead, we should better re-parse only the
                     ;; headline itself when possible.  If a headline is still
                     ;; starting from old :begin position, we do not care that
                     ;; its boundaries could have extended to shrunk - we
                     ;; will re-parent and shift them anyway.
                     (and (eq 'headline (org-element-type up))
                          (not org-element--cache-avoid-synchronous-headline-re-parsing)
                          ;; The change is not inside headline.  Not
                          ;; updating here.
                          (not (<= beg (org-element-property :begin up)))
                          (not (> end (org-element-property :end up)))
                          (let ((current (org-with-point-at (org-element-property :begin up)
                                           (org-element-with-disabled-cache
                                             (and (looking-at-p org-element-headline-re)
                                                  (org-element-headline-parser))))))
                            (when (eq 'headline (org-element-type current))
                              (org-element--cache-log-message
                               "Found non-robust headline that can be updated individually: %S"
                               (org-element--format-element current))
                              (org-element-set-element up current)
                              (run-hook-with-args org-element-cache-update-functions current)
                              t)))
                     ;; If UP is org-data, the situation is similar to
                     ;; headline case.  We just need to re-parse the
                     ;; org-data itself, unless the change is made
                     ;; within blank lines at BOB (that could
                     ;; potentially alter first-section).
                     (when (and (eq 'org-data (org-element-type up))
                                (>= beg (org-element-property :contents-begin up)))
                       (let ((current (org-with-point-at 1 (org-element-org-data-parser))))
                         (org-element-set-element up current)
                         (run-hook-with-args org-element-cache-update-functions current))
                       (org-element--cache-log-message
                        "Found non-robust change invalidating org-data. Re-parsing: %S"
                        (org-element--format-element up))
                       t))
              (org-element--cache-log-message
               "Found non-robust element: %S"
               (org-element--format-element up))
              (setq before up)
	      (when robust-flag (setq robust-flag nil))))
          (unless (or (org-element-property :parent up)
                      (eq 'org-data (org-element-type up)))
            (org-element--cache-warn "Got element without parent. Please report it to Org mode mailing list (M-x org-submit-bug-report).\n%S" up)
            (org-element-cache-reset)
            (error "org-element--cache: Emergency exit"))
	  (setq up (org-element-property :parent up)))
        ;; We're at top level element containing ELEMENT: if it's
        ;; altered by buffer modifications, it is first element in
        ;; cache to be removed.  Otherwise, that first element is the
        ;; following one.
        ;;
        ;; As a special case, do not remove BEFORE if it is a robust
        ;; container for current changes.
        (if (or (< (org-element-property :end before) beg) robust-flag) after
	  before)))))

(defun org-element--cache-submit-request (beg end offset)
  "Submit a new cache synchronization request for current buffer.
BEG and END are buffer positions delimiting the minimal area
where cache data should be removed.  OFFSET is the size of the
change, as an integer."
  (org-element--cache-log-message
   "Submitting new synchronization request for [%S..%S]𝝙%S (buffer boundaries: %S..%S)"
   beg end offset (point-min) (point-max))
  (org-with-base-buffer nil
    (let ((next (car org-element--cache-sync-requests))
	  delete-to delete-from)
      (if (and next
	       ;; First existing sync request is in phase 0.
	       (= 0 (org-element--request-phase next))
	       ;; Current changes intersect with the first sync request.
	       (> (setq delete-to (+ (org-element--request-end next)
                                     (org-element--request-offset next)))
                  end)
	       (<= (setq delete-from (org-element--request-beg next))
                   end))
	  ;; Current changes can be merged with first sync request: we
	  ;; can save a partial cache synchronization.
	  (progn
            (org-element--cache-log-message "Found another phase 0 request intersecting with current")
            ;; Update OFFSET of the existing request.
	    (cl-incf (org-element--request-offset next) offset)
	    ;; If last change happened within area to be removed, extend
	    ;; boundaries of robust parents, if any.  Otherwise, find
	    ;; first element to remove and update request accordingly.
	    (if (> beg delete-from)
		;; The current modification is completely inside NEXT.
		;; We already added the current OFFSET to the NEXT
		;; request.  However, the robust elements around
		;; modifications also need to be shifted.  Moreover, the
		;; new modification may also have non-nil
		;; `org-element--cache-change-warning'.  In the latter case, we
		;; also need to update the request.
		(let ((first (org-element--cache-for-removal delete-from end offset) ; Shift as needed.
                             ))
                  (org-element--cache-log-message
                   "Current request is inside next. Candidate parent: %S"
                   (org-element--format-element first))
                  (when
		      ;; Non-robust element is now before NEXT.  Need to
		      ;; update.
		      (and first
                           (org-element--cache-key-less-p
                            (org-element--cache-key first)
                            (org-element--request-key next)))
                    (org-element--cache-log-message
                     "Current request is inside next. New parent: %S"
                     (org-element--format-element first))
                    (setf (org-element--request-key next)
                          (org-element--cache-key first))
                    (setf (org-element--request-beg next)
                          (org-element-property :begin first))
                    (setf (org-element--request-end next)
                          (max (org-element-property :end first)
			       (org-element--request-end next)))
                    (setf (org-element--request-parent next)
                          (org-element-property :parent first))))
	      ;; The current and NEXT modifications are intersecting
	      ;; with current modification starting before NEXT and NEXT
	      ;; ending after current.  We need to update the common
	      ;; non-robust parent for the new extended modification
	      ;; region.
	      (let ((first (org-element--cache-for-removal beg delete-to offset)))
		(org-element--cache-log-message
                 "Current request intersects with next. Candidate parent: %S"
                 (org-element--format-element first))
		(when (and first
                           (org-element--cache-key-less-p
                            (org-element--cache-key first)
                            (org-element--request-key next)))
                  (org-element--cache-log-message
                   "Current request intersects with next. Updating. New parent: %S"
                   (org-element--format-element first))
                  (setf (org-element--request-key next) (org-element--cache-key first))
                  (setf (org-element--request-beg next) (org-element-property :begin first))
                  (setf (org-element--request-end next)
			(max (org-element-property :end first)
                             (org-element--request-end next)))
                  (setf (org-element--request-parent next) (org-element-property :parent first))))))
        ;; Ensure cache is correct up to END.  Also make sure that NEXT,
        ;; if any, is no longer a 0-phase request, thus ensuring that
        ;; phases are properly ordered.  We need to provide OFFSET as
        ;; optional parameter since current modifications are not known
        ;; yet to the otherwise correct part of the cache (i.e, before
        ;; the first request).
        (org-element--cache-log-message "Adding new phase 0 request")
        (when next (org-element--cache-sync (current-buffer) end beg offset 'force))
        (let ((first (org-element--cache-for-removal beg end offset)))
	  (if first
	      (push (let ((first-beg (org-element-property :begin first))
			  (key (org-element--cache-key first)))
		      (cond
		       ;; When changes happen before the first known
		       ;; element, re-parent and shift the rest of the
		       ;; cache.
		       ((> first-beg end)
			(org-element--cache-log-message "Changes are before first known element. Submitting phase 1 request")
			(vector key first-beg nil offset nil 1))
		       ;; Otherwise, we find the first non robust
		       ;; element containing END.  All elements between
		       ;; FIRST and this one are to be removed.
		       ;;
		       ;; The current modification is completely inside
		       ;; FIRST.  Clear and update cached elements in
		       ;; region containing FIRST.
		       ((let ((first-end (org-element-property :end first)))
			  (when (> first-end end)
                            (org-element--cache-log-message "Extending to non-robust element %S" (org-element--format-element first))
			    (vector key first-beg first-end offset (org-element-property :parent first) 0))))
		       (t
			;; Now, FIRST is the first element after BEG or
			;; non-robust element containing BEG.  However,
			;; FIRST ends before END and there might be
			;; another ELEMENT before END that spans beyond
			;; END.  If there is such element, we need to
			;; extend the region down to end of the common
			;; parent of FIRST and everything inside
			;; BEG..END.
			(let* ((element (org-element--cache-find end))
			       (element-end (org-element-property :end element))
			       (up element))
			  (while (and (not (eq up first))
				      (setq up (org-element-property :parent up))
				      (>= (org-element-property :begin up) first-beg))
                            ;; Note that UP might have been already
                            ;; shifted if it is a robust element.  After
                            ;; deletion, it can put it's end before yet
                            ;; unprocessed ELEMENT.
			    (setq element-end (max (org-element-property :end up) element-end)
				  element up))
                          ;; Extend region to remove elements between
                          ;; beginning of first and the end of outermost
                          ;; element starting before END but after
                          ;; beginning of first.
                          ;; of the FIRST.
                          (org-element--cache-log-message
                           "Extending to all elements between:\n 1: %S\n 2: %S"
                           (org-element--format-element first)
                           (org-element--format-element element))
			  (vector key first-beg element-end offset up 0)))))
		    org-element--cache-sync-requests)
	    ;; No element to remove.  No need to re-parent either.
	    ;; Simply shift additional elements, if any, by OFFSET.
	    (if org-element--cache-sync-requests
		(progn
                  (org-element--cache-log-message
                   "Nothing to remove. Updating offset of the next request by 𝝙%S: %S"
                   offset
                   (let ((print-level 3))
                     (car org-element--cache-sync-requests)))
	          (cl-incf (org-element--request-offset (car org-element--cache-sync-requests))
		           offset))
	      (org-element--cache-log-message
	       "Nothing to remove. No elements in cache after %S. Terminating."
	       end))))))
    (setq org-element--cache-change-warning nil)))

(defun org-element--cache-verify-element (element)
  "Verify correctness of ELEMENT when `org-element--cache-self-verify' is non-nil.

Return non-nil when verification failed."
  (let ((org-element--cache-self-verify
         (or org-element--cache-self-verify
             (and (boundp 'org-batch-test) org-batch-test)))
        (org-element--cache-self-verify-frequency
         (if (and (boundp 'org-batch-test) org-batch-test)
             1
           org-element--cache-self-verify-frequency)))
    ;; Verify correct parent for the element.
    (unless (or (not org-element--cache-self-verify)
                (org-element-property :parent element)
                (eq 'org-data (org-element-type element)))
      (org-element--cache-warn "Got element without parent (cache active?: %S). Please report it to Org mode mailing list (M-x org-submit-bug-report).\n%S" (org-element--cache-active-p)  element)
      (org-element-cache-reset))
    (when (and org-element--cache-self-verify
               (org-element--cache-active-p)
               (eq 'headline (org-element-type element))
               ;; Avoid too much slowdown
               (< (random 1000) (* 1000 org-element--cache-self-verify-frequency)))
      (org-with-point-at (org-element-property :begin element)
        (org-element-with-disabled-cache (org-up-heading-or-point-min))
        (unless (or (= (point) (org-element-property :begin (org-element-property :parent element)))
                    (eq (point) (point-min)))
          (org-element--cache-warn
           "Cached element has wrong parent in %s. Resetting.
If this warning appears regularly, please report the warning text to Org mode mailing list (M-x org-submit-bug-report).
The element is: %S\n The parent is: %S\n The real parent is: %S"
           (buffer-name (current-buffer))
           (org-element--format-element element)
           (org-element--format-element (org-element-property :parent element))
           (org-element--format-element (org-element--current-element (org-element-property :end (org-element-property :parent element)))))
          (org-element-cache-reset))
        (org-element--cache-verify-element (org-element-property :parent element))))
    ;; Verify the element itself.
    (when (and org-element--cache-self-verify
               (org-element--cache-active-p)
               element
               (not (memq (org-element-type element) '(section org-data)))
               ;; Avoid too much slowdown
               (< (random 1000) (* 1000 org-element--cache-self-verify-frequency)))
      (let ((real-element (org-element-with-disabled-cache
                            (org-element--parse-to
                             (if (memq (org-element-type element) '(table-row item))
                                 (1+ (org-element-property :begin element))
                               (org-element-property :begin element))))))
        (unless (and (eq (org-element-type real-element) (org-element-type element))
                     (eq (org-element-property :begin real-element) (org-element-property :begin element))
                     (eq (org-element-property :end real-element) (org-element-property :end element))
                     (eq (org-element-property :contents-begin real-element) (org-element-property :contents-begin element))
                     (eq (org-element-property :contents-end real-element) (org-element-property :contents-end element))
                     (or (not (org-element-property :ID real-element))
                         (string= (org-element-property :ID real-element) (org-element-property :ID element))))
          (org-element--cache-warn "(%S) Cached element is incorrect in %s. (Cache tic up to date: %S) Resetting.
If this warning appears regularly, please report the warning text to Org mode mailing list (M-x org-submit-bug-report).
Buffer boundaries: %S..%S
The element is: %S\n The real element is: %S\n Cache around :begin:\n%S\n%S\n%S"
                                   this-command
                                   (buffer-name (current-buffer))
                                   (if (/= org-element--cache-change-tic
                                          (buffer-chars-modified-tick))
                                       "no" "yes")
                                   (point-min) (point-max)
                                   (org-element--format-element element)
                                   (org-element--format-element real-element)
                                   (org-element--format-element (org-element--cache-find (1- (org-element-property :begin real-element))))
                                   (org-element--format-element (car (org-element--cache-find (org-element-property :begin real-element) 'both)))
                                   (org-element--format-element (cdr (org-element--cache-find (org-element-property :begin real-element) 'both))))
          (org-element-cache-reset))))))

;;; Cache persistence

(defun org-element--cache-persist-before-write (container &optional associated)
  "Sync cache before saving."
  (when (equal container '(elisp org-element--cache))
    (if (and org-element-use-cache
             (plist-get associated :file)
             (get-file-buffer (plist-get associated :file))
             org-element-cache-persistent)
        (with-current-buffer (get-file-buffer (plist-get associated :file))
          (if (and (derived-mode-p 'org-mode)
                   org-element--cache)
              (org-with-wide-buffer
               (org-element--cache-sync (current-buffer) (point-max))
               ;; Cleanup cache request keys to avoid collisions during next
               ;; Emacs session.
               (avl-tree-mapc
                (lambda (el)
                  (org-element-put-property el :org-element--cache-sync-key nil))
                org-element--cache)
               nil)
            'forbid))
      'forbid)))

(defun org-element--cache-persist-before-read (container &optional associated)
  "Avoid reading cache before Org mode is loaded."
  (when (equal container '(elisp org-element--cache))
    (if (not (and (plist-get associated :file)
                (get-file-buffer (plist-get associated :file))))
        'forbid
      (with-current-buffer (get-file-buffer (plist-get associated :file))
        (unless (and org-element-use-cache
                     org-element-cache-persistent
                     (derived-mode-p 'org-mode)
                     (equal (secure-hash 'md5 (current-buffer))
                            (plist-get associated :hash)))
          ;; Signal that cache is cleared.
          (run-hook-with-args org-element-cache-remove-functions)
          'forbid)))))

(defun org-element--cache-persist-after-read (container &optional associated)
  "Setup restored cache."
  (when (and (plist-get associated :file)
             (get-file-buffer (plist-get associated :file)))
    (with-current-buffer (get-file-buffer (plist-get associated :file))
      (when (and org-element-use-cache org-element-cache-persistent)
        (when (and (equal container '(elisp org-element--cache)) org-element--cache)
          (setq-local org-element--cache-size (avl-tree-size org-element--cache)))
        (when (and (equal container '(elisp org-element--headline-cache)) org-element--headline-cache)
          (setq-local org-element--headline-cache-size (avl-tree-size org-element--headline-cache)))))))

(add-hook 'org-persist-before-write-hook #'org-element--cache-persist-before-write)
(add-hook 'org-persist-before-read-hook #'org-element--cache-persist-before-read)
(add-hook 'org-persist-after-read-hook #'org-element--cache-persist-after-read)

;;;; Public Functions

(defvar-local org-element--cache-gapless nil
  "An alist containing (granularity . `org-element--cache-change-tic') elements.
Each element indicates the latest `org-element--cache-change-tic' when
change did not contain gaps.")

;;;###autoload
(defun org-element-cache-reset (&optional all no-persistence)
  "Reset cache in current buffer.
When optional argument ALL is non-nil, reset cache in all Org
buffers.
When optional argument NO-PERSISTENCE is non-nil, do not try to update
the cache persistence in the buffer."
  (interactive "P")
  (dolist (buffer (if all (buffer-list) (list (current-buffer))))
    (org-with-base-buffer buffer
      (when (and org-element-use-cache (derived-mode-p 'org-mode))
        ;; Only persist cache in file buffers.
        (when (and (buffer-file-name) (not no-persistence))
          (when (not org-element-cache-persistent)
            (org-persist-unregister 'org-element--headline-cache (current-buffer))
            (org-persist-unregister 'org-element--cache (current-buffer)))
          (when (and org-element-cache-persistent
                     (buffer-file-name (current-buffer)))
            (org-persist-register 'org-element--cache (current-buffer))
            (org-persist-register 'org-element--headline-cache
                                  (current-buffer)
                                  :inherit 'org-element--cache)))
        (when org-element--cache
          (run-hook-with-args org-element-cache-remove-functions))
        (setq-local org-element--cache-change-tic (buffer-chars-modified-tick))
        (setq-local org-element--cache-last-buffer-size (buffer-size))
        (setq-local org-element--cache-gapless nil)
	(setq-local org-element--cache
		    (avl-tree-create #'org-element--cache-compare))
        (setq-local org-element--headline-cache
		    (avl-tree-create #'org-element--cache-compare))
        (setq-local org-element--cache-hash-left (make-vector org-element--cache-hash-size nil))
        (setq-local org-element--cache-hash-right (make-vector org-element--cache-hash-size nil))
        (setq-local org-element--cache-size 0)
        (setq-local org-element--headline-cache-size 0)
	(setq-local org-element--cache-sync-keys-value 0)
	(setq-local org-element--cache-change-warning nil)
	(setq-local org-element--cache-sync-requests nil)
	(setq-local org-element--cache-sync-timer nil)
        (org-element--cache-setup-change-functions)
        ;; Make sure that `org-element--cache-after-change' and
        ;; `org-element--cache-before-change' are working inside properly created
        ;; indirect buffers.  Note that `clone-indirect-buffer-hook'
        ;; will not work inside indirect buffers not created by
        ;; calling `clone-indirect-buffer'.  We consider that the code
        ;; not using `clone-indirect-buffer' to be written with
        ;; awareness about possible consequences.
        (add-hook 'clone-indirect-buffer-hook
                  #'org-element--cache-setup-change-functions)))))

;;;###autoload
(defun org-element-cache-refresh (pos)
  "Refresh cache at position POS."
  (when (org-element--cache-active-p)
    (org-element--cache-sync (current-buffer) pos)
    (org-element--cache-submit-request pos pos 0)
    (org-element--cache-set-timer (current-buffer))))

;;;###autoload
(defun org-element-cache-store-key (pos-or-element key value &optional robust)
  "Store KEY with VALUE associated with POS-OR-ELEMENT.
The key can be retrieved as long as the element (provided or at point)
contents is not modified.
If optional argument ROBUST is non-nil, the key will be retained even
when the contents (children) of current element are modified.  Only
non-robust element modifications (affecting the element properties
other then begin/end boundaries) will invalidate the key then."
  (let ((element (pcase pos-or-element
                   ((pred number-or-marker-p)
                    (org-element-at-point pos-or-element))
                   (_ pos-or-element)))
        (property (if robust :robust-cache :fragile-cache)))
    (let ((key-store (org-element-property property element)))
      (unless (hash-table-p key-store)
        (setq key-store (make-hash-table :test #'equal))
        (org-element-put-property element property key-store))
      (puthash key value key-store))))

;;;###autoload
(defun org-element-cache-get-key (pos-or-element key)
  "Get KEY associated with POS-OR-ELEMENT.
The key can be retrieved as long as the element (provided or at point)
contents is not modified."
  (let ((element (pcase pos-or-element
                   ((pred number-or-marker-p)
                    (org-element-at-point pos-or-element))
                   (_ pos-or-element))))
    (let ((key-store1 (org-element-property :fragile-cache element))
          (key-store2 (org-element-property :robust-cache element)))
      (or (when (hash-table-p key-store1)
            (gethash key key-store1))
          (when (hash-table-p key-store2)
            (gethash key key-store2))))))

(defvar warning-minimum-log-level) ; Defined in warning.el

(defvar org-element-cache-map-continue-from nil
  "Position from where mapping should continue.
This variable can be set by called function, especially when the
function modified the buffer.")
;;;###autoload
(cl-defun org-element-cache-map (func &key (granularity 'headline+inlinetask) restrict-elements
                                      next-re fail-re from-pos (to-pos (point-max-marker)) after-element limit-count
                                      narrow)
  "Map all elements in current buffer with FUNC according to
GRANULARITY.  Collect non-nil return values into result list.

FUNC should accept a single argument - the element.

FUNC can modify the buffer, but doing so may reduce performance.  If
buffer is modified, the mapping will continue from an element starting
after the last mapped element.  If the last mapped element is deleted,
the subsequent element will be skipped as it cannot be distinguished
deterministically from a changed element.  If FUNC is expected to
delete the element, it should directly set the value of
`org-element-cache-map-continue-from' to force `org-element-cache-map'
continue from the right point in buffer.

If some elements are not yet in cache, they will be added.

GRANULARITY can be `headline', `headline+inlinetask'
`greater-element', or `element'.  The default is
`headline+inlinetask'.  `object' granularity is not supported.

RESTRICT-ELEMENTS is a list of element types to be mapped over.

NEXT-RE is a regexp used to search next candidate match when FUNC
returns non-nil and to search the first candidate match.  FAIL-RE is a
regexp used to search next candidate match when FUNC returns nil.  The
mapping will continue starting from headline at the RE match.

FROM-POS and TO-POS are buffer positions.  When non-nil, they bound the
mapped elements to elements starting at of after FROM-POS but before
TO-POS.

AFTER-ELEMENT, when non-nil, bounds the mapping to all the elements
after AFTER-ELEMENT (i.e. if AFTER-ELEMENT is a headline section, we
map all the elements starting from first element inside section, but
not including the section).

LIMIT-COUNT limits mapping to that many first matches where FUNC
returns non-nil.

NARROW controls whether current buffer narrowing should be preserved.

This function does a subset of what `org-element-map' does, but with
much better performance.  Cached elements are supplied as the single
argument of FUNC.  Changes to elements made in FUNC will also alter
the cache."
  (unless (org-element--cache-active-p)
    (error "Cache must be active."))
  (unless (memq granularity '( headline headline+inlinetask
                               greater-element element))
    (error "Unsupported granularity: %S" granularity))
  ;; Make TO-POS marker.  Otherwise, buffer edits may garble the the
  ;; process.
  (unless (markerp to-pos)
    (let ((mk (make-marker)))
      (set-marker mk to-pos)
      (setq to-pos mk)))
  (let (;; Bind variables used inside loop to avoid memory
        ;; re-allocation on every iteration.
        ;; See https://emacsconf.org/2021/talks/faster/
        tmpnext-start tmpparent tmpelement)
    (save-excursion
      (save-restriction
        (unless narrow (widen))
        ;; Synchronize cache up to the end of mapped region.
        (org-element-at-point to-pos)
        (cl-macrolet ((cache-root
                        ;; Use the most optimal version of cache available.
                        () `(org-with-base-buffer nil
                              (if (memq granularity '(headline headline+inlinetask))
                                  (org-element--headline-cache-root)
                                (org-element--cache-root))))
                      (cache-size
                        ;; Use the most optimal version of cache available.
                        () `(org-with-base-buffer nil
                              (if (memq granularity '(headline headline+inlinetask))
                                  org-element--headline-cache-size
                                org-element--cache-size)))
                      (cache-walk-restart
                        ;; Restart tree traversal after AVL tree re-balance.
                        () `(when node
                              (org-element-at-point (point-max))
                              (setq node (cache-root)
		                    stack (list nil)
		                    leftp t
		                    continue-flag t)))
                      (cache-walk-abort
                        ;; Abort tree traversal.
                        () `(setq continue-flag t
                                  node nil))
                      (element-match-at-point
                        ;; Returning the first element to match around point.
                        ;; For example, if point is inside headline and
                        ;; granularity is restricted to headlines only, skip
                        ;; over all the child elements inside the headline
                        ;; and return the first parent headline.
                        ;; When we are inside a cache gap, calling
                        ;; `org-element-at-point' also fills the cache gap down to
                        ;; point.
                        () `(progn
                              ;; Parsing is one of the performance
                              ;; bottlenecks.  Make sure to optimize it as
                              ;; much as possible.
                              ;;
                              ;; Avoid extra staff like timer cancels et al
                              ;; and only call `org-element--cache-sync-requests' when
                              ;; there are pending requests.
                              (org-with-base-buffer nil
                                (when org-element--cache-sync-requests
                                  (org-element--cache-sync (current-buffer))))
                              ;; Call `org-element--parse-to' directly avoiding any
                              ;; kind of `org-element-at-point' overheads.
                              (if restrict-elements
                                  ;; Search directly instead of calling
                                  ;; `org-element-lineage' to avoid funcall overheads
                                  ;; and making sure that we do not go all
                                  ;; the way to `org-data' as `org-element-lineage'
                                  ;; does.
                                  (progn
                                    (setq tmpelement (org-element--parse-to (point)))
                                    (while (and tmpelement (not (memq (org-element-type tmpelement) restrict-elements)))
                                      (setq tmpelement (org-element-property :parent tmpelement)))
                                    tmpelement)
                                (org-element--parse-to (point)))))
                      ;; Starting from (point), search RE and move START to
                      ;; the next valid element to be matched according to
                      ;; restriction.  Abort cache walk if no next element
                      ;; can be found.  When RE is nil, just find element at
                      ;; point.
                      (move-start-to-next-match
<<<<<<< HEAD
                       (re) `(save-match-data
                               (if (or (not ,re)
                                       (if org-element--cache-map-statistics
                                           (progn
                                             (setq before-time (float-time))
                                             (re-search-forward (or (car-safe ,re) ,re) nil 'move)
                                             (cl-incf re-search-time
                                                      (- (float-time)
                                                         before-time)))
                                         (re-search-forward (or (car-safe ,re) ,re) nil 'move)))
                                   (let ((beg-data (org-element-property :begin data)))
                                     (unless (or (< (point) (or start -1))
                                                 (and data (< (point) beg-data)))
                                       (if (cdr-safe ,re)
                                           ;; Avoid parsing when we are 100%
                                           ;; sure that regexp is good enough
                                           ;; to find new START.
                                           (setq start (match-beginning 0))
                                         (setq start (max (or start -1)
                                                          (or beg-data -1)
                                                          (or (org-element-property :begin (element-match-at-point)) -1))))
                                       (when (>= start to-pos) (cache-walk-abort))
                                       (when (eq start -1) (setq start nil))))
                                 (cache-walk-abort))))
=======
                        (re) `(save-match-data
                                (if (or (not ,re)
                                        (if org-element--cache-map-statistics
                                            (progn
                                              (setq before-time (float-time))
                                              (re-search-forward (or (car-safe ,re) ,re) nil 'move)
                                              (cl-incf re-search-time
                                                       (- (float-time)
                                                          before-time)))
                                          (re-search-forward (or (car-safe ,re) ,re) nil 'move)))
                                    (unless (or (< (point) (or start -1))
                                                (and data
                                                     (< (point) (org-element-property :begin data))))
                                      (if (cdr-safe ,re)
                                          ;; Avoid parsing when we are 100%
                                          ;; sure that regexp is good enough
                                          ;; to find new START.
                                          (setq start (match-beginning 0))
                                        (setq start (max (or start -1)
                                                         (or (org-element-property :begin data) -1)
                                                         (or (org-element-property :begin (element-match-at-point)) -1))))
                                      (when (>= start to-pos) (cache-walk-abort))
                                      (when (eq start -1) (setq start nil)))
                                  (cache-walk-abort))))
>>>>>>> af682874
                      ;; Find expected begin position of an element after
                      ;; DATA.
                      (next-element-start
                        () `(progn
                              (setq tmpnext-start nil)
                              (if (memq granularity '(headline headline+inlinetask))
                                  (setq tmpnext-start (or (when (memq (org-element-type data) '(headline org-data))
                                                            (org-element-property :contents-begin data))
                                                          (org-element-property :end data)))
		                (setq tmpnext-start (or (when (memq (org-element-type data) org-element-greater-elements)
                                                          (org-element-property :contents-begin data))
                                                        (org-element-property :end data))))
                              ;; DATA end may be the last element inside
                              ;; i.e. source block.  Skip up to the end
                              ;; of parent in such case.
                              (setq tmpparent data)
		              (catch :exit
                                (when (eq tmpnext-start (org-element-property :contents-end tmpparent))
			          (setq tmpnext-start (org-element-property :end tmpparent)))
			        (while (setq tmpparent (org-element-property :parent tmpparent))
			          (if (eq tmpnext-start (org-element-property :contents-end tmpparent))
			              (setq tmpnext-start (org-element-property :end tmpparent))
                                    (throw :exit t))))
                              tmpnext-start))
                      ;; Check if cache does not have gaps.
                      (cache-gapless-p
                        () `(org-with-base-buffer nil
                              (eq org-element--cache-change-tic
                                  (alist-get granularity org-element--cache-gapless)))))
          ;; The core algorithm is simple walk along binary tree.  However,
          ;; instead of checking all the tree elements from first to last
          ;; (like in `avl-tree-mapcar'), we begin from FROM-POS skipping
          ;; the elements before FROM-POS efficiently: O(logN) instead of
          ;; O(Nbefore).
          ;;
          ;; Later, we may also not check every single element in the
          ;; binary tree after FROM-POS.  Instead, we can find position of
          ;; next candidate elements by means of regexp search and skip the
          ;; binary tree branches that are before the next candidate:
          ;; again, O(logN) instead of O(Nbetween).
          ;;
          ;; Some elements might not yet be in the tree.  So, we also parse
          ;; the empty gaps in cache as needed making sure that we do not
          ;; miss anything.
          (let* (;; START is always beginning of an element.  When there is
                 ;; no element in cache at START, we are inside cache gap
                 ;; and need to fill it.
                 (start (and from-pos
                             (progn
                               (goto-char from-pos)
                               (org-element-property :begin (element-match-at-point)))))
                 ;; Some elements may start at the same position, so we
                 ;; also keep track of the last processed element and make
                 ;; sure that we do not try to search it again.
                 (prev after-element)
                 (node (cache-root))
                 data
                 (stack (list nil))
                 (leftp t)
                 result
                 ;; Whether previous element matched FUNC (FUNC
                 ;; returned non-nil).
                 (last-match t)
                 continue-flag
                 ;; Generic regexp to search next potential match.  If it
                 ;; is a cons of (regexp . 'match-beg), we are 100% sure
                 ;; that the match beginning is the existing element
                 ;; beginning.
                 (next-element-re (pcase granularity
                                    ((or `headline
                                         (guard (equal '(headline)
                                                       restrict-elements)))
                                     (cons
                                      (org-with-limited-levels
                                       org-element-headline-re)
                                      'match-beg))
                                    (`headline+inlinetask
                                     (cons
                                      (if (equal '(inlinetask) restrict-elements)
                                          (org-inlinetask-outline-regexp)
                                        org-element-headline-re)
                                      'match-beg))
                                    ;; TODO: May add other commonly
                                    ;; searched elements as needed.
                                    (_)))
                 ;; Make sure that we are not checking the same regexp twice.
                 (next-re (unless (and next-re
                                       (string= next-re
                                                (or (car-safe next-element-re)
                                                    next-element-re)))
                            next-re))
                 (fail-re (unless (and fail-re
                                       (string= fail-re
                                                (or (car-safe next-element-re)
                                                    next-element-re)))
                            fail-re))
                 (restrict-elements (or restrict-elements
                                        (pcase granularity
                                          (`headline
                                           '(headline))
                                          (`headline+inlinetask
                                           '(headline inlinetask))
                                          (`greater-element
                                           org-element-greater-elements)
                                          (_ nil))))
                 ;; Statistics
                 (time (float-time))
                 (predicate-time 0)
                 (pre-process-time 0)
                 (re-search-time 0)
                 (count-predicate-calls-match 0)
                 (count-predicate-calls-fail 0)
                 ;; Bind variables used inside loop to avoid memory
                 ;; re-allocation on every iteration.
                 ;; See https://emacsconf.org/2021/talks/faster/
                 cache-size before-time modified-tic data-beg)
            ;; Skip to first element within region.
            (goto-char (or start (point-min)))
            (move-start-to-next-match next-element-re)
            (unless (and start (>= start to-pos))
              (while node
                (setq data (avl-tree--node-data node))
                ;; Query :begin once since `org-element-property' is O(N_props) -
                ;; not ideal.
                (setq data-beg (org-element-property :begin data))
                (if (and leftp (avl-tree--node-left node) ; Left branch.
                         ;; Do not move to left branch when we are before
                         ;; PREV.
		         (or (not prev)
		             (not (org-element--cache-key-less-p
		                   (org-element--cache-key data)
			           (org-element--cache-key prev))))
                         ;; ... or when we are before START.
                         (or (not start)
                             (not (> start data-beg))))
	            (progn (push node stack)
		           (setq node (avl-tree--node-left node)))
                  ;; The whole tree left to DATA is before START and
                  ;; PREV.  DATA may still be before START (i.e. when
                  ;; DATA is the root or when START moved), at START, or
                  ;; after START.
                  ;;
                  ;; If DATA is before start, skip it over and move to
                  ;; subsequent elements.
                  ;; If DATA is at start, run FUNC if necessary and
                  ;; update START according and NEXT-RE, FAIL-RE,
                  ;; NEXT-ELEMENT-RE.
                  ;; If DATA is after start, we have found a cache gap
                  ;; and need to fill it.
                  (unless (or (and start (< data-beg start))
		              (and prev (not (org-element--cache-key-less-p
				              (org-element--cache-key prev)
				              (org-element--cache-key data)))))
                    ;; DATA is at of after START and PREV.
	            (if (or (not start) (= data-beg start))
                        ;; DATA is at START.  Match it.
                        ;; In the process, we may alter the buffer,
                        ;; so also keep track of the cache state.
                        (progn
                          (setq modified-tic
                                (org-with-base-buffer nil
                                  org-element--cache-change-tic))
                          (setq cache-size (cache-size))
                          ;; When NEXT-RE/FAIL-RE is provided, skip to
                          ;; next regexp match after :begin of the current
                          ;; element.
                          (when (if last-match next-re fail-re)
                            (goto-char data-beg)
                            (move-start-to-next-match
                             (if last-match next-re fail-re)))
                          (when (and (or (not start) (eq data-beg start))
                                     (< data-beg to-pos))
                            ;; Calculate where next possible element
                            ;; starts and update START if needed.
		            (setq start (next-element-start))
                            (goto-char start)
                            ;; Move START further if possible.
                            (when (and next-element-re
                                       ;; Do not move if we know for
                                       ;; sure that cache does not
                                       ;; contain gaps.  Regexp
                                       ;; searches are not cheap.
                                       (not (cache-gapless-p)))
                              (move-start-to-next-match next-element-re)
                              ;; Make sure that point is at START
                              ;; before running FUNC.
                              (goto-char start))
                            ;; Try FUNC if DATA matches all the
                            ;; restrictions.  Calculate new START.
                            (when (or (not restrict-elements)
                                      (memq (org-element-type data) restrict-elements))
                              ;; DATA matches restriction.  FUNC may
                              ;;
                              ;; Call FUNC.  FUNC may move point.
                              (setq org-element-cache-map-continue-from nil)
                              (if (org-with-base-buffer nil org-element--cache-map-statistics)
                                  (progn
                                    (setq before-time (float-time))
                                    (push (funcall func data) result)
                                    (cl-incf predicate-time
                                             (- (float-time)
                                                before-time))
                                    (if (car result)
                                        (cl-incf count-predicate-calls-match)
                                      (cl-incf count-predicate-calls-fail)))
                                (push (funcall func data) result)
                                (when (car result) (cl-incf count-predicate-calls-match)))
                              ;; Set `last-match'.
                              (setq last-match (car result))
                              ;; If FUNC moved point forward, update
                              ;; START.
                              (when org-element-cache-map-continue-from
                                (goto-char org-element-cache-map-continue-from))
                              (when (> (point) start)
                                (move-start-to-next-match nil)
                                ;; (point) inside matching element.
                                ;; Go further.
                                (when (> (point) start)
                                  (setq data (element-match-at-point))
                                  (if (not data)
                                      (cache-walk-abort)
                                    (goto-char (next-element-start))
                                    (move-start-to-next-match next-element-re))))
                              ;; Drop nil.
                              (unless (car result) (pop result)))
                            ;; If FUNC did not move the point and we
                            ;; know for sure that cache does not contain
                            ;; gaps, do not try to calculate START in
                            ;; advance but simply loop to the next cache
                            ;; element.
                            (when (and (cache-gapless-p)
                                       (eq (next-element-start)
                                           start))
                              (setq start nil))
                            ;; Check if the buffer has been modified.
                            (unless (org-with-base-buffer nil
                                      (and (eq modified-tic org-element--cache-change-tic)
                                           (eq cache-size (cache-size))))
                              ;; START may no longer be valid, update
                              ;; it to beginning of real element.
                              ;; Upon modification, START may lay
                              ;; inside an element.  We want to move
                              ;; it to real beginning then despite
                              ;; START being larger.
                              (setq start nil)
                              (move-start-to-next-match nil)
                              ;; The new element may now start before
                              ;; or at already processed position.
                              ;; Make sure that we continue from an
                              ;; element past already processed
                              ;; place.
                              (when (and start
                                         (<= start data-beg)
                                         (not org-element-cache-map-continue-from))
                                (goto-char start)
                                (setq data (element-match-at-point))
                                ;; If DATA is nil, buffer is
                                ;; empty. Abort.
                                (when data
                                  (goto-char (next-element-start))
                                  (move-start-to-next-match next-element-re)))
                              (org-element-at-point to-pos)
                              (cache-walk-restart))
                            ;; Reached LIMIT-COUNT.  Abort.
                            (when (and limit-count
                                       (>= count-predicate-calls-match
                                           limit-count))
                              (cache-walk-abort))
                            (if (org-element-property :cached data)
		                (setq prev data)
                              (setq prev nil))))
                      ;; DATA is after START.  Fill the gap.
                      (if (memq (org-element-type (org-element--parse-to start)) '(plain-list table))
                          ;; Tables and lists are special, we need a
                          ;; trickery to make items/rows be populated
                          ;; into cache.
                          (org-element--parse-to (1+ start)))
                      ;; Restart tree traversal as AVL tree is
                      ;; re-balanced upon adding elements.  We can no
                      ;; longer trust STACK.
                      (cache-walk-restart)))
                  ;; Second, move to the right branch of the tree or skip
                  ;; it altogether.
                  (if continue-flag
	              (setq continue-flag nil)
	            (setq node (if (and (car stack)
                                        ;; If START advanced beyond stack parent, skip the right branch.
                                        (or (and start (< (org-element-property :begin (avl-tree--node-data (car stack))) start))
		                            (and prev (org-element--cache-key-less-p
				                       (org-element--cache-key (avl-tree--node-data (car stack)))
                                                       (org-element--cache-key prev)))))
                                   (progn
                                     (setq leftp nil)
                                     (pop stack))
                                 ;; Otherwise, move ahead into the right
                                 ;; branch when it exists.
                                 (if (setq leftp (avl-tree--node-right node))
		                     (avl-tree--node-right node)
		                   (pop stack))))))))
            (when (and org-element--cache-map-statistics
                       (or (not org-element--cache-map-statistics-threshold)
                           (> (- (float-time) time) org-element--cache-map-statistics-threshold)))
              (message "Mapped over elements in %S. %d/%d predicate matches. Total time: %f sec. Pre-process time: %f sec. Predicate time: %f sec. Re-search time: %f sec.
       Calling parameters: :granularity %S :restrict-elements %S :next-re %S :fail-re %S :from-pos %S :to-pos %S :limit-count %S :after-element %S"
                       (current-buffer)
                       count-predicate-calls-match
                       (+ count-predicate-calls-match
                          count-predicate-calls-fail)
                       (- (float-time) time)
                       pre-process-time
                       predicate-time
                       re-search-time
                       granularity restrict-elements next-re fail-re from-pos to-pos limit-count after-element))
            ;; Return result.
            (nreverse result)))))))




;;; The Toolbox
;;
;; The first move is to implement a way to obtain the smallest element
;; containing point.  This is the job of `org-element-at-point'.  It
;; basically jumps back to the beginning of section containing point
;; and proceed, one element after the other, with
;; `org-element--current-element' until the container is found.  Note:
;; When using `org-element-at-point', secondary values are never
;; parsed since the function focuses on elements, not on objects.
;;
;; At a deeper level, `org-element-context' lists all elements and
;; objects containing point.
;;
;; `org-element-nested-p' and `org-element-swap-A-B' may be used
;; internally by navigation and manipulation tools.


;;;###autoload
(defun org-element-at-point (&optional pom cached-only)
  "Determine closest element around point or POM.

Only check cached element when CACHED-ONLY is non-nil and return nil
unconditionally when element at POM is not in cache.

Return value is a list like (TYPE PROPS) where TYPE is the type
of the element and PROPS a plist of properties associated to the
element.

Possible types are defined in `org-element-all-elements'.
Properties depend on element or object type, but always include
`:begin', `:end', and `:post-blank' properties.

As a special case, if point is at the very beginning of the first
item in a list or sub-list, returned element will be that list
instead of the item.  Likewise, if point is at the beginning of
the first row of a table, returned element will be the table
instead of the first row.

When point is at the end of the buffer, return the innermost
element ending there."
  (setq pom (or pom (point)))
  (when (>= org-element--cache-diagnostics-level 3)
    (org-element--cache-log-message
     "Requesting element at %S" pom))
  ;; Allow re-parsing when the command can benefit from it.
  (when (and cached-only
             (memq this-command org-element--cache-non-modifying-commands))
    (setq cached-only nil))
  (save-match-data
    (let (element)
      (when (org-element--cache-active-p)
        (if (not org-element--cache) (org-element-cache-reset)
          (unless cached-only (org-element--cache-sync (current-buffer) pom))))
      (setq element (if cached-only
                        (when (and (org-element--cache-active-p)
                                   (or (not org-element--cache-sync-requests)
                                       (< pom
                                          (org-element--request-beg
                                           (car org-element--cache-sync-requests)))))
                          (when (>= org-element--cache-diagnostics-level 3)
                            (org-element--cache-log-message
                             "Requesting cached element at %S. Next sync request: %S"
                             pom (car org-element--cache-sync-requests)))
                          (org-element--cache-find pom))
                      (condition-case-unless-debug err
                          (org-element--parse-to pom)
                        (error
                         (org-element--cache-warn
                          "Org parser error in %s::%S. Resetting.\n The error was: %S\n Backtrace:\n%S\n Please report this to Org mode mailing list (M-x org-submit-bug-report)."
                          (buffer-name (current-buffer))
                          pom
                          err
                          (when (and (fboundp 'backtrace-get-frames)
                                     (fboundp 'backtrace-to-string))
                            (backtrace-to-string (backtrace-get-frames 'backtrace))))
                         (org-element-cache-reset)
                         (org-element--parse-to pom)))))
      (when (and (org-element--cache-active-p)
                 element
                 (org-element--cache-verify-element element))
        (setq element (org-element--parse-to pom)))
      (unless (eq 'org-data (org-element-type element))
        (unless (and cached-only
                     (not (and element
                             (or (= pom (org-element-property :begin element))
                                 (and (not (memq (org-element-type element) org-element-greater-elements))
                                      (>= pom (org-element-property :begin element))
                                      (< pom (org-element-property :end element)))
                                 (and (org-element-property :contents-begin element)
                                      (>= pom (org-element-property :begin element))
                                      (< pom (org-element-property :contents-begin element)))
                                 (and (not (org-element-property :contents-end element))
                                      (>= pom (org-element-property :begin element))
                                      (< pom (org-element-property :end element)))))))
          (if (not (eq (org-element-type element) 'section))
              element
            (org-element-at-point (1+ pom) cached-only)))))))

;;;###autoload
(defsubst org-element-at-point-no-context (&optional pom)
  "Quickly find element at point or POM.

It is a faster version of `org-element-at-point' that is not
guaranteed to return correct `:parent' properties even when cache is
enabled."
  (or (org-element-at-point pom 'cached-only)
      (org-element-with-disabled-cache (org-element-at-point pom))))

;; FIXME: This function does not honor `org-element-secondary-value-alist' and
;; assumes its specific value. Make more general?
;;;###autoload
(defun org-element-context (&optional element)
  "Return smallest element or object around point.

Return value is a list like (TYPE PROPS) where TYPE is the type
of the element or object and PROPS a plist of properties
associated to it.

Possible types are defined in `org-element-all-elements' and
`org-element-all-objects'.  Properties depend on element or
object type, but always include `:begin', `:end', `:parent' and
`:post-blank'.

As a special case, if point is right after an object, not at the blank
space after the object, and not at the beginning of any other object,
return that object.  Only the objects inside the current element are
considered this way.  Also, if the point within affiliated keywords,
only consider object within current keyword value or within current
secondary keyword value.

Optional argument ELEMENT, when non-nil, is the closest element
containing point, as returned by `org-element-at-point'.
Providing it allows for quicker computation."
  (catch 'objects-forbidden
    (save-match-data
      (org-with-wide-buffer
       (let* ((pos (point))
	      (element (or element (org-element-at-point)))
	      (post (org-element-property :post-affiliated element)))
         ;; If point is inside an element containing objects or
         ;; a secondary string, narrow buffer to the container and
         ;; proceed with parsing.  Otherwise, return ELEMENT.
         (cond
          ;; No element at point.
          ((not element) (throw 'objects-forbidden nil))
	  ;; At a parsed affiliated keyword, check if we're inside main
	  ;; or dual value and narrow.
	  ((and post (< pos post))
	   (beginning-of-line)
	   (let ((case-fold-search t)) (looking-at org-element--affiliated-re))
	   (cond
	    ((not (member-ignore-case (match-string 1)
				    org-element-parsed-keywords))
	     (throw 'objects-forbidden element))
	    ((< (match-end 0) pos)
	     (narrow-to-region (match-end 0) (line-end-position)))
	    ((and (match-beginning 2)
		  (>= pos (match-beginning 2))
		  (< pos (match-end 2)))
	     (narrow-to-region (match-beginning 2) (match-end 2)))
	    (t (throw 'objects-forbidden element))))
	  ;; Otherwise, narrow past the affiliated to avoid returning
	  ;; previous object in affiliated. 
	  (t
           (narrow-to-region
            (org-element-property :post-affiliated element)
            (org-element-property :end element))))
         (let ((parent element)
               (cached (or (org-element-parse-element element 'object nil nil 'cached)
                           (org-element-parse-element element 'object nil 'no-recursion 'cached)
                           (org-element-parse-element element 'object nil 'first-only 'cached)
                           ;; Nothing cached, parse element on object level.
                           (org-element-parse-element element 'object nil 'no-recursion)))
	       last)
           (let ((last-obj
                  (org-element-map cached org-element-all-objects
                    (lambda (obj)
                      (if (> (org-element-property :begin obj) pos)
                          (or last parent)
                        ;; Skip objects outside current context.
                        (unless (or (< (org-element-property :begin obj) (point-min))
                                    ;; Ignore inner elements when POS is
                                    ;; inside outer object.
                                    (and last
                                         (> pos (org-element-property :end obj))
                                         (<= pos (org-element-property :end last))))
                          (setq last obj))
                        ;; Continue.
                        nil))
                    nil 'first-match nil 'affiliated)))
             (setq last-obj (or last-obj last parent))
             ;; Reassign parent.
             (unless (eq last-obj parent)
               (let ((obj-parent last-obj))
                 (while obj-parent
                   (when (or (eq cached (org-element-property :parent obj-parent))
                             ;; e.g. affiliated keywords.
                             (and (org-element-property :parent obj-parent)
                                  (not (org-element-type (org-element-property :parent obj-parent)))))
                     (org-element-put-property obj-parent :parent parent))
                   (setq obj-parent (org-element-property :parent obj-parent)))))
             ;; If POS is at the end of LAST-OBJ, return the outermost
             ;; object ending at point, unless we are at point-max.  At
             ;; point-max, return the innermost containing object.
             (while (and (org-element-property :parent last-obj)
                         (>= pos (org-element-property :end (org-element-property :parent last-obj)))
                         (not (and (eq pos (point-max))
                                 (= pos (org-element-property :end last-obj)))))
               (setq last-obj (org-element-property :parent last-obj)))
             ;; If POS is within blank space after LAST-OBJ or after end
             ;; of the LAST-OBJ, do return first parent containing POS.
             (while (and
                     (not (eq last-obj parent))
                     (> pos
                        (- (org-element-property :end last-obj)
                           (or (org-element-property :post-blank last-obj)
                               0))))
               (setq last-obj (org-element-property :parent last-obj)))
             (when (and (<= (org-element-property :begin last-obj) pos)
                        (<= pos (org-element-property :end last-obj)))
               last-obj))))))))

(defun org-element-lineage (datum &optional types with-self)
  "List all ancestors of a given element or object.

DATUM is an object or element.

Return ancestors from the closest to the farthest.  When optional
argument TYPES is a list of symbols, return the first element or
object in the lineage whose type belongs to that list instead.

When optional argument WITH-SELF is non-nil, lineage includes
DATUM itself as the first element, and TYPES, if provided, also
apply to it.

When DATUM is obtained through `org-element-context' or
`org-element-at-point', only ancestors from its section can be
found.  There is no such limitation when DATUM belongs to a full
parse tree."
  (let ((up (if with-self datum (org-element-property :parent datum)))
	ancestors)
    (while (and up (not (memq (org-element-type up) types)))
      (unless types (push up ancestors))
      (setq up (org-element-property :parent up)))
    (if types up (nreverse ancestors))))

(defun org-element-nested-p (elem-A elem-B)
  "Non-nil when elements ELEM-A and ELEM-B are nested."
  (let ((beg-A (org-element-property :begin elem-A))
	(beg-B (org-element-property :begin elem-B))
	(end-A (org-element-property :end elem-A))
	(end-B (org-element-property :end elem-B)))
    (or (and (>= beg-A beg-B) (<= end-A end-B))
	(and (>= beg-B beg-A) (<= end-B end-A)))))

(defun org-element-swap-A-B (elem-A elem-B)
  "Swap elements ELEM-A and ELEM-B.
Assume ELEM-B is after ELEM-A in the buffer.  Leave point at the
end of ELEM-A."
  (goto-char (org-element-property :begin elem-A))
  ;; There are two special cases when an element doesn't start at bol:
  ;; the first paragraph in an item or in a footnote definition.
  (let ((specialp (not (bolp))))
    ;; Only a paragraph without any affiliated keyword can be moved at
    ;; ELEM-A position in such a situation.  Note that the case of
    ;; a footnote definition is impossible: it cannot contain two
    ;; paragraphs in a row because it cannot contain a blank line.
    (when (and specialp
	       (or (not (eq (org-element-type elem-B) 'paragraph))
		   (/= (org-element-property :begin elem-B)
		      (org-element-property :contents-begin elem-B))))
      (error "Cannot swap elements"))
    ;; Preserve folding state when `org-fold-core-style' is set to
    ;; `text-properties'.
    (org-fold-core-ignore-modifications
      ;; In a special situation, ELEM-A will have no indentation.  We'll
      ;; give it ELEM-B's (which will in, in turn, have no indentation).
      (let* ((ind-B (when specialp
		      (goto-char (org-element-property :begin elem-B))
		      (current-indentation)))
	     (beg-A (org-element-property :begin elem-A))
	     (end-A (save-excursion
		      (goto-char (org-element-property :end elem-A))
		      (skip-chars-backward " \r\t\n")
		      (line-end-position)))
	     (beg-B (org-element-property :begin elem-B))
	     (end-B (save-excursion
		      (goto-char (org-element-property :end elem-B))
		      (skip-chars-backward " \r\t\n")
		      (line-end-position)))
	     ;; Store inner folds responsible for visibility status.
	     (folds
	      (cons
               (org-fold-core-get-regions :from beg-A :to end-A :relative t)
               (org-fold-core-get-regions :from beg-B :to end-B :relative t)))
	     ;; Get contents.
	     (body-A (buffer-substring beg-A end-A))
	     (body-B (buffer-substring beg-B end-B)))
        ;; Clear up the folds.
        (org-fold-region beg-A end-A nil)
        (org-fold-region beg-B end-B nil)
        (delete-region beg-B end-B)
        (goto-char beg-B)
        (when specialp
	  (setq body-B (replace-regexp-in-string "\\`[ \t]*" "" body-B))
	  (indent-to-column ind-B))
        (insert body-A)
        ;; Restore ex ELEM-A folds.
        (org-fold-core-regions (car folds) :relative beg-B)
	(goto-char beg-A)
	(delete-region beg-A end-A)
	(insert body-B)
        ;; Restore ex ELEM-A folds.
        (org-fold-core-regions (cdr folds) :relative beg-A)
        (goto-char (org-element-property :end elem-B))))))

(provide 'org-element)

;; Local variables:
;; generated-autoload-file: "org-loaddefs.el"
;; End:

;;; org-element.el ends here<|MERGE_RESOLUTION|>--- conflicted
+++ resolved
@@ -7756,32 +7756,6 @@
                       ;; can be found.  When RE is nil, just find element at
                       ;; point.
                       (move-start-to-next-match
-<<<<<<< HEAD
-                       (re) `(save-match-data
-                               (if (or (not ,re)
-                                       (if org-element--cache-map-statistics
-                                           (progn
-                                             (setq before-time (float-time))
-                                             (re-search-forward (or (car-safe ,re) ,re) nil 'move)
-                                             (cl-incf re-search-time
-                                                      (- (float-time)
-                                                         before-time)))
-                                         (re-search-forward (or (car-safe ,re) ,re) nil 'move)))
-                                   (let ((beg-data (org-element-property :begin data)))
-                                     (unless (or (< (point) (or start -1))
-                                                 (and data (< (point) beg-data)))
-                                       (if (cdr-safe ,re)
-                                           ;; Avoid parsing when we are 100%
-                                           ;; sure that regexp is good enough
-                                           ;; to find new START.
-                                           (setq start (match-beginning 0))
-                                         (setq start (max (or start -1)
-                                                          (or beg-data -1)
-                                                          (or (org-element-property :begin (element-match-at-point)) -1))))
-                                       (when (>= start to-pos) (cache-walk-abort))
-                                       (when (eq start -1) (setq start nil))))
-                                 (cache-walk-abort))))
-=======
                         (re) `(save-match-data
                                 (if (or (not ,re)
                                         (if org-element--cache-map-statistics
@@ -7792,21 +7766,20 @@
                                                        (- (float-time)
                                                           before-time)))
                                           (re-search-forward (or (car-safe ,re) ,re) nil 'move)))
-                                    (unless (or (< (point) (or start -1))
-                                                (and data
-                                                     (< (point) (org-element-property :begin data))))
-                                      (if (cdr-safe ,re)
-                                          ;; Avoid parsing when we are 100%
-                                          ;; sure that regexp is good enough
-                                          ;; to find new START.
-                                          (setq start (match-beginning 0))
-                                        (setq start (max (or start -1)
-                                                         (or (org-element-property :begin data) -1)
-                                                         (or (org-element-property :begin (element-match-at-point)) -1))))
-                                      (when (>= start to-pos) (cache-walk-abort))
-                                      (when (eq start -1) (setq start nil)))
+                                    (let ((beg-data (org-element-property :begin data)))
+                                      (unless (or (< (point) (or start -1))
+                                                  (and data (< (point) beg-data)))
+                                        (if (cdr-safe ,re)
+                                            ;; Avoid parsing when we are 100%
+                                            ;; sure that regexp is good enough
+                                            ;; to find new START.
+                                            (setq start (match-beginning 0))
+                                          (setq start (max (or start -1)
+                                                           (or beg-data -1)
+                                                           (or (org-element-property :begin (element-match-at-point)) -1))))
+                                        (when (>= start to-pos) (cache-walk-abort))
+                                        (when (eq start -1) (setq start nil))))
                                   (cache-walk-abort))))
->>>>>>> af682874
                       ;; Find expected begin position of an element after
                       ;; DATA.
                       (next-element-start
