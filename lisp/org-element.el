;;; org-element.el --- Parser for Org Syntax         -*- lexical-binding: t; -*-

;; Copyright (C) 2012-2021 Free Software Foundation, Inc.

;; Author: Nicolas Goaziou <n.goaziou at gmail dot com>
;; Keywords: outlines, hypermedia, calendar, wp

;; This file is part of GNU Emacs.

;; GNU Emacs is free software: you can redistribute it and/or modify
;; it under the terms of the GNU General Public License as published by
;; the Free Software Foundation, either version 3 of the License, or
;; (at your option) any later version.

;; GNU Emacs is distributed in the hope that it will be useful,
;; but WITHOUT ANY WARRANTY; without even the implied warranty of
;; MERCHANTABILITY or FITNESS FOR A PARTICULAR PURPOSE.  See the
;; GNU General Public License for more details.

;; You should have received a copy of the GNU General Public License
;; along with GNU Emacs.  If not, see <https://www.gnu.org/licenses/>.

;;; Commentary:
;;
;; See <https://orgmode.org/worg/dev/org-syntax.html> for details about
;; Org syntax.
;;
;; Lisp-wise, a syntax object can be represented as a list.
;; It follows the pattern (TYPE PROPERTIES CONTENTS), where:
;;   TYPE is a symbol describing the object.
;;   PROPERTIES is the property list attached to it.  See docstring of
;;              appropriate parsing function to get an exhaustive list.
;;   CONTENTS is a list of syntax objects or raw strings contained
;;            in the current object, when applicable.
;;
;; For the whole document, TYPE is `org-data' and PROPERTIES is nil.
;;
;; The first part of this file defines constants for the Org syntax,
;; while the second one provide accessors and setters functions.
;;
;; The next part implements a parser and an interpreter for each
;; element and object type in Org syntax.
;;
;; The following part creates a fully recursive buffer parser.  It
;; also provides a tool to map a function to elements or objects
;; matching some criteria in the parse tree.  Functions of interest
;; are `org-element-parse-buffer', `org-element-map' and, to a lesser
;; extent, `org-element-parse-secondary-string'.
;;
;; The penultimate part is the cradle of an interpreter for the
;; obtained parse tree: `org-element-interpret-data'.
;;
;; The library ends by furnishing `org-element-at-point' function, and
;; a way to give information about document structure around point
;; with `org-element-context'.  A cache mechanism is also provided for
;; these functions.


;;; Code:

(require 'avl-tree)
(require 'ring)
(require 'cl-lib)
(require 'ol)
(require 'org)
(require 'org-persist)
(require 'org-compat)
(require 'org-entities)
(require 'org-footnote)
(require 'org-list)
(require 'org-macs)
(require 'org-table)
(require 'org-fold-core)

(declare-function org-at-heading-p "org" (&optional _))
(declare-function org-end-of-subtree "org" (&optional invisible-ok to-heading))
(declare-function org-escape-code-in-string "org-src" (s))
(declare-function org-macro-escape-arguments "org-macro" (&rest args))
(declare-function org-macro-extract-arguments "org-macro" (s))
(declare-function org-reduced-level "org" (l))
(declare-function org-unescape-code-in-string "org-src" (s))
(declare-function org-inlinetask-outline-regexp "org-inlinetask" ())
(declare-function outline-next-heading "outline" ())
(declare-function outline-previous-heading "outline" ())

(defvar org-archive-tag)
(defvar org-clock-line-re)
(defvar org-closed-string)
(defvar org-comment-string)
(defvar org-complex-heading-regexp)
(defvar org-dblock-start-re)
(defvar org-deadline-string)
(defvar org-done-keywords)
(defvar org-drawer-regexp)
(defvar org-edit-src-content-indentation)
(defvar org-keyword-time-not-clock-regexp)
(defvar org-match-substring-regexp)
(defvar org-odd-levels-only)
(defvar org-outline-regexp-bol)
(defvar org-planning-line-re)
(defvar org-property-drawer-re)
(defvar org-property-format)
(defvar org-property-re)
(defvar org-scheduled-string)
(defvar org-src-preserve-indentation)
(defvar org-tags-column)
(defvar org-time-stamp-formats)
(defvar org-todo-regexp)
(defvar org-ts-regexp-both)


;;; Definitions And Rules
;;
;; Define elements, greater elements and specify recursive objects,
;; along with the affiliated keywords recognized.  Also set up
;; restrictions on recursive objects combinations.
;;
;; `org-element-update-syntax' builds proper syntax regexps according
;; to current setup.

(defconst org-element-citation-key-re
  (rx "@" (group (one-or-more (any word "-.:?!`'/*@+|(){}<>&_^$#%~"))))
  "Regexp matching a citation key.
Key is located in match group 1.")

(defconst org-element-citation-prefix-re
  (rx "[cite"
      (opt "/" (group (one-or-more (any "/_-" alnum)))) ;style
      ":"
      (zero-or-more (any "\t\n ")))
  "Regexp matching a citation prefix.
Style, if any, is located in match group 1.")

(defvar org-element-paragraph-separate nil
  "Regexp to separate paragraphs in an Org buffer.
In the case of lines starting with \"#\" and \":\", this regexp
is not sufficient to know if point is at a paragraph ending.  See
`org-element-paragraph-parser' for more information.")

(defvar org-element--object-regexp nil
  "Regexp possibly matching the beginning of an object.
This regexp allows false positives.  Dedicated parser (e.g.,
`org-export-bold-parser') will take care of further filtering.
Radio links are not matched by this regexp, as they are treated
specially in `org-element--object-lex'.")

(defun org-element--set-regexps ()
  "Build variable syntax regexps."
  (setq org-element-paragraph-separate
	(concat "^\\(?:"
		;; Headlines, inlinetasks.
		"\\*+ " "\\|"
		;; Footnote definitions.
		"\\[fn:[-_[:word:]]+\\]" "\\|"
		;; Diary sexps.
		"%%(" "\\|"
		"[ \t]*\\(?:"
		;; Empty lines.
		"$" "\\|"
		;; Tables (any type).
		"|" "\\|"
		"\\+\\(?:-+\\+\\)+[ \t]*$" "\\|"
		;; Comments, keyword-like or block-like constructs.
		;; Blocks and keywords with dual values need to be
		;; double-checked.
		"#\\(?: \\|$\\|\\+\\(?:"
		"BEGIN_\\S-+" "\\|"
		"\\S-+\\(?:\\[.*\\]\\)?:[ \t]*\\)\\)"
		"\\|"
		;; Drawers (any type) and fixed-width areas.  Drawers
		;; need to be double-checked.
		":\\(?: \\|$\\|[-_[:word:]]+:[ \t]*$\\)" "\\|"
		;; Horizontal rules.
		"-\\{5,\\}[ \t]*$" "\\|"
		;; LaTeX environments.
		"\\\\begin{\\([A-Za-z0-9*]+\\)}" "\\|"
		;; Clock lines.
		"CLOCK:" "\\|"
		;; Lists.
		(let ((term (pcase org-plain-list-ordered-item-terminator
			      (?\) ")") (?. "\\.") (_ "[.)]")))
		      (alpha (and org-list-allow-alphabetical "\\|[A-Za-z]")))
		  (concat "\\(?:[-+*]\\|\\(?:[0-9]+" alpha "\\)" term "\\)"
			  "\\(?:[ \t]\\|$\\)"))
		"\\)\\)")
	org-element--object-regexp
	(mapconcat #'identity
		   (let ((link-types (regexp-opt (org-link-types))))
		     (list
		      ;; Sub/superscript.
		      "\\(?:[_^][-{(*+.,[:alnum:]]\\)"
		      ;; Bold, code, italic, strike-through, underline
		      ;; and verbatim.
                      (rx (or "*" "~" "=" "+" "_" "/") (not space))
		      ;; Plain links.
		      (concat "\\<" link-types ":")
		      ;; Objects starting with "[": citations,
		      ;; footnote reference, statistics cookie,
		      ;; timestamp (inactive) and regular link.
		      (format "\\[\\(?:%s\\)"
			      (mapconcat
			       #'identity
			       (list "cite[:/]"
				     "fn:"
				     "\\(?:[0-9]\\|\\(?:%\\|/[0-9]*\\)\\]\\)"
				     "\\[")
			       "\\|"))
		      ;; Objects starting with "@": export snippets.
		      "@@"
		      ;; Objects starting with "{": macro.
		      "{{{"
		      ;; Objects starting with "<" : timestamp
		      ;; (active, diary), target, radio target and
		      ;; angular links.
		      (concat "<\\(?:%%\\|<\\|[0-9]\\|" link-types "\\)")
		      ;; Objects starting with "$": latex fragment.
		      "\\$"
		      ;; Objects starting with "\": line break,
		      ;; entity, latex fragment.
		      "\\\\\\(?:[a-zA-Z[(]\\|\\\\[ \t]*$\\|_ +\\)"
		      ;; Objects starting with raw text: inline Babel
		      ;; source block, inline Babel call.
		      "\\(?:call\\|src\\)_"))
		   "\\|")))

(org-element--set-regexps)

(defmacro org-element-with-disabled-cache (&rest body)
  "Run BODY without active org-element-cache."
  (declare (debug (form body)) (indent 1))
  `(cl-letf (((symbol-function #'org-element--cache-active-p) (lambda (&rest _) nil)))
     ,@body))

;;;###autoload
(defun org-element-update-syntax ()
  "Update parser internals."
  (interactive)
  (org-element--set-regexps)
  (org-element-cache-reset 'all))

(defconst org-element-all-elements
  '(babel-call center-block clock comment comment-block diary-sexp drawer
	       dynamic-block example-block export-block fixed-width
	       footnote-definition headline horizontal-rule inlinetask item
	       keyword latex-environment node-property paragraph plain-list
	       planning property-drawer quote-block section
	       special-block src-block table table-row verse-block)
  "Complete list of element types.")

(defconst org-element-greater-elements
  '(center-block drawer dynamic-block footnote-definition headline inlinetask
		 item plain-list property-drawer quote-block section
		 special-block table org-data)
  "List of recursive element types aka Greater Elements.")

(defconst org-element-all-objects
  '(bold citation citation-reference code entity export-snippet
	 footnote-reference inline-babel-call inline-src-block italic line-break
	 latex-fragment link macro radio-target statistics-cookie strike-through
	 subscript superscript table-cell target timestamp underline verbatim)
  "Complete list of object types.")

(defconst org-element-recursive-objects
  '(bold citation footnote-reference italic link subscript radio-target
	 strike-through superscript table-cell underline)
  "List of recursive object types.")

(defconst org-element-object-containers
  (append org-element-recursive-objects '(paragraph table-row verse-block))
  "List of object or element types that can directly contain objects.")

(defconst org-element-affiliated-keywords
  '("CAPTION" "DATA" "HEADER" "HEADERS" "LABEL" "NAME" "PLOT" "RESNAME" "RESULT"
    "RESULTS" "SOURCE" "SRCNAME" "TBLNAME")
  "List of affiliated keywords as strings.
By default, all keywords setting attributes (e.g., \"ATTR_LATEX\")
are affiliated keywords and need not to be in this list.")

(defconst org-element-keyword-translation-alist
  '(("DATA" . "NAME")  ("LABEL" . "NAME") ("RESNAME" . "NAME")
    ("SOURCE" . "NAME") ("SRCNAME" . "NAME") ("TBLNAME" . "NAME")
    ("RESULT" . "RESULTS") ("HEADERS" . "HEADER"))
  "Alist of usual translations for keywords.
The key is the old name and the value the new one.  The property
holding their value will be named after the translated name.")

(defconst org-element-multiple-keywords '("CAPTION" "HEADER")
  "List of affiliated keywords that can occur more than once in an element.

Their value will be consed into a list of strings, which will be
returned as the value of the property.

This list is checked after translations have been applied.  See
`org-element-keyword-translation-alist'.

By default, all keywords setting attributes (e.g., \"ATTR_LATEX\")
allow multiple occurrences and need not to be in this list.")

(defconst org-element-parsed-keywords '("CAPTION")
  "List of affiliated keywords whose value can be parsed.

Their value will be stored as a secondary string: a list of
strings and objects.

This list is checked after translations have been applied.  See
`org-element-keyword-translation-alist'.")

(defconst org-element--parsed-properties-alist
  (mapcar (lambda (k) (cons k (intern (concat ":" (downcase k)))))
	  org-element-parsed-keywords)
  "Alist of parsed keywords and associated properties.
This is generated from `org-element-parsed-keywords', which
see.")

(defconst org-element-dual-keywords '("CAPTION" "RESULTS")
  "List of affiliated keywords which can have a secondary value.

In Org syntax, they can be written with optional square brackets
before the colons.  For example, RESULTS keyword can be
associated to a hash value with the following:

  #+RESULTS[hash-string]: some-source

This list is checked after translations have been applied.  See
`org-element-keyword-translation-alist'.")

(defconst org-element--affiliated-re
  (format "[ \t]*#\\+\\(?:%s\\):[ \t]*"
	  (concat
	   ;; Dual affiliated keywords.
	   (format "\\(?1:%s\\)\\(?:\\[\\(.*\\)\\]\\)?"
		   (regexp-opt org-element-dual-keywords))
	   "\\|"
	   ;; Regular affiliated keywords.
	   (format "\\(?1:%s\\)"
		   (regexp-opt
		    (cl-remove-if
		     (lambda (k) (member k org-element-dual-keywords))
		     org-element-affiliated-keywords)))
	   "\\|"
	   ;; Export attributes.
	   "\\(?1:ATTR_[-_A-Za-z0-9]+\\)"))
  "Regexp matching any affiliated keyword.

Keyword name is put in match group 1.  Moreover, if keyword
belongs to `org-element-dual-keywords', put the dual value in
match group 2.

Don't modify it, set `org-element-affiliated-keywords' instead.")

(defconst org-element-object-restrictions
  (let* ((minimal-set '(bold code entity italic latex-fragment strike-through
			     subscript superscript underline verbatim))
	 (standard-set
	  (remq 'citation-reference (remq 'table-cell org-element-all-objects)))
	 (standard-set-no-line-break (remq 'line-break standard-set)))
    `((bold ,@standard-set)
      (citation citation-reference)
      (citation-reference ,@minimal-set)
      (footnote-reference ,@standard-set)
      (headline ,@standard-set-no-line-break)
      (inlinetask ,@standard-set-no-line-break)
      (italic ,@standard-set)
      (item ,@standard-set-no-line-break)
      (keyword ,@(remq 'footnote-reference standard-set))
      ;; Ignore all links in a link description.  Also ignore
      ;; radio-targets and line breaks.
      (link export-snippet inline-babel-call inline-src-block macro
	    statistics-cookie ,@minimal-set)
      (paragraph ,@standard-set)
      ;; Remove any variable object from radio target as it would
      ;; prevent it from being properly recognized.
      (radio-target ,@minimal-set)
      (strike-through ,@standard-set)
      (subscript ,@standard-set)
      (superscript ,@standard-set)
      ;; Ignore inline babel call and inline source block as formulas
      ;; are possible.  Also ignore line breaks and statistics
      ;; cookies.
      (table-cell citation export-snippet footnote-reference link macro
                  radio-target target timestamp ,@minimal-set)
      (table-row table-cell)
      (underline ,@standard-set)
      (verse-block ,@standard-set)))
  "Alist of objects restrictions.

key is an element or object type containing objects and value is
a list of types that can be contained within an element or object
of such type.

This alist also applies to secondary string.  For example, an
`headline' type element doesn't directly contain objects, but
still has an entry since one of its properties (`:title') does.")

(defconst org-element-secondary-value-alist
  '((citation :prefix :suffix)
    (headline :title)
    (inlinetask :title)
    (item :tag)
    (citation-reference :prefix :suffix))
  "Alist between element types and locations of secondary values.")

(defconst org-element--pair-round-table
  (let ((table (make-syntax-table)))
    (modify-syntax-entry ?\( "()" table)
    (modify-syntax-entry ?\) ")(" table)
    (dolist (char '(?\{ ?\} ?\[ ?\] ?\< ?\>) table)
      (modify-syntax-entry char " " table)))
  "Table used internally to pair only round brackets.
Other brackets are treated as spaces.")

(defconst org-element--pair-square-table
  (let ((table (make-syntax-table)))
    (modify-syntax-entry ?\[ "(]" table)
    (modify-syntax-entry ?\] ")[" table)
    (dolist (char '(?\{ ?\} ?\( ?\) ?\< ?\>) table)
      (modify-syntax-entry char " " table)))
  "Table used internally to pair only square brackets.
Other brackets are treated as spaces.")

(defconst org-element--pair-curly-table
  (let ((table (make-syntax-table)))
    (modify-syntax-entry ?\{ "(}" table)
    (modify-syntax-entry ?\} "){" table)
    (dolist (char '(?\[ ?\] ?\( ?\) ?\< ?\>) table)
      (modify-syntax-entry char " " table)))
  "Table used internally to pair only curly brackets.
Other brackets are treated as spaces.")

(defun org-element--parse-paired-brackets (char)
  "Parse paired brackets at point.
CHAR is the opening bracket to consider, as a character.  Return
contents between brackets, as a string, or nil.  Also move point
past the brackets."
  (when (eq char (char-after))
    (let ((syntax-table (pcase char
			  (?\{ org-element--pair-curly-table)
			  (?\[ org-element--pair-square-table)
			  (?\( org-element--pair-round-table)
			  (_ nil)))
	  (pos (point)))
      (when syntax-table
	(with-syntax-table syntax-table
	  (let ((end (ignore-errors (scan-lists pos 1 0))))
	    (when end
	      (goto-char end)
	      (buffer-substring-no-properties (1+ pos) (1- end)))))))))


;;; Accessors and Setters
;;
;; Provide four accessors: `org-element-type', `org-element-property'
;; `org-element-contents' and `org-element-restriction'.
;;
;; Setter functions allow modification of elements by side effect.
;; There is `org-element-put-property', `org-element-set-contents'.
;; These low-level functions are useful to build a parse tree.
;;
;; `org-element-adopt-elements', `org-element-set-element',
;; `org-element-extract-element' and `org-element-insert-before' are
;; high-level functions useful to modify a parse tree.
;;
;; `org-element-secondary-p' is a predicate used to know if a given
;; object belongs to a secondary string.  `org-element-class' tells if
;; some parsed data is an element or an object, handling pseudo
;; elements and objects.  `org-element-copy' returns an element or
;; object, stripping its parent property in the process.

(defsubst org-element-type (element)
  "Return type of ELEMENT.

The function returns the type of the element or object provided.
It can also return the following special value:
  `plain-text'       for a string
  `org-data'         for a complete document
  nil                in any other case."
  (cond
   ((not (consp element)) (and (stringp element) 'plain-text))
   ((symbolp (car element)) (car element))))

(defsubst org-element-put-property (element property value)
  "In ELEMENT set PROPERTY to VALUE.
Return modified element."
  (if (stringp element) (org-add-props element nil property value)
    (setcar (cdr element) (plist-put (nth 1 element) property value))
    element))

(defun org-element-property (property element)
  "Extract the value from the PROPERTY of an ELEMENT."
  (if (stringp element) (get-text-property 0 property element)
    (plist-get (nth 1 element) property)))

(defsubst org-element-contents (element)
  "Extract contents from an ELEMENT."
  (cond ((not (consp element)) nil)
	((symbolp (car element)) (nthcdr 2 element))
	(t element)))

(defsubst org-element-restriction (element)
  "Return restriction associated to ELEMENT.
ELEMENT can be an element, an object or a symbol representing an
element or object type."
  (cdr (assq (if (symbolp element) element (org-element-type element))
	     org-element-object-restrictions)))

(defsubst org-element-set-contents (element &rest contents)
  "Set ELEMENT's contents to CONTENTS.
Return ELEMENT."
  (cond ((null element) contents)
	((not (symbolp (car element))) contents)
	((cdr element) (setcdr (cdr element) contents) element)
	(t (nconc element contents))))

(defun org-element-secondary-p (object)
  "Non-nil when OBJECT directly belongs to a secondary string.
Return value is the property name, as a keyword, or nil."
  (let* ((parent (org-element-property :parent object))
	 (properties (cdr (assq (org-element-type parent)
				org-element-secondary-value-alist))))
    (catch 'exit
      (dolist (p properties)
	(and (memq object (org-element-property p parent))
	     (throw 'exit p))))))

(defsubst org-element-class (datum &optional parent)
  "Return class for ELEMENT, as a symbol.
Class is either `element' or `object'.  Optional argument PARENT
is the element or object containing DATUM.  It defaults to the
value of DATUM `:parent' property."
  (let ((type (org-element-type datum))
	(parent (or parent (org-element-property :parent datum))))
    (cond
     ;; Trivial cases.
     ((memq type org-element-all-objects) 'object)
     ((memq type org-element-all-elements) 'element)
     ;; Special cases.
     ((eq type 'org-data) 'element)
     ((eq type 'plain-text) 'object)
     ((not type) 'object)
     ;; Pseudo object or elements.  Make a guess about its class.
     ;; Basically a pseudo object is contained within another object,
     ;; a secondary string or a container element.
     ((not parent) 'element)
     (t
      (let ((parent-type (org-element-type parent)))
	(cond ((not parent-type) 'object)
	      ((memq parent-type org-element-object-containers) 'object)
	      ((org-element-secondary-p datum) 'object)
	      (t 'element)))))))

(defsubst org-element-adopt-elements (parent &rest children)
  "Append elements to the contents of another element.

PARENT is an element or object.  CHILDREN can be elements,
objects, or a strings.

The function takes care of setting `:parent' property for CHILD.
Return parent element."
  (declare (indent 1))
  (if (not children) parent
    ;; Link every child to PARENT. If PARENT is nil, it is a secondary
    ;; string: parent is the list itself.
    (dolist (child children)
      (org-element-put-property child :parent (or parent children)))
    ;; Add CHILDREN at the end of PARENT contents.
    (when parent
      (apply #'org-element-set-contents
	     parent
	     (nconc (org-element-contents parent) children)))
    ;; Return modified PARENT element.
    (or parent children)))

(defun org-element-extract-element (element)
  "Extract ELEMENT from parse tree.
Remove element from the parse tree by side-effect, and return it
with its `:parent' property stripped out."
  (let ((parent (org-element-property :parent element))
	(secondary (org-element-secondary-p element)))
    (if secondary
        (org-element-put-property
	 parent secondary
	 (delq element (org-element-property secondary parent)))
      (apply #'org-element-set-contents
	     parent
	     (delq element (org-element-contents parent))))
    ;; Return ELEMENT with its :parent removed.
    (org-element-put-property element :parent nil)))

(defun org-element-insert-before (element location)
  "Insert ELEMENT before LOCATION in parse tree.
LOCATION is an element, object or string within the parse tree.
Parse tree is modified by side effect."
  (let* ((parent (org-element-property :parent location))
	 (property (org-element-secondary-p location))
	 (siblings (if property (org-element-property property parent)
		     (org-element-contents parent)))
	 ;; Special case: LOCATION is the first element of an
	 ;; independent secondary string (e.g. :title property).  Add
	 ;; ELEMENT in-place.
	 (specialp (and (not property)
			(eq siblings parent)
			(eq (car parent) location))))
    ;; Install ELEMENT at the appropriate LOCATION within SIBLINGS.
    (cond (specialp)
	  ((or (null siblings) (eq (car siblings) location))
	   (push element siblings))
	  ((null location) (nconc siblings (list element)))
	  (t
	   (let ((index (cl-position location siblings)))
	     (unless index (error "No location found to insert element"))
	     (push element (cdr (nthcdr (1- index) siblings))))))
    ;; Store SIBLINGS at appropriate place in parse tree.
    (cond
     (specialp (setcdr parent (copy-sequence parent)) (setcar parent element))
     (property (org-element-put-property parent property siblings))
     (t (apply #'org-element-set-contents parent siblings)))
    ;; Set appropriate :parent property.
    (org-element-put-property element :parent parent)))

(defconst org-element--cache-element-properties '(:cached
                                       :org-element--cache-sync-key)
  "List of element properties used internally by cache.")

(defun org-element-set-element (old new)
  "Replace element or object OLD with element or object NEW.
The function takes care of setting `:parent' property for NEW."
  ;; Ensure OLD and NEW have the same parent.
  (org-element-put-property new :parent (org-element-property :parent old))
  (dolist (p org-element--cache-element-properties)
    (when (org-element-property p old)
      (org-element-put-property new p (org-element-property p old))))
  (if (or (memq (org-element-type old) '(plain-text nil))
	  (memq (org-element-type new) '(plain-text nil)))
      ;; We cannot replace OLD with NEW since one of them is not an
      ;; object or element.  We take the long path.
      (progn (org-element-insert-before new old)
	     (org-element-extract-element old))
    ;; Since OLD is going to be changed into NEW by side-effect, first
    ;; make sure that every element or object within NEW has OLD as
    ;; parent.
    (dolist (blob (org-element-contents new))
      (org-element-put-property blob :parent old))
    ;; Transfer contents.
    (apply #'org-element-set-contents old (org-element-contents new))
    ;; Overwrite OLD's properties with NEW's.
    (setcar (cdr old) (nth 1 new))
    ;; Transfer type.
    (setcar old (car new))))

(defun org-element-create (type &optional props &rest children)
  "Create a new element of type TYPE.
Optional argument PROPS, when non-nil, is a plist defining the
properties of the element.  CHILDREN can be elements, objects or
strings."
  (apply #'org-element-adopt-elements (list type props) children))

(defun org-element-copy (datum)
  "Return a copy of DATUM.
DATUM is an element, object, string or nil.  `:parent' property
is cleared and contents are removed in the process."
  (when datum
    (let ((type (org-element-type datum)))
      (pcase type
	(`org-data (list 'org-data nil))
	(`plain-text (substring-no-properties datum))
	(`nil (copy-sequence datum))
	(_
         (let ((element-copy (list type (plist-put (copy-sequence (nth 1 datum)) :parent nil))))
           ;; We cannot simply return the copies property list.  When
           ;; DATUM is i.e. a headline, it's property list (`:title'
           ;; in case of headline) can contain parsed objects.  The
           ;; objects will contain `:parent' property set to the DATUM
           ;; iteself.  When copied, these inner `:parent' propery
           ;; values will contain incorrect object decoupled from
           ;; DATUM.  Changes to the DATUM copy will not longer be
           ;; reflected in the `:parent' properties.  So, we need to
           ;; reassign inner `:parent' propreties to the DATUM copy
           ;; explicitly.
           (org-element-map element-copy (cons 'plain-text org-element-all-objects)
             (lambda (obj) (when (equal datum (org-element-property :parent obj))
                        (org-element-put-property obj :parent element-copy))))
           element-copy))))))



;;; Greater elements
;;
;; For each greater element type, we define a parser and an
;; interpreter.
;;
;; A parser returns the element or object as the list described above.
;; Most of them accepts no argument.  Though, exceptions exist.  Hence
;; every element containing a secondary string (see
;; `org-element-secondary-value-alist') will accept an optional
;; argument to toggle parsing of these secondary strings.  Moreover,
;; `item' parser requires current list's structure as its first
;; element.
;;
;; An interpreter accepts two arguments: the list representation of
;; the element or object, and its contents.  The latter may be nil,
;; depending on the element or object considered.  It returns the
;; appropriate Org syntax, as a string.
;;
;; Parsing functions must follow the naming convention:
;; org-element-TYPE-parser, where TYPE is greater element's type, as
;; defined in `org-element-greater-elements'.
;;
;; Similarly, interpreting functions must follow the naming
;; convention: org-element-TYPE-interpreter.
;;
;; With the exception of `headline' and `item' types, greater elements
;; cannot contain other greater elements of their own type.
;;
;; Beside implementing a parser and an interpreter, adding a new
;; greater element requires tweaking `org-element--current-element'.
;; Moreover, the newly defined type must be added to both
;; `org-element-all-elements' and `org-element-greater-elements'.


;;;; Center Block

(defun org-element-center-block-parser (limit affiliated)
  "Parse a center block.

LIMIT bounds the search.  AFFILIATED is a list of which CAR is
the buffer position at the beginning of the first affiliated
keyword and CDR is a plist of affiliated keywords along with
their value.

Return a list whose CAR is `center-block' and CDR is a plist
containing `:begin', `:end', `:contents-begin', `:contents-end',
`:post-blank' and `:post-affiliated' keywords.

Assume point is at the beginning of the block."
  (let ((case-fold-search t))
    (if (not (save-excursion
	       (re-search-forward "^[ \t]*#\\+END_CENTER[ \t]*$" limit t)))
	;; Incomplete block: parse it as a paragraph.
	(org-element-paragraph-parser limit affiliated)
      (let ((block-end-line (match-beginning 0)))
	(let* ((begin (car affiliated))
	       (post-affiliated (point))
	       ;; Empty blocks have no contents.
	       (contents-begin (progn (forward-line)
				      (and (< (point) block-end-line)
					   (point))))
	       (contents-end (and contents-begin block-end-line))
	       (pos-before-blank (progn (goto-char block-end-line)
					(forward-line)
					(point)))
	       (end (save-excursion
		      (skip-chars-forward " \r\t\n" limit)
		      (if (eobp) (point) (line-beginning-position)))))
	  (list 'center-block
		(nconc
		 (list :begin begin
		       :end end
		       :contents-begin contents-begin
		       :contents-end contents-end
		       :post-blank (count-lines pos-before-blank end)
		       :post-affiliated post-affiliated)
		 (cdr affiliated))))))))

(defun org-element-center-block-interpreter (_ contents)
  "Interpret a center-block element as Org syntax.
CONTENTS is the contents of the element."
  (format "#+begin_center\n%s#+end_center" contents))


;;;; Drawer

(defun org-element-drawer-parser (limit affiliated)
  "Parse a drawer.

LIMIT bounds the search.  AFFILIATED is a list of which CAR is
the buffer position at the beginning of the first affiliated
keyword and CDR is a plist of affiliated keywords along with
their value.

Return a list whose CAR is `drawer' and CDR is a plist containing
`:drawer-name', `:begin', `:end', `:contents-begin',
`:contents-end', `:post-blank' and `:post-affiliated' keywords.

Assume point is at beginning of drawer."
  (let ((case-fold-search t))
    (if (not (save-excursion
               (goto-char (min limit (line-end-position)))
               (re-search-forward "^[ \t]*:END:[ \t]*$" limit t)))
	;; Incomplete drawer: parse it as a paragraph.
	(org-element-paragraph-parser limit affiliated)
      (save-excursion
	(let* ((drawer-end-line (match-beginning 0))
	       (name (progn (looking-at org-drawer-regexp)
			    (match-string-no-properties 1)))
	       (begin (car affiliated))
	       (post-affiliated (point))
	       ;; Empty drawers have no contents.
	       (contents-begin (progn (forward-line)
				      (and (< (point) drawer-end-line)
					   (point))))
	       (contents-end (and contents-begin drawer-end-line))
	       (pos-before-blank (progn (goto-char drawer-end-line)
					(forward-line)
					(point)))
	       (end (progn (skip-chars-forward " \r\t\n" limit)
			   (if (eobp) (point) (line-beginning-position)))))
	  (list 'drawer
		(nconc
		 (list :begin begin
		       :end end
		       :drawer-name name
		       :contents-begin contents-begin
		       :contents-end contents-end
		       :post-blank (count-lines pos-before-blank end)
		       :post-affiliated post-affiliated)
		 (cdr affiliated))))))))

(defun org-element-drawer-interpreter (drawer contents)
  "Interpret DRAWER element as Org syntax.
CONTENTS is the contents of the element."
  (format ":%s:\n%s:END:"
	  (org-element-property :drawer-name drawer)
	  contents))


;;;; Dynamic Block

(defun org-element-dynamic-block-parser (limit affiliated)
  "Parse a dynamic block.

LIMIT bounds the search.  AFFILIATED is a list of which CAR is
the buffer position at the beginning of the first affiliated
keyword and CDR is a plist of affiliated keywords along with
their value.

Return a list whose CAR is `dynamic-block' and CDR is a plist
containing `:block-name', `:begin', `:end', `:contents-begin',
`:contents-end', `:arguments', `:post-blank' and
`:post-affiliated' keywords.

Assume point is at beginning of dynamic block."
  (let ((case-fold-search t))
    (if (not (save-excursion
	       (re-search-forward "^[ \t]*#\\+END:?[ \t]*$" limit t)))
	;; Incomplete block: parse it as a paragraph.
	(org-element-paragraph-parser limit affiliated)
      (let ((block-end-line (match-beginning 0)))
	(save-excursion
	  (let* ((name (progn (looking-at org-dblock-start-re)
			      (match-string-no-properties 1)))
		 (arguments (match-string-no-properties 3))
		 (begin (car affiliated))
		 (post-affiliated (point))
		 ;; Empty blocks have no contents.
		 (contents-begin (progn (forward-line)
					(and (< (point) block-end-line)
					     (point))))
		 (contents-end (and contents-begin block-end-line))
		 (pos-before-blank (progn (goto-char block-end-line)
					  (forward-line)
					  (point)))
		 (end (progn (skip-chars-forward " \r\t\n" limit)
			     (if (eobp) (point) (line-beginning-position)))))
	    (list 'dynamic-block
		  (nconc
		   (list :begin begin
			 :end end
			 :block-name name
			 :arguments arguments
			 :contents-begin contents-begin
			 :contents-end contents-end
			 :post-blank (count-lines pos-before-blank end)
			 :post-affiliated post-affiliated)
		   (cdr affiliated)))))))))

(defun org-element-dynamic-block-interpreter (dynamic-block contents)
  "Interpret DYNAMIC-BLOCK element as Org syntax.
CONTENTS is the contents of the element."
  (format "#+begin: %s%s\n%s#+end:"
	  (org-element-property :block-name dynamic-block)
	  (let ((args (org-element-property :arguments dynamic-block)))
	    (if args (concat " " args) ""))
	  contents))


;;;; Footnote Definition

(defconst org-element--footnote-separator
  (concat org-outline-regexp-bol "\\|"
	  org-footnote-definition-re "\\|"
	  "^\\([ \t]*\n\\)\\{2,\\}")
  "Regexp used as a footnote definition separator.")

(defun org-element-footnote-definition-parser (limit affiliated)
  "Parse a footnote definition.

LIMIT bounds the search.  AFFILIATED is a list of which CAR is
the buffer position at the beginning of the first affiliated
keyword and CDR is a plist of affiliated keywords along with
their value.

Return a list whose CAR is `footnote-definition' and CDR is
a plist containing `:label', `:begin' `:end', `:contents-begin',
`:contents-end', `:pre-blank',`:post-blank' and
`:post-affiliated' keywords.

Assume point is at the beginning of the footnote definition."
  (save-excursion
    (let* ((label (progn (looking-at org-footnote-definition-re)
			 (match-string-no-properties 1)))
	   (begin (car affiliated))
	   (post-affiliated (point))
	   (end
	    (save-excursion
	      (end-of-line)
	      (cond
	       ((not
		 (re-search-forward org-element--footnote-separator limit t))
		limit)
	       ((eq ?\[ (char-after (match-beginning 0)))
		;; At a new footnote definition, make sure we end
		;; before any affiliated keyword above.
		(forward-line -1)
		(while (and (> (point) post-affiliated)
			    (looking-at-p org-element--affiliated-re))
		  (forward-line -1))
		(line-beginning-position 2))
	       ((eq ?* (char-after (match-beginning 0))) (match-beginning 0))
	       (t (skip-chars-forward " \r\t\n" limit)
		  (if (= limit (point)) limit (line-beginning-position))))))
	   (pre-blank 0)
	   (contents-begin
	    (progn (search-forward "]")
		   (skip-chars-forward " \r\t\n" end)
		   (cond ((= (point) end) nil)
			 ((= (line-beginning-position) post-affiliated) (point))
			 (t
			  (setq pre-blank
				(count-lines (line-beginning-position) begin))
			  (line-beginning-position)))))
	   (contents-end
	    (progn (goto-char end)
		   (skip-chars-backward " \r\t\n")
		   (line-beginning-position 2))))
      (list 'footnote-definition
	    (nconc
	     (list :label label
		   :begin begin
		   :end end
		   :contents-begin contents-begin
		   :contents-end (and contents-begin contents-end)
		   :pre-blank pre-blank
		   :post-blank (count-lines contents-end end)
		   :post-affiliated post-affiliated)
	     (cdr affiliated))))))

(defun org-element-footnote-definition-interpreter (footnote-definition contents)
  "Interpret FOOTNOTE-DEFINITION element as Org syntax.
CONTENTS is the contents of the footnote-definition."
  (let ((pre-blank
	 (min (or (org-element-property :pre-blank footnote-definition)
		  ;; 0 is specific to paragraphs at the beginning of
		  ;; the footnote definition, so we use 1 as
		  ;; a fall-back value, which is more universal.
		  1)
	      ;; Footnote ends after more than two consecutive empty
	      ;; lines: limit ourselves to 2 newline characters.
	      2)))
    (concat (format "[fn:%s]" (org-element-property :label footnote-definition))
	    (if (= pre-blank 0) (concat " " (org-trim contents))
	      (concat (make-string pre-blank ?\n) contents)))))

;;;; Headline

(defun org-element--get-node-properties (&optional at-point-p?)
  "Return node properties for headline or property drawer at point.
Upcase property names.  It avoids confusion between properties
obtained through property drawer and default properties from the
parser (e.g. `:end' and :END:).  Return value is a plist.

When AT-POINT-P? is nil, assume that point as at a headline.  Otherwise
parse properties for property drawer at point."
  (save-excursion
    (unless at-point-p?
      (forward-line)
      (when (looking-at-p org-planning-line-re) (forward-line)))
    (when (looking-at org-property-drawer-re)
      (forward-line)
      (let ((end (match-end 0)) properties)
	(while (< (line-end-position) end)
	  (looking-at org-property-re)
          (let* ((property-name (concat ":" (upcase (match-string 2))))
                 (property-name-symbol (intern property-name))
                 (property-value (match-string-no-properties 3)))
            (cond
             ((and (plist-member properties property-name-symbol)
                   (string-match-p "+$" property-name))
              (let ((val (plist-get properties property-name-symbol)))
                (if (listp val)
                    (setq properties
                          (plist-put properties
                                     property-name-symbol
                                     (append (plist-get properties property-name-symbol)
                                             (list property-value))))
                  (plist-put properties property-name-symbol (list val property-value)))))
             (t (setq properties (plist-put properties property-name-symbol property-value)))))
	  (forward-line))
	properties))))

(defun org-element--get-time-properties ()
  "Return time properties associated to headline at point.
Return value is a plist."
  (save-excursion
    (when (progn (forward-line) (looking-at org-planning-line-re))
      (let ((end (line-end-position)) plist)
	(while (re-search-forward org-keyword-time-not-clock-regexp end t)
	  (goto-char (match-end 1))
	  (skip-chars-forward " \t")
	  (let ((keyword (match-string 1))
		(time (org-element-timestamp-parser)))
	    (cond ((equal keyword org-scheduled-string)
		   (setq plist (plist-put plist :scheduled time)))
		  ((equal keyword org-deadline-string)
		   (setq plist (plist-put plist :deadline time)))
		  (t (setq plist (plist-put plist :closed time))))))
	plist))))

(defun org-element-headline-parser (&optional _ raw-secondary-p)
  "Parse a headline.

Return a list whose CAR is `headline' and CDR is a plist
containing `:raw-value', `:title', `:begin', `:end',
`:pre-blank', `:contents-begin' and `:contents-end', `:level',
`:priority', `:tags', `:todo-keyword', `:todo-type', `:scheduled',
`:deadline', `:closed', `:archivedp', `:commentedp'
`:footnote-section-p', `:post-blank' and `:post-affiliated'
keywords.

The plist also contains any property set in the property drawer,
with its name in upper cases and colons added at the
beginning (e.g., `:CUSTOM_ID').

When RAW-SECONDARY-P is non-nil, headline's title will not be
parsed as a secondary string, but as a plain string instead.

Assume point is at beginning of the headline."
  (save-excursion
    (let* ((begin (point))
	   (level (prog1 (org-reduced-level (skip-chars-forward "*"))
		    (skip-chars-forward " \t")))
	   (todo (and org-todo-regexp
		      (let (case-fold-search) (looking-at (concat org-todo-regexp " ")))
		      (progn (goto-char (match-end 0))
			     (skip-chars-forward " \t")
			     (match-string 1))))
	   (todo-type
	    (and todo (if (member todo org-done-keywords) 'done 'todo)))
	   (priority (and (looking-at "\\[#.\\][ \t]*")
			  (progn (goto-char (match-end 0))
				 (aref (match-string 0) 2))))
	   (commentedp
	    (and (let (case-fold-search) (looking-at org-comment-string))
		 (goto-char (match-end 0))))
	   (title-start (prog1 (point)
                          (unless (or todo priority commentedp)
                            ;; Headline like "* :tag:"
                            (skip-chars-backward " \t"))))
	   (tags (when (re-search-forward
			"[ \t]+\\(:[[:alnum:]_@#%:]+:\\)[ \t]*$"
			(line-end-position)
			'move)
		   (goto-char (match-beginning 0))
		   (org-split-string (match-string 1) ":")))
	   (title-end (point))
	   (raw-value (org-trim
		       (buffer-substring-no-properties title-start title-end)))
	   (archivedp (member org-archive-tag tags))
	   (footnote-section-p (and org-footnote-section
				    (string= org-footnote-section raw-value)))
	   (standard-props (org-element--get-node-properties))
	   (time-props (org-element--get-time-properties))
	   (end (save-excursion
                  ;; Make sure that `org-end-of-subtree' does not try
                  ;; to use cache.  The headline parser might be
                  ;; called in the midst of cache processing.
                  ;; FIXME: We cannot simply bind `org-element-use-cache' here
                  ;; because apparently some magic related to lexical
                  ;; scoping prevents `org-element--cache-active-p' call inside
                  ;; `org-end-of-subtree' to use the overridden value
                  ;; of `org-element-use-cache'.
                  (org-element-with-disabled-cache
                      (org-end-of-subtree t t))))
	   (contents-begin (save-excursion
			     (forward-line)
			     (skip-chars-forward " \r\t\n" end)
			     (and (/= (point) end) (line-beginning-position))))
	   (contents-end (and contents-begin
			      (progn (goto-char end)
				     (skip-chars-backward " \r\t\n")
				     (line-beginning-position 2))))
           (robust-begin (and contents-begin
                              (progn (goto-char contents-begin)
                                     (when (looking-at-p org-planning-line-re)
                                       (forward-line))
                                     (when (looking-at org-property-drawer-re)
                                       (goto-char (match-end 0)))
                                     ;; If there is :pre-blank, we
                                     ;; need to be careful about
                                     ;; robust beginning.
                                     (max (if (< (+ 2 contents-begin) contents-end)
                                              (+ 2 contents-begin)
                                            0)
                                          (point)))))
           (robust-end (and robust-begin
                            (when (> (- contents-end 2) robust-begin)
                              (- contents-end 2)))))
      (unless robust-end (setq robust-begin nil))
      (let ((headline
	     (list 'headline
		   (nconc
		    (list :raw-value raw-value
			  :begin begin
			  :end end
			  :pre-blank
			  (if (not contents-begin) 0
			    (1- (count-lines begin contents-begin)))
			  :contents-begin contents-begin
			  :contents-end contents-end
                          :robust-begin robust-begin
                          :robust-end robust-end
			  :level level
			  :priority priority
			  :tags tags
			  :todo-keyword todo
			  :todo-type todo-type
			  :post-blank
			  (if contents-end
			      (count-lines contents-end end)
			    (1- (count-lines begin end)))
			  :footnote-section-p footnote-section-p
			  :archivedp archivedp
			  :commentedp commentedp
			  :post-affiliated begin)
		    time-props
		    standard-props))))
	(org-element-put-property
	 headline :title
	 (if raw-secondary-p raw-value
	   (org-element--parse-objects
	    (progn (goto-char title-start)
		   (skip-chars-forward " \t")
		   (point))
	    (progn (goto-char title-end)
		   (skip-chars-backward " \t")
		   (point))
	    nil
	    (org-element-restriction 'headline)
	    headline)))))))

(defun org-element-headline-interpreter (headline contents)
  "Interpret HEADLINE element as Org syntax.
CONTENTS is the contents of the element."
  (let* ((level (org-element-property :level headline))
	 (todo (org-element-property :todo-keyword headline))
	 (priority (org-element-property :priority headline))
	 (title (org-element-interpret-data
		 (org-element-property :title headline)))
	 (tags (let ((tag-list (org-element-property :tags headline)))
		 (and tag-list
		      (format ":%s:" (mapconcat #'identity tag-list ":")))))
	 (commentedp (org-element-property :commentedp headline))
	 (pre-blank (or (org-element-property :pre-blank headline) 0))
	 (heading
	  (concat (make-string (if org-odd-levels-only (1- (* level 2)) level)
			       ?*)
		  (and todo (concat " " todo))
		  (and commentedp (concat " " org-comment-string))
		  (and priority (format " [#%c]" priority))
		  " "
		  (if (and org-footnote-section
			   (org-element-property :footnote-section-p headline))
		      org-footnote-section
		    title))))
    (concat
     heading
     ;; Align tags.
     (when tags
       (cond
	((zerop org-tags-column) (format " %s" tags))
	((< org-tags-column 0)
	 (concat
	  (make-string
	   (max (- (+ org-tags-column (length heading) (length tags))) 1)
	   ?\s)
	  tags))
	(t
	 (concat
	  (make-string (max (- org-tags-column (length heading)) 1) ?\s)
	  tags))))
     (make-string (1+ pre-blank) ?\n)
     contents)))

;;;; org-data

(defun org-element--get-global-node-properties ()
  "Return node properties associated with the whole Org buffer.
Upcase property names.  It avoids confusion between properties
obtained through property drawer and default properties from the
parser (e.g. `:end' and :END:).  Return value is a plist."
  (org-with-wide-buffer
   (goto-char (point-min))
   (while (and (org-at-comment-p) (bolp)) (forward-line))
   (org-element--get-node-properties t)))

(defun org-element-org-data-parser (&optional _)
  "Parse org-data."
  (org-with-wide-buffer
   (let* ((begin 1)
          (contents-begin (progn
                            (goto-char 1)
                            (org-skip-whitespace)
                            (beginning-of-line)
                            (point)))
	  (end (point-max))
	  (pos-before-blank (progn (goto-char (point-max))
                                   (skip-chars-backward " \r\t\n")
                                   (line-beginning-position 2)))
          (robust-end (when (> (- pos-before-blank 2) contents-begin)
                        (- pos-before-blank 2)))
          (robust-begin (when (and robust-end
                                   (< (+ 2 contents-begin) pos-before-blank))
                          (or
                           (org-with-wide-buffer
                            (goto-char (point-min))
                            (while (and (org-at-comment-p) (bolp)) (forward-line))
                            (when (looking-at org-property-drawer-re)
                              (goto-char (match-end 0))
                              (skip-chars-backward " \t")
                              (min robust-end (point))))
                           (+ 2 contents-begin))))
          (category (cond ((null org-category)
		           (when buffer-file-name
		             (file-name-sans-extension
		              (file-name-nondirectory buffer-file-name))))
		          ((symbolp org-category) (symbol-name org-category))
		          (t org-category)))
          (category (catch 'buffer-category
                      (org-with-point-at end
	                (while (re-search-backward "^[ \t]*#\\+CATEGORY:" (point-min) t)
                          (org-element-with-disabled-cache
	                      (let ((element (org-element-at-point-no-context)))
	                        (when (eq (org-element-type element) 'keyword)
		                  (throw 'buffer-category
		                         (org-element-property :value element)))))))
	              category))
          (properties (org-element--get-global-node-properties)))
     (unless (plist-get properties :CATEGORY)
       (setq properties (plist-put properties :CATEGORY category)))
     (list 'org-data
           (nconc
            (list :begin begin
                  :contents-begin contents-begin
                  :contents-end pos-before-blank
                  :end end
                  :robust-begin robust-begin
                  :robust-end robust-end
                  :post-blank (count-lines pos-before-blank end)
                  :post-affiliated begin
                  :path (buffer-file-name)
                  :mode 'org-data)
            properties)))))

(defun org-element-org-data-interpreter (_ contents)
  "Interpret ORG-DATA element as Org syntax.
CONTENTS is the contents of the element."
  contents)

;;;; Inlinetask

(defun org-element-inlinetask-parser (limit &optional raw-secondary-p)
  "Parse an inline task.

Return a list whose CAR is `inlinetask' and CDR is a plist
containing `:title', `:begin', `:end', `:pre-blank',
`:contents-begin' and `:contents-end', `:level', `:priority',
`:raw-value', `:tags', `:todo-keyword', `:todo-type',
`:scheduled', `:deadline', `:closed', `:post-blank' and
`:post-affiliated' keywords.

The plist also contains any property set in the property drawer,
with its name in upper cases and colons added at the
beginning (e.g., `:CUSTOM_ID').

When optional argument RAW-SECONDARY-P is non-nil, inline-task's
title will not be parsed as a secondary string, but as a plain
string instead.

Assume point is at beginning of the inline task."
  (save-excursion
    (let* ((begin (point))
	   (level (prog1 (org-reduced-level (skip-chars-forward "*"))
		    (skip-chars-forward " \t")))
	   (todo (and org-todo-regexp
		      (let (case-fold-search) (looking-at org-todo-regexp))
		      (progn (goto-char (match-end 0))
			     (skip-chars-forward " \t")
			     (match-string 0))))
	   (todo-type (and todo
			   (if (member todo org-done-keywords) 'done 'todo)))
	   (priority (and (looking-at "\\[#.\\][ \t]*")
			  (progn (goto-char (match-end 0))
				 (aref (match-string 0) 2))))
	   (title-start (point))
	   (tags (when (re-search-forward
			"[ \t]+\\(:[[:alnum:]_@#%:]+:\\)[ \t]*$"
			(line-end-position)
			'move)
		   (goto-char (match-beginning 0))
		   (org-split-string (match-string 1) ":")))
	   (title-end (point))
	   (raw-value (org-trim
		       (buffer-substring-no-properties title-start title-end)))
	   (task-end (save-excursion
		       (end-of-line)
		       (and (re-search-forward org-outline-regexp-bol limit t)
			    (looking-at-p "[ \t]*END[ \t]*$")
			    (line-beginning-position))))
	   (standard-props (and task-end (org-element--get-node-properties)))
	   (time-props (and task-end (org-element--get-time-properties)))
	   (contents-begin (and task-end
				(< (point) task-end)
				(progn
				  (forward-line)
				  (skip-chars-forward " \t\n")
				  (line-beginning-position))))
	   (contents-end (and contents-begin task-end))
	   (end (progn (when task-end (goto-char task-end))
		       (forward-line)
		       (skip-chars-forward " \r\t\n" limit)
		       (if (eobp) (point) (line-beginning-position))))
	   (inlinetask
	    (list 'inlinetask
		  (nconc
		   (list :raw-value raw-value
			 :begin begin
			 :end end
			 :pre-blank
			 (if (not contents-begin) 0
			   (1- (count-lines begin contents-begin)))
			 :contents-begin contents-begin
			 :contents-end contents-end
			 :level level
			 :priority priority
			 :tags tags
			 :todo-keyword todo
			 :todo-type todo-type
			 :post-blank (1- (count-lines (or task-end begin) end))
			 :post-affiliated begin)
		   time-props
		   standard-props))))
      (org-element-put-property
       inlinetask :title
       (if raw-secondary-p raw-value
	 (org-element--parse-objects
	  (progn (goto-char title-start)
		 (skip-chars-forward " \t")
		 (point))
	  (progn (goto-char title-end)
		 (skip-chars-backward " \t")
		 (point))
	  nil
	  (org-element-restriction 'inlinetask)
	  inlinetask))))))

(defun org-element-inlinetask-interpreter (inlinetask contents)
  "Interpret INLINETASK element as Org syntax.
CONTENTS is the contents of inlinetask."
  (let* ((level (org-element-property :level inlinetask))
	 (todo (org-element-property :todo-keyword inlinetask))
	 (priority (org-element-property :priority inlinetask))
	 (title (org-element-interpret-data
		 (org-element-property :title inlinetask)))
	 (tags (let ((tag-list (org-element-property :tags inlinetask)))
		 (and tag-list
		      (format ":%s:" (mapconcat 'identity tag-list ":")))))
	 (task (concat (make-string level ?*)
		       (and todo (concat " " todo))
		       (and priority (format " [#%c]" priority))
		       (and title (concat " " title)))))
    (concat task
	    ;; Align tags.
	    (when tags
	      (cond
	       ((zerop org-tags-column) (format " %s" tags))
	       ((< org-tags-column 0)
		(concat
		 (make-string
		  (max (- (+ org-tags-column (length task) (length tags))) 1)
		  ?\s)
		 tags))
	       (t
		(concat
		 (make-string (max (- org-tags-column (length task)) 1) ?\s)
		 tags))))
	    ;; Prefer degenerate inlinetasks when there are no
	    ;; contents.
	    (when contents
	      (concat "\n"
		      contents
		      (make-string level ?*) " end")))))


;;;; Item

(defun org-element-item-parser (_ struct &optional raw-secondary-p)
  "Parse an item.

STRUCT is the structure of the plain list.

Return a list whose CAR is `item' and CDR is a plist containing
`:bullet', `:begin', `:end', `:contents-begin', `:contents-end',
`:checkbox', `:counter', `:tag', `:structure', `:pre-blank',
`:post-blank' and `:post-affiliated' keywords.

When optional argument RAW-SECONDARY-P is non-nil, item's tag, if
any, will not be parsed as a secondary string, but as a plain
string instead.

Assume point is at the beginning of the item."
  (save-excursion
    (beginning-of-line)
    (when (looking-at org-list-full-item-re)
      (let* ((begin (point))
	     (bullet (match-string-no-properties 1))
	     (checkbox (let ((box (match-string 3)))
		         (cond ((equal "[ ]" box) 'off)
			       ((equal "[X]" box) 'on)
			       ((equal "[-]" box) 'trans))))
	     (counter (let ((c (match-string 2)))
		        (save-match-data
			  (cond
			   ((not c) nil)
			   ((string-match "[A-Za-z]" c)
			    (- (string-to-char (upcase (match-string 0 c)))
			       64))
			   ((string-match "[0-9]+" c)
			    (string-to-number (match-string 0 c)))))))
	     (end (progn (goto-char (nth 6 (assq (point) struct)))
		         (if (bolp) (point) (line-beginning-position 2))))
	     (pre-blank 0)
	     (contents-begin
	      (progn
	        (goto-char
	         ;; Ignore tags in un-ordered lists: they are just
	         ;; a part of item's body.
	         (if (and (match-beginning 4)
			  (save-match-data (string-match "[.)]" bullet)))
		     (match-beginning 4)
		   (match-end 0)))
	        (skip-chars-forward " \r\t\n" end)
	        (cond ((= (point) end) nil)
		      ;; If first line isn't empty, contents really
		      ;; start at the text after item's meta-data.
		      ((= (line-beginning-position) begin) (point))
		      (t
		       (setq pre-blank
			     (count-lines (line-beginning-position) begin))
		       (line-beginning-position)))))
	     (contents-end (and contents-begin
			        (progn (goto-char end)
				       (skip-chars-backward " \r\t\n")
				       (line-beginning-position 2))))
	     (item
	      (list 'item
		    (list :bullet bullet
			  :begin begin
			  :end end
			  :contents-begin contents-begin
			  :contents-end contents-end
			  :checkbox checkbox
			  :counter counter
			  :structure struct
			  :pre-blank pre-blank
			  :post-blank (count-lines (or contents-end begin) end)
			  :post-affiliated begin))))
        (org-element-put-property
         item :tag
         (let ((raw (org-list-get-tag begin struct)))
	   (when raw
	     (if raw-secondary-p raw
	       (org-element--parse-objects
	        (match-beginning 4) (match-end 4) nil
	        (org-element-restriction 'item)
	        item)))))))))

(defun org-element-item-interpreter (item contents)
  "Interpret ITEM element as Org syntax.
CONTENTS is the contents of the element."
  (let ((tag (pcase (org-element-property :tag item)
	       (`nil nil)
	       (tag (format "%s :: " (org-element-interpret-data tag)))))
	(bullet
	 (org-list-bullet-string
	  (cond
	   ((not (string-match-p "[0-9a-zA-Z]"
				 (org-element-property :bullet item))) "- ")
	   ((eq org-plain-list-ordered-item-terminator ?\)) "1)")
	   (t "1.")))))
    (concat
     bullet
     (pcase (org-element-property :counter item)
       (`nil nil)
       (counter (format "[@%d] " counter)))
     (pcase (org-element-property :checkbox item)
       (`on "[X] ")
       (`off "[ ] ")
       (`trans "[-] ")
       (_ nil))
     tag
     (when contents
       (let* ((ind (make-string (if tag 5 (length bullet)) ?\s))
	      (pre-blank
	       (min (or (org-element-property :pre-blank item)
			;; 0 is specific to paragraphs at the
			;; beginning of the item, so we use 1 as
			;; a fall-back value, which is more universal.
			1)
		    ;; Lists ends after more than two consecutive
		    ;; empty lines: limit ourselves to 2 newline
		    ;; characters.
		    2))
	      (contents (replace-regexp-in-string
			 "\\(^\\)[ \t]*\\S-" ind contents nil nil 1)))
	 (if (= pre-blank 0) (org-trim contents)
	   (concat (make-string pre-blank ?\n) contents)))))))


;;;; Plain List

(defun org-element--list-struct (limit)
  ;; Return structure of list at point.  Internal function.  See
  ;; `org-list-struct' for details.
  (let ((case-fold-search t)
	(top-ind limit)
	(item-re (org-item-re))
	(inlinetask-re (and (featurep 'org-inlinetask)
                            (boundp 'org-inlinetask-min-level)
                            (boundp 'org-inlinetask-max-level)
                            (format "^\\*\\{%d,%d\\}+ "
                                    org-inlinetask-min-level
                                    org-inlinetask-max-level)))
	items struct)
    (save-excursion
      (catch :exit
	(while t
	  (cond
	   ;; At limit: end all items.
	   ((>= (point) limit)
	    (let ((end (progn (skip-chars-backward " \r\t\n")
			      (line-beginning-position 2))))
	      (dolist (item items) (setcar (nthcdr 6 item) end)))
	    (throw :exit (sort (nconc items struct) #'car-less-than-car)))
	   ;; At list end: end all items.
	   ((looking-at org-list-end-re)
	    (dolist (item items) (setcar (nthcdr 6 item) (point)))
	    (throw :exit (sort (nconc items struct) #'car-less-than-car)))
	   ;; At a new item: end previous sibling.
	   ((looking-at item-re)
	    (let ((ind (save-excursion (skip-chars-forward " \t")
				       (current-column))))
	      (setq top-ind (min top-ind ind))
	      (while (and items (<= ind (nth 1 (car items))))
		(let ((item (pop items)))
		  (setcar (nthcdr 6 item) (point))
		  (push item struct)))
	      (push (progn (looking-at org-list-full-item-re)
			   (let ((bullet (match-string-no-properties 1)))
			     (list (point)
				   ind
				   bullet
				   (match-string-no-properties 2) ; counter
				   (match-string-no-properties 3) ; checkbox
				   ;; Description tag.
				   (and (save-match-data
					  (string-match "[-+*]" bullet))
					(match-string-no-properties 4))
				   ;; Ending position, unknown so far.
				   nil)))
		    items))
	    (forward-line))
	   ;; Skip empty lines.
	   ((looking-at "^[ \t]*$") (forward-line))
	   ;; Skip inline tasks and blank lines along the way.
	   ((and inlinetask-re (looking-at inlinetask-re))
	    (forward-line)
	    (let ((origin (point)))
	      (when (re-search-forward inlinetask-re limit t)
		(if (looking-at-p "END[ \t]*$") (forward-line)
		  (goto-char origin)))))
	   ;; At some text line.  Check if it ends any previous item.
	   (t
	    (let ((ind (save-excursion
			 (skip-chars-forward " \t")
			 (current-column)))
		  (end (save-excursion
			 (skip-chars-backward " \r\t\n")
			 (line-beginning-position 2))))
	      (while (<= ind (nth 1 (car items)))
		(let ((item (pop items)))
		  (setcar (nthcdr 6 item) end)
		  (push item struct)
		  (unless items
		    (throw :exit (sort struct #'car-less-than-car))))))
	    ;; Skip blocks (any type) and drawers contents.
	    (cond
	     ((and (looking-at "[ \t]*#\\+BEGIN\\(:\\|_\\S-+\\)")
		   (re-search-forward
		    (format "^[ \t]*#\\+END%s[ \t]*$" (match-string 1))
		    limit t)))
	     ((and (looking-at org-drawer-regexp)
		   (re-search-forward "^[ \t]*:END:[ \t]*$" limit t))))
	    (forward-line))))))))

(defun org-element-plain-list-parser (limit affiliated structure)
  "Parse a plain list.

LIMIT bounds the search.  AFFILIATED is a list of which CAR is
the buffer position at the beginning of the first affiliated
keyword and CDR is a plist of affiliated keywords along with
their value.  STRUCTURE is the structure of the plain list being
parsed.

Return a list whose CAR is `plain-list' and CDR is a plist
containing `:type', `:begin', `:end', `:contents-begin' and
`:contents-end', `:structure', `:post-blank' and
`:post-affiliated' keywords.

Assume point is at the beginning of the list."
  (save-excursion
    (let* ((struct (or structure (org-element--list-struct limit)))
	   (type (cond ((looking-at-p "[ \t]*[A-Za-z0-9]") 'ordered)
		       ((nth 5 (assq (point) struct)) 'descriptive)
		       (t 'unordered)))
	   (contents-begin (point))
	   (begin (car affiliated))
	   (contents-end (let* ((item (assq contents-begin struct))
				(ind (nth 1 item))
				(pos (nth 6 item)))
			   (while (and (setq item (assq pos struct))
				       (= (nth 1 item) ind))
			     (setq pos (nth 6 item)))
			   pos))
	   (end (progn (goto-char contents-end)
		       (skip-chars-forward " \r\t\n" limit)
		       (if (= (point) limit) limit (line-beginning-position)))))
      ;; Return value.
      (list 'plain-list
	    (nconc
	     (list :type type
		   :begin begin
		   :end end
		   :contents-begin contents-begin
		   :contents-end contents-end
		   :structure struct
		   :post-blank (count-lines contents-end end)
		   :post-affiliated contents-begin)
	     (cdr affiliated))))))

(defun org-element-plain-list-interpreter (_ contents)
  "Interpret plain-list element as Org syntax.
CONTENTS is the contents of the element."
  (with-temp-buffer
    (insert contents)
    (goto-char (point-min))
    (org-list-repair)
    (buffer-string)))


;;;; Property Drawer

(defun org-element-property-drawer-parser (limit)
  "Parse a property drawer.

LIMIT bounds the search.

Return a list whose car is `property-drawer' and cdr is a plist
containing `:begin', `:end', `:contents-begin', `:contents-end',
`:post-blank' and `:post-affiliated' keywords.

Assume point is at the beginning of the property drawer."
  (save-excursion
    (let ((case-fold-search t)
	  (begin (point))
	  (contents-begin (line-beginning-position 2)))
      (re-search-forward "^[ \t]*:END:[ \t]*$" limit t)
      (let ((contents-end (and (> (match-beginning 0) contents-begin)
			       (match-beginning 0)))
	    (before-blank (progn (forward-line) (point)))
	    (end (progn (skip-chars-forward " \r\t\n" limit)
			(if (eobp) (point) (line-beginning-position)))))
	(list 'property-drawer
	      (list :begin begin
		    :end end
		    :contents-begin (and contents-end contents-begin)
		    :contents-end contents-end
		    :post-blank (count-lines before-blank end)
		    :post-affiliated begin))))))

(defun org-element-property-drawer-interpreter (_ contents)
  "Interpret property-drawer element as Org syntax.
CONTENTS is the properties within the drawer."
  (format ":PROPERTIES:\n%s:END:" contents))


;;;; Quote Block

(defun org-element-quote-block-parser (limit affiliated)
  "Parse a quote block.

LIMIT bounds the search.  AFFILIATED is a list of which CAR is
the buffer position at the beginning of the first affiliated
keyword and CDR is a plist of affiliated keywords along with
their value.

Return a list whose CAR is `quote-block' and CDR is a plist
containing `:begin', `:end', `:contents-begin', `:contents-end',
`:post-blank' and `:post-affiliated' keywords.

Assume point is at the beginning of the block."
  (let ((case-fold-search t))
    (if (not (save-excursion
	       (re-search-forward "^[ \t]*#\\+END_QUOTE[ \t]*$" limit t)))
	;; Incomplete block: parse it as a paragraph.
	(org-element-paragraph-parser limit affiliated)
      (let ((block-end-line (match-beginning 0)))
	(save-excursion
	  (let* ((begin (car affiliated))
		 (post-affiliated (point))
		 ;; Empty blocks have no contents.
		 (contents-begin (progn (forward-line)
					(and (< (point) block-end-line)
					     (point))))
		 (contents-end (and contents-begin block-end-line))
		 (pos-before-blank (progn (goto-char block-end-line)
					  (forward-line)
					  (point)))
		 (end (progn (skip-chars-forward " \r\t\n" limit)
			     (if (eobp) (point) (line-beginning-position)))))
	    (list 'quote-block
		  (nconc
		   (list :begin begin
			 :end end
			 :contents-begin contents-begin
			 :contents-end contents-end
			 :post-blank (count-lines pos-before-blank end)
			 :post-affiliated post-affiliated)
		   (cdr affiliated)))))))))

(defun org-element-quote-block-interpreter (_ contents)
  "Interpret quote-block element as Org syntax.
CONTENTS is the contents of the element."
  (format "#+begin_quote\n%s#+end_quote" contents))


;;;; Section

(defun org-element-section-parser (_)
  "Parse a section.

Return a list whose CAR is `section' and CDR is a plist
containing `:begin', `:end', `:contents-begin', `contents-end',
`:post-blank' and `:post-affiliated' keywords."
  (save-excursion
    ;; Beginning of section is the beginning of the first non-blank
    ;; line after previous headline.
    (let* ((begin (point))
	   (end (progn (org-with-limited-levels (outline-next-heading))
		       (point)))
	   (pos-before-blank (progn (skip-chars-backward " \r\t\n")
				    (line-beginning-position 2)))
           (robust-end (when (> (- pos-before-blank 2) begin)
                         (- pos-before-blank 2)))
           (robust-begin (when robust-end begin))
           )
      (list 'section
	    (list :begin begin
		  :end end
		  :contents-begin begin
		  :contents-end pos-before-blank
                  :robust-begin robust-begin
                  :robust-end robust-end
		  :post-blank (count-lines pos-before-blank end)
		  :post-affiliated begin)))))

(defun org-element-section-interpreter (_ contents)
  "Interpret section element as Org syntax.
CONTENTS is the contents of the element."
  contents)


;;;; Special Block

(defun org-element-special-block-parser (limit affiliated)
  "Parse a special block.

LIMIT bounds the search.  AFFILIATED is a list of which CAR is
the buffer position at the beginning of the first affiliated
keyword and CDR is a plist of affiliated keywords along with
their value.

Return a list whose CAR is `special-block' and CDR is a plist
containing `:type', `:begin', `:end', `:contents-begin',
`:contents-end', `:post-blank' and `:post-affiliated' keywords.

Assume point is at the beginning of the block."
  (let* ((case-fold-search t)
	 (type (progn (looking-at "[ \t]*#\\+BEGIN_\\(\\S-+\\)")
		      (match-string-no-properties 1))))
    (if (not (save-excursion
	       (re-search-forward
		(format "^[ \t]*#\\+END_%s[ \t]*$" (regexp-quote type))
		limit t)))
	;; Incomplete block: parse it as a paragraph.
	(org-element-paragraph-parser limit affiliated)
      (let ((block-end-line (match-beginning 0)))
	(save-excursion
	  (let* ((begin (car affiliated))
		 (post-affiliated (point))
		 ;; Empty blocks have no contents.
		 (contents-begin (progn (forward-line)
					(and (< (point) block-end-line)
					     (point))))
		 (contents-end (and contents-begin block-end-line))
		 (pos-before-blank (progn (goto-char block-end-line)
					  (forward-line)
					  (point)))
		 (end (progn (skip-chars-forward " \r\t\n" limit)
			     (if (eobp) (point) (line-beginning-position)))))
	    (list 'special-block
		  (nconc
		   (list :type type
			 :begin begin
			 :end end
			 :contents-begin contents-begin
			 :contents-end contents-end
			 :post-blank (count-lines pos-before-blank end)
			 :post-affiliated post-affiliated)
		   (cdr affiliated)))))))))

(defun org-element-special-block-interpreter (special-block contents)
  "Interpret SPECIAL-BLOCK element as Org syntax.
CONTENTS is the contents of the element."
  (let ((block-type (org-element-property :type special-block)))
    (format "#+begin_%s\n%s#+end_%s" block-type contents block-type)))



;;; Elements
;;
;; For each element, a parser and an interpreter are also defined.
;; Both follow the same naming convention used for greater elements.
;;
;; Also, as for greater elements, adding a new element type is done
;; through the following steps: implement a parser and an interpreter,
;; tweak `org-element--current-element' so that it recognizes the new
;; type and add that new type to `org-element-all-elements'.


;;;; Babel Call

(defun org-element-babel-call-parser (limit affiliated)
  "Parse a babel call.

LIMIT bounds the search.  AFFILIATED is a list of which car is
the buffer position at the beginning of the first affiliated
keyword and cdr is a plist of affiliated keywords along with
their value.

Return a list whose car is `babel-call' and cdr is a plist
containing `:call', `:inside-header', `:arguments',
`:end-header', `:begin', `:end', `:value', `:post-blank' and
`:post-affiliated' as keywords."
  (save-excursion
    (let* ((begin (car affiliated))
	   (post-affiliated (point))
	   (before-blank (line-beginning-position 2))
	   (value (progn (search-forward ":" before-blank t)
			 (skip-chars-forward " \t")
			 (org-trim
			  (buffer-substring-no-properties
			   (point) (line-end-position)))))
	   (call
	    (or (org-string-nw-p
		 (buffer-substring-no-properties
		  (point) (progn (skip-chars-forward "^[]()" before-blank)
				 (point))))))
	   (inside-header (org-element--parse-paired-brackets ?\[))
	   (arguments (org-string-nw-p
		       (org-element--parse-paired-brackets ?\()))
	   (end-header
	    (org-string-nw-p
	     (org-trim
	      (buffer-substring-no-properties (point) (line-end-position)))))
	   (end (progn (forward-line)
		       (skip-chars-forward " \r\t\n" limit)
		       (if (eobp) (point) (line-beginning-position)))))
      (list 'babel-call
	    (nconc
	     (list :call call
		   :inside-header inside-header
		   :arguments arguments
		   :end-header end-header
		   :begin begin
		   :end end
		   :value value
		   :post-blank (count-lines before-blank end)
		   :post-affiliated post-affiliated)
	     (cdr affiliated))))))

(defun org-element-babel-call-interpreter (babel-call _)
  "Interpret BABEL-CALL element as Org syntax."
  (concat "#+call: "
	  (org-element-property :call babel-call)
	  (let ((h (org-element-property :inside-header babel-call)))
	    (and h (format "[%s]" h)))
	  (concat "(" (org-element-property :arguments babel-call) ")")
	  (let ((h (org-element-property :end-header babel-call)))
	    (and h (concat " " h)))))


;;;; Clock

(defun org-element-clock-parser (limit)
  "Parse a clock.

LIMIT bounds the search.

Return a list whose CAR is `clock' and CDR is a plist containing
`:status', `:value', `:time', `:begin', `:end', `:post-blank' and
`:post-affiliated' as keywords."
  (save-excursion
    (let* ((case-fold-search nil)
	   (begin (point))
	   (value (progn (search-forward "CLOCK:" (line-end-position) t)
			 (skip-chars-forward " \t")
			 (org-element-timestamp-parser)))
	   (duration (and (search-forward " => " (line-end-position) t)
			  (progn (skip-chars-forward " \t")
				 (looking-at "\\(\\S-+\\)[ \t]*$"))
			  (match-string-no-properties 1)))
	   (status (if duration 'closed 'running))
	   (post-blank (let ((before-blank (progn (forward-line) (point))))
			 (skip-chars-forward " \r\t\n" limit)
			 (skip-chars-backward " \t")
			 (unless (bolp) (end-of-line))
			 (count-lines before-blank (point))))
	   (end (point)))
      (list 'clock
	    (list :status status
		  :value value
		  :duration duration
		  :begin begin
		  :end end
		  :post-blank post-blank
		  :post-affiliated begin)))))

(defun org-element-clock-interpreter (clock _)
  "Interpret CLOCK element as Org syntax."
  (concat "CLOCK: "
	  (org-element-timestamp-interpreter
	   (org-element-property :value clock) nil)
	  (let ((duration (org-element-property :duration clock)))
	    (and duration
		 (concat " => "
			 (apply 'format
				"%2s:%02s"
				(org-split-string duration ":")))))))


;;;; Comment

(defun org-element-comment-parser (limit)
  "Parse a comment.

LIMIT bounds the search.

Return a list whose CAR is `comment' and CDR is a plist
containing `:begin', `:end', `:value', `:post-blank',
`:post-affiliated' keywords.

Assume point is at comment beginning."
  (save-excursion
    (let* ((begin (point))
	   (value (prog2 (looking-at "[ \t]*# ?")
		      (buffer-substring-no-properties
		       (match-end 0) (line-end-position))
		    (forward-line)))
	   (com-end
	    ;; Get comments ending.
	    (progn
	      (while (and (< (point) limit) (looking-at "[ \t]*#\\( \\|$\\)"))
		;; Accumulate lines without leading hash and first
		;; whitespace.
		(setq value
		      (concat value
			      "\n"
			      (buffer-substring-no-properties
			       (match-end 0) (line-end-position))))
		(forward-line))
	      (point)))
	   (end (progn (goto-char com-end)
		       (skip-chars-forward " \r\t\n" limit)
		       (if (eobp) (point) (line-beginning-position)))))
      (list 'comment
	    (list :begin begin
		  :end end
		  :value value
		  :post-blank (count-lines com-end end)
		  :post-affiliated begin)))))

(defun org-element-comment-interpreter (comment _)
  "Interpret COMMENT element as Org syntax.
CONTENTS is nil."
  (replace-regexp-in-string "^" "# " (org-element-property :value comment)))


;;;; Comment Block

(defun org-element-comment-block-parser (limit affiliated)
  "Parse an export block.

LIMIT bounds the search.  AFFILIATED is a list of which CAR is
the buffer position at the beginning of the first affiliated
keyword and CDR is a plist of affiliated keywords along with
their value.

Return a list whose CAR is `comment-block' and CDR is a plist
containing `:begin', `:end', `:value', `:post-blank' and
`:post-affiliated' keywords.

Assume point is at comment block beginning."
  (let ((case-fold-search t))
    (if (not (save-excursion
	       (re-search-forward "^[ \t]*#\\+END_COMMENT[ \t]*$" limit t)))
	;; Incomplete block: parse it as a paragraph.
	(org-element-paragraph-parser limit affiliated)
      (let ((contents-end (match-beginning 0)))
	(save-excursion
	  (let* ((begin (car affiliated))
		 (post-affiliated (point))
		 (contents-begin (progn (forward-line) (point)))
		 (pos-before-blank (progn (goto-char contents-end)
					  (forward-line)
					  (point)))
		 (end (progn (skip-chars-forward " \r\t\n" limit)
			     (if (eobp) (point) (line-beginning-position))))
		 (value (buffer-substring-no-properties
			 contents-begin contents-end)))
	    (list 'comment-block
		  (nconc
		   (list :begin begin
			 :end end
			 :value value
			 :post-blank (count-lines pos-before-blank end)
			 :post-affiliated post-affiliated)
		   (cdr affiliated)))))))))

(defun org-element-comment-block-interpreter (comment-block _)
  "Interpret COMMENT-BLOCK element as Org syntax."
  (format "#+begin_comment\n%s#+end_comment"
	  (org-element-normalize-string
	   (org-remove-indentation
	    (org-element-property :value comment-block)))))


;;;; Diary Sexp

(defun org-element-diary-sexp-parser (limit affiliated)
  "Parse a diary sexp.

LIMIT bounds the search.  AFFILIATED is a list of which CAR is
the buffer position at the beginning of the first affiliated
keyword and CDR is a plist of affiliated keywords along with
their value.

Return a list whose CAR is `diary-sexp' and CDR is a plist
containing `:begin', `:end', `:value', `:post-blank' and
`:post-affiliated' keywords."
  (save-excursion
    (let ((begin (car affiliated))
	  (post-affiliated (point))
	  (value (progn (looking-at "\\(%%(.*\\)[ \t]*$")
			(match-string-no-properties 1)))
	  (pos-before-blank (progn (forward-line) (point)))
	  (end (progn (skip-chars-forward " \r\t\n" limit)
		      (if (eobp) (point) (line-beginning-position)))))
      (list 'diary-sexp
	    (nconc
	     (list :value value
		   :begin begin
		   :end end
		   :post-blank (count-lines pos-before-blank end)
		   :post-affiliated post-affiliated)
	     (cdr affiliated))))))

(defun org-element-diary-sexp-interpreter (diary-sexp _)
  "Interpret DIARY-SEXP as Org syntax."
  (org-element-property :value diary-sexp))


;;;; Example Block

(defun org-element-example-block-parser (limit affiliated)
  "Parse an example block.

LIMIT bounds the search.  AFFILIATED is a list of which CAR is
the buffer position at the beginning of the first affiliated
keyword and CDR is a plist of affiliated keywords along with
their value.

Return a list whose CAR is `example-block' and CDR is a plist
containing `:begin', `:end', `:number-lines', `:preserve-indent',
`:retain-labels', `:use-labels', `:label-fmt', `:switches',
`:value', `:post-blank' and `:post-affiliated' keywords."
  (let ((case-fold-search t))
    (if (not (save-excursion
	       (re-search-forward "^[ \t]*#\\+END_EXAMPLE[ \t]*$" limit t)))
	;; Incomplete block: parse it as a paragraph.
	(org-element-paragraph-parser limit affiliated)
      (let ((contents-end (match-beginning 0)))
	(save-excursion
	  (let* ((switches
		  (progn
		    (looking-at "^[ \t]*#\\+BEGIN_EXAMPLE\\(?: +\\(.*\\)\\)?")
		    (match-string-no-properties 1)))
		 ;; Switches analysis.
		 (number-lines
		  (and switches
		       (string-match "\\([-+]\\)n\\(?: *\\([0-9]+\\)\\)?\\>"
				     switches)
		       (cons
			(if (equal (match-string 1 switches) "-")
			    'new
			  'continued)
			(if (not (match-end 2)) 0
			  ;; Subtract 1 to give number of lines before
			  ;; first line.
			  (1- (string-to-number (match-string 2 switches)))))))
		 (preserve-indent
		  (and switches (string-match "-i\\>" switches)))
		 ;; Should labels be retained in (or stripped from) example
		 ;; blocks?
		 (retain-labels
		  (or (not switches)
		      (not (string-match "-r\\>" switches))
		      (and number-lines (string-match "-k\\>" switches))))
		 ;; What should code-references use - labels or
		 ;; line-numbers?
		 (use-labels
		  (or (not switches)
		      (and retain-labels
			   (not (string-match "-k\\>" switches)))))
		 (label-fmt
		  (and switches
		       (string-match "-l +\"\\([^\"\n]+\\)\"" switches)
		       (match-string 1 switches)))
		 ;; Standard block parsing.
		 (begin (car affiliated))
		 (post-affiliated (point))
		 (contents-begin (line-beginning-position 2))
		 (value (org-unescape-code-in-string
			 (buffer-substring-no-properties
			  contents-begin contents-end)))
		 (pos-before-blank (progn (goto-char contents-end)
					  (forward-line)
					  (point)))
		 (end (progn (skip-chars-forward " \r\t\n" limit)
			     (if (eobp) (point) (line-beginning-position)))))
	    (list 'example-block
		  (nconc
		   (list :begin begin
			 :end end
			 :value value
			 :switches switches
			 :number-lines number-lines
			 :preserve-indent preserve-indent
			 :retain-labels retain-labels
			 :use-labels use-labels
			 :label-fmt label-fmt
			 :post-blank (count-lines pos-before-blank end)
			 :post-affiliated post-affiliated)
		   (cdr affiliated)))))))))

(defun org-element-example-block-interpreter (example-block _)
  "Interpret EXAMPLE-BLOCK element as Org syntax."
  (let ((switches (org-element-property :switches example-block))
	(value
	 (let ((val (org-element-property :value example-block)))
	   (cond
	    ((or org-src-preserve-indentation
		 (org-element-property :preserve-indent example-block))
	     val)
	    ((= 0 org-edit-src-content-indentation)
	     (org-remove-indentation val))
	    (t
	     (let ((ind (make-string org-edit-src-content-indentation ?\s)))
	       (replace-regexp-in-string "^[ \t]*\\S-"
					 (concat ind "\\&")
					 (org-remove-indentation val))))))))
    (concat "#+begin_example" (and switches (concat " " switches)) "\n"
	    (org-element-normalize-string (org-escape-code-in-string value))
	    "#+end_example")))


;;;; Export Block

(defun org-element-export-block-parser (limit affiliated)
  "Parse an export block.

LIMIT bounds the search.  AFFILIATED is a list of which CAR is
the buffer position at the beginning of the first affiliated
keyword and CDR is a plist of affiliated keywords along with
their value.

Return a list whose CAR is `export-block' and CDR is a plist
containing `:begin', `:end', `:type', `:value', `:post-blank' and
`:post-affiliated' keywords.

Assume point is at export-block beginning."
  (let* ((case-fold-search t))
    (if (not (save-excursion
	       (re-search-forward "^[ \t]*#\\+END_EXPORT[ \t]*$" limit t)))
	;; Incomplete block: parse it as a paragraph.
	(org-element-paragraph-parser limit affiliated)
      (save-excursion
	(let* ((contents-end (match-beginning 0))
	       (backend
		(progn
		  (looking-at
		   "[ \t]*#\\+BEGIN_EXPORT\\(?:[ \t]+\\(\\S-+\\)\\)?[ \t]*$")
		  (match-string-no-properties 1)))
	       (begin (car affiliated))
	       (post-affiliated (point))
	       (contents-begin (progn (forward-line) (point)))
	       (pos-before-blank (progn (goto-char contents-end)
					(forward-line)
					(point)))
	       (end (progn (skip-chars-forward " \r\t\n" limit)
			   (if (eobp) (point) (line-beginning-position))))
	       (value (org-unescape-code-in-string
		       (buffer-substring-no-properties contents-begin
						       contents-end))))
	  (list 'export-block
		(nconc
		 (list :type (and backend (upcase backend))
		       :begin begin
		       :end end
		       :value value
		       :post-blank (count-lines pos-before-blank end)
		       :post-affiliated post-affiliated)
		 (cdr affiliated))))))))

(defun org-element-export-block-interpreter (export-block _)
  "Interpret EXPORT-BLOCK element as Org syntax."
  (format "#+begin_export %s\n%s#+end_export"
	  (org-element-property :type export-block)
	  (org-element-property :value export-block)))


;;;; Fixed-width

(defun org-element-fixed-width-parser (limit affiliated)
  "Parse a fixed-width section.

LIMIT bounds the search.  AFFILIATED is a list of which CAR is
the buffer position at the beginning of the first affiliated
keyword and CDR is a plist of affiliated keywords along with
their value.

Return a list whose CAR is `fixed-width' and CDR is a plist
containing `:begin', `:end', `:value', `:post-blank' and
`:post-affiliated' keywords.

Assume point is at the beginning of the fixed-width area."
  (save-excursion
    (let* ((begin (car affiliated))
	   (post-affiliated (point))
	   (end-area
	    (progn
	      (while (and (< (point) limit)
			  (looking-at "[ \t]*:\\( \\|$\\)"))
		(forward-line))
	      (if (bolp) (line-end-position 0) (point))))
	   (end (progn (skip-chars-forward " \r\t\n" limit)
		       (if (eobp) (point) (line-beginning-position)))))
      (list 'fixed-width
	    (nconc
	     (list :begin begin
		   :end end
		   :value (replace-regexp-in-string
			   "^[ \t]*: ?" ""
			   (buffer-substring-no-properties post-affiliated
							   end-area))
		   :post-blank (count-lines end-area end)
		   :post-affiliated post-affiliated)
	     (cdr affiliated))))))

(defun org-element-fixed-width-interpreter (fixed-width _)
  "Interpret FIXED-WIDTH element as Org syntax."
  (let ((value (org-element-property :value fixed-width)))
    (and value (replace-regexp-in-string "^" ": " value))))


;;;; Horizontal Rule

(defun org-element-horizontal-rule-parser (limit affiliated)
  "Parse an horizontal rule.

LIMIT bounds the search.  AFFILIATED is a list of which CAR is
the buffer position at the beginning of the first affiliated
keyword and CDR is a plist of affiliated keywords along with
their value.

Return a list whose CAR is `horizontal-rule' and CDR is a plist
containing `:begin', `:end', `:post-blank' and `:post-affiliated'
keywords."
  (save-excursion
    (let ((begin (car affiliated))
	  (post-affiliated (point))
	  (post-hr (progn (forward-line) (point)))
	  (end (progn (skip-chars-forward " \r\t\n" limit)
		      (if (eobp) (point) (line-beginning-position)))))
      (list 'horizontal-rule
	    (nconc
	     (list :begin begin
		   :end end
		   :post-blank (count-lines post-hr end)
		   :post-affiliated post-affiliated)
	     (cdr affiliated))))))

(defun org-element-horizontal-rule-interpreter (&rest _)
  "Interpret HORIZONTAL-RULE element as Org syntax."
  "-----")


;;;; Keyword

(defun org-element-keyword-parser (limit affiliated)
  "Parse a keyword at point.

LIMIT bounds the search.  AFFILIATED is a list of which CAR is
the buffer position at the beginning of the first affiliated
keyword and CDR is a plist of affiliated keywords along with
their value.

Return a list whose CAR is a normalized `keyword' (uppercase) and
CDR is a plist containing `:key', `:value', `:begin', `:end',
`:post-blank' and `:post-affiliated' keywords."
  (save-excursion
    ;; An orphaned affiliated keyword is considered as a regular
    ;; keyword.  In this case AFFILIATED is nil, so we take care of
    ;; this corner case.
    (let ((begin (or (car affiliated) (point)))
	  (post-affiliated (point))
	  (key (progn (looking-at "[ \t]*#\\+\\(\\S-*\\):")
		      (upcase (match-string-no-properties 1))))
	  (value (org-trim (buffer-substring-no-properties
			    (match-end 0) (point-at-eol))))
	  (pos-before-blank (progn (forward-line) (point)))
	  (end (progn (skip-chars-forward " \r\t\n" limit)
		      (if (eobp) (point) (line-beginning-position)))))
      (list 'keyword
	    (nconc
	     (list :key key
		   :value value
		   :begin begin
		   :end end
		   :post-blank (count-lines pos-before-blank end)
		   :post-affiliated post-affiliated)
	     (cdr affiliated))))))

(defun org-element-keyword-interpreter (keyword _)
  "Interpret KEYWORD element as Org syntax."
  (format "#+%s: %s"
	  (downcase (org-element-property :key keyword))
	  (org-element-property :value keyword)))


;;;; Latex Environment

(defconst org-element--latex-begin-environment
  "^[ \t]*\\\\begin{\\([A-Za-z0-9*]+\\)}"
  "Regexp matching the beginning of a LaTeX environment.
The environment is captured by the first group.

See also `org-element--latex-end-environment'.")

(defconst org-element--latex-end-environment
  "\\\\end{%s}[ \t]*$"
  "Format string matching the ending of a LaTeX environment.
See also `org-element--latex-begin-environment'.")

(defun org-element-latex-environment-parser (limit affiliated)
  "Parse a LaTeX environment.

LIMIT bounds the search.  AFFILIATED is a list of which CAR is
the buffer position at the beginning of the first affiliated
keyword and CDR is a plist of affiliated keywords along with
their value.

Return a list whose CAR is `latex-environment' and CDR is a plist
containing `:begin', `:end', `:value', `:post-blank' and
`:post-affiliated' keywords.

Assume point is at the beginning of the latex environment."
  (save-excursion
    (let ((case-fold-search t)
	  (code-begin (point)))
      (looking-at org-element--latex-begin-environment)
      (if (not (re-search-forward (format org-element--latex-end-environment
					  (regexp-quote (match-string 1)))
				  limit t))
	  ;; Incomplete latex environment: parse it as a paragraph.
	  (org-element-paragraph-parser limit affiliated)
	(let* ((code-end (progn (forward-line) (point)))
	       (begin (car affiliated))
	       (value (buffer-substring-no-properties code-begin code-end))
	       (end (progn (skip-chars-forward " \r\t\n" limit)
			   (if (eobp) (point) (line-beginning-position)))))
	  (list 'latex-environment
		(nconc
		 (list :begin begin
		       :end end
		       :value value
		       :post-blank (count-lines code-end end)
		       :post-affiliated code-begin)
		 (cdr affiliated))))))))

(defun org-element-latex-environment-interpreter (latex-environment _)
  "Interpret LATEX-ENVIRONMENT element as Org syntax."
  (org-element-property :value latex-environment))


;;;; Node Property

(defun org-element-node-property-parser (limit)
  "Parse a node-property at point.

LIMIT bounds the search.

Return a list whose CAR is `node-property' and CDR is a plist
containing `:key', `:value', `:begin', `:end', `:post-blank' and
`:post-affiliated' keywords."
  (looking-at org-property-re)
  (let ((case-fold-search t)
	(begin (point))
	(key   (match-string-no-properties 2))
	(value (match-string-no-properties 3))
	(end (save-excursion
	       (end-of-line)
	       (if (re-search-forward org-property-re limit t)
		   (line-beginning-position)
		 limit))))
    (list 'node-property
	  (list :key key
		:value value
		:begin begin
		:end end
		:post-blank 0
		:post-affiliated begin))))

(defun org-element-node-property-interpreter (node-property _)
  "Interpret NODE-PROPERTY element as Org syntax."
  (format org-property-format
	  (format ":%s:" (org-element-property :key node-property))
	  (or (org-element-property :value node-property) "")))


;;;; Paragraph

(defun org-element-paragraph-parser (limit affiliated)
  "Parse a paragraph.

LIMIT bounds the search.  AFFILIATED is a list of which CAR is
the buffer position at the beginning of the first affiliated
keyword and CDR is a plist of affiliated keywords along with
their value.

Return a list whose CAR is `paragraph' and CDR is a plist
containing `:begin', `:end', `:contents-begin' and
`:contents-end', `:post-blank' and `:post-affiliated' keywords.

Assume point is at the beginning of the paragraph."
  (save-excursion
    (let* ((begin (car affiliated))
	   (contents-begin (point))
	   (before-blank
	    (let ((case-fold-search t))
	      (end-of-line)
	      ;; A matching `org-element-paragraph-separate' is not
	      ;; necessarily the end of the paragraph.  In particular,
	      ;; drawers, blocks or LaTeX environments opening lines
	      ;; must be closed.  Moreover keywords with a secondary
	      ;; value must belong to "dual keywords".
	      (while (not
		      (cond
		       ((not (and (re-search-forward
				   org-element-paragraph-separate limit 'move)
				  (progn (beginning-of-line) t))))
		       ((looking-at org-drawer-regexp)
			(save-excursion
			  (re-search-forward "^[ \t]*:END:[ \t]*$" limit t)))
		       ((looking-at "[ \t]*#\\+BEGIN_\\(\\S-+\\)")
			(save-excursion
			  (re-search-forward
			   (format "^[ \t]*#\\+END_%s[ \t]*$"
				   (regexp-quote (match-string 1)))
			   limit t)))
		       ((looking-at org-element--latex-begin-environment)
			(save-excursion
			  (re-search-forward
			   (format org-element--latex-end-environment
				   (regexp-quote (match-string 1)))
			   limit t)))
		       ((looking-at "[ \t]*#\\+\\(\\S-+\\)\\[.*\\]:")
			(member-ignore-case (match-string 1)
					    org-element-dual-keywords))
		       ;; Everything else is unambiguous.
		       (t)))
		(end-of-line))
	      (if (= (point) limit) limit
		(goto-char (line-beginning-position)))))
	   (contents-end (save-excursion
			   (skip-chars-backward " \r\t\n" contents-begin)
			   (line-beginning-position 2)))
	   (end (progn (skip-chars-forward " \r\t\n" limit)
		       (if (eobp) (point) (line-beginning-position)))))
      (list 'paragraph
	    (nconc
	     (list :begin begin
		   :end end
		   :contents-begin contents-begin
		   :contents-end contents-end
		   :post-blank (count-lines before-blank end)
		   :post-affiliated contents-begin)
	     (cdr affiliated))))))

(defun org-element-paragraph-interpreter (_ contents)
  "Interpret paragraph element as Org syntax.
CONTENTS is the contents of the element."
  contents)


;;;; Planning

(defun org-element-planning-parser (limit)
  "Parse a planning.

LIMIT bounds the search.

Return a list whose CAR is `planning' and CDR is a plist
containing `:closed', `:deadline', `:scheduled', `:begin',
`:end', `:post-blank' and `:post-affiliated' keywords."
  (save-excursion
    (let* ((case-fold-search nil)
	   (begin (point))
	   (post-blank (let ((before-blank (progn (forward-line) (point))))
			 (skip-chars-forward " \r\t\n" limit)
			 (skip-chars-backward " \t")
			 (unless (bolp) (end-of-line))
			 (count-lines before-blank (point))))
	   (end (point))
	   closed deadline scheduled)
      (goto-char begin)
      (while (re-search-forward org-keyword-time-not-clock-regexp end t)
	(goto-char (match-end 1))
	(skip-chars-forward " \t" end)
	(let ((keyword (match-string 1))
	      (time (org-element-timestamp-parser)))
	  (cond ((equal keyword org-closed-string) (setq closed time))
		((equal keyword org-deadline-string) (setq deadline time))
		(t (setq scheduled time)))))
      (list 'planning
	    (list :closed closed
		  :deadline deadline
		  :scheduled scheduled
		  :begin begin
		  :end end
		  :post-blank post-blank
		  :post-affiliated begin)))))

(defun org-element-planning-interpreter (planning _)
  "Interpret PLANNING element as Org syntax."
  (mapconcat
   #'identity
   (delq nil
	 (list (let ((deadline (org-element-property :deadline planning)))
		 (when deadline
		   (concat org-deadline-string " "
			   (org-element-timestamp-interpreter deadline nil))))
	       (let ((scheduled (org-element-property :scheduled planning)))
		 (when scheduled
		   (concat org-scheduled-string " "
			   (org-element-timestamp-interpreter scheduled nil))))
	       (let ((closed (org-element-property :closed planning)))
		 (when closed
		   (concat org-closed-string " "
			   (org-element-timestamp-interpreter closed nil))))))
   " "))


;;;; Src Block

(defun org-element-src-block-parser (limit affiliated)
  "Parse a source block.

LIMIT bounds the search.  AFFILIATED is a list of which CAR is
the buffer position at the beginning of the first affiliated
keyword and CDR is a plist of affiliated keywords along with
their value.

Return a list whose CAR is `src-block' and CDR is a plist
containing `:language', `:switches', `:parameters', `:begin',
`:end', `:number-lines', `:retain-labels', `:use-labels',
`:label-fmt', `:preserve-indent', `:value', `:post-blank' and
`:post-affiliated' keywords.

Assume point is at the beginning of the block."
  (let ((case-fold-search t))
    (if (not (save-excursion (re-search-forward "^[ \t]*#\\+END_SRC[ \t]*$"
						limit t)))
	;; Incomplete block: parse it as a paragraph.
	(org-element-paragraph-parser limit affiliated)
      (let ((contents-end (match-beginning 0)))
	(save-excursion
	  (let* ((begin (car affiliated))
		 (post-affiliated (point))
		 ;; Get language as a string.
		 (language
		  (progn
		    (looking-at
		     "^[ \t]*#\\+BEGIN_SRC\
\\(?: +\\(\\S-+\\)\\)?\
\\(\\(?: +\\(?:-\\(?:l \".+\"\\|[ikr]\\)\\|[-+]n\\(?: *[0-9]+\\)?\\)\\)+\\)?\
\\(.*\\)[ \t]*$")
		    (match-string-no-properties 1)))
		 ;; Get switches.
		 (switches (match-string-no-properties 2))
		 ;; Get parameters.
		 (parameters (match-string-no-properties 3))
		 ;; Switches analysis.
		 (number-lines
		  (and switches
		       (string-match "\\([-+]\\)n\\(?: *\\([0-9]+\\)\\)?\\>"
				     switches)
		       (cons
			(if (equal (match-string 1 switches) "-")
			    'new
			  'continued)
			(if (not (match-end 2)) 0
			  ;; Subtract 1 to give number of lines before
			  ;; first line.
			  (1- (string-to-number (match-string 2 switches)))))))
		 (preserve-indent (and switches
				       (string-match "-i\\>" switches)))
		 (label-fmt
		  (and switches
		       (string-match "-l +\"\\([^\"\n]+\\)\"" switches)
		       (match-string 1 switches)))
		 ;; Should labels be retained in (or stripped from)
		 ;; source blocks?
		 (retain-labels
		  (or (not switches)
		      (not (string-match "-r\\>" switches))
		      (and number-lines (string-match "-k\\>" switches))))
		 ;; What should code-references use - labels or
		 ;; line-numbers?
		 (use-labels
		  (or (not switches)
		      (and retain-labels
			   (not (string-match "-k\\>" switches)))))
		 ;; Retrieve code.
		 (value (org-unescape-code-in-string
			 (buffer-substring-no-properties
			  (line-beginning-position 2) contents-end)))
		 (pos-before-blank (progn (goto-char contents-end)
					  (forward-line)
					  (point)))
		 ;; Get position after ending blank lines.
		 (end (progn (skip-chars-forward " \r\t\n" limit)
			     (if (eobp) (point) (line-beginning-position)))))
	    (list 'src-block
		  (nconc
		   (list :language language
			 :switches (and (org-string-nw-p switches)
					(org-trim switches))
			 :parameters (and (org-string-nw-p parameters)
					  (org-trim parameters))
			 :begin begin
			 :end end
			 :number-lines number-lines
			 :preserve-indent preserve-indent
			 :retain-labels retain-labels
			 :use-labels use-labels
			 :label-fmt label-fmt
			 :value value
			 :post-blank (count-lines pos-before-blank end)
			 :post-affiliated post-affiliated)
		   (cdr affiliated)))))))))

(defun org-element-src-block-interpreter (src-block _)
  "Interpret SRC-BLOCK element as Org syntax."
  (let ((lang (org-element-property :language src-block))
	(switches (org-element-property :switches src-block))
	(params (org-element-property :parameters src-block))
	(value
	 (let ((val (org-element-property :value src-block)))
	   (cond
	    ((or org-src-preserve-indentation
		 (org-element-property :preserve-indent src-block))
	     val)
	    ((zerop org-edit-src-content-indentation)
	     (org-remove-indentation val))
	    (t
	     (let ((ind (make-string org-edit-src-content-indentation ?\s)))
	       (replace-regexp-in-string "^[ \t]*\\S-"
					 (concat ind "\\&")
					 (org-remove-indentation val))))))))
    (format "#+begin_src%s\n%s#+end_src"
	    (concat (and lang (concat " " lang))
		    (and switches (concat " " switches))
		    (and params (concat " " params)))
	    (org-element-normalize-string (org-escape-code-in-string value)))))


;;;; Table

(defun org-element-table-parser (limit affiliated)
  "Parse a table at point.

LIMIT bounds the search.  AFFILIATED is a list of which CAR is
the buffer position at the beginning of the first affiliated
keyword and CDR is a plist of affiliated keywords along with
their value.

Return a list whose CAR is `table' and CDR is a plist containing
`:begin', `:end', `:tblfm', `:type', `:contents-begin',
`:contents-end', `:value', `:post-blank' and `:post-affiliated'
keywords.

Assume point is at the beginning of the table."
  (save-excursion
    (let* ((case-fold-search t)
	   (table-begin (point))
	   (type (if (looking-at "[ \t]*|") 'org 'table.el))
           (end-re (format "^[ \t]*\\($\\|[^| \t%s]\\)"
			   (if (eq type 'org) "" "+")))
	   (begin (car affiliated))
	   (table-end
	    (if (re-search-forward end-re limit 'move)
		(goto-char (match-beginning 0))
	      (point)))
	   (tblfm (let (acc)
		    (while (looking-at "[ \t]*#\\+TBLFM: +\\(.*\\)[ \t]*$")
		      (push (match-string-no-properties 1) acc)
		      (forward-line))
		    acc))
	   (pos-before-blank (point))
	   (end (progn (skip-chars-forward " \r\t\n" limit)
		       (if (eobp) (point) (line-beginning-position)))))
      (list 'table
	    (nconc
	     (list :begin begin
		   :end end
		   :type type
		   :tblfm tblfm
		   ;; Only `org' tables have contents.  `table.el' tables
		   ;; use a `:value' property to store raw table as
		   ;; a string.
		   :contents-begin (and (eq type 'org) table-begin)
		   :contents-end (and (eq type 'org) table-end)
		   :value (and (eq type 'table.el)
			       (buffer-substring-no-properties
				table-begin table-end))
		   :post-blank (count-lines pos-before-blank end)
		   :post-affiliated table-begin)
	     (cdr affiliated))))))

(defun org-element-table-interpreter (table contents)
  "Interpret TABLE element as Org syntax.
CONTENTS is a string, if table's type is `org', or nil."
  (if (eq (org-element-property :type table) 'table.el)
      (org-remove-indentation (org-element-property :value table))
    (concat (with-temp-buffer (insert contents)
			      (org-table-align)
			      (buffer-string))
	    (mapconcat (lambda (fm) (concat "#+TBLFM: " fm))
		       (reverse (org-element-property :tblfm table))
		       "\n"))))


;;;; Table Row

(defun org-element-table-row-parser (_)
  "Parse table row at point.

Return a list whose CAR is `table-row' and CDR is a plist
containing `:begin', `:end', `:contents-begin', `:contents-end',
`:type', `:post-blank' and `:post-affiliated' keywords."
  (save-excursion
    (let* ((type (if (looking-at "^[ \t]*|-") 'rule 'standard))
	   (begin (point))
	   ;; A table rule has no contents.  In that case, ensure
	   ;; CONTENTS-BEGIN matches CONTENTS-END.
	   (contents-begin (and (eq type 'standard) (search-forward "|")))
	   (contents-end (and (eq type 'standard)
			      (progn
				(end-of-line)
				(skip-chars-backward " \t")
				(point))))
	   (end (line-beginning-position 2)))
      (list 'table-row
	    (list :type type
		  :begin begin
		  :end end
		  :contents-begin contents-begin
		  :contents-end contents-end
		  :post-blank 0
		  :post-affiliated begin)))))

(defun org-element-table-row-interpreter (table-row contents)
  "Interpret TABLE-ROW element as Org syntax.
CONTENTS is the contents of the table row."
  (if (eq (org-element-property :type table-row) 'rule) "|-"
    (concat "|" contents)))


;;;; Verse Block

(defun org-element-verse-block-parser (limit affiliated)
  "Parse a verse block.

LIMIT bounds the search.  AFFILIATED is a list of which CAR is
the buffer position at the beginning of the first affiliated
keyword and CDR is a plist of affiliated keywords along with
their value.

Return a list whose CAR is `verse-block' and CDR is a plist
containing `:begin', `:end', `:contents-begin', `:contents-end',
`:post-blank' and `:post-affiliated' keywords.

Assume point is at beginning of the block."
  (let ((case-fold-search t))
    (if (not (save-excursion
	       (re-search-forward "^[ \t]*#\\+END_VERSE[ \t]*$" limit t)))
	;; Incomplete block: parse it as a paragraph.
	(org-element-paragraph-parser limit affiliated)
      (let ((contents-end (match-beginning 0)))
	(save-excursion
	  (let* ((begin (car affiliated))
		 (post-affiliated (point))
		 (contents-begin (progn (forward-line) (point)))
		 (pos-before-blank (progn (goto-char contents-end)
					  (forward-line)
					  (point)))
		 (end (progn (skip-chars-forward " \r\t\n" limit)
			     (if (eobp) (point) (line-beginning-position)))))
	    (list 'verse-block
		  (nconc
		   (list :begin begin
			 :end end
			 :contents-begin contents-begin
			 :contents-end contents-end
			 :post-blank (count-lines pos-before-blank end)
			 :post-affiliated post-affiliated)
		   (cdr affiliated)))))))))

(defun org-element-verse-block-interpreter (_ contents)
  "Interpret verse-block element as Org syntax.
CONTENTS is verse block contents."
  (format "#+begin_verse\n%s#+end_verse" contents))



;;; Objects
;;
;; Unlike to elements, raw text can be found between objects.  Hence,
;; `org-element--object-lex' is provided to find the next object in
;; buffer.
;;
;; Some object types (e.g., `italic') are recursive.  Restrictions on
;; object types they can contain will be specified in
;; `org-element-object-restrictions'.
;;
;; Creating a new type of object requires to alter
;; `org-element--object-regexp' and `org-element--object-lex', add the
;; new type in `org-element-all-objects', and possibly add
;; restrictions in `org-element-object-restrictions'.

;;;; Bold

(defun org-element--parse-generic-emphasis (mark type)
  "Parse emphasis object at point, if any.

MARK is the delimiter string used.  TYPE is a symbol among
‘bold’, ‘code’, ‘italic’, ‘strike-through’, ‘underline’, and
‘verbatim’.

Assume point is at first MARK."
  (save-excursion
    (let ((origin (point)))
      (unless (bolp) (forward-char -1))
      (let ((opening-re
             (rx-to-string
              `(seq (or line-start (any space ?- ?\( ?' ?\" ?\{))
                    ,mark
                    (not space)))))
        (when (looking-at opening-re)
          (goto-char (1+ origin))
          (let ((closing-re
                 (rx-to-string
                  `(seq
                    (not space)
                    (group ,mark)
                    (or (any space ?- ?. ?, ?\; ?: ?! ?? ?' ?\" ?\) ?\} ?\\ ?\[)
                        line-end)))))
            (when (re-search-forward closing-re nil t)
              (let ((closing (match-end 1)))
                (goto-char closing)
                (let* ((post-blank (skip-chars-forward " \t"))
                       (contents-begin (1+ origin))
                       (contents-end (1- closing)))
                  (list type
                        (append
                         (list :begin origin
                               :end (point)
                               :post-blank post-blank)
                         (if (memq type '(code verbatim))
                             (list :value
                                   (and (memq type '(code verbatim))
                                        (buffer-substring
                                         contents-begin contents-end)))
                           (list :contents-begin contents-begin
                                 :contents-end contents-end)))))))))))))

(defun org-element-bold-parser ()
  "Parse bold object at point, if any.

When at a bold object, return a list whose car is `bold' and cdr
is a plist with `:begin', `:end', `:contents-begin' and
`:contents-end' and `:post-blank' keywords.  Otherwise, return
nil.

Assume point is at the first star marker."
  (org-element--parse-generic-emphasis "*" 'bold))

(defun org-element-bold-interpreter (_ contents)
  "Interpret bold object as Org syntax.
CONTENTS is the contents of the object."
  (format "*%s*" contents))


;;;; Citation

(defun org-element-citation-parser ()
  "Parse citation object at point, if any.

When at a citation object, return a list whose car is `citation'
and cdr is a plist with `:style', `:prefix', `:suffix', `:begin',
`:end', `:contents-begin', `:contents-end', and `:post-blank'
keywords.  Otherwise, return nil.

Assume point is at the beginning of the citation."
  (when (looking-at org-element-citation-prefix-re)
    (let* ((begin (point))
	   (style (and (match-end 1)
		       (match-string-no-properties 1)))
	   ;; Ignore blanks between cite type and prefix or key.
	   (start (match-end 0))
	   (closing (with-syntax-table org-element--pair-square-table
		      (ignore-errors (scan-lists begin 1 0)))))
      (save-excursion
	(when (and closing
		   (re-search-forward org-element-citation-key-re closing t))
	  ;; Find prefix, if any.
	  (let ((first-key-end (match-end 0))
		(types (org-element-restriction 'citation-reference))
                (cite
		 (list 'citation
		       (list :style style
			     :begin begin
			     :post-blank (progn
					   (goto-char closing)
					   (skip-chars-forward " \t"))
			     :end (point)))))
	    ;; `:contents-begin' depends on the presence of
	    ;; a non-empty common prefix.
	    (goto-char first-key-end)
	    (if (not (search-backward ";" start t))
		(org-element-put-property cite :contents-begin start)
	      (when (< start (point))
		(org-element-put-property
                 cite :prefix
                 (org-element--parse-objects start (point) nil types cite)))
	      (forward-char)
	      (org-element-put-property cite :contents-begin (point)))
	    ;; `:contents-end' depends on the presence of a non-empty
	    ;; common suffix.
	    (goto-char (1- closing))
	    (skip-chars-backward " \r\t\n")
	    (let ((end (point)))
	      (if (or (not (search-backward ";" first-key-end t))
		      (re-search-forward org-element-citation-key-re end t))
		  (org-element-put-property cite :contents-end end)
                (forward-char)
		(when (< (point) end)
		  (org-element-put-property
                   cite :suffix
                   (org-element--parse-objects (point) end nil types cite)))
		(org-element-put-property cite :contents-end (point))))
	    cite))))))

(defun org-element-citation-interpreter (citation contents)
  "Interpret CITATION object as Org syntax.
CONTENTS is the contents of the object, as a string."
  (let ((prefix (org-element-property :prefix citation))
        (suffix (org-element-property :suffix citation))
        (style (org-element-property :style citation)))
    (concat "[cite"
            (and style (concat "/" style))
            ":"
            (and prefix (concat (org-element-interpret-data prefix) ";"))
            (if suffix
                (concat contents (org-element-interpret-data suffix))
              ;; Remove spurious semicolon.
              (substring contents nil -1))
            "]")))


;;;; Citation Reference

(defun org-element-citation-reference-parser ()
  "Parse citation reference object at point, if any.

When at a reference, return a list whose car is
`citation-reference', and cdr is a plist with `:key',
`:prefix', `:suffix', `:begin', `:end', and `:post-blank' keywords.

Assume point is at the beginning of the reference."
  (save-excursion
    (let ((begin (point)))
      (when (re-search-forward org-element-citation-key-re nil t)
        (let* ((key (match-string-no-properties 1))
	       (key-start (match-beginning 0))
	       (key-end (match-end 0))
	       (separator (search-forward ";" nil t))
               (end (or separator (point-max)))
               (suffix-end (if separator (1- end) end))
               (types (org-element-restriction 'citation-reference))
	       (reference
	        (list 'citation-reference
		      (list :key key
			    :begin begin
			    :end end
			    :post-blank 0))))
	  (when (< begin key-start)
	    (org-element-put-property
	     reference :prefix
             (org-element--parse-objects begin key-start nil types reference)))
	  (when (< key-end suffix-end)
	    (org-element-put-property
	     reference :suffix
             (org-element--parse-objects key-end suffix-end nil types reference)))
	  reference)))))

(defun org-element-citation-reference-interpreter (citation-reference _)
  "Interpret CITATION-REFERENCE object as Org syntax."
  (concat (org-element-interpret-data
           (org-element-property :prefix citation-reference))
	  "@" (org-element-property :key citation-reference)
	  (org-element-interpret-data
           (org-element-property :suffix citation-reference))
          ";"))


;;;; Code

(defun org-element-code-parser ()
  "Parse code object at point, if any.

When at a code object, return a list whose car is `code' and cdr
is a plist with `:value', `:begin', `:end' and `:post-blank'
keywords.  Otherwise, return nil.

Assume point is at the first tilde marker."
  (org-element--parse-generic-emphasis "~" 'code))

(defun org-element-code-interpreter (code _)
  "Interpret CODE object as Org syntax."
  (format "~%s~" (org-element-property :value code)))


;;;; Entity

(defun org-element-entity-parser ()
  "Parse entity at point, if any.

When at an entity, return a list whose car is `entity' and cdr
a plist with `:begin', `:end', `:latex', `:latex-math-p',
`:html', `:latin1', `:utf-8', `:ascii', `:use-brackets-p' and
`:post-blank' as keywords.  Otherwise, return nil.

Assume point is at the beginning of the entity."
  (catch 'no-object
    (when (looking-at "\\\\\\(?:\\(?1:_ +\\)\\|\\(?1:there4\\|sup[123]\\|frac[13][24]\\|[a-zA-Z]+\\)\\(?2:$\\|{}\\|[^[:alpha:]]\\)\\)")
      (save-excursion
	(let* ((value (or (org-entity-get (match-string 1))
			  (throw 'no-object nil)))
	       (begin (match-beginning 0))
	       (bracketsp (string= (match-string 2) "{}"))
	       (post-blank (progn (goto-char (match-end 1))
				  (when bracketsp (forward-char 2))
				  (skip-chars-forward " \t")))
	       (end (point)))
	  (list 'entity
		(list :name (car value)
		      :latex (nth 1 value)
		      :latex-math-p (nth 2 value)
		      :html (nth 3 value)
		      :ascii (nth 4 value)
		      :latin1 (nth 5 value)
		      :utf-8 (nth 6 value)
		      :begin begin
		      :end end
		      :use-brackets-p bracketsp
		      :post-blank post-blank)))))))

(defun org-element-entity-interpreter (entity _)
  "Interpret ENTITY object as Org syntax."
  (concat "\\"
	  (org-element-property :name entity)
	  (when (org-element-property :use-brackets-p entity) "{}")))


;;;; Export Snippet

(defun org-element-export-snippet-parser ()
  "Parse export snippet at point.

When at an export snippet, return a list whose car is
`export-snippet' and cdr a plist with `:begin', `:end',
`:back-end', `:value' and `:post-blank' as keywords.  Otherwise,
return nil.

Assume point is at the beginning of the snippet."
  (save-excursion
    (let (contents-end)
      (when (and (looking-at "@@\\([-A-Za-z0-9]+\\):")
		 (setq contents-end
		       (save-match-data (goto-char (match-end 0))
					(re-search-forward "@@" nil t)
					(match-beginning 0))))
	(let* ((begin (match-beginning 0))
	       (back-end (match-string-no-properties 1))
	       (value (buffer-substring-no-properties
		       (match-end 0) contents-end))
	       (post-blank (skip-chars-forward " \t"))
	       (end (point)))
	  (list 'export-snippet
		(list :back-end back-end
		      :value value
		      :begin begin
		      :end end
		      :post-blank post-blank)))))))

(defun org-element-export-snippet-interpreter (export-snippet _)
  "Interpret EXPORT-SNIPPET object as Org syntax."
  (format "@@%s:%s@@"
	  (org-element-property :back-end export-snippet)
	  (org-element-property :value export-snippet)))


;;;; Footnote Reference

(defun org-element-footnote-reference-parser ()
  "Parse footnote reference at point, if any.

When at a footnote reference, return a list whose car is
`footnote-reference' and cdr a plist with `:label', `:type',
`:begin', `:end', `:contents-begin', `:contents-end' and
`:post-blank' as keywords.  Otherwise, return nil."
  (when (looking-at org-footnote-re)
    (let ((closing (with-syntax-table org-element--pair-square-table
		     (ignore-errors (scan-lists (point) 1 0)))))
      (when closing
	(save-excursion
	  (let* ((begin (point))
		 (label (match-string-no-properties 1))
		 (inner-begin (match-end 0))
		 (inner-end (1- closing))
		 (type (if (match-end 2) 'inline 'standard))
		 (post-blank (progn (goto-char closing)
				    (skip-chars-forward " \t")))
		 (end (point)))
	    (list 'footnote-reference
		  (list :label label
			:type type
			:begin begin
			:end end
			:contents-begin (and (eq type 'inline) inner-begin)
			:contents-end (and (eq type 'inline) inner-end)
			:post-blank post-blank))))))))

(defun org-element-footnote-reference-interpreter (footnote-reference contents)
  "Interpret FOOTNOTE-REFERENCE object as Org syntax.
CONTENTS is its definition, when inline, or nil."
  (format "[fn:%s%s]"
	  (or (org-element-property :label footnote-reference) "")
	  (if contents (concat ":" contents) "")))


;;;; Inline Babel Call

(defun org-element-inline-babel-call-parser ()
  "Parse inline babel call at point, if any.

When at an inline babel call, return a list whose car is
`inline-babel-call' and cdr a plist with `:call',
`:inside-header', `:arguments', `:end-header', `:begin', `:end',
`:value' and `:post-blank' as keywords.  Otherwise, return nil.

Assume point is at the beginning of the babel call."
  (save-excursion
    (catch :no-object
      (when (let ((case-fold-search nil))
	      (looking-at "\\<call_\\([^ \t\n[(]+\\)[([]"))
	(goto-char (match-end 1))
	(let* ((begin (match-beginning 0))
	       (call (match-string-no-properties 1))
	       (inside-header
		(let ((p (org-element--parse-paired-brackets ?\[)))
		  (and (org-string-nw-p p)
		       (replace-regexp-in-string "\n[ \t]*" " " (org-trim p)))))
	       (arguments (org-string-nw-p
			   (or (org-element--parse-paired-brackets ?\()
			       ;; Parenthesis are mandatory.
			       (throw :no-object nil))))
	       (end-header
		(let ((p (org-element--parse-paired-brackets ?\[)))
		  (and (org-string-nw-p p)
		       (replace-regexp-in-string "\n[ \t]*" " " (org-trim p)))))
	       (value (buffer-substring-no-properties begin (point)))
	       (post-blank (skip-chars-forward " \t"))
	       (end (point)))
	  (list 'inline-babel-call
		(list :call call
		      :inside-header inside-header
		      :arguments arguments
		      :end-header end-header
		      :begin begin
		      :end end
		      :value value
		      :post-blank post-blank)))))))

(defun org-element-inline-babel-call-interpreter (inline-babel-call _)
  "Interpret INLINE-BABEL-CALL object as Org syntax."
  (concat "call_"
	  (org-element-property :call inline-babel-call)
	  (let ((h (org-element-property :inside-header inline-babel-call)))
	    (and h (format "[%s]" h)))
	  "(" (org-element-property :arguments inline-babel-call) ")"
	  (let ((h (org-element-property :end-header inline-babel-call)))
	    (and h (format "[%s]" h)))))


;;;; Inline Src Block

(defun org-element-inline-src-block-parser ()
  "Parse inline source block at point, if any.

When at an inline source block, return a list whose car is
`inline-src-block' and cdr a plist with `:begin', `:end',
`:language', `:value', `:parameters' and `:post-blank' as
keywords.  Otherwise, return nil.

Assume point is at the beginning of the inline source block."
  (save-excursion
    (catch :no-object
      (when (let ((case-fold-search nil))
	      (looking-at "\\<src_\\([^ \t\n[{]+\\)[{[]"))
	(goto-char (match-end 1))
	(let ((begin (match-beginning 0))
	      (language (match-string-no-properties 1))
	      (parameters
	       (let ((p (org-element--parse-paired-brackets ?\[)))
		 (and (org-string-nw-p p)
		      (replace-regexp-in-string "\n[ \t]*" " " (org-trim p)))))
	      (value (or (org-element--parse-paired-brackets ?\{)
			 (throw :no-object nil)))
	      (post-blank (skip-chars-forward " \t")))
	  (list 'inline-src-block
		(list :language language
		      :value value
		      :parameters parameters
		      :begin begin
		      :end (point)
		      :post-blank post-blank)))))))

(defun org-element-inline-src-block-interpreter (inline-src-block _)
  "Interpret INLINE-SRC-BLOCK object as Org syntax."
  (let ((language (org-element-property :language inline-src-block))
	(arguments (org-element-property :parameters inline-src-block))
	(body (org-element-property :value inline-src-block)))
    (format "src_%s%s{%s}"
	    language
	    (if arguments (format "[%s]" arguments) "")
	    body)))

;;;; Italic

(defun org-element-italic-parser ()
  "Parse italic object at point, if any.

When at an italic object, return a list whose car is `italic' and
cdr is a plist with `:begin', `:end', `:contents-begin' and
`:contents-end' and `:post-blank' keywords.  Otherwise, return
nil.

Assume point is at the first slash marker."
  (org-element--parse-generic-emphasis "/" 'italic))

(defun org-element-italic-interpreter (_ contents)
  "Interpret italic object as Org syntax.
CONTENTS is the contents of the object."
  (format "/%s/" contents))


;;;; Latex Fragment

(defun org-element-latex-fragment-parser ()
  "Parse LaTeX fragment at point, if any.

When at a LaTeX fragment, return a list whose car is
`latex-fragment' and cdr a plist with `:value', `:begin', `:end',
and `:post-blank' as keywords.  Otherwise, return nil.

Assume point is at the beginning of the LaTeX fragment."
  (catch 'no-object
    (save-excursion
      (let* ((begin (point))
	     (after-fragment
	      (cond
	       ((not (eq ?$ (char-after)))
		(pcase (char-after (1+ (point)))
		  (?\( (search-forward "\\)" nil t))
		  (?\[ (search-forward "\\]" nil t))
		  (_
		   ;; Macro.
		   (and (looking-at "\\\\[a-zA-Z]+\\*?\\(\\(\\[[^][\n{}]*\\]\\)\
\\|\\({[^{}\n]*}\\)\\)*")
			(match-end 0)))))
	       ((eq ?$ (char-after (1+ (point))))
		(search-forward "$$" nil t 2))
	       (t
		(and (not (eq ?$ (char-before)))
		     (not (memq (char-after (1+ (point)))
				'(?\s ?\t ?\n ?, ?. ?\;)))
		     (search-forward "$" nil t 2)
		     (not (memq (char-before (match-beginning 0))
				'(?\s ?\t ?\n ?, ?.)))
		     (looking-at-p
		      "\\(\\s.\\|\\s-\\|\\s(\\|\\s)\\|\\s\"\\|'\\|$\\)")
		     (point)))))
	     (post-blank
	      (if (not after-fragment) (throw 'no-object nil)
		(goto-char after-fragment)
		(skip-chars-forward " \t")))
	     (end (point)))
	(list 'latex-fragment
	      (list :value (buffer-substring-no-properties begin after-fragment)
		    :begin begin
		    :end end
		    :post-blank post-blank))))))

(defun org-element-latex-fragment-interpreter (latex-fragment _)
  "Interpret LATEX-FRAGMENT object as Org syntax."
  (org-element-property :value latex-fragment))

;;;; Line Break

(defun org-element-line-break-parser ()
  "Parse line break at point, if any.

When at a line break, return a list whose car is `line-break',
and cdr a plist with `:begin', `:end' and `:post-blank' keywords.
Otherwise, return nil.

Assume point is at the beginning of the line break."
  (when (and (looking-at-p "\\\\\\\\[ \t]*$")
	     (not (eq (char-before) ?\\)))
    (list 'line-break
	  (list :begin (point)
		:end (line-beginning-position 2)
		:post-blank 0))))

(defun org-element-line-break-interpreter (&rest _)
  "Interpret LINE-BREAK object as Org syntax."
  "\\\\\n")


;;;; Link

(defun org-element-link-parser ()
  "Parse link at point, if any.

When at a link, return a list whose car is `link' and cdr a plist
with `:type', `:path', `:format', `:raw-link', `:application',
`:search-option', `:begin', `:end', `:contents-begin',
`:contents-end' and `:post-blank' as keywords.  Otherwise, return
nil.

Assume point is at the beginning of the link."
  (catch 'no-object
    (let ((begin (point))
	  end contents-begin contents-end link-end post-blank path type format
	  raw-link search-option application)
      (cond
       ;; Type 1: Text targeted from a radio target.
       ((and org-target-link-regexp
	     (save-excursion (or (bolp) (backward-char))
			     (looking-at org-target-link-regexp)))
	(setq type "radio")
	(setq format 'plain)
	(setq link-end (match-end 1))
	(setq path (match-string-no-properties 1))
	(setq contents-begin (match-beginning 1))
	(setq contents-end (match-end 1)))
       ;; Type 2: Standard link, i.e. [[https://orgmode.org][homepage]]
       ((looking-at org-link-bracket-re)
	(setq format 'bracket)
	(setq contents-begin (match-beginning 2))
	(setq contents-end (match-end 2))
	(setq link-end (match-end 0))
	;; RAW-LINK is the original link.  Decode any encoding.
	;; Expand any abbreviation in it.
	;;
	;; Also treat any newline character and associated
	;; indentation as a single space character.  This is not
	;; compatible with RFC 3986, which requires to ignore
	;; them altogether.  However, doing so would require
	;; users to encode spaces on the fly when writing links
	;; (e.g., insert [[shell:ls%20*.org]] instead of
	;; [[shell:ls *.org]], which defeats Org's focus on
	;; simplicity.
	(setq raw-link (org-link-expand-abbrev
			(org-link-unescape
			 (replace-regexp-in-string
			  "[ \t]*\n[ \t]*" " "
			  (match-string-no-properties 1)))))
	;; Determine TYPE of link and set PATH accordingly.  According
	;; to RFC 3986, remove whitespaces from URI in external links.
	;; In internal ones, treat indentation as a single space.
	(cond
	 ;; File type.
	 ((or (file-name-absolute-p raw-link)
	      (string-match "\\`\\.\\.?/" raw-link))
	  (setq type "file")
	  (setq path raw-link))
	 ;; Explicit type (http, irc, bbdb...).
	 ((string-match org-link-types-re raw-link)
	  (setq type (match-string 1 raw-link))
	  (setq path (substring raw-link (match-end 0))))
	 ;; Code-ref type: PATH is the name of the reference.
	 ((and (string-match-p "\\`(" raw-link)
	       (string-match-p ")\\'" raw-link))
	  (setq type "coderef")
	  (setq path (substring raw-link 1 -1)))
	 ;; Custom-id type: PATH is the name of the custom id.
	 ((= (string-to-char raw-link) ?#)
	  (setq type "custom-id")
	  (setq path (substring raw-link 1)))
	 ;; Fuzzy type: Internal link either matches a target, an
	 ;; headline name or nothing.  PATH is the target or
	 ;; headline's name.
	 (t
	  (setq type "fuzzy")
	  (setq path raw-link))))
       ;; Type 3: Plain link, e.g., https://orgmode.org
       ((looking-at org-link-plain-re)
	(setq format 'plain)
	(setq raw-link (match-string-no-properties 0))
	(setq type (match-string-no-properties 1))
	(setq link-end (match-end 0))
	(setq path (match-string-no-properties 2)))
       ;; Type 4: Angular link, e.g., <https://orgmode.org>.  Unlike to
       ;; bracket links, follow RFC 3986 and remove any extra
       ;; whitespace in URI.
       ((looking-at org-link-angle-re)
	(setq format 'angle)
	(setq type (match-string-no-properties 1))
	(setq link-end (match-end 0))
	(setq raw-link
	      (buffer-substring-no-properties
	       (match-beginning 1) (match-end 2)))
	(setq path (replace-regexp-in-string
		    "[ \t]*\n[ \t]*" "" (match-string-no-properties 2))))
       (t (throw 'no-object nil)))
      ;; In any case, deduce end point after trailing white space from
      ;; LINK-END variable.
      (save-excursion
	(setq post-blank
	      (progn (goto-char link-end) (skip-chars-forward " \t")))
	(setq end (point)))
      ;; Special "file"-type link processing.  Extract opening
      ;; application and search option, if any.  Also normalize URI.
      (when (string-match "\\`file\\(?:\\+\\(.+\\)\\)?\\'" type)
	(setq application (match-string 1 type))
	(setq type "file")
	(when (string-match "::\\(.*\\)\\'" path)
	  (setq search-option (match-string 1 path))
	  (setq path (replace-match "" nil nil path)))
	(setq path (replace-regexp-in-string "\\`///*\\(.:\\)?/" "\\1/" path)))
      ;; Translate link, if `org-link-translation-function' is set.
      (let ((trans (and (functionp org-link-translation-function)
			(funcall org-link-translation-function type path))))
	(when trans
	  (setq type (car trans))
	  (setq path (cdr trans))))
      (list 'link
	    (list :type type
		  :path path
		  :format format
		  :raw-link (or raw-link path)
		  :application application
		  :search-option search-option
		  :begin begin
		  :end end
		  :contents-begin contents-begin
		  :contents-end contents-end
		  :post-blank post-blank)))))

(defun org-element-link-interpreter (link contents)
  "Interpret LINK object as Org syntax.
CONTENTS is the contents of the object, or nil."
  (let ((type (org-element-property :type link))
	(path (org-element-property :path link)))
    (if (string= type "radio") path
      (let ((fmt (pcase (org-element-property :format link)
		   ;; Links with contents and internal links have to
		   ;; use bracket syntax.  Ignore `:format' in these
		   ;; cases.  This is also the default syntax when the
		   ;; property is not defined, e.g., when the object
		   ;; was crafted by the user.
		   ((guard contents)
		    (format "[[%%s][%s]]"
			    ;; Since this is going to be used as
			    ;; a format string, escape percent signs
			    ;; in description.
			    (replace-regexp-in-string "%" "%%" contents)))
		   ((or `bracket
			`nil
			(guard (member type '("coderef" "custom-id" "fuzzy"))))
		    "[[%s]]")
		   ;; Otherwise, just obey to `:format'.
		   (`angle "<%s>")
		   (`plain "%s")
		   (f (error "Wrong `:format' value: %s" f)))))
	(format fmt
		(pcase type
		  ("coderef" (format "(%s)" path))
		  ("custom-id" (concat "#" path))
		  ("file"
		   (let ((app (org-element-property :application link))
			 (opt (org-element-property :search-option link)))
		     (concat type (and app (concat "+" app)) ":"
			     path
			     (and opt (concat "::" opt)))))
		  ("fuzzy" path)
		  (_ (concat type ":" path))))))))


;;;; Macro

(defun org-element-macro-parser ()
  "Parse macro at point, if any.

When at a macro, return a list whose car is `macro' and cdr
a plist with `:key', `:args', `:begin', `:end', `:value' and
`:post-blank' as keywords.  Otherwise, return nil.

Assume point is at the macro."
  (save-excursion
    (when (looking-at "{{{\\([a-zA-Z][-a-zA-Z0-9_]*\\)\\((\\([^\000]*?\\))\\)?}}}")
      (let ((begin (point))
	    (key (downcase (match-string-no-properties 1)))
	    (value (match-string-no-properties 0))
	    (post-blank (progn (goto-char (match-end 0))
			       (skip-chars-forward " \t")))
	    (end (point))
	    (args (pcase (match-string-no-properties 3)
		    (`nil nil)
		    (a (org-macro-extract-arguments
			(replace-regexp-in-string
			 "[ \t\r\n]+" " " (org-trim a)))))))
	(list 'macro
	      (list :key key
		    :value value
		    :args args
		    :begin begin
		    :end end
		    :post-blank post-blank))))))

(defun org-element-macro-interpreter (macro _)
  "Interpret MACRO object as Org syntax."
  (format "{{{%s%s}}}"
	  (org-element-property :key macro)
	  (pcase (org-element-property :args macro)
	    (`nil "")
	    (args (format "(%s)" (apply #'org-macro-escape-arguments args))))))


;;;; Radio-target

(defun org-element-radio-target-parser ()
  "Parse radio target at point, if any.

When at a radio target, return a list whose car is `radio-target'
and cdr a plist with `:begin', `:end', `:contents-begin',
`:contents-end', `:value' and `:post-blank' as keywords.
Otherwise, return nil.

Assume point is at the radio target."
  (save-excursion
    (when (looking-at org-radio-target-regexp)
      (let ((begin (point))
	    (contents-begin (match-beginning 1))
	    (contents-end (match-end 1))
	    (value (match-string-no-properties 1))
	    (post-blank (progn (goto-char (match-end 0))
			       (skip-chars-forward " \t")))
	    (end (point)))
	(list 'radio-target
	      (list :begin begin
		    :end end
		    :contents-begin contents-begin
		    :contents-end contents-end
		    :post-blank post-blank
		    :value value))))))

(defun org-element-radio-target-interpreter (_ contents)
  "Interpret target object as Org syntax.
CONTENTS is the contents of the object."
  (concat "<<<" contents ">>>"))


;;;; Statistics Cookie

(defun org-element-statistics-cookie-parser ()
  "Parse statistics cookie at point, if any.

When at a statistics cookie, return a list whose car is
`statistics-cookie', and cdr a plist with `:begin', `:end',
`:value' and `:post-blank' keywords.  Otherwise, return nil.

Assume point is at the beginning of the statistics-cookie."
  (save-excursion
    (when (looking-at "\\[[0-9]*\\(%\\|/[0-9]*\\)\\]")
      (let* ((begin (point))
	     (value (buffer-substring-no-properties
		     (match-beginning 0) (match-end 0)))
	     (post-blank (progn (goto-char (match-end 0))
				(skip-chars-forward " \t")))
	     (end (point)))
	(list 'statistics-cookie
	      (list :begin begin
		    :end end
		    :value value
		    :post-blank post-blank))))))

(defun org-element-statistics-cookie-interpreter (statistics-cookie _)
  "Interpret STATISTICS-COOKIE object as Org syntax."
  (org-element-property :value statistics-cookie))


;;;; Strike-Through

(defun org-element-strike-through-parser ()
  "Parse strike-through object at point, if any.

When at a strike-through object, return a list whose car is
`strike-through' and cdr is a plist with `:begin', `:end',
`:contents-begin' and `:contents-end' and `:post-blank' keywords.
Otherwise, return nil.

Assume point is at the first plus sign marker."
  (org-element--parse-generic-emphasis "+" 'strike-through))

(defun org-element-strike-through-interpreter (_ contents)
  "Interpret strike-through object as Org syntax.
CONTENTS is the contents of the object."
  (format "+%s+" contents))


;;;; Subscript

(defun org-element-subscript-parser ()
  "Parse subscript at point, if any.

When at a subscript object, return a list whose car is
`subscript' and cdr a plist with `:begin', `:end',
`:contents-begin', `:contents-end', `:use-brackets-p' and
`:post-blank' as keywords.  Otherwise, return nil.

Assume point is at the underscore."
  (save-excursion
    (unless (bolp) (backward-char))
    (when (looking-at org-match-substring-regexp)
      (let ((bracketsp (match-beginning 4))
	    (begin (match-beginning 2))
	    (contents-begin (or (match-beginning 4)
				(match-beginning 3)))
	    (contents-end (or (match-end 4) (match-end 3)))
	    (post-blank (progn (goto-char (match-end 0))
			       (skip-chars-forward " \t")))
	    (end (point)))
	(list 'subscript
	      (list :begin begin
		    :end end
		    :use-brackets-p bracketsp
		    :contents-begin contents-begin
		    :contents-end contents-end
		    :post-blank post-blank))))))

(defun org-element-subscript-interpreter (subscript contents)
  "Interpret SUBSCRIPT object as Org syntax.
CONTENTS is the contents of the object."
  (format
   (if (org-element-property :use-brackets-p subscript) "_{%s}" "_%s")
   contents))


;;;; Superscript

(defun org-element-superscript-parser ()
  "Parse superscript at point, if any.

When at a superscript object, return a list whose car is
`superscript' and cdr a plist with `:begin', `:end',
`:contents-begin', `:contents-end', `:use-brackets-p' and
`:post-blank' as keywords.  Otherwise, return nil.

Assume point is at the caret."
  (save-excursion
    (unless (bolp) (backward-char))
    (when (looking-at org-match-substring-regexp)
      (let ((bracketsp (match-beginning 4))
	    (begin (match-beginning 2))
	    (contents-begin (or (match-beginning 4)
				(match-beginning 3)))
	    (contents-end (or (match-end 4) (match-end 3)))
	    (post-blank (progn (goto-char (match-end 0))
			       (skip-chars-forward " \t")))
	    (end (point)))
	(list 'superscript
	      (list :begin begin
		    :end end
		    :use-brackets-p bracketsp
		    :contents-begin contents-begin
		    :contents-end contents-end
		    :post-blank post-blank))))))

(defun org-element-superscript-interpreter (superscript contents)
  "Interpret SUPERSCRIPT object as Org syntax.
CONTENTS is the contents of the object."
  (format
   (if (org-element-property :use-brackets-p superscript) "^{%s}" "^%s")
   contents))


;;;; Table Cell

(defun org-element-table-cell-parser ()
  "Parse table cell at point.
Return a list whose car is `table-cell' and cdr is a plist
containing `:begin', `:end', `:contents-begin', `:contents-end'
and `:post-blank' keywords."
  (looking-at "[ \t]*\\(.*?\\)[ \t]*\\(?:|\\|$\\)")
  (let* ((begin (match-beginning 0))
	 (end (match-end 0))
	 (contents-begin (match-beginning 1))
	 (contents-end (match-end 1)))
    (list 'table-cell
	  (list :begin begin
		:end end
		:contents-begin contents-begin
		:contents-end contents-end
		:post-blank 0))))

(defun org-element-table-cell-interpreter (_ contents)
  "Interpret table-cell element as Org syntax.
CONTENTS is the contents of the cell, or nil."
  (concat  " " contents " |"))


;;;; Target

(defun org-element-target-parser ()
  "Parse target at point, if any.

When at a target, return a list whose car is `target' and cdr
a plist with `:begin', `:end', `:value' and `:post-blank' as
keywords.  Otherwise, return nil.

Assume point is at the target."
  (save-excursion
    (when (looking-at org-target-regexp)
      (let ((begin (point))
	    (value (match-string-no-properties 1))
	    (post-blank (progn (goto-char (match-end 0))
			       (skip-chars-forward " \t")))
	    (end (point)))
	(list 'target
	      (list :begin begin
		    :end end
		    :value value
		    :post-blank post-blank))))))

(defun org-element-target-interpreter (target _)
  "Interpret TARGET object as Org syntax."
  (format "<<%s>>" (org-element-property :value target)))


;;;; Timestamp

(defconst org-element--timestamp-regexp
  (concat org-ts-regexp-both
	  "\\|"
	  "\\(?:<[0-9]+-[0-9]+-[0-9]+[^>\n]+?\\+[0-9]+[dwmy]>\\)"
	  "\\|"
	  "\\(?:<%%\\(?:([^>\n]+)\\)>\\)")
  "Regexp matching any timestamp type object.")

(defun org-element-timestamp-parser ()
  "Parse time stamp at point, if any.

When at a time stamp, return a list whose car is `timestamp', and
cdr a plist with `:type', `:raw-value', `:year-start',
`:month-start', `:day-start', `:hour-start', `:minute-start',
`:year-end', `:month-end', `:day-end', `:hour-end',
`:minute-end', `:repeater-type', `:repeater-value',
`:repeater-unit', `:warning-type', `:warning-value',
`:warning-unit', `:begin', `:end' and `:post-blank' keywords.
Otherwise, return nil.

Assume point is at the beginning of the timestamp."
  (when (looking-at-p org-element--timestamp-regexp)
    (save-excursion
      (let* ((begin (point))
	     (activep (eq (char-after) ?<))
	     (raw-value
	      (progn
		(looking-at "\\([<[]\\(%%\\)?.*?\\)[]>]\\(?:--\\([<[].*?[]>]\\)\\)?")
		(match-string-no-properties 0)))
	     (date-start (match-string-no-properties 1))
	     (date-end (match-string 3))
	     (diaryp (match-beginning 2))
	     (post-blank (progn (goto-char (match-end 0))
				(skip-chars-forward " \t")))
	     (end (point))
	     (time-range
	      (and (not diaryp)
		   (string-match
		    "[012]?[0-9]:[0-5][0-9]\\(-\\([012]?[0-9]\\):\\([0-5][0-9]\\)\\)"
		    date-start)
		   (cons (string-to-number (match-string 2 date-start))
			 (string-to-number (match-string 3 date-start)))))
	     (type (cond (diaryp 'diary)
			 ((and activep (or date-end time-range)) 'active-range)
			 (activep 'active)
			 ((or date-end time-range) 'inactive-range)
			 (t 'inactive)))
	     (repeater-props
	      (and (not diaryp)
		   (string-match "\\([.+]?\\+\\)\\([0-9]+\\)\\([hdwmy]\\)"
				 raw-value)
		   (list
		    :repeater-type
		    (let ((type (match-string 1 raw-value)))
		      (cond ((equal "++" type) 'catch-up)
			    ((equal ".+" type) 'restart)
			    (t 'cumulate)))
		    :repeater-value (string-to-number (match-string 2 raw-value))
		    :repeater-unit
		    (pcase (string-to-char (match-string 3 raw-value))
		      (?h 'hour) (?d 'day) (?w 'week) (?m 'month) (_ 'year)))))
	     (warning-props
	      (and (not diaryp)
		   (string-match "\\(-\\)?-\\([0-9]+\\)\\([hdwmy]\\)" raw-value)
		   (list
		    :warning-type (if (match-string 1 raw-value) 'first 'all)
		    :warning-value (string-to-number (match-string 2 raw-value))
		    :warning-unit
		    (pcase (string-to-char (match-string 3 raw-value))
		      (?h 'hour) (?d 'day) (?w 'week) (?m 'month) (_ 'year)))))
	     year-start month-start day-start hour-start minute-start year-end
	     month-end day-end hour-end minute-end)
	;; Parse date-start.
	(unless diaryp
	  (let ((date (org-parse-time-string date-start t)))
	    (setq year-start (nth 5 date)
		  month-start (nth 4 date)
		  day-start (nth 3 date)
		  hour-start (nth 2 date)
		  minute-start (nth 1 date))))
	;; Compute date-end.  It can be provided directly in time-stamp,
	;; or extracted from time range.  Otherwise, it defaults to the
	;; same values as date-start.
	(unless diaryp
	  (let ((date (and date-end (org-parse-time-string date-end t))))
	    (setq year-end (or (nth 5 date) year-start)
		  month-end (or (nth 4 date) month-start)
		  day-end (or (nth 3 date) day-start)
		  hour-end (or (nth 2 date) (car time-range) hour-start)
		  minute-end (or (nth 1 date) (cdr time-range) minute-start))))
	(list 'timestamp
	      (nconc (list :type type
			   :raw-value raw-value
			   :year-start year-start
			   :month-start month-start
			   :day-start day-start
			   :hour-start hour-start
			   :minute-start minute-start
			   :year-end year-end
			   :month-end month-end
			   :day-end day-end
			   :hour-end hour-end
			   :minute-end minute-end
			   :begin begin
			   :end end
			   :post-blank post-blank)
		     repeater-props
		     warning-props))))))

(defun org-element-timestamp-interpreter (timestamp _)
  "Interpret TIMESTAMP object as Org syntax."
  (let* ((repeat-string
	  (concat
	   (pcase (org-element-property :repeater-type timestamp)
	     (`cumulate "+") (`catch-up "++") (`restart ".+"))
	   (let ((val (org-element-property :repeater-value timestamp)))
	     (and val (number-to-string val)))
	   (pcase (org-element-property :repeater-unit timestamp)
	     (`hour "h") (`day "d") (`week "w") (`month "m") (`year "y"))))
	 (warning-string
	  (concat
	   (pcase (org-element-property :warning-type timestamp)
	     (`first "--") (`all "-"))
	   (let ((val (org-element-property :warning-value timestamp)))
	     (and val (number-to-string val)))
	   (pcase (org-element-property :warning-unit timestamp)
	     (`hour "h") (`day "d") (`week "w") (`month "m") (`year "y"))))
	 (build-ts-string
	  ;; Build an Org timestamp string from TIME.  ACTIVEP is
	  ;; non-nil when time stamp is active.  If WITH-TIME-P is
	  ;; non-nil, add a time part.  HOUR-END and MINUTE-END
	  ;; specify a time range in the timestamp.  REPEAT-STRING is
	  ;; the repeater string, if any.
	  (lambda (time activep &optional with-time-p hour-end minute-end)
	    (let ((ts (format-time-string
		       (funcall (if with-time-p #'cdr #'car)
				org-time-stamp-formats)
		       time)))
	      (when (and hour-end minute-end)
		(string-match "[012]?[0-9]:[0-5][0-9]" ts)
		(setq ts
		      (replace-match
		       (format "\\&-%02d:%02d" hour-end minute-end)
		       nil nil ts)))
	      (unless activep (setq ts (format "[%s]" (substring ts 1 -1))))
	      (dolist (s (list repeat-string warning-string))
		(when (org-string-nw-p s)
		  (setq ts (concat (substring ts 0 -1)
				   " "
				   s
				   (substring ts -1)))))
	      ;; Return value.
	      ts)))
	 (type (org-element-property :type timestamp)))
    (pcase type
      ((or `active `inactive)
       (let* ((minute-start (org-element-property :minute-start timestamp))
	      (minute-end (org-element-property :minute-end timestamp))
	      (hour-start (org-element-property :hour-start timestamp))
	      (hour-end (org-element-property :hour-end timestamp))
	      (time-range-p (and hour-start hour-end minute-start minute-end
				 (or (/= hour-start hour-end)
				     (/= minute-start minute-end)))))
	 (funcall
	  build-ts-string
	  (encode-time 0
		       (or minute-start 0)
		       (or hour-start 0)
		       (org-element-property :day-start timestamp)
		       (org-element-property :month-start timestamp)
		       (org-element-property :year-start timestamp))
	  (eq type 'active)
	  (and hour-start minute-start)
	  (and time-range-p hour-end)
	  (and time-range-p minute-end))))
      ((or `active-range `inactive-range)
       (let ((minute-start (org-element-property :minute-start timestamp))
	     (minute-end (org-element-property :minute-end timestamp))
	     (hour-start (org-element-property :hour-start timestamp))
	     (hour-end (org-element-property :hour-end timestamp)))
	 (concat
	  (funcall
	   build-ts-string (encode-time
			    0
			    (or minute-start 0)
			    (or hour-start 0)
			    (org-element-property :day-start timestamp)
			    (org-element-property :month-start timestamp)
			    (org-element-property :year-start timestamp))
	   (eq type 'active-range)
	   (and hour-start minute-start))
	  "--"
	  (funcall build-ts-string
		   (encode-time 0
				(or minute-end 0)
				(or hour-end 0)
				(org-element-property :day-end timestamp)
				(org-element-property :month-end timestamp)
				(org-element-property :year-end timestamp))
		   (eq type 'active-range)
		   (and hour-end minute-end)))))
      (_ (org-element-property :raw-value timestamp)))))


;;;; Underline

(defun org-element-underline-parser ()
  "Parse underline object at point, if any.

When at an underline object, return a list whose car is
`underline' and cdr is a plist with `:begin', `:end',
`:contents-begin' and `:contents-end' and `:post-blank' keywords.
Otherwise, return nil.

Assume point is at the first underscore marker."
  (org-element--parse-generic-emphasis "_" 'underline))

(defun org-element-underline-interpreter (_ contents)
  "Interpret underline object as Org syntax.
CONTENTS is the contents of the object."
  (format "_%s_" contents))


;;;; Verbatim

(defun org-element-verbatim-parser ()
  "Parse verbatim object at point, if any.

When at a verbatim object, return a list whose car is `verbatim'
and cdr is a plist with `:value', `:begin', `:end' and
`:post-blank' keywords.  Otherwise, return nil.

Assume point is at the first equal sign marker."
  (org-element--parse-generic-emphasis "=" 'verbatim))

(defun org-element-verbatim-interpreter (verbatim _)
  "Interpret VERBATIM object as Org syntax."
  (format "=%s=" (org-element-property :value verbatim)))



;;; Parsing Element Starting At Point
;;
;; `org-element--current-element' is the core function of this section.
;; It returns the Lisp representation of the element starting at
;; point.

(defvar org-element--cache-sync-requests); Declared later
(defun org-element--current-element (limit &optional granularity mode structure add-to-cache)
  "Parse the element starting at point.

Return value is a list like (TYPE PROPS) where TYPE is the type
of the element and PROPS a plist of properties associated to the
element.

Possible types are defined in `org-element-all-elements'.

LIMIT bounds the search.

Optional argument GRANULARITY determines the depth of the
recursion.  Allowed values are `headline', `greater-element',
`element', `object' or nil.  When it is broader than `object' (or
nil), secondary values will not be parsed, since they only
contain objects.

Optional argument MODE, when non-nil, can be either
`first-section', `item', `node-property', `planning',
`property-drawer', `section', `table-row', or `top-comment'.


If STRUCTURE isn't provided but MODE is set to `item', it will be
computed.

Optional argument ADD-TO-CACHE, when non-nil, and when cache is active,
will also add current element to cache if it is not yet there.  Use
this argument with care, as validity of the element in parse tree is
not checked.

This function assumes point is always at the beginning of the
element it has to parse."
  (let* ((element (and (not (buffer-narrowed-p))
                       (org-element--cache-active-p)
                       (not org-element--cache-sync-requests)
                       (org-element--cache-find (point) t)))
         (element (progn (while (and element
                                     (not (and (eq (point) (org-element-property :begin element))
                                             (eq mode (org-element-property :mode element)))))
                           (setq element (org-element-property :parent element)))
                         element))
         (old-element element)
         (element (when
                      (pcase (org-element-property :granularity element)
                        (`nil t)
                        (`object t)
                        (`element (not (memq granularity '(nil object))))
                        (`greater-element (not (memq granularity '(nil object element))))
                        (`headline (eq granularity 'headline)))
                    element)))
    (if element
        element
      (save-excursion
        (let ((case-fold-search t)
	      ;; Determine if parsing depth allows for secondary strings
	      ;; parsing.  It only applies to elements referenced in
	      ;; `org-element-secondary-value-alist'.
	      (raw-secondary-p (and granularity (not (eq granularity 'object))))
              result)
          (setq
           result
           (cond
            ;; Item.
            ((eq mode 'item)
	     (org-element-item-parser limit structure raw-secondary-p))
            ;; Table Row.
            ((eq mode 'table-row) (org-element-table-row-parser limit))
            ;; Node Property.
            ((eq mode 'node-property) (org-element-node-property-parser limit))
            ;; Headline.
            ((org-with-limited-levels (org-at-heading-p))
             (org-element-headline-parser limit raw-secondary-p))
            ;; Sections (must be checked after headline).
            ((eq mode 'section) (org-element-section-parser limit))
            ((eq mode 'first-section)
	     (org-element-section-parser
	      (or (save-excursion (org-with-limited-levels (outline-next-heading)))
	          limit)))
            ;; Comments.
            ((looking-at "^[ \t]*#\\(?: \\|$\\)")
	     (org-element-comment-parser limit))
            ;; Planning.
            ((and (eq mode 'planning)
	          (eq ?* (char-after (line-beginning-position 0)))
	          (looking-at org-planning-line-re))
	     (org-element-planning-parser limit))
            ;; Property drawer.
            ((and (pcase mode
	            (`planning (eq ?* (char-after (line-beginning-position 0))))
	            ((or `property-drawer `top-comment)
		     (save-excursion
		       (beginning-of-line 0)
		       (not (looking-at "[[:blank:]]*$"))))
	            (_ nil))
	          (looking-at org-property-drawer-re))
	     (org-element-property-drawer-parser limit))
            ;; When not at bol, point is at the beginning of an item or
            ;; a footnote definition: next item is always a paragraph.
            ((not (bolp)) (org-element-paragraph-parser limit (list (point))))
            ;; Clock.
            ((looking-at org-clock-line-re) (org-element-clock-parser limit))
            ;; Inlinetask.
            ((looking-at "^\\*+ ")
	     (org-element-inlinetask-parser limit raw-secondary-p))
            ;; From there, elements can have affiliated keywords.
            (t (let ((affiliated (org-element--collect-affiliated-keywords
			          limit (memq granularity '(nil object)))))
	         (cond
	          ;; Jumping over affiliated keywords put point off-limits.
	          ;; Parse them as regular keywords.
	          ((and (cdr affiliated) (>= (point) limit))
	           (goto-char (car affiliated))
	           (org-element-keyword-parser limit nil))
	          ;; LaTeX Environment.
	          ((looking-at org-element--latex-begin-environment)
	           (org-element-latex-environment-parser limit affiliated))
	          ;; Drawer.
	          ((looking-at org-drawer-regexp)
	           (org-element-drawer-parser limit affiliated))
	          ;; Fixed Width
	          ((looking-at "[ \t]*:\\( \\|$\\)")
	           (org-element-fixed-width-parser limit affiliated))
	          ;; Inline Comments, Blocks, Babel Calls, Dynamic Blocks and
	          ;; Keywords.
	          ((looking-at "[ \t]*#\\+")
	           (goto-char (match-end 0))
	           (cond
	            ((looking-at "BEGIN_\\(\\S-+\\)")
		     (beginning-of-line)
		     (funcall (pcase (upcase (match-string 1))
			        ("CENTER"  #'org-element-center-block-parser)
			        ("COMMENT" #'org-element-comment-block-parser)
			        ("EXAMPLE" #'org-element-example-block-parser)
			        ("EXPORT"  #'org-element-export-block-parser)
			        ("QUOTE"   #'org-element-quote-block-parser)
			        ("SRC"     #'org-element-src-block-parser)
			        ("VERSE"   #'org-element-verse-block-parser)
			        (_         #'org-element-special-block-parser))
			      limit
			      affiliated))
	            ((looking-at "CALL:")
		     (beginning-of-line)
		     (org-element-babel-call-parser limit affiliated))
	            ((looking-at "BEGIN:? ")
		     (beginning-of-line)
		     (org-element-dynamic-block-parser limit affiliated))
	            ((looking-at "\\S-+:")
		     (beginning-of-line)
		     (org-element-keyword-parser limit affiliated))
	            (t
		     (beginning-of-line)
		     (org-element-paragraph-parser limit affiliated))))
	          ;; Footnote Definition.
	          ((looking-at org-footnote-definition-re)
	           (org-element-footnote-definition-parser limit affiliated))
	          ;; Horizontal Rule.
	          ((looking-at "[ \t]*-\\{5,\\}[ \t]*$")
	           (org-element-horizontal-rule-parser limit affiliated))
	          ;; Diary Sexp.
	          ((looking-at "%%(")
	           (org-element-diary-sexp-parser limit affiliated))
	          ;; Table.
	          ((or (looking-at "[ \t]*|")
		       ;; There is no strict definition of a table.el
		       ;; table.  Try to prevent false positive while being
		       ;; quick.
		       (let ((rule-regexp
			      (rx (zero-or-more (any " \t"))
			          "+"
			          (one-or-more (one-or-more "-") "+")
			          (zero-or-more (any " \t"))
			          eol))
			     (non-table.el-line
			      (rx bol
			          (zero-or-more (any " \t"))
			          (or eol (not (any "+| \t")))))
			     (next (line-beginning-position 2)))
		         ;; Start with a full rule.
		         (and
		          (looking-at rule-regexp)
		          (< next limit)	;no room for a table.el table
		          (save-excursion
		            (end-of-line)
		            (cond
			     ;; Must end with a full rule.
			     ((not (re-search-forward non-table.el-line limit 'move))
			      (if (bolp) (forward-line -1) (beginning-of-line))
			      (looking-at rule-regexp))
			     ;; Ignore pseudo-tables with a single
			     ;; rule.
			     ((= next (line-beginning-position))
			      nil)
			     ;; Must end with a full rule.
			     (t
			      (forward-line -1)
			      (looking-at rule-regexp)))))))
	           (org-element-table-parser limit affiliated))
	          ;; List.
	          ((looking-at (org-item-re))
	           (org-element-plain-list-parser
	            limit affiliated
	            (or structure (org-element--list-struct limit))))
	          ;; Default element: Paragraph.
	          (t (org-element-paragraph-parser limit affiliated)))))))
          (when result
            (org-element-put-property result :mode mode)
            (org-element-put-property result :granularity granularity))
          (when (and (not (buffer-narrowed-p))
                     (org-element--cache-active-p)
                     (not org-element--cache-sync-requests)
                     add-to-cache)
            (if (not old-element)
                (setq result (org-element--cache-put result))
              (org-element-set-element old-element result)
              (setq result old-element)))
          result)))))


;; Most elements can have affiliated keywords.  When looking for an
;; element beginning, we want to move before them, as they belong to
;; that element, and, in the meantime, collect information they give
;; into appropriate properties.  Hence the following function.

(defun org-element--collect-affiliated-keywords (limit parse)
  "Collect affiliated keywords from point down to LIMIT.

Return a list whose CAR is the position at the first of them and
CDR a plist of keywords and values and move point to the
beginning of the first line after them.

The plist of keywords preserves their order.

As a special case, if element doesn't start at the beginning of
the line (e.g., a paragraph starting an item), CAR is current
position of point and CDR is nil.

When PARSE is non-nil, values from keywords belonging to
`org-element-parsed-keywords' are parsed as secondary strings."
  (if (not (bolp)) (list (point))
    (let ((case-fold-search t)
	  (origin (point))
	  ;; RESTRICT is the list of objects allowed in parsed
	  ;; keywords value.  If PARSE is nil, no object is allowed.
	  (restrict (and parse (org-element-restriction 'keyword)))
	  output)
      (while (and (< (point) limit) (looking-at org-element--affiliated-re))
	(let* ((raw-kwd (upcase (match-string 1)))
	       ;; Apply translation to RAW-KWD.  From there, KWD is
	       ;; the official keyword.
	       (kwd (or (cdr (assoc raw-kwd
				    org-element-keyword-translation-alist))
			raw-kwd))
	       ;; PARSED? is non-nil when keyword should have its
	       ;; value parsed.
	       (parsed? (member kwd org-element-parsed-keywords))
	       ;; Find main value for any keyword.
	       (value
		(let ((beg (match-end 0))
		      (end (save-excursion
			     (end-of-line)
			     (skip-chars-backward " \t")
			     (point))))
		  (if parsed?
		      (save-match-data
			(org-element--parse-objects beg end nil restrict))
		    (org-trim (buffer-substring-no-properties beg end)))))
	       ;; If KWD is a dual keyword, find its secondary value.
	       ;; Maybe parse it.
	       (dual? (member kwd org-element-dual-keywords))
	       (dual-value
		(and dual?
		     (let ((sec (match-string-no-properties 2)))
		       (cond
			((and sec parsed?)
			 (save-match-data
			   (org-element--parse-objects
			    (match-beginning 2) (match-end 2) nil restrict)))
			(sec sec)))))
	       ;; Attribute a property name to KWD.
	       (kwd-sym (and kwd (intern (concat ":" (downcase kwd))))))
	  ;; Now set final shape for VALUE.
	  (when dual?
	    (setq value (and (or value dual-value) (cons value dual-value))))
	  (when (or (member kwd org-element-multiple-keywords)
		    ;; Attributes can always appear on multiple lines.
		    (string-match "^ATTR_" kwd))
	    (setq value (append (plist-get output kwd-sym) (list value))))
	  ;; Eventually store the new value in OUTPUT.
	  (setq output (plist-put output kwd-sym value))
	  ;; Move to next keyword.
	  (forward-line)))
      ;; If affiliated keywords are orphaned: move back to first one.
      ;; They will be parsed as a paragraph.
      (when (looking-at "[ \t]*$") (goto-char origin) (setq output nil))
      ;; Return value.
      (cons origin output))))



;;; The Org Parser
;;
;; The two major functions here are `org-element-parse-buffer', which
;; parses Org syntax inside the current buffer, taking into account
;; region, narrowing, or even visibility if specified, and
;; `org-element-parse-secondary-string', which parses objects within
;; a given string.
;;
;; The (almost) almighty `org-element-map' allows applying a function
;; on elements or objects matching some type, and accumulating the
;; resulting values.  In an export situation, it also skips unneeded
;; parts of the parse tree.

(defun org-element-parse-buffer (&optional granularity visible-only)
  "Recursively parse the buffer and return structure.
If narrowing is in effect, only parse the visible part of the
buffer.

Optional argument GRANULARITY determines the depth of the
recursion.  It can be set to the following symbols:

`headline'          Only parse headlines.
`greater-element'   Don't recurse into greater elements except
		    headlines and sections.  Thus, elements
		    parsed are the top-level ones.
`element'           Parse everything but objects and plain text.
`object'            Parse the complete buffer (default).

When VISIBLE-ONLY is non-nil, don't parse contents of hidden
elements.

An element or object is represented as a list with the
pattern (TYPE PROPERTIES CONTENTS), where :

  TYPE is a symbol describing the element or object.  See
  `org-element-all-elements' and `org-element-all-objects' for an
  exhaustive list of such symbols.  One can retrieve it with
  `org-element-type' function.

  PROPERTIES is the list of attributes attached to the element or
  object, as a plist.  Although most of them are specific to the
  element or object type, all types share `:begin', `:end',
  `:post-blank' and `:parent' properties, which respectively
  refer to buffer position where the element or object starts,
  ends, the number of white spaces or blank lines after it, and
  the element or object containing it.  Properties values can be
  obtained by using `org-element-property' function.

  CONTENTS is a list of elements, objects or raw strings
  contained in the current element or object, when applicable.
  One can access them with `org-element-contents' function.

The Org buffer has `org-data' as type and nil as properties.
`org-element-map' function can be used to find specific elements
or objects within the parse tree.

This function assumes that current major mode is `org-mode'."
  (save-excursion
    (goto-char (point-min))
    (let ((org-data (org-element-org-data-parser)))
      (org-skip-whitespace)
      (org-element--parse-elements
       (point-at-bol) (point-max)
       ;; Start in `first-section' mode so text before the first
       ;; headline belongs to a section.
       'first-section nil granularity visible-only org-data))))

(defun org-element-parse-secondary-string (string restriction &optional parent)
  "Recursively parse objects in STRING and return structure.

RESTRICTION is a symbol limiting the object types that will be
looked after.

Optional argument PARENT, when non-nil, is the element or object
containing the secondary string.  It is used to set correctly
`:parent' property within the string.

If STRING is the empty string or nil, return nil."
  (cond
   ((not string) nil)
   ((equal string "") nil)
   (t (let ((local-variables (buffer-local-variables)))
	(with-temp-buffer
	  (dolist (v local-variables)
	    (ignore-errors
	      (if (symbolp v) (makunbound v)
		;; Don't set file name to avoid mishandling hooks (bug#44524)
		(unless (memq (car v) '(buffer-file-name buffer-file-truename))
		  (set (make-local-variable (car v)) (cdr v))))))
	  ;; Transferring local variables may put the temporary buffer
	  ;; into a read-only state.  Make sure we can insert STRING.
	  (let ((inhibit-read-only t)) (insert string))
	  ;; Prevent "Buffer *temp* modified; kill anyway?".
	  (restore-buffer-modified-p nil)
	  (org-element--parse-objects
	   (point-min) (point-max) nil restriction parent))))))

(defun org-element-map
    (data types fun &optional info first-match no-recursion with-affiliated)
  "Map a function on selected elements or objects.

DATA is a parse tree, an element, an object, a string, or a list
of such constructs.  TYPES is a symbol or list of symbols of
elements or objects types (see `org-element-all-elements' and
`org-element-all-objects' for a complete list of types).  FUN is
the function called on the matching element or object.  It has to
accept one argument: the element or object itself.

When optional argument INFO is non-nil, it should be a plist
holding export options.  In that case, parts of the parse tree
not exportable according to that property list will be skipped.

When optional argument FIRST-MATCH is non-nil, stop at the first
match for which FUN doesn't return nil, and return that value.

Optional argument NO-RECURSION is a symbol or a list of symbols
representing elements or objects types.  `org-element-map' won't
enter any recursive element or object whose type belongs to that
list.  Though, FUN can still be applied on them.

When optional argument WITH-AFFILIATED is non-nil, FUN will also
apply to matching objects within parsed affiliated keywords (see
`org-element-parsed-keywords').

Nil values returned from FUN do not appear in the results.


Examples:
---------

Assuming TREE is a variable containing an Org buffer parse tree,
the following example will return a flat list of all `src-block'
and `example-block' elements in it:

  (org-element-map tree \\='(example-block src-block) #\\='identity)

The following snippet will find the first headline with a level
of 1 and a \"phone\" tag, and will return its beginning position:

  (org-element-map tree \\='headline
   (lambda (hl)
     (and (= (org-element-property :level hl) 1)
          (member \"phone\" (org-element-property :tags hl))
          (org-element-property :begin hl)))
   nil t)

The next example will return a flat list of all `plain-list' type
elements in TREE that are not a sub-list themselves:

  (org-element-map tree \\='plain-list #\\='identity nil nil \\='plain-list)

Eventually, this example will return a flat list of all `bold'
type objects containing a `latex-snippet' type object, even
looking into captions:

  (org-element-map tree \\='bold
   (lambda (b)
     (and (org-element-map b \\='latex-snippet #\\='identity nil t) b))
   nil nil nil t)"
  (declare (indent 2))
  ;; Ensure TYPES and NO-RECURSION are a list, even of one element.
  (let* ((types (if (listp types) types (list types)))
	 (no-recursion (if (listp no-recursion) no-recursion
			 (list no-recursion)))
	 ;; Recursion depth is determined by --CATEGORY.
	 (--category
	  (catch :--found
	    (let ((category 'greater-elements)
		  (all-objects (cons 'plain-text org-element-all-objects)))
	      (dolist (type types category)
		(cond ((memq type all-objects)
		       ;; If one object is found, the function has
		       ;; to recurse into every object.
		       (throw :--found 'objects))
		      ((not (memq type org-element-greater-elements))
		       ;; If one regular element is found, the
		       ;; function has to recurse, at least, into
		       ;; every element it encounters.
		       (and (not (eq category 'elements))
			    (setq category 'elements))))))))
	 --acc)
    (letrec ((--walk-tree
	      (lambda (--data)
		;; Recursively walk DATA.  INFO, if non-nil, is a plist
		;; holding contextual information.
		(let ((--type (org-element-type --data)))
		  (cond
		   ((not --data))
		   ;; Ignored element in an export context.
		   ((and info (memq --data (plist-get info :ignore-list))))
		   ;; List of elements or objects.
		   ((not --type) (mapc --walk-tree --data))
		   ;; Unconditionally enter parse trees.
		   ((eq --type 'org-data)
		    (mapc --walk-tree (org-element-contents --data)))
		   (t
		    ;; Check if TYPE is matching among TYPES.  If so,
		    ;; apply FUN to --DATA and accumulate return value
		    ;; into --ACC (or exit if FIRST-MATCH is non-nil).
		    (when (memq --type types)
		      (let ((result (funcall fun --data)))
			(cond ((not result))
			      (first-match (throw :--map-first-match result))
			      (t (push result --acc)))))
		    ;; If --DATA has a secondary string that can contain
		    ;; objects with their type among TYPES, look inside.
		    (when (and (eq --category 'objects) (not (stringp --data)))
		      (dolist (p (cdr (assq --type
					    org-element-secondary-value-alist)))
			(funcall --walk-tree (org-element-property p --data))))
		    ;; If --DATA has any parsed affiliated keywords and
		    ;; WITH-AFFILIATED is non-nil, look for objects in
		    ;; them.
		    (when (and with-affiliated
			       (eq --category 'objects)
			       (eq (org-element-class --data) 'element))
		      (dolist (kwd-pair org-element--parsed-properties-alist)
			(let ((kwd (car kwd-pair))
			      (value (org-element-property (cdr kwd-pair) --data)))
			  ;; Pay attention to the type of parsed
			  ;; keyword.  In particular, preserve order for
			  ;; multiple keywords.
			  (cond
			   ((not value))
			   ((member kwd org-element-dual-keywords)
			    (if (member kwd org-element-multiple-keywords)
				(dolist (line value)
				  (funcall --walk-tree (cdr line))
				  (funcall --walk-tree (car line)))
			      (funcall --walk-tree (cdr value))
			      (funcall --walk-tree (car value))))
			   ((member kwd org-element-multiple-keywords)
			    (mapc --walk-tree (reverse value)))
			   (t (funcall --walk-tree value))))))
		    ;; Determine if a recursion into --DATA is possible.
		    (cond
		     ;; --TYPE is explicitly removed from recursion.
		     ((memq --type no-recursion))
		     ;; --DATA has no contents.
		     ((not (org-element-contents --data)))
		     ;; Looking for greater elements but --DATA is
		     ;; simply an element or an object.
		     ((and (eq --category 'greater-elements)
			   (not (memq --type org-element-greater-elements))))
		     ;; Looking for elements but --DATA is an object.
		     ((and (eq --category 'elements)
			   (eq (org-element-class --data) 'object)))
		     ;; In any other case, map contents.
		     (t (mapc --walk-tree (org-element-contents --data))))))))))
      (catch :--map-first-match
	(funcall --walk-tree data)
	;; Return value in a proper order.
	(nreverse --acc)))))

;; The following functions are internal parts of the parser.
;;
;; The first one, `org-element--parse-elements' acts at the element's
;; level.
;;
;; The second one, `org-element--parse-objects' applies on all objects
;; of a paragraph or a secondary string.  It calls
;; `org-element--object-lex' to find the next object in the current
;; container.

(defsubst org-element--next-mode (mode type parent?)
  "Return next mode according to current one.

MODE is a symbol representing the expectation about the next
element or object.  Meaningful values are `first-section',
`item', `node-property', `planning', `property-drawer',
`section', `table-row', `top-comment', and nil.

TYPE is the type of the current element or object.

If PARENT? is non-nil, assume the next element or object will be
located inside the current one."
  (if parent?
      (pcase type
	(`headline 'section)
	((and (guard (eq mode 'first-section)) `section) 'top-comment)
        ((and (guard (eq mode 'org-data)) `org-data) 'first-section)
        ((and (guard (not mode)) `org-data) 'first-section)
	(`inlinetask 'planning)
	(`plain-list 'item)
	(`property-drawer 'node-property)
	(`section 'planning)
	(`table 'table-row))
    (pcase mode
      (`item 'item)
      (`node-property 'node-property)
      ((and `planning (guard (eq type 'planning))) 'property-drawer)
      (`table-row 'table-row)
      ((and `top-comment (guard (eq type 'comment))) 'property-drawer))))

(defun org-element--parse-elements
    (beg end mode structure granularity visible-only acc)
  "Parse elements between BEG and END positions.

MODE prioritizes some elements over the others.  It can be set to
`first-section', `item', `node-property', `planning',
`property-drawer', `section', `table-row', `top-comment', or nil.

When value is `item', STRUCTURE will be used as the current list
structure.

GRANULARITY determines the depth of the recursion.  See
`org-element-parse-buffer' for more information.

When VISIBLE-ONLY is non-nil, don't parse contents of hidden
elements.

Elements are accumulated into ACC."
  (save-excursion
    (goto-char beg)
    ;; When parsing only headlines, skip any text before first one.
    (when (and (eq granularity 'headline) (not (org-at-heading-p)))
      (org-with-limited-levels (outline-next-heading)))
    (let (elements)
      (while (< (point) end)
	;; Visible only: skip invisible parts due to folding.
	(if (and visible-only (org-invisible-p nil t))
	    (progn
	      (goto-char (org-find-visible))
	      (when (and (eolp) (not (eobp))) (forward-char)))
	  ;; Find current element's type and parse it accordingly to
	  ;; its category.
<<<<<<< HEAD
	  (let* ((element (org-element--current-element
		           end granularity mode structure))
=======
	  (let* ((element (org-element-copy
                           ;; `org-element--current-element' may return cached
                           ;; elements.  Below code reassigns
                           ;; `:parent' property of the element and
                           ;; may interfere with cache
                           ;; synchronisation if parent element is not
                           ;; yet in cache.  Moreover, the returned
                           ;; structure may be altered by caller code
                           ;; arbitrarily.  Hence, we return a copy of
                           ;; the potentially cached element to make
                           ;; potential modifications safe for element
                           ;; cache.
                           (org-element--current-element
			    end granularity mode structure)))
>>>>>>> a1a497a8
		 (type (org-element-type element))
		 (cbeg (org-element-property :contents-begin element)))
            (goto-char (org-element-property :end element))
	    ;; Fill ELEMENT contents by side-effect.
	    (cond
	     ;; If element has no contents, don't modify it.
	     ((not cbeg))
	     ;; Greater element: parse it between `contents-begin' and
	     ;; `contents-end'.  Ensure GRANULARITY allows recursion,
	     ;; or ELEMENT is a headline, in which case going inside
	     ;; is mandatory, in order to get sub-level headings.
	     ((and (memq type org-element-greater-elements)
		   (or (memq granularity '(element object nil))
		       (and (eq granularity 'greater-element)
			    (eq type 'section))
		       (eq type 'headline)))
	      (org-element--parse-elements
	       cbeg (org-element-property :contents-end element)
	       ;; Possibly switch to a special mode.
	       (org-element--next-mode mode type t)
	       (and (memq type '(item plain-list))
		    (org-element-property :structure element))
	       granularity visible-only element))
	     ;; ELEMENT has contents.  Parse objects inside, if
	     ;; GRANULARITY allows it.
	     ((memq granularity '(object nil))
	      (org-element--parse-objects
	       cbeg (org-element-property :contents-end element) element
	       (org-element-restriction type))))
	    (push (org-element-put-property element :parent acc) elements)
	    ;; Update mode.
	    (setq mode (org-element--next-mode mode type nil)))))
      ;; Return result.
      (org-element-put-property acc :granularity granularity)
      (apply #'org-element-set-contents acc (nreverse elements)))))

(defun org-element--object-lex (restriction)
  "Return next object in current buffer or nil.
RESTRICTION is a list of object types, as symbols, that should be
looked after.  This function assumes that the buffer is narrowed
to an appropriate container (e.g., a paragraph)."
  (cond
   ((memq 'table-cell restriction) (org-element-table-cell-parser))
   ((memq 'citation-reference restriction)
    (org-element-citation-reference-parser))
   (t
    (let* ((start (point))
	   (limit
	    ;; Object regexp sometimes needs to have a peek at
	    ;; a character ahead.  Therefore, when there is a hard
	    ;; limit, make it one more than the true beginning of the
	    ;; radio target.
	    (save-excursion
	      (cond ((not org-target-link-regexp) nil)
		    ((not (memq 'link restriction)) nil)
		    ((progn
		       (unless (bolp) (forward-char -1))
		       (not (re-search-forward org-target-link-regexp nil t)))
		     nil)
		    ;; Since we moved backward, we do not want to
		    ;; match again an hypothetical 1-character long
		    ;; radio link before us.  Realizing that this can
		    ;; only happen if such a radio link starts at
		    ;; beginning of line, we prevent this here.
		    ((and (= start (1+ (line-beginning-position)))
			  (= start (match-end 1)))
		     (and (re-search-forward org-target-link-regexp nil t)
			  (1+ (match-beginning 1))))
		    (t (1+ (match-beginning 1))))))
	   found)
      (save-excursion
	(while (and (not found)
		    (re-search-forward org-element--object-regexp limit 'move))
	  (goto-char (match-beginning 0))
	  (let ((result (match-string 0)))
	    (setq found
		  (cond
		   ((string-prefix-p "call_" result t)
		    (and (memq 'inline-babel-call restriction)
			 (org-element-inline-babel-call-parser)))
		   ((string-prefix-p "src_" result t)
		    (and (memq 'inline-src-block restriction)
			 (org-element-inline-src-block-parser)))
		   (t
		    (pcase (char-after)
		      (?^ (and (memq 'superscript restriction)
			       (org-element-superscript-parser)))
		      (?_ (or (and (memq 'subscript restriction)
				   (org-element-subscript-parser))
			      (and (memq 'underline restriction)
				   (org-element-underline-parser))))
		      (?* (and (memq 'bold restriction)
			       (org-element-bold-parser)))
		      (?/ (and (memq 'italic restriction)
			       (org-element-italic-parser)))
		      (?~ (and (memq 'code restriction)
			       (org-element-code-parser)))
		      (?= (and (memq 'verbatim restriction)
			       (org-element-verbatim-parser)))
		      (?+ (and (memq 'strike-through restriction)
			       (org-element-strike-through-parser)))
		      (?@ (and (memq 'export-snippet restriction)
			       (org-element-export-snippet-parser)))
		      (?{ (and (memq 'macro restriction)
			       (org-element-macro-parser)))
		      (?$ (and (memq 'latex-fragment restriction)
			       (org-element-latex-fragment-parser)))
		      (?<
		       (if (eq (aref result 1) ?<)
			   (or (and (memq 'radio-target restriction)
				    (org-element-radio-target-parser))
			       (and (memq 'target restriction)
				    (org-element-target-parser)))
			 (or (and (memq 'timestamp restriction)
				  (org-element-timestamp-parser))
			     (and (memq 'link restriction)
				  (org-element-link-parser)))))
		      (?\\
		       (if (eq (aref result 1) ?\\)
			   (and (memq 'line-break restriction)
				(org-element-line-break-parser))
			 (or (and (memq 'entity restriction)
				  (org-element-entity-parser))
			     (and (memq 'latex-fragment restriction)
				  (org-element-latex-fragment-parser)))))
		      (?\[
		       (pcase (aref result 1)
			 ((and ?\[
			       (guard (memq 'link restriction)))
			  (org-element-link-parser))
			 ((and ?f
			       (guard (memq 'footnote-reference restriction)))
			  (org-element-footnote-reference-parser))
			 ((and ?c
			       (guard (memq 'citation restriction)))
			  (org-element-citation-parser))
			 ((and (or ?% ?/)
			       (guard (memq 'statistics-cookie restriction)))
			  (org-element-statistics-cookie-parser))
			 (_
			  (or (and (memq 'timestamp restriction)
				   (org-element-timestamp-parser))
			      (and (memq 'statistics-cookie restriction)
				   (org-element-statistics-cookie-parser))))))
		      ;; This is probably a plain link.
		      (_ (and (memq 'link restriction)
			      (org-element-link-parser)))))))
	    (or (eobp) (forward-char))))
	(cond (found)
	      (limit (forward-char -1)
		     (org-element-link-parser))	;radio link
	      (t nil)))))))

(defun org-element--parse-objects (beg end acc restriction &optional parent)
  "Parse objects between BEG and END and return recursive structure.

Objects are accumulated in ACC.  RESTRICTION is a list of object
successors which are allowed in the current object.

ACC becomes the parent for all parsed objects.  However, if ACC
is nil (i.e., a secondary string is being parsed) and optional
argument PARENT is non-nil, use it as the parent for all objects.
Eventually, if both ACC and PARENT are nil, the common parent is
the list of objects itself."
  (save-excursion
    (save-restriction
      (narrow-to-region beg end)
      (goto-char (point-min))
      (let (next-object contents)
	(while (and (not (eobp))
		    (setq next-object (org-element--object-lex restriction)))
	  ;; Text before any object.
	  (let ((obj-beg (org-element-property :begin next-object)))
	    (unless (= (point) obj-beg)
	      (let ((text (buffer-substring-no-properties (point) obj-beg)))
		(push (if acc (org-element-put-property text :parent acc) text)
		      contents))))
	  ;; Object...
	  (let ((obj-end (org-element-property :end next-object))
		(cont-beg (org-element-property :contents-begin next-object)))
	    (when acc (org-element-put-property next-object :parent acc))
	    (push (if cont-beg
		      ;; Fill contents of NEXT-OBJECT if possible.
		      (org-element--parse-objects
		       cont-beg
		       (org-element-property :contents-end next-object)
		       next-object
		       (org-element-restriction next-object))
		    next-object)
		  contents)
	    (goto-char obj-end)))
	;; Text after last object.
	(unless (eobp)
	  (let ((text (buffer-substring-no-properties (point) end)))
	    (push (if acc (org-element-put-property text :parent acc) text)
		  contents)))
	;; Result.  Set appropriate parent.
	(if acc (apply #'org-element-set-contents acc (nreverse contents))
	  (let* ((contents (nreverse contents))
		 (parent (or parent contents)))
	    (dolist (datum contents contents)
	      (org-element-put-property datum :parent parent))))))))



;;; Towards A Bijective Process
;;
;; The parse tree obtained with `org-element-parse-buffer' is really
;; a snapshot of the corresponding Org buffer.  Therefore, it can be
;; interpreted and expanded into a string with canonical Org syntax.
;; Hence `org-element-interpret-data'.
;;
;; The function relies internally on
;; `org-element--interpret-affiliated-keywords'.

;;;###autoload
(defun org-element-interpret-data (data)
  "Interpret DATA as Org syntax.
DATA is a parse tree, an element, an object or a secondary string
to interpret.  Return Org syntax as a string."
  (letrec ((fun
	    (lambda (data parent)
	      (let* ((type (org-element-type data))
		     ;; Find interpreter for current object or
		     ;; element.  If it doesn't exist (e.g. this is
		     ;; a pseudo object or element), return contents,
		     ;; if any.
		     (interpret
		      (let ((fun (intern
				  (format "org-element-%s-interpreter" type))))
			(if (fboundp fun) fun (lambda (_ contents) contents))))
		     (results
		      (cond
		       ;; Secondary string.
		       ((not type)
			(mapconcat (lambda (obj) (funcall fun obj parent))
				   data
				   ""))
		       ;; Full Org document.
		       ((eq type 'org-data)
			(mapconcat (lambda (obj) (funcall fun obj parent))
				   (org-element-contents data)
				   ""))
		       ;; Plain text: return it.
		       ((stringp data) data)
		       ;; Element or object without contents.
		       ((not (org-element-contents data))
			(funcall interpret data nil))
		       ;; Element or object with contents.
		       (t
			(funcall
			 interpret
			 data
			 ;; Recursively interpret contents.
			 (mapconcat
			  (lambda (datum) (funcall fun datum data))
			  (org-element-contents
			   (if (not (memq type '(paragraph verse-block)))
			       data
			     ;; Fix indentation of elements containing
			     ;; objects.  We ignore `table-row'
			     ;; elements as they are one line long
			     ;; anyway.
			     (org-element-normalize-contents
			      data
			      ;; When normalizing first paragraph of
			      ;; an item or a footnote-definition,
			      ;; ignore first line's indentation.
			      (and (eq type 'paragraph)
				   (memq (org-element-type parent)
					 '(footnote-definition item))
				   (eq data (car (org-element-contents parent)))
				   (eq (org-element-property :pre-blank parent)
				       0)))))
			  ""))))))
		(if (memq type '(org-data nil)) results
		  ;; Build white spaces.  If no `:post-blank' property
		  ;; is specified, assume its value is 0.
		  (let ((blank (or (org-element-property :post-blank data) 0)))
		    (if (eq (org-element-class data parent) 'object)
			(concat results (make-string blank ?\s))
		      (concat (org-element--interpret-affiliated-keywords data)
			      (org-element-normalize-string results)
			      (make-string blank ?\n)))))))))
    (funcall fun data nil)))

(defun org-element--interpret-affiliated-keywords (element)
  "Return ELEMENT's affiliated keywords as Org syntax.
If there is no affiliated keyword, return the empty string."
  (let ((keyword-to-org
	 (lambda (key value)
	   (let (dual)
	     (when (member key org-element-dual-keywords)
	       (setq dual (cdr value) value (car value)))
	     (concat "#+" (downcase key)
		     (and dual
			  (format "[%s]" (org-element-interpret-data dual)))
		     ": "
		     (if (member key org-element-parsed-keywords)
			 (org-element-interpret-data value)
		       value)
		     "\n")))))
    (mapconcat
     (lambda (prop)
       (let ((value (org-element-property prop element))
	     (keyword (upcase (substring (symbol-name prop) 1))))
	 (when value
	   (if (or (member keyword org-element-multiple-keywords)
		   ;; All attribute keywords can have multiple lines.
		   (string-match "^ATTR_" keyword))
	       (mapconcat (lambda (line) (funcall keyword-to-org keyword line))
			  (reverse value)
			  "")
	     (funcall keyword-to-org keyword value)))))
     ;; List all ELEMENT's properties matching an attribute line or an
     ;; affiliated keyword, but ignore translated keywords since they
     ;; cannot belong to the property list.
     (cl-loop for prop in (nth 1 element) by 'cddr
	      when (let ((keyword (upcase (substring (symbol-name prop) 1))))
		     (or (string-match "^ATTR_" keyword)
			 (and
			  (member keyword org-element-affiliated-keywords)
			  (not (assoc keyword
				      org-element-keyword-translation-alist)))))
	      collect prop)
     "")))

;; Because interpretation of the parse tree must return the same
;; number of blank lines between elements and the same number of white
;; space after objects, some special care must be given to white
;; spaces.
;;
;; The first function, `org-element-normalize-string', ensures any
;; string different from the empty string will end with a single
;; newline character.
;;
;; The second function, `org-element-normalize-contents', removes
;; global indentation from the contents of the current element.

(defun org-element-normalize-string (s)
  "Ensure string S ends with a single newline character.

If S isn't a string return it unchanged.  If S is the empty
string, return it.  Otherwise, return a new string with a single
newline character at its end."
  (cond
   ((not (stringp s)) s)
   ((string= "" s) "")
   (t (and (string-match "\\(\n[ \t]*\\)*\\'" s)
	   (replace-match "\n" nil nil s)))))

(defun org-element-normalize-contents (element &optional ignore-first)
  "Normalize plain text in ELEMENT's contents.

ELEMENT must only contain plain text and objects.

If optional argument IGNORE-FIRST is non-nil, ignore first line's
indentation to compute maximal common indentation.

Return the normalized element that is element with global
indentation removed from its contents."
  (letrec ((find-min-ind
	    ;; Return minimal common indentation within BLOB.  This is
	    ;; done by walking recursively BLOB and updating MIN-IND
	    ;; along the way.  FIRST-FLAG is non-nil when the next
	    ;; object is expected to be a string that doesn't start
	    ;; with a newline character.  It happens for strings at
	    ;; the beginnings of the contents or right after a line
	    ;; break.
	    (lambda (blob first-flag min-ind)
	      (dolist (datum (org-element-contents blob) min-ind)
		(when first-flag
		  (setq first-flag nil)
		  (cond
		   ;; Objects cannot start with spaces: in this
		   ;; case, indentation is 0.
		   ((not (stringp datum)) (throw :zero 0))
		   ((not (string-match
			  "\\`\\([ \t]+\\)\\([^ \t\n]\\|\n\\|\\'\\)" datum))
		    (throw :zero 0))
		   ((equal (match-string 2 datum) "\n")
		    (put-text-property
		     (match-beginning 1) (match-end 1) 'org-ind 'empty datum))
		   (t
		    (let ((i (string-width (match-string 1 datum))))
		      (put-text-property
		       (match-beginning 1) (match-end 1) 'org-ind i datum)
		      (setq min-ind (min i min-ind))))))
		(cond
		 ((stringp datum)
		  (let ((s 0))
		    (while (string-match
			    "\n\\([ \t]*\\)\\([^ \t\n]\\|\n\\|\\'\\)" datum s)
		      (setq s (match-end 1))
		      (cond
		       ((equal (match-string 1 datum) "")
			(unless (member (match-string 2 datum) '("" "\n"))
			  (throw :zero 0)))
		       ((equal (match-string 2 datum) "\n")
			(put-text-property (match-beginning 1) (match-end 1)
					   'org-ind 'empty datum))
		       (t
			(let ((i (string-width (match-string 1 datum))))
			  (put-text-property (match-beginning 1) (match-end 1)
					     'org-ind i datum)
			  (setq min-ind (min i min-ind))))))))
		 ((eq (org-element-type datum) 'line-break)
		  (setq first-flag t))
		 ((memq (org-element-type datum) org-element-recursive-objects)
		  (setq min-ind
			(funcall find-min-ind datum first-flag min-ind)))))))
	   (min-ind
	    (catch :zero
	      (funcall find-min-ind
		       element (not ignore-first) most-positive-fixnum))))
    (if (or (zerop min-ind) (= min-ind most-positive-fixnum)) element
      ;; Build ELEMENT back, replacing each string with the same
      ;; string minus common indentation.
      (letrec ((build
		(lambda (datum)
		  ;; Return DATUM with all its strings indentation
		  ;; shortened from MIN-IND white spaces.
		  (setcdr
		   (cdr datum)
		   (mapcar
		    (lambda (object)
		      (cond
		       ((stringp object)
			(with-temp-buffer
			  (insert object)
			  (let ((s (point-min)))
			    (while (setq s (text-property-not-all
					    s (point-max) 'org-ind nil))
			      (goto-char s)
			      (let ((i (get-text-property s 'org-ind)))
				(delete-region s (progn
						   (skip-chars-forward " \t")
						   (point)))
				(when (integerp i) (indent-to (- i min-ind))))))
			  (buffer-string)))
		       ((memq (org-element-type object)
			      org-element-recursive-objects)
			(funcall build object))
		       (t object)))
		    (org-element-contents datum)))
		  datum)))
	(funcall build element)))))



;;; Cache
;;
;; Implement a caching mechanism for `org-element-at-point', `org-element-context', and for
;; fast mapping across Org elements in `org-element-cache-map', which see.
;;
;; When cache is enabled, the elements returned by `org-element-at-point' and
;; `org-element-context' are returned by reference.  Altering these elements will
;; also alter their cache representation.  The same is true for
;; elements passed to mapping function in `org-element-cache-map'.
;;
;; Public functions are: `org-element-cache-reset', `org-element-cache-refresh', and
;; `org-element-cache-map'.
;;
;; Cache can be controlled using `org-element-use-cache' and `org-element-cache-persistent'.
;;  `org-element-cache-sync-idle-time', `org-element-cache-sync-duration' and
;; `org-element-cache-sync-break' can be tweaked to control caching behavior.
;;
;; Internally, parsed elements are stored in an AVL tree,
;; `org-element--cache'.  This tree is updated lazily: whenever
;; a change happens to the buffer, a synchronization request is
;; registered in `org-element--cache-sync-requests' (see
;; `org-element--cache-submit-request').  During idle time, requests
;; are processed by `org-element--cache-sync'.  Synchronization also
;; happens when an element is required from the cache.  In this case,
;; the process stops as soon as the needed element is up-to-date.
;;
;; A synchronization request can only apply on a synchronized part of
;; the cache.  Therefore, the cache is updated at least to the
;; location where the new request applies.  Thus, requests are ordered
;; from left to right and all elements starting before the first
;; request are correct.  This property is used by functions like
;; `org-element--cache-find' to retrieve elements in the part of the
;; cache that can be trusted.
;;
;; A request applies to every element, starting from its original
;; location (or key, see below).  When a request is processed, it
;; moves forward and may collide the next one.  In this case, both
;; requests are merged into a new one that starts from that element.
;; As a consequence, the whole synchronization complexity does not
;; depend on the number of pending requests, but on the number of
;; elements the very first request will be applied on.
;;
;; Elements cannot be accessed through their beginning position, which
;; may or may not be up-to-date.  Instead, each element in the tree is
;; associated to a key, obtained with `org-element--cache-key'.  This
;; mechanism is robust enough to preserve total order among elements
;; even when the tree is only partially synchronized.
;;
;; The cache code debuggin is fairly complex because cache request
;; state is often hard to reproduce.  An extensive diagnostics
;; functionality is built into the cache code to assist hunting bugs.
;; See `org-element--cache-self-verify', `org-element--cache-self-verify-frequency',
;; `org-element--cache-diagnostics', `org-element--cache-diagnostics-level',
;; `org-element--cache-diagnostics-ring-size', `org-element--cache-map-statistics',
;; `org-element--cache-map-statistics-threshold'.

(defvar org-element-use-cache t
  "Non-nil when Org parser should cache its results.")

(defvar org-element-cache-persistent t
  "Non-nil when cache should persist between Emacs sessions.")

(defvar org-element-cache-sync-idle-time 0.6
  "Length, in seconds, of idle time before syncing cache.")

(defvar org-element-cache-sync-duration 0.04
  "Maximum duration, as a time value, for a cache synchronization.
If the synchronization is not over after this delay, the process
pauses and resumes after `org-element-cache-sync-break'
seconds.")

(defvar org-element-cache-sync-break 0.3
  "Duration, as a time value, of the pause between synchronizations.
See `org-element-cache-sync-duration' for more information.")

(defvar org-element--cache-self-verify t
  "Activate extra consistency checks for the cache.

This may cause serious performance degradation depending on the value
of `org-element--cache-self-verify-frequency'.

When set to symbol `backtrace', record and display backtrace log if
any inconsistency is detected.")

(defvar org-element--cache-self-verify-frequency 0.03
  "Frequency of cache element verification.

This number is a probability to check an element requested from cache
to be correct.  Setting this to a value less than 0.0001 is useless.")

(defvar org-element--cache-diagnostics nil
  "Print detailed diagnostics of cache processing.")

(defvar org-element--cache-map-statistics nil
  "Print statistics for `org-element-cache-map'.")

(defvar org-element--cache-map-statistics-threshold 0.1
  "Time threshold in seconds to log statistics for `org-element-cache-map'.")

(defvar org-element--cache-diagnostics-modifications t
  "Non-nil enables cache warnings when for silent modifications.

Silent modifications are the modifications in Org buffers that are not
registered by `org-element--cache-before-change' and
`org-element--cache-after-change'.

This variable may cause false-positives because some Emacs versions
can change `buffer-chars-modified-tick' internally even though no
visible changes in buffer are being made.  Some of such expected cases
are covered by heuristics, but not all.")

(defvar org-element--cache-diagnostics-level 2
  "Detail level of the diagnostics.")

(defvar-local org-element--cache-diagnostics-ring nil
  "Ring containing last `org-element--cache-diagnostics-ring-size'
cache process log entries.")

(defvar org-element--cache-diagnostics-ring-size 5000
  "Size of `org-element--cache-diagnostics-ring'.")

;;;; Data Structure

(defvar-local org-element--cache nil
  "AVL tree used to cache elements.
Each node of the tree contains an element.  Comparison is done
with `org-element--cache-compare'.  This cache is used in
`org-element-at-point'.")

(defvar-local org-element--headline-cache nil
  "AVL tree used to cache headline and inlinetask elements.
Each node of the tree contains an element.  Comparison is done
with `org-element--cache-compare'.  This cache is used in
`org-element-cache-map'.")

(defvar-local org-element--cache-size 0
  "Size of the `org-element--cache'.

Storing value is variable is faster because `avl-tree-size' is O(N).")

(defvar-local org-element--headline-cache-size 0
  "Size of the `org-element--headline-cache'.

Storing value is variable is faster because `avl-tree-size' is O(N).")

(defvar-local org-element--cache-sync-requests nil
  "List of pending synchronization requests.

A request is a vector with the following pattern:

 [NEXT BEG END OFFSET PARENT PHASE]

Processing a synchronization request consists of three phases:

  0. Delete modified elements,
  1. Fill missing area in cache,
  2. Shift positions and re-parent elements after the changes.

During phase 0, NEXT is the key of the first element to be
removed, BEG and END is buffer position delimiting the
modifications.  Elements starting between them (inclusive) are
removed.  So are elements whose parent is removed.  PARENT, when
non-nil, is the common parent of all the elements between BEG and END.

It is guaranteed that only a single phase 0 request exists at any
moment of time.  If it does, it must be the first request in the list.

During phase 1, NEXT is the key of the next known element in
cache and BEG its beginning position.  Parse buffer between that
element and the one before it in order to determine the parent of
the next element.  Set PARENT to the element containing NEXT.

During phase 2, NEXT is the key of the next element to shift in
the parse tree.  All elements starting from this one have their
properties relative to buffer positions shifted by integer
OFFSET and, if they belong to element PARENT, are adopted by it.

PHASE specifies the phase number, as an integer.

For any synchronisation request, all the later requests in the cache
must not start at or before END.  See `org-element--cache-submit-request'.")

(defvar-local org-element--cache-sync-timer nil
  "Timer used for cache synchronization.")

(defvar-local org-element--cache-sync-keys-value nil
  "Id value used to identify keys during synchronisation.
See `org-element--cache-key' for more information.")

(defvar-local org-element--cache-change-tic nil
  "Last `buffer-chars-modified-tick' for registered changes.")

(defvar org-element--cache-non-modifying-commands '(org-agenda
                                         org-agenda-redo
                                         org-sparse-tree
                                         org-occur
                                         org-columns
                                         org-columns-redo
                                         org-columns-new
                                         org-columns-delete
                                         org-columns-compute
                                         org-columns-insert-dblock
                                         org-agenda-columns
                                         org-ctrl-c-ctrl-c)
  "List of commands that are not expected to change the cache state.

This variable is used to determine when re-parsing buffer is not going
to slow down the command.

If the commends end up modifying the cache, the worst case scenario is
performance drop.  So, advicing these commands is safe.  Yet, it is
better to remove the commands adviced in such way from this list.")

(defmacro org-element--request-key (request)
  "Get NEXT part of a `org-element--cache-sync-requests' REQUEST."
  `(aref ,request 0))

(defmacro org-element--request-beg (request)
  "Get BEG part of a `org-element--cache-sync-requests' REQUEST."
  `(aref ,request 1))

(defmacro org-element--request-end (request)
  "Get END part of a `org-element--cache-sync-requests' REQUEST."
  `(aref ,request 2))

(defmacro org-element--request-offset (request)
  "Get OFFSET part of a `org-element--cache-sync-requests' REQUEST."
  `(aref ,request 3))

(defmacro org-element--request-parent (request)
  "Get PARENT part of a `org-element--cache-sync-requests' REQUEST."
  `(aref ,request 4))

(defmacro org-element--request-phase (request)
  "Get PHASE part of a `org-element--cache-sync-requests' REQUEST."
  `(aref ,request 5))

(defmacro org-element--format-element (element)
  "Format ELEMENT for printing in diagnostics."
  `(let ((print-length 50)
         (print-level 5))
     (prin1-to-string ,element)))

(defmacro org-element--cache-log-message (format-string &rest args)
  "Add a new log message for org-element-cache."
  `(when (or org-element--cache-diagnostics
             (eq org-element--cache-self-verify 'backtrace))
     (let* ((format-string (concat (format "org-element-cache diagnostics(%s): "
                                           (buffer-name (current-buffer)))
                                   ,format-string))
            (format-string (funcall #'format format-string ,@args)))
       (if org-element--cache-diagnostics
           (warn "%s" format-string)
         (unless org-element--cache-diagnostics-ring
           (setq org-element--cache-diagnostics-ring
                 (make-ring org-element--cache-diagnostics-ring-size)))
         (ring-insert org-element--cache-diagnostics-ring format-string)))))

(defmacro org-element--cache-warn (format-string &rest args)
  "Raise warning for org-element-cache."
  `(let* ((format-string (funcall #'format ,format-string ,@args))
          (format-string
           (if (or (not org-element--cache-diagnostics-ring)
                   (not (eq 'backtrace org-element--cache-self-verify)))
               format-string
             (prog1
                 (concat (format "Warning(%s): "
                                 (buffer-name (current-buffer)))
                         format-string
                         "\nBacktrace:\n  "
                         (mapconcat #'identity
                                    (ring-elements org-element--cache-diagnostics-ring)
                                    "\n  "))
               (setq org-element--cache-diagnostics-ring nil)))))
     (if (and (boundp 'org-batch-test) org-batch-test)
         (error "%s" (concat "org-element--cache: " format-string))
       (warn "%s" (concat "org-element--cache: " format-string)))))

(defsubst org-element--cache-key (element)
  "Return a unique key for ELEMENT in cache tree.

Keys are used to keep a total order among elements in the cache.
Comparison is done with `org-element--cache-key-less-p'.

When no synchronization is taking place, a key is simply the
beginning position of the element, or that position plus one in
the case of an first item (respectively row) in
a list (respectively a table).  They key of a section is its beginning
position minus one.

During a synchronization, the key is the one the element had when
the cache was synchronized for the last time.  Elements added to
cache during the synchronization get a new key generated with
`org-element--cache-generate-key'.

Such keys are stored inside the element property
`:org-element--cache-sync-key'.  The property is a cons containing
current `org-element--cache-sync-keys-value' and the element key."
  (or (when (eq org-element--cache-sync-keys-value (car (org-element-property :org-element--cache-sync-key element)))
        (cdr (org-element-property :org-element--cache-sync-key element)))
      (let* ((begin (org-element-property :begin element))
	     ;; Increase beginning position of items (respectively
	     ;; table rows) by one, so the first item can get
	     ;; a different key from its parent list (respectively
	     ;; table).
	     (key (if (memq (org-element-type element) '(item table-row))
		      (1+ begin)
                    ;; Decrease beginning position of sections by one,
                    ;; so that the first element of the section get
                    ;; different key from the parent section.
                    (if (eq (org-element-type element) 'section)
                        (1- begin)
                      (if (eq (org-element-type element) 'org-data)
                          (- begin 2)
		        begin)))))
        (when org-element--cache-sync-requests
	  (org-element-put-property element
                         :org-element--cache-sync-key
                         (cons org-element--cache-sync-keys-value key)))
        key)))

(defun org-element--cache-generate-key (lower upper)
  "Generate a key between LOWER and UPPER.

LOWER and UPPER are fixnums or lists of same, possibly empty.

If LOWER and UPPER are equals, return LOWER.  Otherwise, return
a unique key, as an integer or a list of integers, according to
the following rules:

  - LOWER and UPPER are compared level-wise until values differ.

  - If, at a given level, LOWER and UPPER differ from more than
    2, the new key shares all the levels above with LOWER and
    gets a new level.  Its value is the mean between LOWER and
    UPPER:

      (1 2) + (1 4) --> (1 3)

  - If LOWER has no value to compare with, it is assumed that its
    value is `most-negative-fixnum'.  E.g.,

      (1 1) + (1 1 2)

    is equivalent to

      (1 1 m) + (1 1 2)

    where m is `most-negative-fixnum'.  Likewise, if UPPER is
    short of levels, the current value is `most-positive-fixnum'.

  - If they differ from only one, the new key inherits from
    current LOWER level and fork it at the next level.  E.g.,

      (2 1) + (3 3)

    is equivalent to

      (2 1) + (2 M)

    where M is `most-positive-fixnum'.

  - If the key is only one level long, it is returned as an
    integer:

      (1 2) + (3 2) --> 2

When they are not equals, the function assumes that LOWER is
lesser than UPPER, per `org-element--cache-key-less-p'."
  (if (equal lower upper) lower
    (let ((lower (if (integerp lower) (list lower) lower))
	  (upper (if (integerp upper) (list upper) upper))
          skip-upper key)
      (catch 'exit
	(while t
	  (let ((min (or (car lower) most-negative-fixnum))
		(max (cond (skip-upper most-positive-fixnum)
                           ((car upper))
                           (t most-positive-fixnum))))
            (if (< (1+ min) max)
		(let ((mean (+ (ash min -1) (ash max -1) (logand min max 1))))
		  (throw 'exit (if key (nreverse (cons mean key)) mean)))
	      (when (and (< min max) (not skip-upper))
		;; When at a given level, LOWER and UPPER differ from
		;; 1, ignore UPPER altogether.  Instead create a key
		;; between LOWER and the greatest key with the same
		;; prefix as LOWER so far.
		(setq skip-upper t))
	      (push min key)
	      (setq lower (cdr lower) upper (cdr upper)))))))))

(defsubst org-element--cache-key-less-p (a b)
  "Non-nil if key A is less than key B.
A and B are either integers or lists of integers, as returned by
`org-element--cache-key'."
  (if (integerp a) (if (integerp b) (< a b) (<= a (car b)))
    (if (integerp b) (< (car a) b)
      (catch 'exit
	(while (and a b)
	  (cond ((car-less-than-car a b) (throw 'exit t))
		((car-less-than-car b a) (throw 'exit nil))
		(t (setq a (cdr a) b (cdr b)))))
	;; If A is empty, either keys are equal (B is also empty) and
	;; we return nil, or A is lesser than B (B is longer) and we
	;; return a non-nil value.
	;;
	;; If A is not empty, B is necessarily empty and A is greater
	;; than B (A is longer).  Therefore, return nil.
	(and (null a) b)))))

(defun org-element--cache-compare (a b)
  "Non-nil when element A is located before element B."
  (org-element--cache-key-less-p (org-element--cache-key a) (org-element--cache-key b)))

(defsubst org-element--cache-root ()
  "Return root value in `org-element--cache' .
This function assumes `org-element--cache' is a valid AVL tree."
  (avl-tree--node-left (avl-tree--dummyroot org-element--cache)))

(defsubst org-element--headline-cache-root ()
  "Return root value in `org-element--headline-cache' .
This function assumes `org-element--headline-cache' is a valid AVL tree."
  (avl-tree--node-left (avl-tree--dummyroot org-element--headline-cache)))

;;;; Tools

(defun org-element--cache-active-p (&optional called-from-cache-change-func-p)
  "Non-nil when cache is active in current buffer."
  (and org-element-use-cache
       org-element--cache
       (derived-mode-p 'org-mode)
       (or called-from-cache-change-func-p
           (and
            ;; org-num-mode calls some Org structure analysis functions
            ;; that can trigger cache update in the middle of changes.  See
            ;; `org-num--verify' calling `org-num--skip-value' calling
            ;; `org-entry-get' that uses cache.
            ;; Forcefully disable cache when called from inside a
            ;; modification hook, where `inhibit-modification-hooks' is set
            ;; to t.
            (not inhibit-modification-hooks)
            ;; `combine-change-calls' sets `after-change-functions' to
            ;; nil.  We need not to use cache inside
            ;; `combine-change-calls' because the buffer is potentially
            ;; changed without notice (the change will be registered
            ;; after exiting the `combine-change-calls' body though).
            (memq #'org-element--cache-after-change after-change-functions))
           (eq org-element--cache-change-tic (buffer-chars-modified-tick)))))

(defun org-element--cache-find (pos &optional side)
  "Find element in cache starting at POS or before.

POS refers to a buffer position.

When optional argument SIDE is non-nil, the function checks for
elements starting at or past POS instead.  If SIDE is `both', the
function returns a cons cell where car is the first element
starting at or before POS and cdr the first element starting
after POS.

The function can only find elements in the synchronized part of
the cache."
  (with-current-buffer (or (buffer-base-buffer) (current-buffer))
    (let ((limit (and org-element--cache-sync-requests
                      (org-element--request-key (car org-element--cache-sync-requests))))
	  (node (org-element--cache-root))
	  lower upper)
      (while node
        (let* ((element (avl-tree--node-data node))
	       (begin (org-element-property :begin element)))
	  (cond
	   ((and limit
	         (not (org-element--cache-key-less-p
		     (org-element--cache-key element) limit)))
	    (setq node (avl-tree--node-left node)))
	   ((> begin pos)
	    (setq upper element
		  node (avl-tree--node-left node)))
	   ((or (< begin pos)
                ;; If the element is section or org-data, we also need
                ;; to check the following element.
                (memq (org-element-type element) '(section org-data)))
	    (setq lower element
		  node (avl-tree--node-right node)))
	   ;; We found an element in cache starting at POS.  If `side'
	   ;; is `both' we also want the next one in order to generate
	   ;; a key in-between.
	   ;;
	   ;; If the element is the first row or item in a table or
	   ;; a plain list, we always return the table or the plain
	   ;; list.
	   ;;
	   ;; In any other case, we return the element found.
	   ((eq side 'both)
	    (setq lower element)
	    (setq node (avl-tree--node-right node)))
	   ((and (memq (org-element-type element) '(item table-row))
	         (let ((parent (org-element-property :parent element)))
		   (and (= (org-element-property :begin element)
			   (org-element-property :contents-begin parent))
		        (setq node nil
			      lower parent
			      upper parent)))))
	   (t
	    (setq node nil
		  lower element
		  upper element)))))
      (pcase side
        (`both (cons lower upper))
        (`nil lower)
        (_ upper)))))

(defun org-element--cache-put (element)
  "Store ELEMENT in current buffer's cache, if allowed."
  (when (org-element--cache-active-p)
    (when org-element--cache-sync-requests
      ;; During synchronization, first build an appropriate key for
      ;; the new element so `avl-tree-enter' can insert it at the
      ;; right spot in the cache.
      (let* ((keys (org-element--cache-find
		    (org-element-property :begin element) 'both))
             (new-key (org-element--cache-generate-key
		       (and (car keys) (org-element--cache-key (car keys)))
		       (cond ((cdr keys) (org-element--cache-key (cdr keys)))
			     (org-element--cache-sync-requests
			      (org-element--request-key (car org-element--cache-sync-requests)))))))
        (org-element-put-property element
                       :org-element--cache-sync-key
                       (cons org-element--cache-sync-keys-value new-key))))
    (when (>= org-element--cache-diagnostics-level 2)
      (org-element--cache-log-message "Added new element with %S key: %S"
                           (org-element-property :org-element--cache-sync-key element)
                           (org-element--format-element element)))
    (org-element-put-property element :cached t)
    (when (memq (org-element-type element) '(headline inlinetask))
      (cl-incf org-element--headline-cache-size)
      (avl-tree-enter org-element--headline-cache element))
    (cl-incf org-element--cache-size)
    (avl-tree-enter org-element--cache element)))

(defsubst org-element--cache-remove (element)
  "Remove ELEMENT from cache.
Assume ELEMENT belongs to cache and that a cache is active."
  (org-element-put-property element :cached nil)
  (cl-decf org-element--cache-size)
  ;; Invalidate contents of parent.
  (when (and (org-element-property :parent element)
             (org-element-contents (org-element-property :parent element)))
    (org-element-set-contents (org-element-property :parent element) nil))
  (when (memq (org-element-type element) '(headline inlinetask))
    (cl-decf org-element--headline-cache-size)
    (avl-tree-delete org-element--headline-cache element))
  (or (avl-tree-delete org-element--cache element)
      (progn
        ;; This should not happen, but if it is, would be better to know
        ;; where it happens.
        (org-element--cache-warn "Failed to delete %S element in %S at %S. The element cache key was %S.
If this warning appears regularly, please report it to Org mode mailing list (M-x org-submit-bug-report)."
                      (org-element-type element)
                      (current-buffer)
                      (org-element-property :begin element)
                      (org-element-property :org-element--cache-sync-key element))
        (org-element-cache-reset)
        (throw 'quit nil))))

;;;; Synchronization

(defsubst org-element--cache-set-timer (buffer)
  "Set idle timer for cache synchronization in BUFFER."
  (when org-element--cache-sync-timer
    (cancel-timer org-element--cache-sync-timer))
  (setq org-element--cache-sync-timer
	(run-with-idle-timer
	 (let ((idle (current-idle-time)))
	   (if idle (time-add idle org-element-cache-sync-break)
	     org-element-cache-sync-idle-time))
	 nil
	 #'org-element--cache-sync
	 buffer)))

(defsubst org-element--cache-interrupt-p (time-limit)
  "Non-nil when synchronization process should be interrupted.
TIME-LIMIT is a time value or nil."
  (and time-limit
       (or (input-pending-p)
	   (time-less-p time-limit nil))))

(defsubst org-element--cache-shift-positions (element offset &optional props)
  "Shift ELEMENT properties relative to buffer positions by OFFSET.

Properties containing buffer positions are `:begin', `:end',
`:contents-begin', `:contents-end' and `:structure'.  When
optional argument PROPS is a list of keywords, only shift
properties provided in that list.

Properties are modified by side-effect."
  (let ((properties (nth 1 element)))
    ;; Shift `:structure' property for the first plain list only: it
    ;; is the only one that really matters and it prevents from
    ;; shifting it more than once.
    (when (and (or (not props) (memq :structure props))
	       (eq (org-element-type element) 'plain-list)
	       (not (eq (org-element-type (plist-get properties :parent)) 'item)))
      (dolist (item (plist-get properties :structure))
	(cl-incf (car item) offset)
	(cl-incf (nth 6 item) offset)))
    (dolist (key '( :begin :contents-begin :contents-end :end
                    :post-affiliated :robust-begin :robust-end))
      (let ((value (and (or (not props) (memq key props))
			(plist-get properties key))))
	(and value (plist-put properties key (+ offset value)))))))

(defvar org-element--cache-interrupt-C-g t
  "When non-nil, allow the user to abort `org-element--cache-sync'.
The execution is aborted upon pressing `\\[keyboard-quit]'
`org-element--cache-interrupt-C-g-max-count' times.")
(defvar org-element--cache-interrupt-C-g-max-count 5
  "`\\[keyboard-quit]' count to interrupt `org-element--cache-sync'.
See `org-element--cache-interrupt-C-g'.")
(defvar org-element--cache-interrupt-C-g-count 0
  "Current number of `org-element--cache-sync' calls.
See `org-element--cache-interrupt-C-g'.")

(defun org-element--cache-sync (buffer &optional threshold future-change)
  "Synchronize cache with recent modification in BUFFER.

When optional argument THRESHOLD is non-nil, do the
synchronization for all elements starting before or at threshold,
then exit.  Otherwise, synchronize cache for as long as
`org-element-cache-sync-duration' or until Emacs leaves idle
state.

FUTURE-CHANGE, when non-nil, is a buffer position where changes
not registered yet in the cache are going to happen.  It is used
in `org-element--cache-submit-request', where cache is partially
updated before current modification are actually submitted."
  (when (buffer-live-p buffer)
    (with-current-buffer (or (buffer-base-buffer buffer) buffer)
      ;; Check if the buffer have been changed outside visibility of
      ;; `org-element--cache-before-change' and `org-element--cache-after-change'.
      (if (and (/= org-element--cache-change-tic
                  (buffer-chars-modified-tick))
               ;; FIXME: Below is a heuristics noticed by observation.
               ;; quail.el with non-latin input does silent
               ;; modifications in buffer increasing the tick counter
               ;; but not actually changing the buffer text:
               ;; https://list.orgmode.org/87sfw2luhj.fsf@localhost/T/#you
               ;; https://lists.gnu.org/archive/html/bug-gnu-emacs/2021-11/msg00894.html
               ;; However, the values of `buffer-chars-modified-tick'
               ;; and `buffer-modified-tick' appear to be same after
               ;; the quail.el's changes in buffer.  We do not
               ;; consider these exact changes as a dangerous silent
               ;; edit.
               (/= (buffer-chars-modified-tick)
                  (buffer-modified-tick)))
          (progn
            (when (or (and org-element--cache-diagnostics-modifications
                           ;; FIXME: Some more special cases when
                           ;; non-latin input in Emacs <28 triggers
                           ;; changes in `buffer-chars-modified-tick'
                           ;; even though the buffer text remains
                           ;; unchanged.  We still reset the cache as
                           ;; safety precaution, but do not show the
                           ;; warning.
                           (not (memq (- (buffer-modified-tick)
                                       (buffer-chars-modified-tick))
                                    ;; Note: 4 is a footprint for
                                    ;; (let ((inhibit-modification-hooks t))
                                    ;; (insert "blah"))
                                    '(1 3 6 7))))
                      (and (boundp 'org-batch-test) org-batch-test))
              (org-element--cache-warn "Unregistered buffer modifications detected. Resetting.
If this warning appears regularly, please report it to Org mode mailing list (M-x org-submit-bug-report).
The buffer is: %s\n Current command: %S\n Chars modified: %S\n Buffer modified: %S\n Backtrace:\n%S"
                            (buffer-name (current-buffer))
                            (list this-command (buffer-chars-modified-tick) (buffer-modified-tick))
                            (buffer-chars-modified-tick)
                            (buffer-modified-tick)
                            (when (and (fboundp 'backtrace-get-frames)
                                       (fboundp 'backtrace-to-string))
                              (backtrace-to-string (backtrace-get-frames 'backtrace)))))
            (org-element-cache-reset))
        (let ((inhibit-quit t) request next)
          (setq org-element--cache-interrupt-C-g-count 0)
	  (when org-element--cache-sync-timer
	    (cancel-timer org-element--cache-sync-timer))
          (let ((time-limit (time-add nil org-element-cache-sync-duration)))
	    (catch 'org-element--cache-interrupt
              (when org-element--cache-sync-requests
                (org-element--cache-log-message "Syncing down to %S-%S" (or future-change threshold) threshold))
	      (while org-element--cache-sync-requests
	        (setq request (car org-element--cache-sync-requests)
		      next (nth 1 org-element--cache-sync-requests))
	        (org-element--cache-process-request
	         request
	         (when next (org-element--request-key next))
	         threshold
	         (unless threshold time-limit)
	         future-change)
                ;; Re-assign current and next requests.  It could have
                ;; been altered during phase 1.
                (setq request (car org-element--cache-sync-requests)
		      next (nth 1 org-element--cache-sync-requests))
	        ;; Request processed.  Merge current and next offsets and
	        ;; transfer ending position.
	        (when next
                  ;; The following requests can only be either phase 1
                  ;; or phase 2 requests.  We need to let them know
                  ;; that additional shifting happened ahead of them.
	          (cl-incf (org-element--request-offset next) (org-element--request-offset request))
                  (org-element--cache-log-message "Updating next request offset to %d: %s"
                                       (org-element--request-offset next)
                                       (let ((print-length 10) (print-level 3)) (prin1-to-string next)))
                  ;; FIXME: END part of the request only matters for
                  ;; phase 0 requests.  However, the only possible
                  ;; phase 0 request must be the first request in the
                  ;; list all the time.  END position should be
                  ;; unused.
                  (setf (org-element--request-end next) (org-element--request-end request)))
	        (setq org-element--cache-sync-requests
		      (cdr org-element--cache-sync-requests)))))
	  ;; If more requests are awaiting, set idle timer accordingly.
	  ;; Otherwise, reset keys.
	  (if org-element--cache-sync-requests
	      (org-element--cache-set-timer buffer)
            (setq org-element--cache-sync-keys-value (1+ org-element--cache-sync-keys-value))))))))

(defun org-element--cache-process-request
    (request next-request-key threshold time-limit future-change)
  "Process synchronization REQUEST for all entries before NEXT.

REQUEST is a vector, built by `org-element--cache-submit-request'.

NEXT-REQUEST-KEY is a cache key of the next request, as returned by
`org-element--cache-key'.

When non-nil, THRESHOLD is a buffer position.  Synchronization
stops as soon as a shifted element begins after it.

When non-nil, TIME-LIMIT is a time value.  Synchronization stops
after this time or when Emacs exits idle state.

When non-nil, FUTURE-CHANGE is a buffer position where changes
not registered yet in the cache are going to happen.  See
`org-element--cache-submit-request' for more information.

Throw `org-element--cache-interrupt' if the process stops before
completing the request."
  (org-element--cache-log-message "org-element-cache: Processing request %s up to %S-%S, next: %S"
                       (let ((print-length 10) (print-level 3)) (prin1-to-string request))
                       future-change
                       threshold
                       next-request-key)
  (catch 'quit
    (when (= (org-element--request-phase request) 0)
      ;; Phase 0.
      ;;
      ;; Delete all elements starting after beginning of the element
      ;; with request key NEXT, but not after buffer position END.
      ;;
      ;; At each iteration, we start again at tree root since
      ;; a deletion modifies structure of the balanced tree.
      (org-element--cache-log-message "Phase 0")
      (catch 'end-phase
        (let ((deletion-count 0))
          (while t
	    (when (org-element--cache-interrupt-p time-limit)
              (org-element--cache-log-message "Interrupt: time limit")
	      (throw 'org-element--cache-interrupt nil))
	    (let ((request-key (org-element--request-key request))
		  (end (org-element--request-end request))
		  (node (org-element--cache-root))
		  data data-key)
	      ;; Find first element in cache with key REQUEST-KEY or
	      ;; after it.
	      (while node
	        (let* ((element (avl-tree--node-data node))
		       (key (org-element--cache-key element)))
		  (cond
		   ((org-element--cache-key-less-p key request-key)
		    (setq node (avl-tree--node-right node)))
		   ((org-element--cache-key-less-p request-key key)
		    (setq data element
			  data-key key
			  node (avl-tree--node-left node)))
		   (t (setq data element
			    data-key key
			    node nil)))))
	      (if data
                  ;; We found first element in cache starting at or
                  ;; after REQUEST-KEY.
		  (let ((pos (org-element-property :begin data)))
                    ;; FIXME: Maybe simply (< pos end)?
		    (if (<= pos end)
                        (progn
                          (org-element--cache-log-message "removing %S::%S"
                                                          (org-element-property :org-element--cache-sync-key data)
                                                          (org-element--format-element data))
                          (cl-incf deletion-count)
                          (org-element--cache-remove data)
                          (when (and (> (log org-element--cache-size 2) 10)
                                     (> deletion-count
                                        (/ org-element--cache-size (log org-element--cache-size 2))))
                            (org-element--cache-log-message "Removed %S>N/LogN(=%S/%S) elements.  Resetting cache to prevent performance degradation"
                                                            deletion-count
                                                            org-element--cache-size
                                                            (log org-element--cache-size 2))
                            (org-element-cache-reset)
                            (throw 'quit t)))
                      ;; Done deleting everthing starting before END.
                      ;; DATA-KEY is the first known element after END.
                      ;; Move on to phase 1.
                      (org-element--cache-log-message "found element after %d: %S::%S"
                                                      end
                                                      (org-element-property :org-element--cache-sync-key data)
                                                      (org-element--format-element data))
                      (setf (org-element--request-key request) data-key)
                      (setf (org-element--request-beg request) pos)
                      (setf (org-element--request-phase request) 1)
		      (throw 'end-phase nil)))
	        ;; No element starting after modifications left in
	        ;; cache: further processing is futile.
                (org-element--cache-log-message "Phase 0 deleted all elements in cache after %S!"
                                                request-key)
	        (throw 'quit t)))))))
    (when (= (org-element--request-phase request) 1)
      ;; Phase 1.
      ;;
      ;; Phase 0 left a hole in the cache.  Some elements after it
      ;; could have parents within.  For example, in the following
      ;; buffer:
      ;;
      ;;   - item
      ;;
      ;;
      ;;     Paragraph1
      ;;
      ;;     Paragraph2
      ;;
      ;; if we remove a blank line between "item" and "Paragraph1",
      ;; everything down to "Paragraph2" is removed from cache.  But
      ;; the paragraph now belongs to the list, and its `:parent'
      ;; property no longer is accurate.
      ;;
      ;; Therefore we need to parse again elements in the hole, or at
      ;; least in its last section, so that we can re-parent
      ;; subsequent elements, during phase 2.
      ;;
      ;; Note that we only need to get the parent from the first
      ;; element in cache after the hole.
      ;;
      ;; When next key is lesser or equal to the current one, current
      ;; request is inside a to-be-shifted part of the cache.  It is
      ;; fine because the order of elements will not be altered by
      ;; shifting.  However, we cannot know the real position of the
      ;; unshifted NEXT element in the current request.  So, we need
      ;; to sort the request list according to keys and re-start
      ;; processing from the new leftmost request.
      (org-element--cache-log-message "Phase 1")
      (let ((key (org-element--request-key request)))
	(when (and next-request-key (not (org-element--cache-key-less-p key next-request-key)))
          ;; In theory, the only case when requests are not
          ;; ordered is when key of the next request is either the
          ;; same with current key or it is a key for a removed
          ;; element. Either way, we can simply merge the two
          ;; requests.
	  (let ((next-request (nth 1 org-element--cache-sync-requests)))
            (org-element--cache-log-message "Phase 1: Unorderered requests. Merging: %S\n%S\n"
                                            (let ((print-length 10) (print-level 3)) (prin1-to-string request))
                                            (let ((print-length 10) (print-level 3)) (prin1-to-string next-request)))
	    (setf (org-element--request-key next-request) key)
            (setf (org-element--request-beg next-request) (org-element--request-beg request))
	    (setf (org-element--request-phase next-request) 1)
            (throw 'quit t))))
      ;; Next element will start at its beginning position plus
      ;; offset, since it hasn't been shifted yet.  Therefore, LIMIT
      ;; contains the real beginning position of the first element to
      ;; shift and re-parent.
      (let ((limit (+ (org-element--request-beg request) (org-element--request-offset request))))
	(cond ((and threshold (> limit threshold))
               (org-element--cache-log-message "Interrupt: position %d after threshold %d" limit threshold)
               (throw 'org-element--cache-interrupt nil))
	      ((and future-change (>= limit future-change))
	       ;; Changes happened around this element and they will
	       ;; trigger another phase 1 request.  Skip re-parenting
	       ;; and simply proceed with shifting (phase 2) to make
	       ;; sure that followup phase 0 request for the recent
	       ;; changes can operate on the correctly shifted cache.
               (org-element--cache-log-message "position %d after future change %d" limit future-change)
               (setf (org-element--request-parent request) nil)
               (setf (org-element--request-phase request) 2))
	      (t
               ;; No relevant changes happened after submitting this
               ;; request.  We are safe to look at the actual Org
               ;; buffer and calculate the new parent.
	       (let ((parent (org-element--parse-to (1- limit) nil time-limit)))
                 (org-element--cache-log-message "New parent at %d: %S::%S"
                                                 limit
                                                 (org-element-property :org-element--cache-sync-key parent)
                                                 (org-element--format-element parent))
                 (setf (org-element--request-parent request) parent)
		 (setf (org-element--request-phase request) 2))))))
    ;; Phase 2.
    ;;
    ;; Shift all elements starting from key START, but before NEXT, by
    ;; OFFSET, and re-parent them when appropriate.
    ;;
    ;; Elements are modified by side-effect so the tree structure
    ;; remains intact.
    ;;
    ;; Once THRESHOLD, if any, is reached, or once there is an input
    ;; pending, exit.  Before leaving, the current synchronization
    ;; request is updated.
    (org-element--cache-log-message "Phase 2")
    (let ((start (org-element--request-key request))
	  (offset (org-element--request-offset request))
	  (parent (org-element--request-parent request))
	  (node (org-element--cache-root))
	  (stack (list nil))
	  (leftp t)
	  exit-flag continue-flag)
      ;; No re-parenting nor shifting planned: request is over.
      (when (and (not parent) (zerop offset))
        (org-element--cache-log-message "Empty offset. Request completed.")
        (throw 'quit t))
      (while node
	(let* ((data (avl-tree--node-data node))
	       (key (org-element--cache-key data)))
          ;; Traverse the cache tree.  Ignore all the elements before
          ;; START.  Note that `avl-tree-stack' would not bypass the
          ;; elements before START and thus would have beeen less
          ;; efficient.
	  (if (and leftp (avl-tree--node-left node)
		   (not (org-element--cache-key-less-p key start)))
	      (progn (push node stack)
		     (setq node (avl-tree--node-left node)))
            ;; Shift and re-parent when current node starts at or
            ;; after START, but before NEXT.
	    (unless (org-element--cache-key-less-p key start)
	      ;; We reached NEXT.  Request is complete.
	      (when (and next-request-key
                         (not (org-element--cache-key-less-p key next-request-key)))
                (org-element--cache-log-message "Reached next request.")
                (let ((next-request (nth 1 org-element--cache-sync-requests)))
                  (unless (and (org-element-property :cached (org-element--request-parent next-request))
                               (org-element-property :begin (org-element--request-parent next-request))
                               (> (org-element-property :begin (org-element--request-parent next-request))
                                  (org-element-property :begin parent)))
                    (setf (org-element--request-parent next-request) parent)))
                (throw 'quit t))
	      ;; Handle interruption request.  Update current request.
	      (when (or exit-flag (org-element--cache-interrupt-p time-limit))
                (org-element--cache-log-message "Interrupt: %s" (if exit-flag "threshold" "time limit"))
                (setf (org-element--request-key request) key)
                (setf (org-element--request-parent request) parent)
                (throw 'org-element--cache-interrupt nil))
	      ;; Shift element.
	      (unless (zerop offset)
                (when (>= org-element--cache-diagnostics-level 3)
                  (org-element--cache-log-message "Shifting positions (𝝙%S) in %S::%S"
                                                  offset
                                                  (org-element-property :org-element--cache-sync-key data)
                                                  (org-element--format-element data)))
		(org-element--cache-shift-positions data offset))
	      (let ((begin (org-element-property :begin data)))
		;; Update PARENT and re-parent DATA, only when
		;; necessary.  Propagate new structures for lists.
		(while (and parent
			    (<= (org-element-property :end parent) begin))
		  (setq parent (org-element-property :parent parent)))
		(cond ((and (not parent) (zerop offset)) (throw 'quit nil))
                      ;; Consider scenario when DATA lays within
                      ;; sensitive lines of PARENT that was found
                      ;; during phase 2.  For example:
                      ;; 
                      ;; #+ begin_quote
                      ;; Paragraph
                      ;; #+end_quote
                      ;;
                      ;; In the above source block, remove space in
                      ;; the first line will trigger re-parenting of
                      ;; the paragraph and "#+end_quote" that is also
                      ;; considered paragraph before the modification.
                      ;; However, the paragraph element stored in
                      ;; cache must be deleted instead.
                      ((and parent
                            (or (not (memq (org-element-type parent) org-element-greater-elements))
                                (and (org-element-property :contents-begin parent)
                                     (< (org-element-property :begin data) (org-element-property :contents-begin parent)))
                                (and (org-element-property :contents-end parent)
                                     (>= (org-element-property :begin data) (org-element-property :contents-end parent)))
                                (> (org-element-property :end data) (org-element-property :end parent))
                                (and (org-element-property :contents-end data)
                                     (> (org-element-property :contents-end data) (org-element-property :contents-end parent)))))
                       (org-element--cache-log-message "org-element-cache: Removing obsolete element with key %S::%S"
                                                       (org-element-property :org-element--cache-sync-key data)
                                                       (org-element--format-element data))
                       (org-element--cache-remove data)
                       ;; We altered the tree structure.  The tree
                       ;; traversal needs to be restarted.
                       (setf (org-element--request-key request) key)
                       (setf (org-element--request-parent request) parent)
                       ;; Restart tree traversal.
                       (setq node (org-element--cache-root)
	                     stack (list nil)
	                     leftp t
                             begin -1
                             continue-flag t))
		      ((and parent
                            (not (eq parent data))
			    (let ((p (org-element-property :parent data)))
			      (or (not p)
				  (< (org-element-property :begin p)
				     (org-element-property :begin parent))
                                  (unless (eq p parent)
                                    (not (org-element-property :cached p))
                                    ;; (not (avl-tree-member-p org-element--cache p))
                                    ))))
                       (org-element--cache-log-message "Updating parent in %S\n Old parent: %S\n New parent: %S"
                                            (org-element--format-element data)
                                            (org-element--format-element (org-element-property :parent data))
                                            (org-element--format-element parent))
                       (when (and (eq 'org-data (org-element-type parent))
                                  (not (eq 'headline (org-element-type data))))
                         ;; FIXME: This check is here to see whether
                         ;; such error happens within
                         ;; `org-element--cache-process-request' or somewhere
                         ;; else.
                         (org-element--cache-warn "Added org-data parent to non-headline element: %S\nIf this warning appears regularly, please report it to Org mode mailing list (M-x org-submit-bug-report)." data)
                         (org-element-cache-reset)
                         (throw 'quit t))
		       (org-element-put-property data :parent parent)
		       (let ((s (org-element-property :structure parent)))
			 (when (and s (org-element-property :structure data))
			   (org-element-put-property data :structure s)))))
		;; Cache is up-to-date past THRESHOLD.  Request
		;; interruption.
		(when (and threshold (> begin threshold))
                  (org-element--cache-log-message "Reached threshold %d: %S"
                                                  threshold
                                                  (org-element--format-element data))
                  (setq exit-flag t))))
            (if continue-flag
                (setq continue-flag nil)
	      (setq node (if (setq leftp (avl-tree--node-right node))
			     (avl-tree--node-right node)
			   (pop stack)))))))
      ;; We reached end of tree: synchronization complete.
      t))
  (org-element--cache-log-message "org-element-cache: Finished process. The cache size is %d. The remaining sync requests: %S"
                                  org-element--cache-size
                                  (let ((print-level 2)) (prin1-to-string org-element--cache-sync-requests))))

(defsubst org-element--open-end-p (element)
  "Check if ELEMENT in current buffer contains extra blank lines after
it and does not have closing term.

Examples of such elements are: section, headline, org-data,
and footnote-definition."
  (and (org-element-property :contents-end element)
       (= (org-element-property :contents-end element)
          (save-excursion
            (goto-char (org-element-property :end element))
            (skip-chars-backward " \r\n\t")
            (line-beginning-position 2)))))

(defun org-element--parse-to (pos &optional syncp time-limit)
  "Parse elements in current section, down to POS.

Start parsing from the closest between the last known element in
cache or headline above.  Return the smallest element containing
POS.

When optional argument SYNCP is non-nil, return the parent of the
element containing POS instead.  In that case, it is also
possible to provide TIME-LIMIT, which is a time value specifying
when the parsing should stop.  The function throws
`org-element--cache-interrupt' if the process stopped before finding
the expected result."
  (catch 'exit
    (save-match-data
      (org-with-wide-buffer
       (goto-char pos)
       (save-excursion
         (end-of-line)
         (skip-chars-backward " \r\t\n")
         ;; Within blank lines at the beginning of buffer, return nil.
         (when (bobp) (throw 'exit nil)))
       (let* ((cached (and (org-element--cache-active-p)
			   (org-element--cache-find pos nil)))
              (mode (org-element-property :mode cached))
              element next)
         (cond
          ;; Nothing in cache before point: start parsing from first
          ;; element in buffer down to POS or from the beginning of the
          ;; file.
          ((and (not cached) (org-element--cache-active-p))
           (setq element (org-element-org-data-parser))
           (unless (org-element-property :begin element)
             (org-element--cache-warn "Error parsing org-data. Got %S\nPlease report to Org mode mailing list (M-x org-submit-bug-report)." element))
           (org-element--cache-log-message "Nothing in cache. Adding org-data: %S"
                                (org-element--format-element element))
           (org-element--cache-put element)
           (goto-char (org-element-property :contents-begin element))
	   (setq mode 'org-data))
          ;; Nothing in cache before point because cache is not active.
          ;; Parse from previous heading to avoid re-parsing the whole
          ;; buffer above.  This comes at the cost of not calculating
          ;; `:parent' property for headings.
          ((not cached)
           (if (org-with-limited-levels (outline-previous-heading))
               (progn
                 (setq element (org-element-headline-parser nil 'fast))
	         (setq mode 'planning)
	         (forward-line))
	     (setq mode 'top-comment))
           (org-skip-whitespace)
           (beginning-of-line))
          ;; Check if CACHED or any of its ancestors contain point.
          ;;
          ;; If there is such an element, we inspect it in order to know
          ;; if we return it or if we need to parse its contents.
          ;; Otherwise, we just start parsing from location, which is
          ;; right after the top-most element containing CACHED but
          ;; still before POS.
          ;;
          ;; As a special case, if POS is at the end of the buffer, we
          ;; want to return the innermost element ending there.
          ;;
          ;; Also, if we find an ancestor and discover that we need to
          ;; parse its contents, make sure we don't start from
          ;; `:contents-begin', as we would otherwise go past CACHED
          ;; again.  Instead, in that situation, we will resume parsing
          ;; from NEXT, which is located after CACHED or its higher
          ;; ancestor not containing point.
          (t
           (let ((up cached)
                 (pos (if (= (point-max) pos) (1- pos) pos)))
             (while (and up (<= (org-element-property :end up) pos))
               (goto-char (org-element-property :end up))
               (setq element up
                     mode (org-element--next-mode (org-element-property :mode element) (org-element-type element) nil)
                     up (org-element-property :parent up)
                     next (point)))
             (when up (setq element up)))))
         ;; Parse successively each element until we reach POS.
         (let ((end (or (org-element-property :end element) (point-max)))
	       (parent (org-element-property :parent element)))
           (while t
	     (when (org-element--cache-interrupt-p time-limit)
               (throw 'org-element--cache-interrupt nil))
             (when (and inhibit-quit org-element--cache-interrupt-C-g quit-flag)
               (when quit-flag
	         (cl-incf org-element--cache-interrupt-C-g-count)
                 (setq quit-flag nil))
               (when (>= org-element--cache-interrupt-C-g-count
                        org-element--cache-interrupt-C-g-max-count)
                 (setq quit-flag t)
                 (setq org-element--cache-interrupt-C-g-count 0)
                 (org-element-cache-reset)
                 (error "org-element: Parsing aborted by user.  Cache has been cleared.
If you observe Emacs hangs frequently, please report this to Org mode mailing list (M-x org-submit-bug-report)."))
               (message (substitute-command-keys
                         "`org-element--parse-buffer': Suppressed `\\[keyboard-quit]'.  Press `\\[keyboard-quit]' %d more times to force interruption.")
                        (- org-element--cache-interrupt-C-g-max-count
                           org-element--cache-interrupt-C-g-count)))
	     (unless element
               ;; Do not try to parse within blank at EOB.
               (unless (save-excursion
                         (org-skip-whitespace)
                         (eobp))
                 (setq element (org-element--current-element
			        end 'element mode
			        (org-element-property :structure parent))))
               ;; Make sure that we return referenced element in cache
               ;; that can be altered directly.
               (if element
                   (setq element (or (org-element--cache-put element) element))
                 ;; Nothing to parse (i.e. empty file).
                 (throw 'exit parent))
	       (org-element-put-property element :parent parent))
	     (let ((elem-end (org-element-property :end element))
	           (type (org-element-type element)))
	       (cond
	        ;; Skip any element ending before point.  Also skip
	        ;; element ending at point (unless it is also the end of
	        ;; buffer) since we're sure that another element begins
	        ;; after it.
	        ((and (<= elem-end pos) (/= (point-max) elem-end))
                 ;; Avoid parsing headline siblings above.
                 (goto-char elem-end)
                 (when (eq type 'headline)
                   (save-match-data
                     (unless (when (and (/= 1 (org-element-property :level element))
                                        (re-search-forward
                                         (rx-to-string
                                          `(and bol (repeat 1 ,(1- (let ((level (org-element-property :level element)))
                                                                     (if org-odd-levels-only (1- (* level 2)) level)))
                                                            "*")
                                                " "))
                                         pos t))
                               (beginning-of-line)
                               t)
                       ;; There are headings with lower level than
                       ;; ELEMENT between ELEM-END and POS.  Siblings
                       ;; may exist though.  Parse starting from the
                       ;; last sibling or from ELEM-END if there are
                       ;; no other siblings.
                       (goto-char pos)
                       (re-search-backward
                        (rx-to-string
                         `(and bol (repeat ,(let ((level (org-element-property :level element)))
                                              (if org-odd-levels-only (1- (* level 2)) level))
                                           "*")
                               " "))
                        elem-end t))))
	         (setq mode (org-element--next-mode mode type nil)))
	        ;; A non-greater element contains point: return it.
	        ((not (memq type org-element-greater-elements))
	         (throw 'exit (if syncp parent element)))
	        ;; Otherwise, we have to decide if ELEMENT really
	        ;; contains POS.  In that case we start parsing from
	        ;; contents' beginning.
	        ;;
	        ;; If POS is at contents' beginning but it is also at
	        ;; the beginning of the first item in a list or a table.
	        ;; In that case, we need to create an anchor for that
	        ;; list or table, so return it.
	        ;;
	        ;; Also, if POS is at the end of the buffer, no element
	        ;; can start after it, but more than one may end there.
	        ;; Arbitrarily, we choose to return the innermost of
	        ;; such elements.
	        ((let ((cbeg (org-element-property :contents-begin element))
		       (cend (org-element-property :contents-end element)))
	           (when (and cbeg cend
			      (or (< cbeg pos)
			          (and (= cbeg pos)
				       (not (memq type '(plain-list table)))))
			      (or (> cend pos)
                                  ;; When we are at cend or within blank
                                  ;; lines after, it is a special case:
                                  ;; 1. At the end of buffer we return
                                  ;; the innermost element.
                                  ;; 2. At cend of element with return
                                  ;; that element.
                                  ;; 3. At the end of element, we would
                                  ;; return in the earlier cond form.
                                  ;; 4. Within blank lines after cend,
                                  ;; when element does not have a
                                  ;; closing keyword, we return that
                                  ;; outermost element, unless the
                                  ;; outermost element is a non-empty
                                  ;; headline.  In the latter case, we
                                  ;; return the outermost element inside
                                  ;; the headline section.
			          (and (org-element--open-end-p element)
                                       (or (= (org-element-property :end element) (point-max))
                                           (and (>= pos (org-element-property :contents-end element))
                                                (memq (org-element-type element) '(org-data section headline)))))))
		     (goto-char (or next cbeg))
		     (setq mode (if next mode (org-element--next-mode mode type t))
                           next nil
		           parent element
		           end (if (org-element--open-end-p element)
                                   (org-element-property :end element)
                                 (org-element-property :contents-end element))))))
	        ;; Otherwise, return ELEMENT as it is the smallest
	        ;; element containing POS.
	        (t (throw 'exit (if syncp parent element)))))
	     (setq element nil))))))))

;;;; Staging Buffer Changes

(defconst org-element--cache-sensitive-re
  (concat
   "^\\*+ " "\\|"
   "\\\\end{[A-Za-z0-9*]+}[ \t]*$" "\\|"
   "^[ \t]*\\(?:"
   "#\\+\\(?:BEGIN[:_]\\|END\\(?:_\\|:?[ \t]*$\\)\\)" "\\|"
   org-list-full-item-re "\\|"
   ":\\(?: \\|$\\)" "\\|"
   "\\\\begin{[A-Za-z0-9*]+}" "\\|"
   ":\\(?:\\w\\|[-_]\\)+:[ \t]*$"
   "\\)")
  "Regexp matching a sensitive line, structure wise.
A sensitive line is a headline, inlinetask, block, drawer, or
latex-environment boundary.  When such a line is modified,
structure changes in the document may propagate in the whole
section, possibly making cache invalid.")

(defvar org-element--cache-change-warning nil
  "Non-nil when a sensitive line is about to be changed.
It is a symbol among nil, t, or a number representing smallest level of
modified headline.  The level considers headline levels both before
and after the modification.")

(defun org-element--cache-before-change (beg end)
  "Detect modifications in sensitive parts of Org buffer.
BEG and END are the beginning and end of the range of changed
text.  See `before-change-functions' for more information.

The function returns the new value of `org-element--cache-change-warning'."
  (when (org-element--cache-active-p t)
    (with-current-buffer (or (buffer-base-buffer (current-buffer))
                             (current-buffer))
      (org-with-wide-buffer
       (setq org-element--cache-change-tic (buffer-chars-modified-tick))
       (goto-char beg)
       (beginning-of-line)
       (let ((bottom (save-excursion (goto-char end) (line-end-position))))
         (prog1
             (let ((org-element--cache-change-warning-before org-element--cache-change-warning)
                   (org-element--cache-change-warning-after))
               (setq org-element--cache-change-warning-after
	             (save-match-data
                       (let ((case-fold-search t))
                         (when (re-search-forward
		                org-element--cache-sensitive-re bottom t)
                           (goto-char beg)
                           (beginning-of-line)
                           (let (min-level)
                             (cl-loop while (re-search-forward
                                             (rx-to-string
                                              (if min-level
                                                  `(and bol (repeat 1 ,(1- min-level) "*") " ")
                                                `(and bol (+ "*") " ")))
                                             bottom t)
                                      do (setq min-level (1- (length (match-string 0))))
                                      until (= min-level 1))
                             (goto-char beg)
                             (beginning-of-line)
                             (or (and min-level (org-reduced-level min-level))
                                 (when (looking-at-p "^[ \t]*#\\+CATEGORY:")
                                   'org-data)
                                 t))))))
               (setq org-element--cache-change-warning
                     (cond
                      ((and (numberp org-element--cache-change-warning-before)
                            (numberp org-element--cache-change-warning-after))
                       (min org-element--cache-change-warning-after
                            org-element--cache-change-warning-before))
                      ((numberp org-element--cache-change-warning-before)
                       org-element--cache-change-warning-before)
                      ((numberp org-element--cache-change-warning-after)
                       org-element--cache-change-warning-after)
                      (t (or org-element--cache-change-warning-after
                             org-element--cache-change-warning-before)))))
           (org-element--cache-log-message "%S is about to modify text: warning %S"
                                this-command
                                org-element--cache-change-warning)))))))

(defun org-element--cache-after-change (beg end pre)
  "Update buffer modifications for current buffer.
BEG and END are the beginning and end of the range of changed
text, and the length in bytes of the pre-change text replaced by
that range.  See `after-change-functions' for more information."
  (when (org-element--cache-active-p t)
    (with-current-buffer (or (buffer-base-buffer (current-buffer))
                             (current-buffer))
      (when (not (eq org-element--cache-change-tic (buffer-chars-modified-tick)))
        (org-element--cache-log-message "After change")
        (setq org-element--cache-change-warning (org-element--cache-before-change beg end))
        ;; Store synchronization request.
        (let ((offset (- end beg pre)))
          (save-match-data
            (org-element--cache-submit-request beg (- end offset) offset)))
        ;; Activate a timer to process the request during idle time.
        (org-element--cache-set-timer (current-buffer))))))

(defun org-element--cache-for-removal (beg end offset)
  "Return first element to remove from cache.

BEG and END are buffer positions delimiting buffer modifications.
OFFSET is the size of the changes.

Returned element is usually the first element in cache containing
any position between BEG and END.  As an exception, greater
elements around the changes that are robust to contents
modifications are preserved and updated according to the
changes.  In the latter case, the returned element is the outermost
non-robust element affected by the changes.  Note that the returned
element may end before END position in which case some cached element
starting after the returned may still be affected by the changes.

Also, when there are no elements in cache before BEG, return first
known element in cache (it may start after END)."
  (let* ((elements (org-element--cache-find (1- beg) 'both))
	 (before (car elements))
	 (after (cdr elements)))
    (if (not before) after
      (let ((up before)
	    (robust-flag t))
	(while up
	  (if (let ((type (org-element-type up)))
                (or (and (memq type '( center-block dynamic-block
                                       quote-block special-block))
                         ;; Sensitive change.  This is
                         ;; unconditionally non-robust change.
                         (not org-element--cache-change-warning)
		         (let ((cbeg (org-element-property :contents-begin up))
                               (cend (org-element-property :contents-end up)))
		           (and cbeg
                                (<= cbeg beg)
			        (or (> cend end)
                                    (and (= cend end)
                                         (= (+ end offset) (point-max)))))))
                    (and (memq type '(headline section org-data))
		         (let ((rbeg (org-element-property :robust-begin up))
                               (rend (org-element-property :robust-end up)))
		           (and rbeg rend
                                (<= rbeg beg)
                                (or (> rend end)
                                    (and (= rend end)
                                         (= (+ end offset) (point-max))))))
                         (pcase type
                           ;; Sensitive change in section.  Need to
                           ;; re-parse.
                           (`section (not org-element--cache-change-warning))
                           ;; Headline might be inserted.  This is non-robust
                           ;; change when `up' is a `headline' or `section'
                           ;; with `>' level compared to the inserted headline.
                           ;;
                           ;; Also, planning info/property drawer
                           ;; could have been inserted.  It is not
                           ;; robust change then.
                           (`headline
                            (and
                             (or (not (numberp org-element--cache-change-warning))
                                 (> org-element--cache-change-warning
                                    (org-element-property :level up)))
                             (org-with-point-at (org-element-property :contents-begin up)
                               (unless
                                   (save-match-data
                                     (when (looking-at-p org-planning-line-re)
                                       (forward-line))
                                     (when (looking-at org-property-drawer-re)
                                       (< beg (match-end 0))))
                                 'robust))))
                           (`org-data (not (eq org-element--cache-change-warning 'org-data)))
                           (_ 'robust)))))
	      ;; UP is a robust greater element containing changes.
	      ;; We only need to extend its ending boundaries.
              (progn
	        (org-element--cache-shift-positions
                 up offset
                 (if (and (org-element-property :robust-begin up)
                          (org-element-property :robust-end up))
                     '(:contents-end :end :robust-end)
                   '(:contents-end :end)))
                (org-element--cache-log-message "Shifting end positions of robust parent: %S"
                                     (org-element--format-element up)))
            (unless (or
                     ;; UP is non-robust.  Yet, if UP is headline, flagging
                     ;; everything inside for removal may be to
                     ;; costly.  Instead, we should better re-parse only the
                     ;; headline itself when possible.  If a headline is still
                     ;; starting from old :begin position, we do not care that
                     ;; its boundaries could have extended to shrinked - we
                     ;; will re-parent and shift them anyway.
                     (and (eq 'headline (org-element-type up))
                          ;; The change is not inside headline.  Not
                          ;; updating here.
                          (not (<= beg (org-element-property :begin up)))
                          (not (>= end (org-element-property :end up)))
                          (let ((current (org-with-point-at (org-element-property :begin up)
                                           (org-element-with-disabled-cache
                                               (org-element--current-element (point-max))))))
                            (when (eq 'headline (org-element-type current))
                              (org-element--cache-log-message "Found non-robust headline that can be updated individually: %S"
                                                   (org-element--format-element current))
                              (org-element-set-element up current)
                              t)))
                     ;; If UP is org-data, the situation is similar to
                     ;; headline case.  We just need to re-parse the
                     ;; org-data itself.
                     (when (eq 'org-data (org-element-type up))
                       (org-element-set-element up (org-with-point-at 1 (org-element-org-data-parser)))
                       (org-element--cache-log-message "Found non-robust change invalidating org-data. Re-parsing: %S"
                                            (org-element--format-element up))
                       t))
              (org-element--cache-log-message "Found non-robust element: %S"
                                   (org-element--format-element up))
              (setq before up)
	      (when robust-flag (setq robust-flag nil))))
          (unless (or (org-element-property :parent up)
                      (eq 'org-data (org-element-type up)))
            (org-element--cache-warn "Got element without parent. Please report it to Org mode mailing list (M-x org-submit-bug-report).\n%S" up))
	  (setq up (org-element-property :parent up)))
        ;; We're at top level element containing ELEMENT: if it's
        ;; altered by buffer modifications, it is first element in
        ;; cache to be removed.  Otherwise, that first element is the
        ;; following one.
        ;;
        ;; As a special case, do not remove BEFORE if it is a robust
        ;; container for current changes.
        (if (or (< (org-element-property :end before) beg) robust-flag) after
	  before)))))

(defun org-element--cache-submit-request (beg end offset)
  "Submit a new cache synchronization request for current buffer.
BEG and END are buffer positions delimiting the minimal area
where cache data should be removed.  OFFSET is the size of the
change, as an integer."
  (org-element--cache-log-message "Submitting new synchronization request for [%S..%S]𝝙%S"
                       beg end offset)
  (with-current-buffer (or (buffer-base-buffer (current-buffer))
                           (current-buffer))
    (let ((next (car org-element--cache-sync-requests))
	  delete-to delete-from)
      (if (and next
               ;; First existing sync request is in phase 0.
	       (= 0 (org-element--request-phase next))
               ;; Current changes intersect with the first sync request.
	       (> (setq delete-to (+ (org-element--request-end next)
                                     (org-element--request-offset next)))
                  end)
	       (<= (setq delete-from (org-element--request-beg next))
                  end))
	  ;; Current changes can be merged with first sync request: we
	  ;; can save a partial cache synchronization.
	  (progn
            (org-element--cache-log-message "Found another phase 0 request intersecting with current")
            ;; Update OFFSET of the existing request.
	    (cl-incf (org-element--request-offset next) offset)
	    ;; If last change happened within area to be removed, extend
	    ;; boundaries of robust parents, if any.  Otherwise, find
	    ;; first element to remove and update request accordingly.
	    (if (> beg delete-from)
                ;; The current modification is completely inside NEXT.
                ;; We already added the current OFFSET to the NEXT
                ;; request.  However, the robust elements around
                ;; modifications also need to be shifted.  Moreover, the
                ;; new modification may also have non-nil
                ;; `org-element--cache-change-warning'.  In the latter case, we
                ;; also need to update the request.
                (let ((first (org-element--cache-for-removal beg end offset) ; Shift as needed.
                             ))
                  (org-element--cache-log-message "Current request is inside next. Candidate parent: %S"
                                       (org-element--format-element first))
                  (when
                      ;; Non-robust element is now before NEXT.  Need to
                      ;; update.
                      (and first
                           (org-element--cache-key-less-p (org-element--cache-key first)
                                               (org-element--request-key next)))
                    (org-element--cache-log-message "Current request is inside next. New parent: %S"
                                         (org-element--format-element first))
                    (setf (org-element--request-key next) (org-element--cache-key first))
                    (setf (org-element--request-beg next) (org-element-property :begin first))
                    (setf (org-element--request-end next) (max (org-element-property :end first)
                                                    (org-element--request-end next)))
                    (setf (org-element--request-parent next) (org-element-property :parent first))))
              ;; The current and NEXT modifications are intersecting
              ;; with current modification starting before NEXT and NEXT
              ;; ending after current.  We need to update the common
              ;; non-robust parent for the new extended modification
              ;; region.
	      (let ((first (org-element--cache-for-removal beg delete-to offset)))
                (org-element--cache-log-message "Current request intersects with next. Candidate parent: %S"
                                     (org-element--format-element first))
	        (when (and first
                           (org-element--cache-key-less-p (org-element--cache-key first)
                                               (org-element--request-key next)))
                  (org-element--cache-log-message "Current request intersects with next. Updating. New parent: %S"
                                       (org-element--format-element first))
                  (setf (org-element--request-key next) (org-element--cache-key first))
                  (setf (org-element--request-beg next) (org-element-property :begin first))
                  (setf (org-element--request-end next) (max (org-element-property :end first)
                                                  (org-element--request-end next)))
                  (setf (org-element--request-parent next) (org-element-property :parent first))))))
        ;; Ensure cache is correct up to END.  Also make sure that NEXT,
        ;; if any, is no longer a 0-phase request, thus ensuring that
        ;; phases are properly ordered.  We need to provide OFFSET as
        ;; optional parameter since current modifications are not known
        ;; yet to the otherwise correct part of the cache (i.e, before
        ;; the first request).
        (org-element--cache-log-message "Adding new phase 0 request")
        (when next (org-element--cache-sync (current-buffer) end beg))
        (let ((first (org-element--cache-for-removal beg end offset)))
	  (if first
	      (push (let ((first-beg (org-element-property :begin first))
			  (key (org-element--cache-key first)))
		      (cond
		       ;; When changes happen before the first known
		       ;; element, re-parent and shift the rest of the
		       ;; cache.
		       ((> first-beg end)
                        (org-element--cache-log-message "Changes are before first known element. Submitting phase 1 request")
                        (vector key first-beg nil offset nil 1))
		       ;; Otherwise, we find the first non robust
		       ;; element containing END.  All elements between
		       ;; FIRST and this one are to be removed.
                       ;;
                       ;; The current modification is completely inside
                       ;; FIRST.  Clear and update cached elements in
                       ;; region containing FIRST.
		       ((let ((first-end (org-element-property :end first)))
			  (when (> first-end end)
                            (org-element--cache-log-message "Extending to non-robust element %S" (org-element--format-element first))
			    (vector key first-beg first-end offset (org-element-property :parent first) 0))))
		       (t
                        ;; Now, FIRST is the first element after BEG or
                        ;; non-robust element containing BEG.  However,
                        ;; FIRST ends before END and there might be
                        ;; another ELEMENT before END that spans beyond
                        ;; END.  If there is such element, we need to
                        ;; extend the region down to end of the common
                        ;; parent of FIRST and everything inside
                        ;; BEG..END.
		        (let* ((element (org-element--cache-find end))
			       (element-end (org-element-property :end element))
			       (up element))
			  (while (and (not (eq up first))
                                      (setq up (org-element-property :parent up))
				      (>= (org-element-property :begin up) first-beg))
                            ;; Note that UP might have been already
                            ;; shifted if it is a robust element.  After
                            ;; deletion, it can put it's end before yet
                            ;; unprocessed ELEMENT.
			    (setq element-end (max (org-element-property :end up) element-end)
				  element up))
                          ;; Extend region to remove elements between
                          ;; beginning of first and the end of outermost
                          ;; element starting before END but after
                          ;; beginning of first.
                          ;; of the FIRST.
                          (org-element--cache-log-message "Extending to all elements between:\n 1: %S\n 2: %S"
                                               (org-element--format-element first)
                                               (org-element--format-element element))
			  (vector key first-beg element-end offset up 0)))))
		    org-element--cache-sync-requests)
	    ;; No element to remove.  No need to re-parent either.
	    ;; Simply shift additional elements, if any, by OFFSET.
	    (if org-element--cache-sync-requests
                (progn
                  (org-element--cache-log-message "Nothing to remove. Updating offset of the next request by 𝝙%d: %S"
                                       offset
                                       (let ((print-level 3))
                                         (car org-element--cache-sync-requests)))
	          (cl-incf (org-element--request-offset (car org-element--cache-sync-requests))
		           offset))
              (org-element--cache-log-message "Nothing to remove. No elements in cache after %d. Terminating."
                                   end))))))
    (setq org-element--cache-change-warning nil)))

(defun org-element--cache-verify-element (element)
  "Verify correctness of ELEMENT when `org-element--cache-self-verify' is non-nil.

Return non-nil when verification failed."
  ;; Verify correct parent for the element.
  (let ((org-element--cache-self-verify (or org-element--cache-self-verify
                                 (and (boundp 'org-batch-test) org-batch-test)))
        (org-element--cache-self-verify-frequency (if (and (boundp 'org-batch-test) org-batch-test)
                                           1
                                         org-element--cache-self-verify-frequency)))
    (when (and org-element--cache-self-verify
               (org-element--cache-active-p)
               (derived-mode-p 'org-mode)
               (org-element-property :parent element)
               (eq 'headline (org-element-type element))
               ;; Avoid too much slowdown
               (< (random 1000) (* 1000 org-element--cache-self-verify-frequency)))
      (org-with-point-at (org-element-property :begin element)
        (org-element-with-disabled-cache (org-up-heading-or-point-min))
        (unless (or (= (point) (org-element-property :begin (org-element-property :parent element)))
                    (eq (point) (point-min)))
          (org-element--cache-warn "Cached element has wrong parent in %s. Resetting.
If this warning appears regularly, please report it to Org mode mailing list (M-x org-submit-bug-report).
The element is: %S\n The parent is: %S\n The real parent is: %S"
                        (buffer-name (current-buffer))
                        (org-element--format-element element)
                        (org-element--format-element (org-element-property :parent element))
                        (org-element--format-element (org-element--current-element (org-element-property :end (org-element-property :parent element)))))
          (org-element-cache-reset))
        (org-element--cache-verify-element (org-element-property :parent element))))
    ;; Verify the element itself.
    (when (and org-element--cache-self-verify
               (org-element--cache-active-p)
               element
               (not (memq (org-element-type element) '(section org-data)))
               ;; Avoid too much slowdown
               (< (random 1000) (* 1000 org-element--cache-self-verify-frequency)))
      (let ((real-element (let (org-element-use-cache)
                            (org-element--parse-to
                             (if (memq (org-element-type element) '(table-row item))
                                 (1+ (org-element-property :begin element))
                               (org-element-property :begin element))))))
        (unless (and (eq (org-element-type real-element) (org-element-type element))
                     (eq (org-element-property :begin real-element) (org-element-property :begin element))
                     (eq (org-element-property :end real-element) (org-element-property :end element))
                     (eq (org-element-property :contents-begin real-element) (org-element-property :contents-begin element))
                     (eq (org-element-property :contents-end real-element) (org-element-property :contents-end element))
                     (or (not (org-element-property :ID real-element))
                         (string= (org-element-property :ID real-element) (org-element-property :ID element))))
          (org-element--cache-warn "(%S) Cached element is incorrect in %s. (Cache tic up to date: %S) Resetting.
If this warning appears regularly, please report it to Org mode mailing list (M-x org-submit-bug-report).
The element is: %S\n The real element is: %S\n Cache around :begin:\n%S\n%S\n%S"
                        this-command
                        (buffer-name (current-buffer))
                        (if (/= org-element--cache-change-tic
                               (buffer-chars-modified-tick))
                            "no" "yes")
                        (org-element--format-element element)
                        (org-element--format-element real-element)
                        (org-element--cache-find (1- (org-element-property :begin real-element)))
                        (car (org-element--cache-find (org-element-property :begin real-element) 'both))
                        (cdr (org-element--cache-find (org-element-property :begin real-element) 'both)))
          (org-element-cache-reset))))))

;;; Cache persistance

(defun org-element--cache-persist-before-write (var &optional buffer)
  "Sync cache before saving."
  (when (and org-element-use-cache
             buffer
             org-element-cache-persistent
             (eq var 'org-element--cache)
             (derived-mode-p 'org-mode)
             org-element--cache)
    (with-current-buffer buffer
      ;; Cleanup cache request keys to avoid collisions during next
      ;; Emacs session.
      (avl-tree-mapc
       (lambda (el)
         (org-element-put-property el :org-element--cache-sync-key nil))
       org-element--cache)
      (org-with-wide-buffer
       (org-element-at-point (point-max))))
    nil))

(defun org-element--cache-persist-before-read (var &optional buffer)
  "Avoid reading cache before Org mode is loaded."
  (when (memq var '(org-element--cache org-element--headline-cache))
    (if (not buffer) 'forbid
      (with-current-buffer buffer
        (unless (and org-element-use-cache
                     org-element-cache-persistent
                     (derived-mode-p 'org-mode))
          'forbid)))))

(defun org-element--cache-persist-after-read (var &optional buffer)
  "Setup restored cache."
  (with-current-buffer buffer
    (when (and org-element-use-cache org-element-cache-persistent)
      (when (and (eq var 'org-element--cache) org-element--cache)
        (setq-local org-element--cache-size (avl-tree-size org-element--cache)))
      (when (and (eq var 'org-element--headline-cache) org-element--headline-cache)
        (setq-local org-element--headline-cache-size (avl-tree-size org-element--headline-cache))))))

(add-hook 'org-persist-before-write-hook #'org-element--cache-persist-before-write)
(add-hook 'org-persist-before-read-hook #'org-element--cache-persist-before-read)
(add-hook 'org-persist-after-read-hook #'org-element--cache-persist-after-read)

;;;; Public Functions

;;;###autoload
(defun org-element-cache-reset (&optional all)
  "Reset cache in current buffer.
When optional argument ALL is non-nil, reset cache in all Org
buffers."
  (interactive "P")
  (dolist (buffer (if all (buffer-list) (list (current-buffer))))
    (with-current-buffer (or (buffer-base-buffer buffer) buffer)
      (when (and org-element-use-cache (derived-mode-p 'org-mode))
        (when (not org-element-cache-persistent)
          (org-persist-unregister 'org-element--headline-cache (current-buffer))
          (org-persist-unregister 'org-element--cache (current-buffer)))
        (when org-element-cache-persistent
          (org-persist-register 'org-element--cache (current-buffer))
          (org-persist-register 'org-element--headline-cache
                                (current-buffer)
                                :inherit 'org-element--cache))
        (setq-local org-element--cache-change-tic (buffer-chars-modified-tick))
        (setq-local org-element--cache-gapless nil)
	(setq-local org-element--cache
		    (avl-tree-create #'org-element--cache-compare))
        (setq-local org-element--headline-cache
		    (avl-tree-create #'org-element--cache-compare))
        (setq-local org-element--cache-size 0)
        (setq-local org-element--headline-cache-size 0)
	(setq-local org-element--cache-sync-keys-value 0)
	(setq-local org-element--cache-change-warning nil)
	(setq-local org-element--cache-sync-requests nil)
	(setq-local org-element--cache-sync-timer nil)
	(add-hook 'before-change-functions
		  #'org-element--cache-before-change nil t)
	(add-hook 'after-change-functions
		  #'org-element--cache-after-change nil t)))))

;;;###autoload
(defun org-element-cache-refresh (pos)
  "Refresh cache at position POS."
  (when (org-element--cache-active-p)
    (org-element--cache-sync (current-buffer) pos)
    (org-element--cache-submit-request pos pos 0)
    (org-element--cache-set-timer (current-buffer))))

(defvar warning-minimum-log-level) ; Defined in warning.el
(defvar-local org-element--cache-gapless nil
  "An alist containing (granularity . `org-element--cache-change-tic') elements.
Each element indicates the latest `org-element--cache-change-tic' when
change did not contain gaps.")
(defvar org-element-cache-map--recurse nil)
;;;###autoload
(cl-defun org-element-cache-map (func &key (granularity 'headline+inlinetask) restrict-elements
                           next-re fail-re from-pos (to-pos (point-max-marker)) after-element limit-count
                           narrow)
  "Map all elements in current buffer with FUNC according to
GRANULARITY.  Collect non-nil return values into result list.

If some elements are not yet in cache, they will be added.

GRANULARITY can be `headline', `headline+inlinetask'
`greater-element', or `element'.  The default is
`headline+inlinetask'.  `object' granularity is not supported.

ELEMENTS is a list of elements to be mapped over.

NEXT-RE is a regexp used to search next candidate match when FUNC
returns non-nil and to search the first candidate match.  FAIL-RE is a
regexp used to search next candidate match when FUNC returns nil.  The
mapping will continue starting from headline at the RE match.

FROM-POS and TO-POS are buffer positions.  When non-nil, they bound the
mapped elements to elements starting at of after FROM-POS but before
TO-POS.

AFTER-ELEMENT, when non-nil, bounds the mapping to all the elements
after AFTER-ELEMENT (i.e. if AFTER-ELEMENT is a headline section, we
map all the elements starting from first element inside section, but
not including the section).

LIMIT-COUNT limits mapping to that many first matches where FUNC
returns non-nil.

NARROW controls whether current buffer narrowing should be preserved.

This function is a subset of what `org-element-map' does, but much
more performant.  Cached elements are supplied as the single argument
of FUNC.  Changes to elements made in FUNC will also alter the cache."
  (unless (org-element--cache-active-p)
    (error "Cache must be active."))
  (unless (memq granularity '( headline headline+inlinetask
                               greater-element element))
    (error "Unsupported granularity: %S" granularity))
  ;; Make TO-POS marker.  Otherwise, buffer edits may garble the the
  ;; process.
  (unless (markerp to-pos)
    (let ((mk (make-marker)))
      (set-marker mk to-pos)
      (setq to-pos mk)))
  ;; Make sure that garbage collector does not stand on the way to
  ;; maximum performance.
  (let ((gc-cons-threshold #x40000000))
    (save-excursion
      (save-restriction
        (unless narrow (widen))
        ;; Synchronise cache up to the end of mapped region.
        (org-element-at-point to-pos)
        (cl-macrolet ((cache-root
                        ;; Use the most optimal version of cache available.
                        () `(if (memq granularity '(headline headline+inlinetask))
                                (org-element--headline-cache-root)
                              (org-element--cache-root)))
                      (cache-size
                        ;; Use the most optimal version of cache available.
                        () `(if (memq granularity '(headline headline+inlinetask))
                                org-element--headline-cache-size
                              org-element--cache-size))
                      (cache-walk-restart
                        ;; Restart tree traversal after AVL tree re-balance.
                        () `(when node
                              (org-element-at-point (point-max))
                              (setq node (cache-root)
		                    stack (list nil)
		                    leftp t
		                    continue-flag t)))
                      (cache-walk-abort
                        ;; Abort tree traversal.
                        () `(setq continue-flag t
                                  node nil))
                      (element-match-at-point
                        ;; Returning the first element to match around point.
                        ;; For example, if point is inside headline and
                        ;; granularity is restricted to headlines only, skip
                        ;; over all the child elements inside the headline
                        ;; and return the first parent headline.
                        ;; When we are inside a cache gap, calling
                        ;; `org-element-at-point' also fills the cache gap down to
                        ;; point.
                        () `(progn
                              ;; Parsing is one of the performance
                              ;; bottlenecks.  Make sure to optimise it as
                              ;; much as possible.
                              ;;
                              ;; Avoid extra staff like timer cancels et al
                              ;; and only call `org-element--cache-sync-requests' when
                              ;; there are pending requests.
                              (when org-element--cache-sync-requests
                                (org-element--cache-sync (current-buffer)))
                              ;; Call `org-element--parse-to' directly avoiding any
                              ;; kind of `org-element-at-point' overheads.
                              (if restrict-elements
                                  ;; Search directly instead of calling
                                  ;; `org-element-lineage' to avoid funcall overheads
                                  ;; and making sure that we do not go all
                                  ;; the way to `org-data' as `org-element-lineage'
                                  ;; does.
                                  (let ((el (org-element--parse-to (point))))
                                    (while (and el (not (memq (org-element-type el) restrict-elements)))
                                      (setq el (org-element-property :parent el)))
                                    el)
                                (org-element--parse-to (point)))))
                      ;; Starting from (point), search RE and move START to
                      ;; the next valid element to be matched according to
                      ;; restriction.  Abort cache walk if no next element
                      ;; can be found.  When RE is nil, just find element at
                      ;; point.
                      (move-start-to-next-match
                        (re) `(save-match-data
                                (if (or (not ,re) (re-search-forward (or (car-safe ,re) ,re) nil 'move))
                                    (unless (or (< (point) (or start -1))
                                                (and data
                                                     (< (point) (org-element-property :begin data))))
                                      (if (cdr-safe ,re)
                                          ;; Avoid parsing when we are 100%
                                          ;; sure that regexp is good enough
                                          ;; to find new START.
                                          (setq start (match-beginning 0))
                                        (setq start (max (or start -1)
                                                         (or (org-element-property :begin data) -1)
                                                         (org-element-property :begin (element-match-at-point)))))
                                      (when (>= start to-pos) (cache-walk-abort)))
                                  (cache-walk-abort))))
                      ;; Find expected begin position of an element after
                      ;; DATA.
                      (next-element-start
                        (data) `(let (next-start)
                                  (if (memq granularity '(headline headline+inlinetask))
                                      (setq next-start (or (when (memq (org-element-type data) '(headline org-data))
                                                             (org-element-property :contents-begin data))
                                                           (org-element-property :end data)))
		                    (setq next-start (or (when (memq (org-element-type data) org-element-greater-elements)
                                                           (org-element-property :contents-begin data))
                                                         (org-element-property :end data))))
                                  ;; DATA end may be the last element inside
                                  ;; i.e. source block.  Skip up to the end
                                  ;; of parent in such case.
                                  (let ((parent data))
		                    (catch :exit
                                      (when (eq next-start (org-element-property :contents-end parent))
			                (setq next-start (org-element-property :end parent)))
			              (while (setq parent (org-element-property :parent parent))
			                (if (eq next-start (org-element-property :contents-end parent))
			                    (setq next-start (org-element-property :end parent))
                                          (throw :exit t)))))
                                  next-start))
                      ;; Check if cache does not have gaps.
                      (cache-gapless-p
                        () `(eq org-element--cache-change-tic
                                (alist-get granularity org-element--cache-gapless))))
          ;; The core algorithm is simple walk along binary tree.  However,
          ;; instead of checking all the tree elements from first to last
          ;; (like in `avl-tree-mapcar'), we begin from FROM-POS skipping
          ;; the elements before FROM-POS efficiently: O(logN) instead of
          ;; O(Nbefore).
          ;;
          ;; Later, we may also not check every single element in the
          ;; binary tree after FROM-POS.  Instead, we can find position of
          ;; next candidate elements by means of regexp search and skip the
          ;; binary tree branches that are before the next candidate:
          ;; again, O(logN) instead of O(Nbetween).
          ;;
          ;; Some elements might not yet be in the tree.  So, we also parse
          ;; the empty gaps in cache as needed making sure that we do not
          ;; miss anything.
          (let* (;; START is always beginning of an element.  When there is
                 ;; no element in cache at START, we are inside cache gap
                 ;; and need to fill it.
                 (start (and from-pos
                             (progn
                               (goto-char from-pos)
                               (org-element-property :begin (element-match-at-point)))))
                 ;; Some elements may start at the same position, so we
                 ;; also keep track of the last processed element and make
                 ;; sure that we do not try to search it again.
                 (prev after-element)
                 (node (cache-root))
                 data
                 (stack (list nil))
                 (leftp t)
                 result
                 ;; Whether previous element matched FUNC (FUNC
                 ;; returned non-nil).
                 (last-match t)
                 continue-flag
                 ;; Byte-compile FUNC making sure that it is as performant
                 ;; as it could be.
                 (func (if (or (byte-code-function-p func)
                               (and (symbolp func)
                                    (subrp (symbol-function func)))
                               (and (symbolp func)
                                    (fboundp 'native-comp-available-p)
                                    (native-comp-available-p)
                                    (fboundp 'subr-native-elisp-p)
                                    (subr-native-elisp-p (symbol-function func)))
                               ;; FIXME: Working around bug
                               ;; https://list.orgmode.org/87tuha62rq.fsf@localhost/T/#t
                               ;; Byte-compilation in
                               ;; `org-agenda-get-scheduled' call
                               ;; somehow alters the FUNC result in
                               ;; Emacs 26 and 27, but not in Emacs
                               ;; >=28.
                               (version< emacs-version "29"))
                           func
                         (let ((warning-minimum-log-level :error)
                               (inhibit-message t))
                           (condition-case nil
                               (if (and (fboundp 'native-comp-available-p)
                                        (fboundp 'native-compile)
                                        (native-comp-available-p))
                                   ;; Use native compilation to even better
                                   ;; performance.
                                   (native-compile func)
                                 (byte-compile func))
                             (error func)))))
                 ;; Generic regexp to search next potential match.  If it
                 ;; is a cons of (regexp . 'match-beg), we are 100% sure
                 ;; that the match beginning is the existing element
                 ;; beginning.
                 (next-element-re (pcase granularity
                                    ((or `headline
                                         (guard (eq '(headline)
                                                    restrict-elements)))
                                     (cons
                                      (org-with-limited-levels
                                       org-outline-regexp-bol)
                                      'match-beg))
                                    (`headline+inlinetask
                                     (cons
                                      (if (eq '(inlinetask) restrict-elements)
                                          (org-inlinetask-outline-regexp)
                                        org-outline-regexp-bol)
                                      'match-beg))
                                    ;; TODO: May add other commonly
                                    ;; searched elements as needed.
                                    (_)))
                 ;; Make sure that we are not checking the same regexp twice.
                 (next-re (unless (and next-re
                                       (string= next-re
                                                (or (car-safe next-element-re)
                                                    next-element-re)))
                            next-re))
                 (fail-re (unless (and fail-re
                                       (string= fail-re
                                                (or (car-safe next-element-re)
                                                    next-element-re)))
                            fail-re))
                 (restrict-elements (or restrict-elements
                                        (pcase granularity
                                          (`headline
                                           '(headline))
                                          (`headline+inlinetask
                                           '(headline inlinetask))
                                          (`greater-element
                                           org-element-greater-elements)
                                          (_ nil))))
                 ;; Statistics
                 (time (float-time))
                 (predicate-time 0)
                 (count-predicate-calls-match 0)
                 (count-predicate-calls-fail 0))
            ;; Skip to first element within region.
            (goto-char (or start (point-min)))
            (move-start-to-next-match next-element-re)
            (unless (and start (>= start to-pos))
              ;; Pre-process cache filling all the gaps.
              (unless (or org-element-cache-map--recurse
                          (cache-gapless-p)
                          ;; Pre-processing all the elements in large
                          ;; buffers when NEXT-RE/FAIL-RE are provided
                          ;; may be much slower compared to using
                          ;; regexp.
                          (and (eq granularity 'element)
                               (or next-re fail-re)))
                (let ((org-element-cache-map--recurse t))
                  (org-element-cache-map
                   #'ignore
                   :granularity granularity)
                  ;; Re-assign the cache root after filling the cache
                  ;; gaps.
                  (setq node (cache-root)))
                (setf (alist-get granularity org-element--cache-gapless)
                      org-element--cache-change-tic))
              (while node
                (setq data (avl-tree--node-data node))
                (if (and leftp (avl-tree--node-left node) ; Left branch.
                         ;; Do not move to left branch when we are before
                         ;; PREV.
		         (or (not prev)
		             (not (org-element--cache-key-less-p
			           (org-element--cache-key data)
			           (org-element--cache-key prev))))
                         ;; ... or when we are before START.
                         (or (not start)
                             (not (> start (org-element-property :begin data)))))
	            (progn (push node stack)
		           (setq node (avl-tree--node-left node)))
                  ;; The whole tree left to DATA is before START and
                  ;; PREV.  DATA may still be before START (i.e. when
                  ;; DATA is the root or when START moved), at START, or
                  ;; after START.
                  ;;
                  ;; If DATA is before start, skip it over and move to
                  ;; subsequent elements.
                  ;; If DATA is at start, run FUNC if necessary and
                  ;; update START according and NEXT-RE, FAIL-RE,
                  ;; NEXT-ELEMENT-RE.
                  ;; If DATA is after start, we have found a cache gap
                  ;; and need to fill it.
                  (unless (or (and start (< (org-element-property :begin data) start))
		              (and prev (not (org-element--cache-key-less-p
				              (org-element--cache-key prev)
				              (org-element--cache-key data)))))
                    ;; DATA is at of after START and PREV.
	            (if (or (not start) (= (org-element-property :begin data) start))
                        ;; DATA is at START.  Match it.
                        ;; In the process, we may alter the buffer,
                        ;; so also keep track of the cache state.
                        (let ((modified-tic org-element--cache-change-tic)
                              (cache-size (cache-size)))
                          ;; When NEXT-RE/FAIL-RE is provided, skip to
                          ;; next regexp match after :begin of the current
                          ;; element.
                          (when (if last-match next-re fail-re)
                            (goto-char (org-element-property :begin data))
                            (move-start-to-next-match
                             (if last-match next-re fail-re)))
                          (when (and (or (not start) (eq (org-element-property :begin data) start))
                                     (< (org-element-property :begin data) to-pos)) 
                            ;; Calculate where next possible element
                            ;; starts and update START if needed.
		            (setq start (next-element-start data))
                            (goto-char start)
                            ;; Move START further if possible.
                            (when (and next-element-re
                                       ;; Do not move if we know for
                                       ;; sure that cache does not
                                       ;; contain gaps.  Regexp
                                       ;; searches are not cheap.
                                       (not (cache-gapless-p)))
                              (move-start-to-next-match next-element-re)
                              ;; Make sure that point is at START
                              ;; before running FUNC.
                              (goto-char start))
                            ;; Try FUNC if DATA matches all the
                            ;; restrictions.  Calculate new START.
                            (when (or (not restrict-elements)
                                      (memq (org-element-type data) restrict-elements))
                              ;; DATA matches restriction.  FUNC may
                              ;; 
                              ;; Call FUNC.  FUNC may move point.
                              (if org-element--cache-map-statistics
                                  (let ((before-time (float-time)))
                                    (push (funcall func data) result)
                                    (cl-incf predicate-time
                                             (- (float-time)
                                                before-time))
                                    (if (car result)
                                        (cl-incf count-predicate-calls-match)
                                      (cl-incf count-predicate-calls-fail)))
                                (push (funcall func data) result)
                                (when (car result) (cl-incf count-predicate-calls-match)))
                              ;; Set `last-match'.
                              (setq last-match (car result))
                              ;; If FUNC moved point forward, update
                              ;; START.
                              (when (> (point) start)
                                (move-start-to-next-match nil))
                              ;; Drop nil.
                              (unless (car result) (pop result)))
                            ;; If FUNC did not move the point and we
                            ;; know for sure that cache does not contain
                            ;; gaps, do not try to calculate START in
                            ;; advance but simply loop to the next cache
                            ;; element.
                            (when (and (cache-gapless-p)
                                       (eq (next-element-start data)
                                           start))
                              (setq start nil))
                            ;; Check if the buffer has been modified.
                            (unless (and (eq modified-tic org-element--cache-change-tic)
                                         (eq cache-size (cache-size)))
                              ;; START may no longer be valid, update
                              ;; it to beginning of real element.
                              (goto-char start)
                              ;; Upon modification, START may lay
                              ;; inside an element.  We want to move
                              ;; it to real beginning then despite
                              ;; START being larger.
                              (setq start -1)
                              (move-start-to-next-match nil)
                              ;; The new element may now start before
                              ;; or at already processed position.
                              ;; Make sure that we continue from an
                              ;; element past already processed
                              ;; place.
                              (when (<= start (org-element-property :begin data))
                                (goto-char start)                                 
                                (goto-char (next-element-start (element-match-at-point)))
                                (move-start-to-next-match next-element-re))
                              (org-element-at-point to-pos)
                              (cache-walk-restart))
                            ;; Reached LIMIT-COUNT.  Abort.
                            (when (and limit-count
                                       (>= count-predicate-calls-match
                                          limit-count))
                              (cache-walk-abort))
                            (if (org-element-property :cached data)
		                (setq prev data)
                              (setq prev nil))))
                      ;; DATA is after START.  Fill the gap.
                      (if (memq (org-element-type (org-element--parse-to start)) '(plain-list table))
                          ;; Tables and lists are special, we need a
                          ;; trickery to make items/rows be populated
                          ;; into cache.
                          (org-element--parse-to (1+ start)))
                      ;; Restart tree traversal as AVL tree is
                      ;; re-balanced upon adding elements.  We can no
                      ;; longer trust STACK.
                      (cache-walk-restart)))
                  ;; Second, move to the right branch of the tree or skip
                  ;; it alltogether.
                  (if continue-flag
	              (setq continue-flag nil)
	            (setq node (if (and (car stack)
                                        ;; If START advanced beyond stack parent, skip the right branch.
                                        (or (and start (< (org-element-property :begin (avl-tree--node-data (car stack))) start))
		                            (and prev (org-element--cache-key-less-p
				                       (org-element--cache-key (avl-tree--node-data (car stack)))
                                                       (org-element--cache-key prev)))))
                                   (progn
                                     (setq leftp nil)
                                     (pop stack))
                                 ;; Otherwise, move ahead into the right
                                 ;; branch when it exists.
                                 (if (setq leftp (avl-tree--node-right node))
		                     (avl-tree--node-right node)
		                   (pop stack))))))))
            (when (and org-element--cache-map-statistics
                       (or (not org-element--cache-map-statistics-threshold)
                           (> (- (float-time) time) org-element--cache-map-statistics-threshold)))
              (message "Mapped over elements in %S. %d/%d predicate matches. Total time: %f sec. Time running predicates: %f sec (%f sec avg)
       Calling parameters: :granularity %S :restrict-elements %S :next-re %S :fail-re %S :from-pos %S :to-pos %S :limit-count %S :after-element %S"
                       (current-buffer)
                       count-predicate-calls-match
                       (+ count-predicate-calls-match
                          count-predicate-calls-fail)
                       (- (float-time) time)
                       predicate-time
                       (if (zerop (+ count-predicate-calls-match
                                     count-predicate-calls-fail))
                           0
                         (/ predicate-time (+ count-predicate-calls-match
                                              count-predicate-calls-fail)))
                       granularity restrict-elements next-re fail-re from-pos to-pos limit-count after-element))
            ;; Return result.
            (nreverse result)))))))




;;; The Toolbox
;;
;; The first move is to implement a way to obtain the smallest element
;; containing point.  This is the job of `org-element-at-point'.  It
;; basically jumps back to the beginning of section containing point
;; and proceed, one element after the other, with
;; `org-element--current-element' until the container is found.  Note:
;; When using `org-element-at-point', secondary values are never
;; parsed since the function focuses on elements, not on objects.
;;
;; At a deeper level, `org-element-context' lists all elements and
;; objects containing point.
;;
;; `org-element-nested-p' and `org-element-swap-A-B' may be used
;; internally by navigation and manipulation tools.


;;;###autoload
(defun org-element-at-point (&optional pom cached-only)
  "Determine closest element around point or POM.

Only check cached element when CACHED-ONLY is non-nil and return nil
unconditionally when element at POM is not in cache.

Return value is a list like (TYPE PROPS) where TYPE is the type
of the element and PROPS a plist of properties associated to the
element.

Possible types are defined in `org-element-all-elements'.
Properties depend on element or object type, but always include
`:begin', `:end', and `:post-blank' properties.

As a special case, if point is at the very beginning of the first
item in a list or sub-list, returned element will be that list
instead of the item.  Likewise, if point is at the beginning of
the first row of a table, returned element will be the table
instead of the first row.

When point is at the end of the buffer, return the innermost
element ending there."
  (setq pom (or pom (point)))
  ;; Allow re-parsing when the command can benefit from it.
  (when (and cached-only
             (memq this-command org-element--cache-non-modifying-commands))
    (setq cached-only nil))
  (let (element)
    (when (org-element--cache-active-p)
      (if (not org-element--cache) (org-element-cache-reset)
        (unless cached-only (org-element--cache-sync (current-buffer) pom))))
    (setq element (if cached-only
                      (and (org-element--cache-active-p)
                           (or (not org-element--cache-sync-requests)
                               (org-element--cache-key-less-p pom (org-element--request-key (car org-element--cache-sync-requests))))
                           (org-element--cache-find pom))
                    (condition-case err
                        (org-element--parse-to pom)
                      (error
                       (org-element--cache-warn "Cache corruption detected in %s. Resetting.\n The error was: %S\n Backtrace:\n%S\n Please report this to Org mode mailing list (M-x org-submit-bug-report)."
                                     (buffer-name (current-buffer))
                                     err
                                     (when (and (fboundp 'backtrace-get-frames)
                                                (fboundp 'backtrace-to-string))
                                       (backtrace-to-string (backtrace-get-frames 'backtrace))))
                       (org-element-cache-reset)
                       (org-element--parse-to pom)))))
    (when (and (org-element--cache-active-p)
               element
               (org-element--cache-verify-element element))
      (setq element (org-element--parse-to pom)))
    (unless (eq 'org-data (org-element-type element))
      (unless (and cached-only
                   (not (and element
<<<<<<< HEAD
                           (or (= pom (org-element-property :begin element))
                               (and (not (memq (org-element-type element) org-element-greater-elements))
                                    (>= pom (org-element-property :begin element))
                                    (< pom (org-element-property :end element)))
                               (and (org-element-property :contents-begin element)
                                    (>= pom (org-element-property :begin element))
                                    (< pom (org-element-property :contents-begin element)))
                               (and (org-element-property :contents-end element)
                                    (< pom (org-element-property :end element))
                                    (>= pom (org-element-property :contents-end element)))
                               (and (not (org-element-property :contents-end element))
                                    (>= pom (org-element-property :begin element))
                                    (< pom (org-element-property :end element)))))))
=======
                             (or (= pom (org-element-property :begin element))
                                 (and (not (memq (org-element-type element) org-element-greater-elements))
                                      (>= pom (org-element-property :begin element))
                                      (< pom (org-element-property :end element)))
                                 (and (org-element-property :contents-begin element)
                                      (>= pom (org-element-property :begin element))
                                      (< pom (org-element-property :contents-begin element)))
                                 (and (not (org-element-property :contents-end element))
                                      (>= pom (org-element-property :begin element))
                                      (< pom (org-element-property :end element)))))))
>>>>>>> a1a497a8
        (if (not (eq (org-element-type element) 'section))
            element
          (org-element-at-point (1+ pom) cached-only))))))

;;;###autoload
(defsubst org-element-at-point-no-context (&optional pom)
  "Quickly find element at point or POM.

It is a faster version of `org-element-at-point' that is not
guaranteed to return correct `:parent' properties even when cache is
enabled."
  (or (org-element-at-point pom 'cached-only)
      (let (org-element-use-cache) (org-element-at-point pom))))

;;;###autoload
(defun org-element-context (&optional element)
  "Return smallest element or object around point.

Return value is a list like (TYPE PROPS) where TYPE is the type
of the element or object and PROPS a plist of properties
associated to it.

Possible types are defined in `org-element-all-elements' and
`org-element-all-objects'.  Properties depend on element or
object type, but always include `:begin', `:end', `:parent' and
`:post-blank'.

As a special case, if point is right after an object and not at
the beginning of any other object, return that object.

Optional argument ELEMENT, when non-nil, is the closest element
containing point, as returned by `org-element-at-point'.
Providing it allows for quicker computation."
  (catch 'objects-forbidden
    (org-with-wide-buffer
     (let* ((pos (point))
	    (element (or element (org-element-at-point)))
	    (type (org-element-type element))
	    (post (org-element-property :post-affiliated element)))
       ;; If point is inside an element containing objects or
       ;; a secondary string, narrow buffer to the container and
       ;; proceed with parsing.  Otherwise, return ELEMENT.
       (cond
	;; At a parsed affiliated keyword, check if we're inside main
	;; or dual value.
	((and post (< pos post))
	 (beginning-of-line)
	 (let ((case-fold-search t)) (looking-at org-element--affiliated-re))
	 (cond
	  ((not (member-ignore-case (match-string 1)
				    org-element-parsed-keywords))
	   (throw 'objects-forbidden element))
	  ((< (match-end 0) pos)
	   (narrow-to-region (match-end 0) (line-end-position)))
	  ((and (match-beginning 2)
		(>= pos (match-beginning 2))
		(< pos (match-end 2)))
	   (narrow-to-region (match-beginning 2) (match-end 2)))
	  (t (throw 'objects-forbidden element)))
	 ;; Also change type to retrieve correct restrictions.
	 (setq type 'keyword))
	;; At an item, objects can only be located within tag, if any.
	((eq type 'item)
	 (let ((tag (org-element-property :tag element)))
	   (if (or (not tag) (/= (line-beginning-position) post))
	       (throw 'objects-forbidden element)
	     (beginning-of-line)
	     (search-forward tag (line-end-position))
	     (goto-char (match-beginning 0))
	     (if (and (>= pos (point)) (< pos (match-end 0)))
		 (narrow-to-region (point) (match-end 0))
	       (throw 'objects-forbidden element)))))
	;; At an headline or inlinetask, objects are in title.
	((memq type '(headline inlinetask))
	 (let ((case-fold-search nil))
	   (goto-char (org-element-property :begin element))
	   (looking-at org-complex-heading-regexp)
	   (let ((end (match-end 4)))
	     (if (not end) (throw 'objects-forbidden element)
	       (goto-char (match-beginning 4))
	       (when (looking-at org-comment-string)
		 (goto-char (match-end 0)))
	       (if (>= (point) end) (throw 'objects-forbidden element)
		 (narrow-to-region (point) end))))))
	;; At a paragraph, a table-row or a verse block, objects are
	;; located within their contents.
	((memq type '(paragraph table-row verse-block))
	 (let ((cbeg (org-element-property :contents-begin element))
	       (cend (org-element-property :contents-end element)))
	   ;; CBEG is nil for table rules.
	   (if (and cbeg cend (>= pos cbeg)
		    (or (< pos cend) (and (= pos cend) (eobp))))
	       (narrow-to-region cbeg cend)
	     (throw 'objects-forbidden element))))
	(t (throw 'objects-forbidden element)))
       (goto-char (point-min))
       (let ((restriction (org-element-restriction type))
	     (parent element)
	     last)
	 (catch 'exit
	   (while t
	     (let ((next (org-element--object-lex restriction)))
	       (when next (org-element-put-property next :parent parent))
	       ;; Process NEXT, if any, in order to know if we need to
	       ;; skip it, return it or move into it.
	       (if (or (not next) (> (org-element-property :begin next) pos))
		   (throw 'exit (or last parent))
		 (let ((end (org-element-property :end next))
		       (cbeg (org-element-property :contents-begin next))
		       (cend (org-element-property :contents-end next)))
		   (cond
		    ;; Skip objects ending before point.  Also skip
		    ;; objects ending at point unless it is also the
		    ;; end of buffer, since we want to return the
		    ;; innermost object.
		    ((and (<= end pos) (/= (point-max) end))
		     (goto-char end)
		     ;; For convenience, when object ends at POS,
		     ;; without any space, store it in LAST, as we
		     ;; will return it if no object starts here.
		     (when (and (= end pos)
				(not (memq (char-before) '(?\s ?\t))))
		       (setq last next)))
		    ;; If POS is within a container object, move into
		    ;; that object.
		    ((and cbeg cend
			  (>= pos cbeg)
			  (or (< pos cend)
			      ;; At contents' end, if there is no
			      ;; space before point, also move into
			      ;; object, for consistency with
			      ;; convenience feature above.
			      (and (= pos cend)
				   (or (= (point-max) pos)
				       (not (memq (char-before pos)
						  '(?\s ?\t)))))))
		     (goto-char cbeg)
		     (narrow-to-region (point) cend)
		     (setq parent next)
		     (setq restriction (org-element-restriction next)))
		    ;; Otherwise, return NEXT.
		    (t (throw 'exit next)))))))))))))

(defun org-element-lineage (datum &optional types with-self)
  "List all ancestors of a given element or object.

DATUM is an object or element.

Return ancestors from the closest to the farthest.  When optional
argument TYPES is a list of symbols, return the first element or
object in the lineage whose type belongs to that list instead.

When optional argument WITH-SELF is non-nil, lineage includes
DATUM itself as the first element, and TYPES, if provided, also
apply to it.

When DATUM is obtained through `org-element-context' or
`org-element-at-point', only ancestors from its section can be
found.  There is no such limitation when DATUM belongs to a full
parse tree."
  (let ((up (if with-self datum (org-element-property :parent datum)))
	ancestors)
    (while (and up (not (memq (org-element-type up) types)))
      (unless types (push up ancestors))
      (setq up (org-element-property :parent up)))
    (if types up (nreverse ancestors))))

(defun org-element-nested-p (elem-A elem-B)
  "Non-nil when elements ELEM-A and ELEM-B are nested."
  (let ((beg-A (org-element-property :begin elem-A))
	(beg-B (org-element-property :begin elem-B))
	(end-A (org-element-property :end elem-A))
	(end-B (org-element-property :end elem-B)))
    (or (and (>= beg-A beg-B) (<= end-A end-B))
	(and (>= beg-B beg-A) (<= end-B end-A)))))

(defun org-element-swap-A-B--overlays (elem-A elem-B)
  "Swap elements ELEM-A and ELEM-B.
Assume ELEM-B is after ELEM-A in the buffer.  Leave point at the
end of ELEM-A."
  (goto-char (org-element-property :begin elem-A))
  ;; There are two special cases when an element doesn't start at bol:
  ;; the first paragraph in an item or in a footnote definition.
  (let ((specialp (not (bolp))))
    ;; Only a paragraph without any affiliated keyword can be moved at
    ;; ELEM-A position in such a situation.  Note that the case of
    ;; a footnote definition is impossible: it cannot contain two
    ;; paragraphs in a row because it cannot contain a blank line.
    (when (and specialp
	       (or (not (eq (org-element-type elem-B) 'paragraph))
		   (/= (org-element-property :begin elem-B)
		       (org-element-property :contents-begin elem-B))))
      (error "Cannot swap elements"))
    ;; In a special situation, ELEM-A will have no indentation.  We'll
    ;; give it ELEM-B's (which will in, in turn, have no indentation).
    (let* ((ind-B (when specialp
		    (goto-char (org-element-property :begin elem-B))
		    (current-indentation)))
	   (beg-A (org-element-property :begin elem-A))
	   (end-A (save-excursion
		    (goto-char (org-element-property :end elem-A))
		    (skip-chars-backward " \r\t\n")
		    (point-at-eol)))
	   (beg-B (org-element-property :begin elem-B))
	   (end-B (save-excursion
		    (goto-char (org-element-property :end elem-B))
		    (skip-chars-backward " \r\t\n")
		    (point-at-eol)))
	   ;; Store inner overlays responsible for visibility status.
	   ;; We also need to store their boundaries as they will be
	   ;; removed from buffer.
	   (overlays
	    (cons
	     (delq nil
		   (mapcar (lambda (o)
			     (and (>= (overlay-start o) beg-A)
				  (<= (overlay-end o) end-A)
				  (list o (overlay-start o) (overlay-end o))))
			   (overlays-in beg-A end-A)))
	     (delq nil
		   (mapcar (lambda (o)
			     (and (>= (overlay-start o) beg-B)
				  (<= (overlay-end o) end-B)
				  (list o (overlay-start o) (overlay-end o))))
			   (overlays-in beg-B end-B)))))
	   ;; Get contents.
	   (body-A (buffer-substring beg-A end-A))
	   (body-B (delete-and-extract-region beg-B end-B)))
      (goto-char beg-B)
      (when specialp
	(setq body-B (replace-regexp-in-string "\\`[ \t]*" "" body-B))
	(indent-to-column ind-B))
      (insert body-A)
      ;; Restore ex ELEM-A overlays.
      (let ((offset (- beg-B beg-A)))
	(dolist (o (car overlays))
	  (move-overlay (car o) (+ (nth 1 o) offset) (+ (nth 2 o) offset)))
	(goto-char beg-A)
	(delete-region beg-A end-A)
	(insert body-B)
	;; Restore ex ELEM-B overlays.
	(dolist (o (cdr overlays))
	  (move-overlay (car o) (- (nth 1 o) offset) (- (nth 2 o) offset))))
      (goto-char (org-element-property :end elem-B)))))
(defun org-element-swap-A-B--text-properties (elem-A elem-B)
  "Swap elements ELEM-A and ELEM-B.
Assume ELEM-B is after ELEM-A in the buffer.  Leave point at the
end of ELEM-A."
  (goto-char (org-element-property :begin elem-A))
  ;; There are two special cases when an element doesn't start at bol:
  ;; the first paragraph in an item or in a footnote definition.
  (let ((specialp (not (bolp))))
    ;; Only a paragraph without any affiliated keyword can be moved at
    ;; ELEM-A position in such a situation.  Note that the case of
    ;; a footnote definition is impossible: it cannot contain two
    ;; paragraphs in a row because it cannot contain a blank line.
    (when (and specialp
	       (or (not (eq (org-element-type elem-B) 'paragraph))
		   (/= (org-element-property :begin elem-B)
		       (org-element-property :contents-begin elem-B))))
      (error "Cannot swap elements"))
    ;; In a special situation, ELEM-A will have no indentation.  We'll
    ;; give it ELEM-B's (which will in, in turn, have no indentation).
    (org-fold-core-ignore-modifications ;; Preserve folding state
        (let* ((ind-B (when specialp
		        (goto-char (org-element-property :begin elem-B))
		        (current-indentation)))
	       (beg-A (org-element-property :begin elem-A))
	       (end-A (save-excursion
		        (goto-char (org-element-property :end elem-A))
		        (skip-chars-backward " \r\t\n")
		        (point-at-eol)))
	       (beg-B (org-element-property :begin elem-B))
	       (end-B (save-excursion
		        (goto-char (org-element-property :end elem-B))
		        (skip-chars-backward " \r\t\n")
		        (point-at-eol)))
	       ;; Get contents.
	       (body-A (buffer-substring beg-A end-A))
	       (body-B (delete-and-extract-region beg-B end-B)))
          (goto-char beg-B)
          (when specialp
	    (setq body-B (replace-regexp-in-string "\\`[ \t]*" "" body-B))
	    (indent-to-column ind-B))
          (insert body-A)
	  (goto-char beg-A)
	  (delete-region beg-A end-A)
	  (insert body-B)
          (goto-char (org-element-property :end elem-B))))))
(defsubst org-element-swap-A-B (elem-A elem-B)
  "Swap elements ELEM-A and ELEM-B.
Assume ELEM-B is after ELEM-A in the buffer.  Leave point at the
end of ELEM-A."
  (if (eq org-fold-core-style 'text-properties)
      (org-element-swap-A-B--text-properties elem-A elem-B)
    (org-element-swap-A-B--overlays elem-A elem-B)))


(provide 'org-element)

;; Local variables:
;; generated-autoload-file: "org-loaddefs.el"
;; End:

;;; org-element.el ends here<|MERGE_RESOLUTION|>--- conflicted
+++ resolved
@@ -4712,10 +4712,6 @@
 	      (when (and (eolp) (not (eobp))) (forward-char)))
 	  ;; Find current element's type and parse it accordingly to
 	  ;; its category.
-<<<<<<< HEAD
-	  (let* ((element (org-element--current-element
-		           end granularity mode structure))
-=======
 	  (let* ((element (org-element-copy
                            ;; `org-element--current-element' may return cached
                            ;; elements.  Below code reassigns
@@ -4730,7 +4726,6 @@
                            ;; cache.
                            (org-element--current-element
 			    end granularity mode structure)))
->>>>>>> a1a497a8
 		 (type (org-element-type element))
 		 (cbeg (org-element-property :contents-begin element)))
             (goto-char (org-element-property :end element))
@@ -7529,7 +7524,6 @@
     (unless (eq 'org-data (org-element-type element))
       (unless (and cached-only
                    (not (and element
-<<<<<<< HEAD
                            (or (= pom (org-element-property :begin element))
                                (and (not (memq (org-element-type element) org-element-greater-elements))
                                     (>= pom (org-element-property :begin element))
@@ -7537,24 +7531,9 @@
                                (and (org-element-property :contents-begin element)
                                     (>= pom (org-element-property :begin element))
                                     (< pom (org-element-property :contents-begin element)))
-                               (and (org-element-property :contents-end element)
-                                    (< pom (org-element-property :end element))
-                                    (>= pom (org-element-property :contents-end element)))
                                (and (not (org-element-property :contents-end element))
                                     (>= pom (org-element-property :begin element))
                                     (< pom (org-element-property :end element)))))))
-=======
-                             (or (= pom (org-element-property :begin element))
-                                 (and (not (memq (org-element-type element) org-element-greater-elements))
-                                      (>= pom (org-element-property :begin element))
-                                      (< pom (org-element-property :end element)))
-                                 (and (org-element-property :contents-begin element)
-                                      (>= pom (org-element-property :begin element))
-                                      (< pom (org-element-property :contents-begin element)))
-                                 (and (not (org-element-property :contents-end element))
-                                      (>= pom (org-element-property :begin element))
-                                      (< pom (org-element-property :end element)))))))
->>>>>>> a1a497a8
         (if (not (eq (org-element-type element) 'section))
             element
           (org-element-at-point (1+ pom) cached-only))))))
