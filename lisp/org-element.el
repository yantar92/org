;;; org-element.el --- Parser for Org Syntax         -*- lexical-binding: t; -*-

;; Copyright (C) 2012-2022 Free Software Foundation, Inc.

;; Author: Nicolas Goaziou <n.goaziou at gmail dot com>
;; Keywords: outlines, hypermedia, calendar, wp

;; This file is part of GNU Emacs.

;; GNU Emacs is free software: you can redistribute it and/or modify
;; it under the terms of the GNU General Public License as published by
;; the Free Software Foundation, either version 3 of the License, or
;; (at your option) any later version.

;; GNU Emacs is distributed in the hope that it will be useful,
;; but WITHOUT ANY WARRANTY; without even the implied warranty of
;; MERCHANTABILITY or FITNESS FOR A PARTICULAR PURPOSE.  See the
;; GNU General Public License for more details.

;; You should have received a copy of the GNU General Public License
;; along with GNU Emacs.  If not, see <https://www.gnu.org/licenses/>.

;;; Commentary:
;;
;; See <https://orgmode.org/worg/dev/org-syntax.html> for details about
;; Org syntax.
;;
;; Lisp-wise, a syntax object can be represented as a list.
;; It follows the pattern (TYPE PROPERTIES CONTENTS), where:
;;   TYPE is a symbol describing the object.
;;   PROPERTIES is the property list attached to it.  See docstring of
;;              appropriate parsing function to get an exhaustive list.
;;   CONTENTS is a list of syntax objects or raw strings contained
;;            in the current object, when applicable.
;;
;; For the whole document, TYPE is `org-data' and PROPERTIES is nil.
;;
;; The first part of this file defines constants for the Org syntax,
;; while the second one provide accessors and setters functions.
;;
;; The next part implements a parser and an interpreter for each
;; element and object type in Org syntax.
;;
;; The following part creates a fully recursive buffer parser.  It
;; also provides a tool to map a function to elements or objects
;; matching some criteria in the parse tree.  Functions of interest
;; are `org-element-parse-buffer', `org-element-map' and, to a lesser
;; extent, `org-element-parse-secondary-string'.
;;
;; The penultimate part is the cradle of an interpreter for the
;; obtained parse tree: `org-element-interpret-data'.
;;
;; The library ends by furnishing `org-element-at-point' function, and
;; a way to give information about document structure around point
;; with `org-element-context'.  A cache mechanism is also provided for
;; these functions.


;;; Code:

(require 'org-macs)
(org-assert-version)

(require 'avl-tree)
(require 'ring)
(require 'cl-lib)
(require 'ol)
(require 'org)
(require 'org-persist)
(require 'org-compat)
(require 'org-entities)
(require 'org-footnote)
(require 'org-list)
(require 'org-macs)
(require 'org-table)
(require 'org-fold-core)

(declare-function org-at-heading-p "org" (&optional _))
(declare-function org-escape-code-in-string "org-src" (s))
(declare-function org-macro-escape-arguments "org-macro" (&rest args))
(declare-function org-macro-extract-arguments "org-macro" (s))
(declare-function org-reduced-level "org" (l))
(declare-function org-unescape-code-in-string "org-src" (s))
(declare-function org-inlinetask-outline-regexp "org-inlinetask" ())
(declare-function outline-next-heading "outline" ())
(declare-function outline-previous-heading "outline" ())

(defvar org-complex-heading-regexp)
(defvar org-done-keywords)
(defvar org-edit-src-content-indentation)
(defvar org-match-substring-regexp)
(defvar org-odd-levels-only)
(defvar org-property-drawer-re)
(defvar org-property-format)
(defvar org-property-re)
(defvar org-src-preserve-indentation)
(defvar org-tags-column)
(defvar org-todo-regexp)
(defvar org-ts-regexp-both)


;;; Definitions And Rules
;;
;; Define elements, greater elements and specify recursive objects,
;; along with the affiliated keywords recognized.  Also set up
;; restrictions on recursive objects combinations.
;;
;; `org-element-update-syntax' builds proper syntax regexps according
;; to current setup.

(defconst org-element-archive-tag "ARCHIVE"
  "Tag marking a substree as archived.")

(defconst org-element-citation-key-re
  (rx "@" (group (one-or-more (any word "-.:?!`'/*@+|(){}<>&_^$#%~"))))
  "Regexp matching a citation key.
Key is located in match group 1.")

(defconst org-element-citation-prefix-re
  (rx "[cite"
      (opt "/" (group (one-or-more (any "/_-" alnum)))) ;style
      ":"
      (zero-or-more (any "\t\n ")))
  "Regexp matching a citation prefix.
Style, if any, is located in match group 1.")

(defconst org-element-clock-line-re
  (rx-to-string
   `(seq
     line-start (0+ (or ?\t ?\s))
     "CLOCK: "
     (regexp ,org-ts-regexp-inactive)
     (opt "--"
          (regexp ,org-ts-regexp-inactive)
          (1+ (or ?\t ?\s)) "=>" (1+ (or ?\t ?\s))
          (1+ digit) ":" digit digit)
     (0+ (or ?\t ?\s))
     line-end))
  "Regexp matching a clock line.")

(defconst org-element-comment-string "COMMENT"
  "String marker for commented headlines.")

(defconst org-element-closed-keyword "CLOSED:"
  "Keyword used to close TODO entries.")

(defconst org-element-deadline-keyword "DEADLINE:"
  "Keyword used to mark deadline entries.")

(defconst org-element-scheduled-keyword "SCHEDULED:"
  "Keyword used to mark scheduled entries.")

(defconst org-element-planning-keywords-re
  (regexp-opt (list org-element-closed-keyword
                    org-element-deadline-keyword
                    org-element-scheduled-keyword))
  "Regexp matching any planning line keyword.")

(defconst org-element-planning-line-re
  (rx-to-string
   `(seq line-start (0+ (any ?\s ?\t))
         (group (regexp ,org-element-planning-keywords-re))))
  "Regexp matching a planning line.")

(defconst org-element-drawer-re
  (rx line-start (0+ (any ?\s ?\t))
      ":" (group (1+ (any ?- ?_ word))) ":"
      (0+ (any ?\s ?\t)) line-end)
  "Regexp matching opening or closing line of a drawer.
Drawer's name is located in match group 1.")

(defconst org-element-dynamic-block-open-re
  (rx line-start (0+ (any ?\s ?\t))
      "#+BEGIN:" (0+ (any ?\s ?\t))
      (group (1+ word))
      (opt
       (1+ (any ?\s ?\t))
       (group (1+ nonl))))
  "Regexp matching the opening line of a dynamic block.
Dynamic block's name is located in match group 1.
Parameters are in match group 2.")

(defconst org-element-headline-re
  (rx line-start (1+ "*") " ")
  "Regexp matching a headline.")

(defvar org-element-paragraph-separate nil
  "Regexp to separate paragraphs in an Org buffer.
In the case of lines starting with \"#\" and \":\", this regexp
is not sufficient to know if point is at a paragraph ending.  See
`org-element-paragraph-parser' for more information.")

(defvar org-element--object-regexp nil
  "Regexp possibly matching the beginning of an object.
This regexp allows false positives.  Dedicated parser (e.g.,
`org-element-bold-parser') will take care of further filtering.
Radio links are not matched by this regexp, as they are treated
specially in `org-element--object-lex'.")

(defun org-element--set-regexps ()
  "Build variable syntax regexps."
  (setq org-element-paragraph-separate
	(concat "^\\(?:"
		;; Headlines, inlinetasks.
		"\\*+ " "\\|"
		;; Footnote definitions.
		"\\[fn:[-_[:word:]]+\\]" "\\|"
		;; Diary sexps.
		"%%(" "\\|"
		"[ \t]*\\(?:"
		;; Empty lines.
		"$" "\\|"
		;; Tables (any type).
		"|" "\\|"
		"\\+\\(?:-+\\+\\)+[ \t]*$" "\\|"
		;; Comments, keyword-like or block-like constructs.
		;; Blocks and keywords with dual values need to be
		;; double-checked.
		"#\\(?: \\|$\\|\\+\\(?:"
		"BEGIN_\\S-+" "\\|"
		"\\S-+\\(?:\\[.*\\]\\)?:[ \t]*\\)\\)"
		"\\|"
		;; Drawers (any type) and fixed-width areas.  Drawers
		;; need to be double-checked.
		":\\(?: \\|$\\|[-_[:word:]]+:[ \t]*$\\)" "\\|"
		;; Horizontal rules.
		"-\\{5,\\}[ \t]*$" "\\|"
		;; LaTeX environments.
		"\\\\begin{\\([A-Za-z0-9*]+\\)}" "\\|"
		;; Clock lines.
		org-element-clock-line-re "\\|"
		;; Lists.
		(let ((term (pcase org-plain-list-ordered-item-terminator
			      (?\) ")") (?. "\\.") (_ "[.)]")))
		      (alpha (and org-list-allow-alphabetical "\\|[A-Za-z]")))
		  (concat "\\(?:[-+*]\\|\\(?:[0-9]+" alpha "\\)" term "\\)"
			  "\\(?:[ \t]\\|$\\)"))
		"\\)\\)")
	org-element--object-regexp
	(mapconcat #'identity
		   (let ((link-types (regexp-opt (org-link-types))))
		     (list
		      ;; Sub/superscript.
		      "\\(?:[_^][-{(*+.,[:alnum:]]\\)"
		      ;; Bold, code, italic, strike-through, underline
		      ;; and verbatim.
                      (rx (or "*" "~" "=" "+" "_" "/") (not space))
		      ;; Plain links.
		      (concat "\\<" link-types ":")
		      ;; Objects starting with "[": citations,
		      ;; footnote reference, statistics cookie,
		      ;; timestamp (inactive) and regular link.
		      (format "\\[\\(?:%s\\)"
			      (mapconcat
			       #'identity
			       (list "cite[:/]"
				     "fn:"
				     "\\(?:[0-9]\\|\\(?:%\\|/[0-9]*\\)\\]\\)"
				     "\\[")
			       "\\|"))
		      ;; Objects starting with "@": export snippets.
		      "@@"
		      ;; Objects starting with "{": macro.
		      "{{{"
		      ;; Objects starting with "<" : timestamp
		      ;; (active, diary), target, radio target and
		      ;; angular links.
		      (concat "<\\(?:%%\\|<\\|[0-9]\\|" link-types "\\)")
		      ;; Objects starting with "$": latex fragment.
		      "\\$"
		      ;; Objects starting with "\": line break,
		      ;; entity, latex fragment.
		      "\\\\\\(?:[a-zA-Z[(]\\|\\\\[ \t]*$\\|_ +\\)"
		      ;; Objects starting with raw text: inline Babel
		      ;; source block, inline Babel call.
		      "\\(?:call\\|src\\)_"))
		   "\\|")))

(org-element--set-regexps)

;;;###autoload
(defun org-element-update-syntax ()
  "Update parser internals."
  (interactive)
  (org-element--set-regexps)
  (org-element-cache-reset 'all))

(defconst org-element-all-elements
  '(babel-call center-block clock comment comment-block diary-sexp drawer
	       dynamic-block example-block export-block fixed-width
	       footnote-definition headline horizontal-rule inlinetask item
	       keyword latex-environment node-property paragraph plain-list
	       planning property-drawer quote-block section
	       special-block src-block table table-row verse-block)
  "Complete list of element types.")

(defconst org-element-greater-elements
  '(center-block drawer dynamic-block footnote-definition headline inlinetask
		 item plain-list property-drawer quote-block section
		 special-block table org-data)
  "List of recursive element types aka Greater Elements.")

(defconst org-element-all-objects
  '(bold citation citation-reference code entity export-snippet
	 footnote-reference inline-babel-call inline-src-block italic line-break
	 latex-fragment link macro radio-target statistics-cookie strike-through
	 subscript superscript table-cell target timestamp underline verbatim)
  "Complete list of object types.")

(defconst org-element-recursive-objects
  '(bold citation footnote-reference italic link subscript radio-target
	 strike-through superscript table-cell underline)
  "List of recursive object types.")

(defconst org-element-object-containers
  (append org-element-recursive-objects '(paragraph table-row verse-block))
  "List of object or element types that can directly contain objects.")

(defconst org-element-affiliated-keywords
  '("CAPTION" "DATA" "HEADER" "HEADERS" "LABEL" "NAME" "PLOT" "RESNAME" "RESULT"
    "RESULTS" "SOURCE" "SRCNAME" "TBLNAME")
  "List of affiliated keywords as strings.
By default, all keywords setting attributes (e.g., \"ATTR_LATEX\")
are affiliated keywords and need not to be in this list.")

(defconst org-element-keyword-translation-alist
  '(("DATA" . "NAME")  ("LABEL" . "NAME") ("RESNAME" . "NAME")
    ("SOURCE" . "NAME") ("SRCNAME" . "NAME") ("TBLNAME" . "NAME")
    ("RESULT" . "RESULTS") ("HEADERS" . "HEADER"))
  "Alist of usual translations for keywords.
The key is the old name and the value the new one.  The property
holding their value will be named after the translated name.")

(defconst org-element-multiple-keywords '("CAPTION" "HEADER")
  "List of affiliated keywords that can occur more than once in an element.

Their value will be consed into a list of strings, which will be
returned as the value of the property.

This list is checked after translations have been applied.  See
`org-element-keyword-translation-alist'.

By default, all keywords setting attributes (e.g., \"ATTR_LATEX\")
allow multiple occurrences and need not to be in this list.")

(defconst org-element-parsed-keywords '("CAPTION")
  "List of affiliated keywords whose value can be parsed.

Their value will be stored as a secondary string: a list of
strings and objects.

This list is checked after translations have been applied.  See
`org-element-keyword-translation-alist'.")

(defconst org-element--parsed-properties-alist
  (mapcar (lambda (k) (cons k (intern (concat ":" (downcase k)))))
	  org-element-parsed-keywords)
  "Alist of parsed keywords and associated properties.
This is generated from `org-element-parsed-keywords', which
see.")

(defconst org-element-dual-keywords '("CAPTION" "RESULTS")
  "List of affiliated keywords which can have a secondary value.

In Org syntax, they can be written with optional square brackets
before the colons.  For example, RESULTS keyword can be
associated to a hash value with the following:

  #+RESULTS[hash-string]: some-source

This list is checked after translations have been applied.  See
`org-element-keyword-translation-alist'.")

(defconst org-element--affiliated-re
  (format "[ \t]*#\\+\\(?:%s\\):[ \t]*"
	  (concat
	   ;; Dual affiliated keywords.
	   (format "\\(?1:%s\\)\\(?:\\[\\(.*\\)\\]\\)?"
		   (regexp-opt org-element-dual-keywords))
	   "\\|"
	   ;; Regular affiliated keywords.
	   (format "\\(?1:%s\\)"
		   (regexp-opt
		    (cl-remove-if
		     (lambda (k) (member k org-element-dual-keywords))
		     org-element-affiliated-keywords)))
	   "\\|"
	   ;; Export attributes.
	   "\\(?1:ATTR_[-_A-Za-z0-9]+\\)"))
  "Regexp matching any affiliated keyword.

Keyword name is put in match group 1.  Moreover, if keyword
belongs to `org-element-dual-keywords', put the dual value in
match group 2.

Don't modify it, set `org-element-affiliated-keywords' instead.")

(defconst org-element-object-restrictions
  (let* ((minimal-set '(bold code entity italic latex-fragment strike-through
			     subscript superscript underline verbatim))
	 (standard-set
	  (remq 'citation-reference (remq 'table-cell org-element-all-objects)))
	 (standard-set-no-line-break (remq 'line-break standard-set)))
    `((bold ,@standard-set)
      (citation citation-reference)
      (citation-reference ,@minimal-set)
      (footnote-reference ,@standard-set)
      (headline ,@standard-set-no-line-break)
      (inlinetask ,@standard-set-no-line-break)
      (italic ,@standard-set)
      (item ,@standard-set-no-line-break)
      (keyword ,@(remq 'footnote-reference standard-set))
      ;; Ignore all links in a link description.  Also ignore
      ;; radio-targets and line breaks.
      (link export-snippet inline-babel-call inline-src-block macro
	    statistics-cookie ,@minimal-set)
      (paragraph ,@standard-set)
      ;; Remove any variable object from radio target as it would
      ;; prevent it from being properly recognized.
      (radio-target ,@minimal-set)
      (strike-through ,@standard-set)
      (subscript ,@standard-set)
      (superscript ,@standard-set)
      ;; Ignore inline babel call and inline source block as formulas
      ;; are possible.  Also ignore line breaks and statistics
      ;; cookies.
      (table-cell citation export-snippet footnote-reference link macro
                  radio-target target timestamp ,@minimal-set)
      (table-row table-cell)
      (underline ,@standard-set)
      (verse-block ,@standard-set)))
  "Alist of objects restrictions.

key is an element or object type containing objects and value is
a list of types that can be contained within an element or object
of such type.

This alist also applies to secondary string.  For example, an
`headline' type element doesn't directly contain objects, but
still has an entry since one of its properties (`:title') does.")

(defconst org-element-secondary-value-alist
  '((citation :prefix :suffix)
    (headline :title)
    (inlinetask :title)
    (item :tag)
    (citation-reference :prefix :suffix))
  "Alist between element types and locations of secondary values.")

(defconst org-element--pair-round-table
  (let ((table (make-char-table 'syntax-table '(2))))
    (modify-syntax-entry ?\( "()" table)
    (modify-syntax-entry ?\) ")(" table)
    table)
  "Table used internally to pair only round brackets.")

(defconst org-element--pair-square-table
  (let ((table (make-char-table 'syntax-table '(2))))
    (modify-syntax-entry ?\[ "(]" table)
    (modify-syntax-entry ?\] ")[" table)
    table)
  "Table used internally to pair only square brackets.")

(defconst org-element--pair-curly-table
  (let ((table (make-char-table 'syntax-table '(2))))
    (modify-syntax-entry ?\{ "(}" table)
    (modify-syntax-entry ?\} "){" table)
    table)
  "Table used internally to pair only curly brackets.")

(defun org-element--parse-paired-brackets (char)
  "Parse paired brackets at point.
CHAR is the opening bracket to consider, as a character.  Return
contents between brackets, as a string, or nil.  Also move point
past the brackets."
  (when (eq char (char-after))
    (let ((syntax-table (pcase char
			  (?\{ org-element--pair-curly-table)
			  (?\[ org-element--pair-square-table)
			  (?\( org-element--pair-round-table)
			  (_ nil)))
	  (pos (point)))
      (when syntax-table
	(with-syntax-table syntax-table
	  (let ((end (ignore-errors (scan-lists pos 1 0))))
	    (when end
	      (goto-char end)
	      (buffer-substring-no-properties (1+ pos) (1- end)))))))))


;;; Accessors and Setters
;;
;; Provide four accessors: `org-element-type', `org-element-property'
;; `org-element-contents' and `org-element-restriction'.
;;
;; Setter functions allow modification of elements by side effect.
;; There is `org-element-put-property', `org-element-set-contents'.
;; These low-level functions are useful to build a parse tree.
;;
;; `org-element-adopt-elements', `org-element-set-element',
;; `org-element-extract-element' and `org-element-insert-before' are
;; high-level functions useful to modify a parse tree.
;;
;; `org-element-secondary-p' is a predicate used to know if a given
;; object belongs to a secondary string.  `org-element-class' tells if
;; some parsed data is an element or an object, handling pseudo
;; elements and objects.  `org-element-copy' returns an element or
;; object, stripping its parent property in the process.

(defsubst org-element-type (element)
  "Return type of ELEMENT.

The function returns the type of the element or object provided.
It can also return the following special value:
  `plain-text'       for a string
  `org-data'         for a complete document
  nil                in any other case."
  (cond
   ((not (consp element)) (and (stringp element) 'plain-text))
   ((symbolp (car element)) (car element))))

(defsubst org-element-put-property (element property value)
  "In ELEMENT set PROPERTY to VALUE.
Return modified element."
  (if (stringp element) (org-add-props element nil property value)
    (setcar (cdr element) (plist-put (nth 1 element) property value))
    element))

(defun org-element-property (property element)
  "Extract the value from the PROPERTY of an ELEMENT."
  (if (stringp element) (get-text-property 0 property element)
    (plist-get (nth 1 element) property)))

(defsubst org-element-contents (element)
  "Extract contents from an ELEMENT."
  (cond ((not (consp element)) nil)
	((symbolp (car element)) (nthcdr 2 element))
	(t element)))

(defsubst org-element-restriction (element)
  "Return restriction associated to ELEMENT.
ELEMENT can be an element, an object or a symbol representing an
element or object type."
  (cdr (assq (if (symbolp element) element (org-element-type element))
	     org-element-object-restrictions)))

(defsubst org-element-set-contents (element &rest contents)
  "Set ELEMENT's contents to CONTENTS.
Return ELEMENT."
  (cond ((null element) contents)
	((not (symbolp (car element))) contents)
	((cdr element) (setcdr (cdr element) contents) element)
	(t (nconc element contents))))

(defun org-element-secondary-p (object)
  "Non-nil when OBJECT directly belongs to a secondary string.
Return value is the property name, as a keyword, or nil."
  (let* ((parent (org-element-property :parent object))
	 (properties (cdr (assq (org-element-type parent)
				org-element-secondary-value-alist))))
    (catch 'exit
      (dolist (p properties)
	(and (memq object (org-element-property p parent))
	     (throw 'exit p))))))

(defsubst org-element-class (datum &optional parent)
  "Return class for ELEMENT, as a symbol.
Class is either `element' or `object'.  Optional argument PARENT
is the element or object containing DATUM.  It defaults to the
value of DATUM `:parent' property."
  (let ((type (org-element-type datum))
	(parent (or parent (org-element-property :parent datum))))
    (cond
     ;; Trivial cases.
     ((memq type org-element-all-objects) 'object)
     ((memq type org-element-all-elements) 'element)
     ;; Special cases.
     ((eq type 'org-data) 'element)
     ((eq type 'plain-text) 'object)
     ((not type) 'object)
     ;; Pseudo object or elements.  Make a guess about its class.
     ;; Basically a pseudo object is contained within another object,
     ;; a secondary string or a container element.
     ((not parent) 'element)
     (t
      (let ((parent-type (org-element-type parent)))
	(cond ((not parent-type) 'object)
	      ((memq parent-type org-element-object-containers) 'object)
	      ((org-element-secondary-p datum) 'object)
	      (t 'element)))))))

(defsubst org-element-adopt-elements (parent &rest children)
  "Append elements to the contents of another element.

PARENT is an element or object.  CHILDREN can be elements,
objects, or a strings.

The function takes care of setting `:parent' property for CHILD.
Return parent element."
  (declare (indent 1))
  (if (not children) parent
    ;; Link every child to PARENT. If PARENT is nil, it is a secondary
    ;; string: parent is the list itself.
    (dolist (child children)
      (when child
        (org-element-put-property child :parent (or parent children))))
    ;; Add CHILDREN at the end of PARENT contents.
    (when parent
      (apply #'org-element-set-contents
	     parent
	     (nconc (org-element-contents parent) children)))
    ;; Return modified PARENT element.
    (or parent children)))

(defun org-element-extract-element (element)
  "Extract ELEMENT from parse tree.
Remove element from the parse tree by side-effect, and return it
with its `:parent' property stripped out."
  (let ((parent (org-element-property :parent element))
	(secondary (org-element-secondary-p element)))
    (if secondary
        (org-element-put-property
	 parent secondary
	 (delq element (org-element-property secondary parent)))
      (apply #'org-element-set-contents
	     parent
	     (delq element (org-element-contents parent))))
    ;; Return ELEMENT with its :parent removed.
    (org-element-put-property element :parent nil)))

(defun org-element-insert-before (element location)
  "Insert ELEMENT before LOCATION in parse tree.
LOCATION is an element, object or string within the parse tree.
Parse tree is modified by side effect."
  (let* ((parent (org-element-property :parent location))
	 (property (org-element-secondary-p location))
	 (siblings (if property (org-element-property property parent)
		     (org-element-contents parent)))
	 ;; Special case: LOCATION is the first element of an
	 ;; independent secondary string (e.g. :title property).  Add
	 ;; ELEMENT in-place.
	 (specialp (and (not property)
			(eq siblings parent)
			(eq (car parent) location))))
    ;; Install ELEMENT at the appropriate LOCATION within SIBLINGS.
    (cond (specialp)
	  ((or (null siblings) (eq (car siblings) location))
	   (push element siblings))
	  ((null location) (nconc siblings (list element)))
	  (t
	   (let ((index (cl-position location siblings)))
	     (unless index (error "No location found to insert element"))
	     (push element (cdr (nthcdr (1- index) siblings))))))
    ;; Store SIBLINGS at appropriate place in parse tree.
    (cond
     (specialp (setcdr parent (copy-sequence parent)) (setcar parent element))
     (property (org-element-put-property parent property siblings))
     (t (apply #'org-element-set-contents parent siblings)))
    ;; Set appropriate :parent property.
    (org-element-put-property element :parent parent)))

(defconst org-element--cache-element-properties
  '(:cached
    :org-element--cache-sync-key)
  "List of element properties used internally by cache.")

(defun org-element-set-element (old new)
  "Replace element or object OLD with element or object NEW.
The function takes care of setting `:parent' property for NEW."
  ;; Ensure OLD and NEW have the same parent.
  (org-element-put-property new :parent (org-element-property :parent old))
  (dolist (p org-element--cache-element-properties)
    (when (org-element-property p old)
      (org-element-put-property new p (org-element-property p old))))
  (if (or (memq (org-element-type old) '(plain-text nil))
	  (memq (org-element-type new) '(plain-text nil)))
      ;; We cannot replace OLD with NEW since one of them is not an
      ;; object or element.  We take the long path.
      (progn (org-element-insert-before new old)
	     (org-element-extract-element old))
    ;; Since OLD is going to be changed into NEW by side-effect, first
    ;; make sure that every element or object within NEW has OLD as
    ;; parent.
    (dolist (blob (org-element-contents new))
      (org-element-put-property blob :parent old))
    ;; Transfer contents.
    (apply #'org-element-set-contents old (org-element-contents new))
    ;; Overwrite OLD's properties with NEW's.
    (setcar (cdr old) (nth 1 new))
    ;; Transfer type.
    (setcar old (car new))))

(defun org-element-create (type &optional props &rest children)
  "Create a new element of type TYPE.
Optional argument PROPS, when non-nil, is a plist defining the
properties of the element.  CHILDREN can be elements, objects or
strings."
  (apply #'org-element-adopt-elements (list type props) children))

(defun org-element-copy (datum)
  "Return a copy of DATUM.
DATUM is an element, object, string or nil.  `:parent' property
is cleared and contents are removed in the process."
  (when datum
    (let ((type (org-element-type datum)))
      (pcase type
	(`org-data (list 'org-data nil))
	(`plain-text (substring-no-properties datum))
	(`nil (copy-sequence datum))
	(_
         (let ((element-copy (list type (plist-put (copy-sequence (nth 1 datum)) :parent nil))))
           ;; We cannot simply return the copies property list.  When
           ;; DATUM is i.e. a headline, it's property list (`:title'
           ;; in case of headline) can contain parsed objects.  The
           ;; objects will contain `:parent' property set to the DATUM
           ;; itself.  When copied, these inner `:parent' property
           ;; values will contain incorrect object decoupled from
           ;; DATUM.  Changes to the DATUM copy will not longer be
           ;; reflected in the `:parent' properties.  So, we need to
           ;; reassign inner `:parent' properties to the DATUM copy
           ;; explicitly.
           (org-element-map element-copy (cons 'plain-text org-element-all-objects)
             (lambda (obj) (when (equal datum (org-element-property :parent obj))
                        (org-element-put-property obj :parent element-copy))))
           element-copy))))))



;;; Greater elements
;;
;; For each greater element type, we define a parser and an
;; interpreter.
;;
;; A parser returns the element or object as the list described above.
;; Most of them accepts no argument.  Though, exceptions exist.  Hence
;; every element containing a secondary string (see
;; `org-element-secondary-value-alist') will accept an optional
;; argument to toggle parsing of these secondary strings.  Moreover,
;; `item' parser requires current list's structure as its first
;; element.
;;
;; An interpreter accepts two arguments: the list representation of
;; the element or object, and its contents.  The latter may be nil,
;; depending on the element or object considered.  It returns the
;; appropriate Org syntax, as a string.
;;
;; Parsing functions must follow the naming convention:
;; org-element-TYPE-parser, where TYPE is greater element's type, as
;; defined in `org-element-greater-elements'.
;;
;; Similarly, interpreting functions must follow the naming
;; convention: org-element-TYPE-interpreter.
;;
;; With the exception of `headline' and `item' types, greater elements
;; cannot contain other greater elements of their own type.
;;
;; Beside implementing a parser and an interpreter, adding a new
;; greater element requires tweaking `org-element--current-element'.
;; Moreover, the newly defined type must be added to both
;; `org-element-all-elements' and `org-element-greater-elements'.


;;;; Center Block

(defun org-element-center-block-parser (limit affiliated)
  "Parse a center block.

LIMIT bounds the search.  AFFILIATED is a list of which CAR is
the buffer position at the beginning of the first affiliated
keyword and CDR is a plist of affiliated keywords along with
their value.

Return a list whose CAR is `center-block' and CDR is a plist
containing `:begin', `:end', `:contents-begin', `:contents-end',
`:post-blank' and `:post-affiliated' keywords.

Assume point is at the beginning of the block."
  (let ((case-fold-search t))
    (if (not (save-excursion
	       (re-search-forward "^[ \t]*#\\+END_CENTER[ \t]*$" limit t)))
	;; Incomplete block: parse it as a paragraph.
	(org-element-paragraph-parser limit affiliated)
      (let ((block-end-line (match-beginning 0)))
	(let* ((begin (car affiliated))
	       (post-affiliated (point))
	       ;; Empty blocks have no contents.
	       (contents-begin (progn (forward-line)
				      (and (< (point) block-end-line)
					   (point))))
	       (contents-end (and contents-begin block-end-line))
	       (pos-before-blank (progn (goto-char block-end-line)
					(forward-line)
					(point)))
	       (end (save-excursion
		      (skip-chars-forward " \r\t\n" limit)
		      (if (eobp) (point) (line-beginning-position)))))
	  (list 'center-block
		(nconc
		 (list :begin begin
		       :end end
		       :contents-begin contents-begin
		       :contents-end contents-end
		       :post-blank (count-lines pos-before-blank end)
		       :post-affiliated post-affiliated)
		 (cdr affiliated))))))))

(defun org-element-center-block-interpreter (_ contents)
  "Interpret a center-block element as Org syntax.
CONTENTS is the contents of the element."
  (format "#+begin_center\n%s#+end_center" contents))


;;;; Drawer

(defun org-element-drawer-parser (limit affiliated)
  "Parse a drawer.

LIMIT bounds the search.  AFFILIATED is a list of which CAR is
the buffer position at the beginning of the first affiliated
keyword and CDR is a plist of affiliated keywords along with
their value.

Return a list whose CAR is `drawer' and CDR is a plist containing
`:drawer-name', `:begin', `:end', `:contents-begin',
`:contents-end', `:post-blank' and `:post-affiliated' keywords.

Assume point is at beginning of drawer."
  (let ((case-fold-search t))
    (if (not (save-excursion
               (goto-char (min limit (line-end-position)))
               (re-search-forward "^[ \t]*:END:[ \t]*$" limit t)))
	;; Incomplete drawer: parse it as a paragraph.
	(org-element-paragraph-parser limit affiliated)
      (save-excursion
	(let* ((drawer-end-line (match-beginning 0))
	       (name
                (progn
                  (looking-at org-element-drawer-re)
		  (match-string-no-properties 1)))
	       (begin (car affiliated))
	       (post-affiliated (point))
	       ;; Empty drawers have no contents.
	       (contents-begin (progn (forward-line)
				      (and (< (point) drawer-end-line)
					   (point))))
	       (contents-end (and contents-begin drawer-end-line))
	       (pos-before-blank (progn (goto-char drawer-end-line)
					(forward-line)
					(point)))
	       (end (progn (skip-chars-forward " \r\t\n" limit)
			   (if (eobp) (point) (line-beginning-position)))))
	  (list 'drawer
		(nconc
		 (list :begin begin
		       :end end
		       :drawer-name name
		       :contents-begin contents-begin
		       :contents-end contents-end
		       :post-blank (count-lines pos-before-blank end)
		       :post-affiliated post-affiliated)
		 (cdr affiliated))))))))

(defun org-element-drawer-interpreter (drawer contents)
  "Interpret DRAWER element as Org syntax.
CONTENTS is the contents of the element."
  (format ":%s:\n%s:END:"
	  (org-element-property :drawer-name drawer)
	  contents))


;;;; Dynamic Block

(defun org-element-dynamic-block-parser (limit affiliated)
  "Parse a dynamic block.

LIMIT bounds the search.  AFFILIATED is a list of which CAR is
the buffer position at the beginning of the first affiliated
keyword and CDR is a plist of affiliated keywords along with
their value.

Return a list whose CAR is `dynamic-block' and CDR is a plist
containing `:block-name', `:begin', `:end', `:contents-begin',
`:contents-end', `:arguments', `:post-blank' and
`:post-affiliated' keywords.

Assume point is at beginning of dynamic block."
  (let ((case-fold-search t))
    (if (not (save-excursion
	       (re-search-forward "^[ \t]*#\\+END:?[ \t]*$" limit t)))
	;; Incomplete block: parse it as a paragraph.
	(org-element-paragraph-parser limit affiliated)
      (let ((block-end-line (match-beginning 0)))
	(save-excursion
	  (let* ((name (progn
                         (looking-at org-element-dynamic-block-open-re)
			 (match-string-no-properties 1)))
		 (arguments (match-string-no-properties 2))
		 (begin (car affiliated))
		 (post-affiliated (point))
		 ;; Empty blocks have no contents.
		 (contents-begin (progn (forward-line)
					(and (< (point) block-end-line)
					     (point))))
		 (contents-end (and contents-begin block-end-line))
		 (pos-before-blank (progn (goto-char block-end-line)
					  (forward-line)
					  (point)))
		 (end (progn (skip-chars-forward " \r\t\n" limit)
			     (if (eobp) (point) (line-beginning-position)))))
	    (list 'dynamic-block
		  (nconc
		   (list :begin begin
			 :end end
			 :block-name name
			 :arguments arguments
			 :contents-begin contents-begin
			 :contents-end contents-end
			 :post-blank (count-lines pos-before-blank end)
			 :post-affiliated post-affiliated)
		   (cdr affiliated)))))))))

(defun org-element-dynamic-block-interpreter (dynamic-block contents)
  "Interpret DYNAMIC-BLOCK element as Org syntax.
CONTENTS is the contents of the element."
  (format "#+begin: %s%s\n%s#+end:"
	  (org-element-property :block-name dynamic-block)
	  (let ((args (org-element-property :arguments dynamic-block)))
	    (if args (concat " " args) ""))
	  contents))


;;;; Footnote Definition

(defconst org-element--footnote-separator
  (concat org-element-headline-re "\\|"
	  org-footnote-definition-re "\\|"
	  "^\\([ \t]*\n\\)\\{2,\\}")
  "Regexp used as a footnote definition separator.")

(defun org-element-footnote-definition-parser (limit affiliated)
  "Parse a footnote definition.

LIMIT bounds the search.  AFFILIATED is a list of which CAR is
the buffer position at the beginning of the first affiliated
keyword and CDR is a plist of affiliated keywords along with
their value.

Return a list whose CAR is `footnote-definition' and CDR is
a plist containing `:label', `:begin' `:end', `:contents-begin',
`:contents-end', `:pre-blank',`:post-blank' and
`:post-affiliated' keywords.

Assume point is at the beginning of the footnote definition."
  (save-excursion
    (let* ((label (progn (looking-at org-footnote-definition-re)
			 (match-string-no-properties 1)))
	   (begin (car affiliated))
	   (post-affiliated (point))
	   (end
	    (save-excursion
	      (end-of-line)
	      (cond
	       ((not
		 (re-search-forward org-element--footnote-separator limit t))
		limit)
	       ((eq ?\[ (char-after (match-beginning 0)))
		;; At a new footnote definition, make sure we end
		;; before any affiliated keyword above.
		(forward-line -1)
		(while (and (> (point) post-affiliated)
			    (looking-at-p org-element--affiliated-re))
		  (forward-line -1))
		(line-beginning-position 2))
	       ((eq ?* (char-after (match-beginning 0))) (match-beginning 0))
	       (t (skip-chars-forward " \r\t\n" limit)
		  (if (= limit (point)) limit (line-beginning-position))))))
	   (pre-blank 0)
	   (contents-begin
	    (progn (search-forward "]")
		   (skip-chars-forward " \r\t\n" end)
		   (cond ((= (point) end) nil)
			 ((= (line-beginning-position) post-affiliated) (point))
			 (t
			  (setq pre-blank
				(count-lines (line-beginning-position) begin))
			  (line-beginning-position)))))
	   (contents-end
	    (progn (goto-char end)
		   (skip-chars-backward " \r\t\n")
		   (line-beginning-position 2))))
      (list 'footnote-definition
	    (nconc
	     (list :label label
		   :begin begin
		   :end end
		   :contents-begin contents-begin
		   :contents-end (and contents-begin contents-end)
		   :pre-blank pre-blank
		   :post-blank (count-lines contents-end end)
		   :post-affiliated post-affiliated)
	     (cdr affiliated))))))

(defun org-element-footnote-definition-interpreter (footnote-definition contents)
  "Interpret FOOTNOTE-DEFINITION element as Org syntax.
CONTENTS is the contents of the footnote-definition."
  (let ((pre-blank
	 (min (or (org-element-property :pre-blank footnote-definition)
		  ;; 0 is specific to paragraphs at the beginning of
		  ;; the footnote definition, so we use 1 as
		  ;; a fall-back value, which is more universal.
		  1)
	      ;; Footnote ends after more than two consecutive empty
	      ;; lines: limit ourselves to 2 newline characters.
	      2)))
    (concat (format "[fn:%s]" (org-element-property :label footnote-definition))
	    (if (= pre-blank 0) (concat " " (org-trim contents))
	      (concat (make-string pre-blank ?\n) contents)))))

;;;; Headline

(defun org-element--get-node-properties (&optional at-point-p?)
  "Return node properties for headline or property drawer at point.
Upcase property names.  It avoids confusion between properties
obtained through property drawer and default properties from the
parser (e.g. `:end' and :END:).  Return value is a plist.

When AT-POINT-P? is nil, assume that point as at a headline.  Otherwise
parse properties for property drawer at point."
  (save-excursion
    (unless at-point-p?
      (forward-line)
      (when (looking-at-p org-element-planning-line-re) (forward-line)))
    (when (looking-at org-property-drawer-re)
      (forward-line)
      (let ((end (match-end 0)) properties)
	(while (< (line-end-position) end)
	  (looking-at org-property-re)
          (let* ((property-name (concat ":" (upcase (match-string 2))))
                 (property-name-symbol (intern property-name))
                 (property-value (match-string-no-properties 3)))
            (cond
             ((and (plist-member properties property-name-symbol)
                   (string-match-p "\\+$" property-name))
              (let ((val (plist-get properties property-name-symbol)))
                (if (listp val)
                    (setq properties
                          (plist-put properties
                                     property-name-symbol
                                     (append (plist-get properties property-name-symbol)
                                             (list property-value))))
                  (plist-put properties property-name-symbol (list val property-value)))))
             (t (setq properties (plist-put properties property-name-symbol property-value)))))
	  (forward-line))
	properties))))

(defun org-element--get-time-properties ()
  "Return time properties associated to headline at point.
Return value is a plist."
  (save-excursion
    (when (progn (forward-line) (looking-at org-element-planning-line-re))
      (let ((end (line-end-position))
            plist)
	(while (re-search-forward org-element-planning-keywords-re end t)
	  (skip-chars-forward " \t")
	  (let ((keyword (match-string 0))
		(time (org-element-timestamp-parser)))
	    (cond ((equal keyword org-element-scheduled-keyword)
		   (setq plist (plist-put plist :scheduled time)))
		  ((equal keyword org-element-deadline-keyword)
		   (setq plist (plist-put plist :deadline time)))
		  (t (setq plist (plist-put plist :closed time))))))
	plist))))

(defun org-element-headline-parser (&optional _ raw-secondary-p)
  "Parse a headline.

Return a list whose CAR is `headline' and CDR is a plist
containing `:raw-value', `:title', `:begin', `:end',
`:pre-blank', `:contents-begin' and `:contents-end', `:level',
`:priority', `:tags', `:todo-keyword', `:todo-type', `:scheduled',
`:deadline', `:closed', `:archivedp', `:commentedp'
`:footnote-section-p', `:post-blank' and `:post-affiliated'
keywords.

The plist also contains any property set in the property drawer,
with its name in upper cases and colons added at the
beginning (e.g., `:CUSTOM_ID').

When RAW-SECONDARY-P is non-nil, headline's title will not be
parsed as a secondary string, but as a plain string instead.

Assume point is at beginning of the headline."
  (save-excursion
    (let* ((begin (point))
           (true-level (prog1 (skip-chars-forward "*")
                         (skip-chars-forward " \t")))
	   (level (org-reduced-level true-level))
	   (todo (and org-todo-regexp
		      (let (case-fold-search) (looking-at (concat org-todo-regexp " ")))
		      (progn (goto-char (match-end 0))
			     (skip-chars-forward " \t")
			     (match-string 1))))
	   (todo-type
	    (and todo (if (member todo org-done-keywords) 'done 'todo)))
	   (priority (and (looking-at "\\[#.\\][ \t]*")
			  (progn (goto-char (match-end 0))
				 (aref (match-string 0) 2))))
	   (commentedp
	    (and (let ((case-fold-search nil))
                   (looking-at org-element-comment-string))
		 (goto-char (match-end 0))
                 (when (looking-at-p "\\(?:[ \t]\\|$\\)")
                   (point))))
	   (title-start (prog1 (point)
                          (unless (or todo priority commentedp)
                            ;; Headline like "* :tag:"
                            (skip-chars-backward " \t"))))
	   (tags (when (re-search-forward
			"[ \t]+\\(:[[:alnum:]_@#%:]+:\\)[ \t]*$"
			(line-end-position)
			'move)
		   (goto-char (match-beginning 0))
		   (org-split-string (match-string 1) ":")))
	   (title-end (point))
	   (raw-value (org-trim
		       (buffer-substring-no-properties title-start title-end)))
	   (archivedp (member org-element-archive-tag tags))
	   (footnote-section-p (and org-footnote-section
				    (string= org-footnote-section raw-value)))
	   (standard-props (org-element--get-node-properties))
	   (time-props (org-element--get-time-properties))
	   (end
            (save-excursion
              (let ((re (rx-to-string
                         `(seq line-start (** 1 ,true-level "*") " "))))
                (if (re-search-forward re nil t)
                    (line-beginning-position)
                  (point-max)))))
	   (contents-begin (save-excursion
			     (forward-line)
			     (skip-chars-forward " \r\t\n" end)
			     (and (/= (point) end) (line-beginning-position))))
	   (contents-end (and contents-begin
			      (progn (goto-char end)
				     (skip-chars-backward " \r\t\n")
				     (line-beginning-position 2))))
           (robust-begin (and contents-begin
                              (progn (goto-char contents-begin)
                                     (when (looking-at-p org-element-planning-line-re)
                                       (forward-line))
                                     (when (looking-at org-property-drawer-re)
                                       (goto-char (match-end 0)))
                                     ;; If there is :pre-blank, we
                                     ;; need to be careful about
                                     ;; robust beginning.
                                     (max (if (< (+ 2 contents-begin) contents-end)
                                              (+ 2 contents-begin)
                                            0)
                                          (point)))))
           (robust-end (and robust-begin
                            (when (> (- contents-end 2) robust-begin)
                              (- contents-end 2)))))
      (unless robust-end (setq robust-begin nil))
      (let ((headline
	     (list 'headline
		   (nconc
		    (list :raw-value raw-value
			  :begin begin
			  :end end
			  :pre-blank
			  (if (not contents-begin) 0
			    (1- (count-lines begin contents-begin)))
			  :contents-begin contents-begin
			  :contents-end contents-end
                          :robust-begin robust-begin
                          :robust-end robust-end
			  :level level
			  :priority priority
			  :tags tags
			  :todo-keyword todo
			  :todo-type todo-type
			  :post-blank
			  (if contents-end
			      (count-lines contents-end end)
			    (1- (count-lines begin end)))
			  :footnote-section-p footnote-section-p
			  :archivedp archivedp
			  :commentedp commentedp
			  :post-affiliated begin)
		    time-props
		    standard-props))))
	(org-element-put-property
	 headline :title
	 (if raw-secondary-p raw-value
	   (org-element--parse-objects
	    (progn (goto-char title-start)
		   (skip-chars-forward " \t")
		   (point))
	    (progn (goto-char title-end)
		   (skip-chars-backward " \t")
		   (point))
	    nil
	    (org-element-restriction 'headline)
	    headline)))))))

(defun org-element-headline-interpreter (headline contents)
  "Interpret HEADLINE element as Org syntax.
CONTENTS is the contents of the element."
  (let* ((level (org-element-property :level headline))
	 (todo (org-element-property :todo-keyword headline))
	 (priority (org-element-property :priority headline))
	 (title (org-element-interpret-data
		 (org-element-property :title headline)))
	 (tags (let ((tag-list (org-element-property :tags headline)))
		 (and tag-list
		      (format ":%s:" (mapconcat #'identity tag-list ":")))))
	 (commentedp (org-element-property :commentedp headline))
	 (pre-blank (or (org-element-property :pre-blank headline) 0))
	 (heading
	  (concat (make-string (if org-odd-levels-only (1- (* level 2)) level)
			       ?*)
		  (and todo (concat " " todo))
		  (and commentedp (concat " " org-element-comment-string))
		  (and priority (format " [#%c]" priority))
		  " "
		  (if (and org-footnote-section
			   (org-element-property :footnote-section-p headline))
		      org-footnote-section
		    title))))
    (concat
     heading
     ;; Align tags.
     (when tags
       (cond
	((zerop org-tags-column) (format " %s" tags))
	((< org-tags-column 0)
	 (concat
	  (make-string
	   (max (- (+ org-tags-column (length heading) (length tags))) 1)
	   ?\s)
	  tags))
	(t
	 (concat
	  (make-string (max (- org-tags-column (length heading)) 1) ?\s)
	  tags))))
     (make-string (1+ pre-blank) ?\n)
     contents)))

;;;; org-data

(defun org-element--get-global-node-properties ()
  "Return node properties associated with the whole Org buffer.
Upcase property names.  It avoids confusion between properties
obtained through property drawer and default properties from the
parser (e.g. `:end' and :END:).  Return value is a plist."
  (org-with-wide-buffer
   (goto-char (point-min))
   (while (and (org-at-comment-p) (bolp)) (forward-line))
   (org-element--get-node-properties t)))


(defvar org-element-org-data-parser--recurse nil)
(defun org-element-org-data-parser (&optional _)
  "Parse org-data."
  (org-with-wide-buffer
   (let* ((begin 1)
          (contents-begin (progn
                            (goto-char 1)
                            (org-skip-whitespace)
                            (beginning-of-line)
                            (point)))
	  (end (point-max))
	  (pos-before-blank (progn (goto-char (point-max))
                                   (skip-chars-backward " \r\t\n")
                                   (line-beginning-position 2)))
          (robust-end (when (> (- pos-before-blank 2) contents-begin)
                        (- pos-before-blank 2)))
          (robust-begin (when (and robust-end
                                   (< (+ 2 contents-begin) pos-before-blank))
                          (or
                           (org-with-wide-buffer
                            (goto-char (point-min))
                            (while (and (org-at-comment-p) (bolp)) (forward-line))
                            (when (looking-at org-property-drawer-re)
                              (goto-char (match-end 0))
                              (skip-chars-backward " \t")
                              (min robust-end (point))))
                           (+ 2 contents-begin))))
          (category (cond ((null org-category)
		           (when (org-with-base-buffer nil
                                   buffer-file-name)
		             (file-name-sans-extension
		              (file-name-nondirectory
                               (org-with-base-buffer nil
                                 buffer-file-name)))))
		          ((symbolp org-category) (symbol-name org-category))
		          (t org-category)))
          (category (catch 'buffer-category
                      (unless org-element-org-data-parser--recurse
                        (org-with-point-at end
                          ;; Avoid recursive calls from
                          ;; `org-element-at-point-no-context'.
                          (let ((org-element-org-data-parser--recurse t))
	                    (while (re-search-backward "^[ \t]*#\\+CATEGORY:" (point-min) t)
                              (org-element-with-disabled-cache
	                        (let ((element (org-element-at-point-no-context)))
	                          (when (eq (org-element-type element) 'keyword)
		                    (throw 'buffer-category
		                           (org-element-property :value element)))))))))
	              category))
          (properties (org-element--get-global-node-properties)))
     (unless (plist-get properties :CATEGORY)
       (setq properties (plist-put properties :CATEGORY category)))
     (list 'org-data
           (nconc
            (list :begin begin
                  :contents-begin contents-begin
                  :contents-end pos-before-blank
                  :end end
                  :robust-begin robust-begin
                  :robust-end robust-end
                  :post-blank (count-lines pos-before-blank end)
                  :post-affiliated begin
                  :path (buffer-file-name)
                  :mode 'org-data)
            properties)))))

(defun org-element-org-data-interpreter (_ contents)
  "Interpret ORG-DATA element as Org syntax.
CONTENTS is the contents of the element."
  contents)

;;;; Inlinetask

(defun org-element-inlinetask-parser (limit &optional raw-secondary-p)
  "Parse an inline task.

Return a list whose CAR is `inlinetask' and CDR is a plist
containing `:title', `:begin', `:end', `:pre-blank',
`:contents-begin' and `:contents-end', `:level', `:priority',
`:raw-value', `:tags', `:todo-keyword', `:todo-type',
`:scheduled', `:deadline', `:closed', `:post-blank' and
`:post-affiliated' keywords.

The plist also contains any property set in the property drawer,
with its name in upper cases and colons added at the
beginning (e.g., `:CUSTOM_ID').

When optional argument RAW-SECONDARY-P is non-nil, inline-task's
title will not be parsed as a secondary string, but as a plain
string instead.

Assume point is at beginning of the inline task."
  (save-excursion
    (let* ((begin (point))
	   (level (prog1 (org-reduced-level (skip-chars-forward "*"))
		    (skip-chars-forward " \t")))
	   (todo (and org-todo-regexp
		      (let (case-fold-search) (looking-at org-todo-regexp))
		      (progn (goto-char (match-end 0))
			     (skip-chars-forward " \t")
			     (match-string 0))))
	   (todo-type (and todo
			   (if (member todo org-done-keywords) 'done 'todo)))
	   (priority (and (looking-at "\\[#.\\][ \t]*")
			  (progn (goto-char (match-end 0))
				 (aref (match-string 0) 2))))
	   (title-start (point))
	   (tags (when (re-search-forward
			"[ \t]+\\(:[[:alnum:]_@#%:]+:\\)[ \t]*$"
			(line-end-position)
			'move)
		   (goto-char (match-beginning 0))
		   (org-split-string (match-string 1) ":")))
	   (title-end (point))
	   (raw-value (org-trim
		       (buffer-substring-no-properties title-start title-end)))
	   (task-end (save-excursion
		       (end-of-line)
		       (and (re-search-forward org-element-headline-re limit t)
			    (looking-at-p "[ \t]*END[ \t]*$")
			    (line-beginning-position))))
	   (standard-props (and task-end (org-element--get-node-properties)))
	   (time-props (and task-end (org-element--get-time-properties)))
	   (contents-begin (and task-end
				(< (point) task-end)
				(progn
				  (forward-line)
				  (skip-chars-forward " \t\n")
				  (line-beginning-position))))
	   (contents-end (and contents-begin task-end))
	   (end (progn (when task-end (goto-char task-end))
		       (forward-line)
		       (skip-chars-forward " \r\t\n" limit)
		       (if (eobp) (point) (line-beginning-position))))
	   (inlinetask
	    (list 'inlinetask
		  (nconc
		   (list :raw-value raw-value
			 :begin begin
			 :end end
			 :pre-blank
			 (if (not contents-begin) 0
			   (1- (count-lines begin contents-begin)))
			 :contents-begin contents-begin
			 :contents-end contents-end
			 :level level
			 :priority priority
			 :tags tags
			 :todo-keyword todo
			 :todo-type todo-type
			 :post-blank (1- (count-lines (or task-end begin) end))
			 :post-affiliated begin)
		   time-props
		   standard-props))))
      (org-element-put-property
       inlinetask :title
       (if raw-secondary-p raw-value
	 (org-element--parse-objects
	  (progn (goto-char title-start)
		 (skip-chars-forward " \t")
		 (point))
	  (progn (goto-char title-end)
		 (skip-chars-backward " \t")
		 (point))
	  nil
	  (org-element-restriction 'inlinetask)
	  inlinetask))))))

(defun org-element-inlinetask-interpreter (inlinetask contents)
  "Interpret INLINETASK element as Org syntax.
CONTENTS is the contents of inlinetask."
  (let* ((level (org-element-property :level inlinetask))
	 (todo (org-element-property :todo-keyword inlinetask))
	 (priority (org-element-property :priority inlinetask))
	 (title (org-element-interpret-data
		 (org-element-property :title inlinetask)))
	 (tags (let ((tag-list (org-element-property :tags inlinetask)))
		 (and tag-list
		      (format ":%s:" (mapconcat 'identity tag-list ":")))))
	 (task (concat (make-string level ?*)
		       (and todo (concat " " todo))
		       (and priority (format " [#%c]" priority))
		       (and title (concat " " title)))))
    (concat task
	    ;; Align tags.
	    (when tags
	      (cond
	       ((zerop org-tags-column) (format " %s" tags))
	       ((< org-tags-column 0)
		(concat
		 (make-string
		  (max (- (+ org-tags-column (length task) (length tags))) 1)
		  ?\s)
		 tags))
	       (t
		(concat
		 (make-string (max (- org-tags-column (length task)) 1) ?\s)
		 tags))))
	    ;; Prefer degenerate inlinetasks when there are no
	    ;; contents.
	    (when contents
	      (concat "\n"
		      contents
		      (make-string level ?*) " end")))))


;;;; Item

(defun org-element-item-parser (_ struct &optional raw-secondary-p)
  "Parse an item.

STRUCT is the structure of the plain list.

Return a list whose CAR is `item' and CDR is a plist containing
`:bullet', `:begin', `:end', `:contents-begin', `:contents-end',
`:checkbox', `:counter', `:tag', `:structure', `:pre-blank',
`:post-blank' and `:post-affiliated' keywords.

When optional argument RAW-SECONDARY-P is non-nil, item's tag, if
any, will not be parsed as a secondary string, but as a plain
string instead.

Assume point is at the beginning of the item."
  (save-excursion
    (beginning-of-line)
    (when (looking-at org-list-full-item-re)
      (let* ((begin (point))
	     (bullet (match-string-no-properties 1))
	     (checkbox (let ((box (match-string 3)))
		         (cond ((equal "[ ]" box) 'off)
			       ((equal "[X]" box) 'on)
			       ((equal "[-]" box) 'trans))))
	     (counter (let ((c (match-string 2)))
		        (save-match-data
			  (cond
			   ((not c) nil)
			   ((string-match "[A-Za-z]" c)
			    (- (string-to-char (upcase (match-string 0 c)))
			       64))
			   ((string-match "[0-9]+" c)
			    (string-to-number (match-string 0 c)))))))
	     (end (progn (goto-char (nth 6 (assq (point) struct)))
		         (if (bolp) (point) (line-beginning-position 2))))
	     (pre-blank 0)
	     (contents-begin
	      (progn
	        (goto-char
	         ;; Ignore tags in un-ordered lists: they are just
	         ;; a part of item's body.
	         (if (and (match-beginning 4)
			  (save-match-data (string-match "[.)]" bullet)))
		     (match-beginning 4)
		   (match-end 0)))
	        (skip-chars-forward " \r\t\n" end)
	        (cond ((= (point) end) nil)
		      ;; If first line isn't empty, contents really
		      ;; start at the text after item's meta-data.
		      ((= (line-beginning-position) begin) (point))
		      (t
		       (setq pre-blank
			     (count-lines (line-beginning-position) begin))
		       (line-beginning-position)))))
	     (contents-end (and contents-begin
			        (progn (goto-char end)
				       (skip-chars-backward " \r\t\n")
				       (line-beginning-position 2))))
	     (item
	      (list 'item
		    (list :bullet bullet
			  :begin begin
			  :end end
			  :contents-begin contents-begin
			  :contents-end contents-end
			  :checkbox checkbox
			  :counter counter
			  :structure struct
			  :pre-blank pre-blank
			  :post-blank (count-lines (or contents-end begin) end)
			  :post-affiliated begin))))
        (org-element-put-property
         item :tag
         (let ((raw (org-list-get-tag begin struct)))
	   (when raw
	     (if raw-secondary-p raw
	       (org-element--parse-objects
	        (match-beginning 4) (match-end 4) nil
	        (org-element-restriction 'item)
	        item)))))))))

(defun org-element-item-interpreter (item contents)
  "Interpret ITEM element as Org syntax.
CONTENTS is the contents of the element."
  (let ((tag (pcase (org-element-property :tag item)
	       (`nil nil)
	       (tag (format "%s :: " (org-element-interpret-data tag)))))
	(bullet
	 (org-list-bullet-string
	  (cond
	   ((not (string-match-p "[0-9a-zA-Z]"
				 (org-element-property :bullet item))) "- ")
	   ((eq org-plain-list-ordered-item-terminator ?\)) "1)")
	   (t "1.")))))
    (concat
     bullet
     (pcase (org-element-property :counter item)
       (`nil nil)
       (counter (format "[@%d] " counter)))
     (pcase (org-element-property :checkbox item)
       (`on "[X] ")
       (`off "[ ] ")
       (`trans "[-] ")
       (_ nil))
     tag
     (when contents
       (let* ((ind (make-string (if tag 5 (length bullet)) ?\s))
	      (pre-blank
	       (min (or (org-element-property :pre-blank item)
			;; 0 is specific to paragraphs at the
			;; beginning of the item, so we use 1 as
			;; a fall-back value, which is more universal.
			1)
		    ;; Lists ends after more than two consecutive
		    ;; empty lines: limit ourselves to 2 newline
		    ;; characters.
		    2))
	      (contents (replace-regexp-in-string
			 "\\(^\\)[ \t]*\\S-" ind contents nil nil 1)))
	 (if (= pre-blank 0) (org-trim contents)
	   (concat (make-string pre-blank ?\n) contents)))))))


;;;; Plain List

(defun org-element--list-struct (limit)
  ;; Return structure of list at point.  Internal function.  See
  ;; `org-list-struct' for details.
  (let ((case-fold-search t)
	(top-ind limit)
	(item-re (org-item-re))
	(inlinetask-re (and (featurep 'org-inlinetask)
                            (boundp 'org-inlinetask-min-level)
                            (boundp 'org-inlinetask-max-level)
                            (format "^\\*\\{%d,%d\\}+ "
                                    org-inlinetask-min-level
                                    org-inlinetask-max-level)))
	items struct)
    (save-excursion
      (catch :exit
	(while t
	  (cond
	   ;; At limit: end all items.
	   ((>= (point) limit)
	    (let ((end (progn (skip-chars-backward " \r\t\n")
			      (line-beginning-position 2))))
	      (dolist (item items) (setcar (nthcdr 6 item) end)))
	    (throw :exit (sort (nconc items struct) #'car-less-than-car)))
	   ;; At list end: end all items.
	   ((looking-at org-list-end-re)
	    (dolist (item items) (setcar (nthcdr 6 item) (point)))
	    (throw :exit (sort (nconc items struct) #'car-less-than-car)))
	   ;; At a new item: end previous sibling.
	   ((looking-at item-re)
	    (let ((ind (save-excursion (skip-chars-forward " \t")
				       (org-current-text-column))))
	      (setq top-ind (min top-ind ind))
	      (while (and items (<= ind (nth 1 (car items))))
		(let ((item (pop items)))
		  (setcar (nthcdr 6 item) (point))
		  (push item struct)))
	      (push (progn (looking-at org-list-full-item-re)
			   (let ((bullet (match-string-no-properties 1)))
			     (list (point)
				   ind
				   bullet
				   (match-string-no-properties 2) ; counter
				   (match-string-no-properties 3) ; checkbox
				   ;; Description tag.
				   (and (save-match-data
					  (string-match "[-+*]" bullet))
					(match-string-no-properties 4))
				   ;; Ending position, unknown so far.
				   nil)))
		    items))
	    (forward-line))
	   ;; Skip empty lines.
	   ((looking-at "^[ \t]*$") (forward-line))
	   ;; Skip inline tasks and blank lines along the way.
	   ((and inlinetask-re (looking-at inlinetask-re))
	    (forward-line)
	    (let ((origin (point)))
	      (when (re-search-forward inlinetask-re limit t)
		(if (looking-at-p "END[ \t]*$") (forward-line)
		  (goto-char origin)))))
	   ;; At some text line.  Check if it ends any previous item.
	   (t
	    (let ((ind (save-excursion
			 (skip-chars-forward " \t")
			 (org-current-text-column)))
		  (end (save-excursion
			 (skip-chars-backward " \r\t\n")
			 (line-beginning-position 2))))
	      (while (<= ind (nth 1 (car items)))
		(let ((item (pop items)))
		  (setcar (nthcdr 6 item) end)
		  (push item struct)
		  (unless items
		    (throw :exit (sort struct #'car-less-than-car))))))
	    ;; Skip blocks (any type) and drawers contents.
	    (cond
	     ((and (looking-at "[ \t]*#\\+BEGIN\\(:\\|_\\S-+\\)")
		   (re-search-forward
		    (format "^[ \t]*#\\+END%s[ \t]*$" (match-string 1))
		    limit t)))
	     ((and (looking-at org-element-drawer-re)
		   (re-search-forward "^[ \t]*:END:[ \t]*$" limit t))))
	    (forward-line))))))))

(defun org-element-plain-list-parser (limit affiliated structure)
  "Parse a plain list.

LIMIT bounds the search.  AFFILIATED is a list of which CAR is
the buffer position at the beginning of the first affiliated
keyword and CDR is a plist of affiliated keywords along with
their value.  STRUCTURE is the structure of the plain list being
parsed.

Return a list whose CAR is `plain-list' and CDR is a plist
containing `:type', `:begin', `:end', `:contents-begin' and
`:contents-end', `:structure', `:post-blank' and
`:post-affiliated' keywords.

Assume point is at the beginning of the list."
  (save-excursion
    (let* ((struct (or structure (org-element--list-struct limit)))
	   (type (cond ((looking-at-p "[ \t]*[A-Za-z0-9]") 'ordered)
		       ((nth 5 (assq (point) struct)) 'descriptive)
		       (t 'unordered)))
	   (contents-begin (point))
	   (begin (car affiliated))
	   (contents-end (let* ((item (assq contents-begin struct))
				(ind (nth 1 item))
				(pos (nth 6 item)))
			   (while (and (setq item (assq pos struct))
				       (= (nth 1 item) ind))
			     (setq pos (nth 6 item)))
			   pos))
	   (end (progn (goto-char contents-end)
		       (skip-chars-forward " \r\t\n" limit)
		       (if (= (point) limit) limit (line-beginning-position)))))
      ;; Return value.
      (list 'plain-list
	    (nconc
	     (list :type type
		   :begin begin
		   :end end
		   :contents-begin contents-begin
		   :contents-end contents-end
		   :structure struct
		   :post-blank (count-lines contents-end end)
		   :post-affiliated contents-begin)
	     (cdr affiliated))))))

(defun org-element-plain-list-interpreter (_ contents)
  "Interpret plain-list element as Org syntax.
CONTENTS is the contents of the element."
  (with-temp-buffer
    (insert contents)
    (goto-char (point-min))
    (org-list-repair)
    (buffer-string)))


;;;; Property Drawer

(defun org-element-property-drawer-parser (limit)
  "Parse a property drawer.

LIMIT bounds the search.

Return a list whose car is `property-drawer' and cdr is a plist
containing `:begin', `:end', `:contents-begin', `:contents-end',
`:post-blank' and `:post-affiliated' keywords.

Assume point is at the beginning of the property drawer."
  (save-excursion
    (let ((case-fold-search t)
	  (begin (point))
	  (contents-begin (line-beginning-position 2)))
      (re-search-forward "^[ \t]*:END:[ \t]*$" limit t)
      (let ((contents-end (and (> (match-beginning 0) contents-begin)
			       (match-beginning 0)))
	    (before-blank (progn (forward-line) (point)))
	    (end (progn (skip-chars-forward " \r\t\n" limit)
			(if (eobp) (point) (line-beginning-position)))))
	(list 'property-drawer
	      (list :begin begin
		    :end end
		    :contents-begin (and contents-end contents-begin)
		    :contents-end contents-end
		    :post-blank (count-lines before-blank end)
		    :post-affiliated begin))))))

(defun org-element-property-drawer-interpreter (_ contents)
  "Interpret property-drawer element as Org syntax.
CONTENTS is the properties within the drawer."
  (format ":PROPERTIES:\n%s:END:" contents))


;;;; Quote Block

(defun org-element-quote-block-parser (limit affiliated)
  "Parse a quote block.

LIMIT bounds the search.  AFFILIATED is a list of which CAR is
the buffer position at the beginning of the first affiliated
keyword and CDR is a plist of affiliated keywords along with
their value.

Return a list whose CAR is `quote-block' and CDR is a plist
containing `:begin', `:end', `:contents-begin', `:contents-end',
`:post-blank' and `:post-affiliated' keywords.

Assume point is at the beginning of the block."
  (let ((case-fold-search t))
    (if (not (save-excursion
	       (re-search-forward "^[ \t]*#\\+END_QUOTE[ \t]*$" limit t)))
	;; Incomplete block: parse it as a paragraph.
	(org-element-paragraph-parser limit affiliated)
      (let ((block-end-line (match-beginning 0)))
	(save-excursion
	  (let* ((begin (car affiliated))
		 (post-affiliated (point))
		 ;; Empty blocks have no contents.
		 (contents-begin (progn (forward-line)
					(and (< (point) block-end-line)
					     (point))))
		 (contents-end (and contents-begin block-end-line))
		 (pos-before-blank (progn (goto-char block-end-line)
					  (forward-line)
					  (point)))
		 (end (progn (skip-chars-forward " \r\t\n" limit)
			     (if (eobp) (point) (line-beginning-position)))))
	    (list 'quote-block
		  (nconc
		   (list :begin begin
			 :end end
			 :contents-begin contents-begin
			 :contents-end contents-end
			 :post-blank (count-lines pos-before-blank end)
			 :post-affiliated post-affiliated)
		   (cdr affiliated)))))))))

(defun org-element-quote-block-interpreter (_ contents)
  "Interpret quote-block element as Org syntax.
CONTENTS is the contents of the element."
  (format "#+begin_quote\n%s#+end_quote" contents))


;;;; Section

(defun org-element-section-parser (_)
  "Parse a section.

Return a list whose CAR is `section' and CDR is a plist
containing `:begin', `:end', `:contents-begin', `contents-end',
`:post-blank' and `:post-affiliated' keywords."
  (save-excursion
    ;; Beginning of section is the beginning of the first non-blank
    ;; line after previous headline.
    (let* ((begin (point))
	   (end (progn (org-with-limited-levels (outline-next-heading))
		       (point)))
	   (pos-before-blank (progn (skip-chars-backward " \r\t\n")
				    (line-beginning-position 2)))
           (robust-end (when (> (- pos-before-blank 2) begin)
                         (- pos-before-blank 2)))
           (robust-begin (when robust-end begin))
           )
      (list 'section
	    (list :begin begin
		  :end end
		  :contents-begin begin
		  :contents-end pos-before-blank
                  :robust-begin robust-begin
                  :robust-end robust-end
		  :post-blank (count-lines pos-before-blank end)
		  :post-affiliated begin)))))

(defun org-element-section-interpreter (_ contents)
  "Interpret section element as Org syntax.
CONTENTS is the contents of the element."
  contents)


;;;; Special Block

(defun org-element-special-block-parser (limit affiliated)
  "Parse a special block.

LIMIT bounds the search.  AFFILIATED is a list of which CAR is
the buffer position at the beginning of the first affiliated
keyword and CDR is a plist of affiliated keywords along with
their value.

Return a list whose CAR is `special-block' and CDR is a plist
containing `:type', `:parameters', `:begin', `:end',
`:contents-begin', `:contents-end', `:post-blank' and
`:post-affiliated' keywords.

Assume point is at the beginning of the block."
  (let* ((case-fold-search t)
	 (type (progn (looking-at "[ \t]*#\\+BEGIN_\\(\\S-+\\)[ \t]*\\(.*\\)[ \t]*$")
		      (match-string-no-properties 1)))
	 (parameters (match-string-no-properties 2)))
    (if (not (save-excursion
	       (re-search-forward
		(format "^[ \t]*#\\+END_%s[ \t]*$" (regexp-quote type))
		limit t)))
	;; Incomplete block: parse it as a paragraph.
	(org-element-paragraph-parser limit affiliated)
      (let ((block-end-line (match-beginning 0)))
	(save-excursion
	  (let* ((begin (car affiliated))
		 (post-affiliated (point))
		 ;; Empty blocks have no contents.
		 (contents-begin (progn (forward-line)
					(and (< (point) block-end-line)
					     (point))))
		 (contents-end (and contents-begin block-end-line))
		 (pos-before-blank (progn (goto-char block-end-line)
					  (forward-line)
					  (point)))
		 (end (progn (skip-chars-forward " \r\t\n" limit)
			     (if (eobp) (point) (line-beginning-position)))))
	    (list 'special-block
		  (nconc
		   (list :type type
			 :parameters (and (org-string-nw-p parameters)
					  (org-trim parameters))
			 :begin begin
			 :end end
			 :contents-begin contents-begin
			 :contents-end contents-end
			 :post-blank (count-lines pos-before-blank end)
			 :post-affiliated post-affiliated)
		   (cdr affiliated)))))))))

(defun org-element-special-block-interpreter (special-block contents)
  "Interpret SPECIAL-BLOCK element as Org syntax.
CONTENTS is the contents of the element."
  (let ((block-type (org-element-property :type special-block))
        (parameters (org-element-property :parameters special-block)))
    (format "#+begin_%s%s\n%s#+end_%s" block-type
            (if parameters (concat " " parameters) "")
            (or contents "") block-type)))



;;; Elements
;;
;; For each element, a parser and an interpreter are also defined.
;; Both follow the same naming convention used for greater elements.
;;
;; Also, as for greater elements, adding a new element type is done
;; through the following steps: implement a parser and an interpreter,
;; tweak `org-element--current-element' so that it recognizes the new
;; type and add that new type to `org-element-all-elements'.


;;;; Babel Call

(defun org-element-babel-call-parser (limit affiliated)
  "Parse a babel call.

LIMIT bounds the search.  AFFILIATED is a list of which car is
the buffer position at the beginning of the first affiliated
keyword and cdr is a plist of affiliated keywords along with
their value.

Return a list whose car is `babel-call' and cdr is a plist
containing `:call', `:inside-header', `:arguments',
`:end-header', `:begin', `:end', `:value', `:post-blank' and
`:post-affiliated' as keywords."
  (save-excursion
    (let* ((begin (car affiliated))
	   (post-affiliated (point))
	   (before-blank (line-beginning-position 2))
	   (value (progn (search-forward ":" before-blank t)
			 (skip-chars-forward " \t")
			 (org-trim
			  (buffer-substring-no-properties
			   (point) (line-end-position)))))
	   (call
	    (or (org-string-nw-p
		 (buffer-substring-no-properties
		  (point) (progn (skip-chars-forward "^[]()" before-blank)
				 (point))))))
	   (inside-header (org-element--parse-paired-brackets ?\[))
	   (arguments (org-string-nw-p
		       (org-element--parse-paired-brackets ?\()))
	   (end-header
	    (org-string-nw-p
	     (org-trim
	      (buffer-substring-no-properties (point) (line-end-position)))))
	   (end (progn (forward-line)
		       (skip-chars-forward " \r\t\n" limit)
		       (if (eobp) (point) (line-beginning-position)))))
      (list 'babel-call
	    (nconc
	     (list :call call
		   :inside-header inside-header
		   :arguments arguments
		   :end-header end-header
		   :begin begin
		   :end end
		   :value value
		   :post-blank (count-lines before-blank end)
		   :post-affiliated post-affiliated)
	     (cdr affiliated))))))

(defun org-element-babel-call-interpreter (babel-call _)
  "Interpret BABEL-CALL element as Org syntax."
  (concat "#+call: "
	  (org-element-property :call babel-call)
	  (let ((h (org-element-property :inside-header babel-call)))
	    (and h (format "[%s]" h)))
	  (concat "(" (org-element-property :arguments babel-call) ")")
	  (let ((h (org-element-property :end-header babel-call)))
	    (and h (concat " " h)))))


;;;; Clock

(defun org-element-clock-parser (limit)
  "Parse a clock.

LIMIT bounds the search.

Return a list whose CAR is `clock' and CDR is a plist containing
`:status', `:value', `:time', `:begin', `:end', `:post-blank' and
`:post-affiliated' as keywords."
  (save-excursion
    (let* ((case-fold-search nil)
	   (begin (point))
	   (value (progn (search-forward "CLOCK:" (line-end-position) t)
			 (skip-chars-forward " \t")
			 (org-element-timestamp-parser)))
	   (duration (and (search-forward " => " (line-end-position) t)
			  (progn (skip-chars-forward " \t")
				 (looking-at "\\(\\S-+\\)[ \t]*$"))
			  (match-string-no-properties 1)))
	   (status (if duration 'closed 'running))
	   (post-blank (let ((before-blank (progn (forward-line) (point))))
			 (skip-chars-forward " \r\t\n" limit)
			 (skip-chars-backward " \t")
			 (unless (bolp) (end-of-line))
			 (count-lines before-blank (point))))
	   (end (point)))
      (list 'clock
	    (list :status status
		  :value value
		  :duration duration
		  :begin begin
		  :end end
		  :post-blank post-blank
		  :post-affiliated begin)))))

(defun org-element-clock-interpreter (clock _)
  "Interpret CLOCK element as Org syntax."
  (concat "CLOCK: "
	  (org-element-timestamp-interpreter
	   (org-element-property :value clock) nil)
	  (let ((duration (org-element-property :duration clock)))
	    (and duration
		 (concat " => "
			 (apply 'format
				"%2s:%02s"
				(org-split-string duration ":")))))))


;;;; Comment

(defun org-element-comment-parser (limit)
  "Parse a comment.

LIMIT bounds the search.

Return a list whose CAR is `comment' and CDR is a plist
containing `:begin', `:end', `:value', `:post-blank',
`:post-affiliated' keywords.

Assume point is at comment beginning."
  (save-excursion
    (let* ((begin (point))
	   (value (prog2 (looking-at "[ \t]*# ?")
		      (buffer-substring-no-properties
		       (match-end 0) (line-end-position))
		    (forward-line)))
	   (com-end
	    ;; Get comments ending.
	    (progn
	      (while (and (< (point) limit) (looking-at "[ \t]*#\\( \\|$\\)"))
		;; Accumulate lines without leading hash and first
		;; whitespace.
		(setq value
		      (concat value
			      "\n"
			      (buffer-substring-no-properties
			       (match-end 0) (line-end-position))))
		(forward-line))
	      (point)))
	   (end (progn (goto-char com-end)
		       (skip-chars-forward " \r\t\n" limit)
		       (if (eobp) (point) (line-beginning-position)))))
      (list 'comment
	    (list :begin begin
		  :end end
		  :value value
		  :post-blank (count-lines com-end end)
		  :post-affiliated begin)))))

(defun org-element-comment-interpreter (comment _)
  "Interpret COMMENT element as Org syntax.
CONTENTS is nil."
  (replace-regexp-in-string "^" "# " (org-element-property :value comment)))


;;;; Comment Block

(defun org-element-comment-block-parser (limit affiliated)
  "Parse an export block.

LIMIT bounds the search.  AFFILIATED is a list of which CAR is
the buffer position at the beginning of the first affiliated
keyword and CDR is a plist of affiliated keywords along with
their value.

Return a list whose CAR is `comment-block' and CDR is a plist
containing `:begin', `:end', `:value', `:post-blank' and
`:post-affiliated' keywords.

Assume point is at comment block beginning."
  (let ((case-fold-search t))
    (if (not (save-excursion
	       (re-search-forward "^[ \t]*#\\+END_COMMENT[ \t]*$" limit t)))
	;; Incomplete block: parse it as a paragraph.
	(org-element-paragraph-parser limit affiliated)
      (let ((contents-end (match-beginning 0)))
	(save-excursion
	  (let* ((begin (car affiliated))
		 (post-affiliated (point))
		 (contents-begin (progn (forward-line) (point)))
		 (pos-before-blank (progn (goto-char contents-end)
					  (forward-line)
					  (point)))
		 (end (progn (skip-chars-forward " \r\t\n" limit)
			     (if (eobp) (point) (line-beginning-position))))
		 (value (buffer-substring-no-properties
			 contents-begin contents-end)))
	    (list 'comment-block
		  (nconc
		   (list :begin begin
			 :end end
			 :value value
			 :post-blank (count-lines pos-before-blank end)
			 :post-affiliated post-affiliated)
		   (cdr affiliated)))))))))

(defun org-element-comment-block-interpreter (comment-block _)
  "Interpret COMMENT-BLOCK element as Org syntax."
  (format "#+begin_comment\n%s#+end_comment"
	  (org-element-normalize-string
	   (org-remove-indentation
	    (org-element-property :value comment-block)))))


;;;; Diary Sexp

(defun org-element-diary-sexp-parser (limit affiliated)
  "Parse a diary sexp.

LIMIT bounds the search.  AFFILIATED is a list of which CAR is
the buffer position at the beginning of the first affiliated
keyword and CDR is a plist of affiliated keywords along with
their value.

Return a list whose CAR is `diary-sexp' and CDR is a plist
containing `:begin', `:end', `:value', `:post-blank' and
`:post-affiliated' keywords."
  (save-excursion
    (let ((begin (car affiliated))
	  (post-affiliated (point))
	  (value (progn (looking-at "\\(%%(.*\\)[ \t]*$")
			(match-string-no-properties 1)))
	  (pos-before-blank (progn (forward-line) (point)))
	  (end (progn (skip-chars-forward " \r\t\n" limit)
		      (if (eobp) (point) (line-beginning-position)))))
      (list 'diary-sexp
	    (nconc
	     (list :value value
		   :begin begin
		   :end end
		   :post-blank (count-lines pos-before-blank end)
		   :post-affiliated post-affiliated)
	     (cdr affiliated))))))

(defun org-element-diary-sexp-interpreter (diary-sexp _)
  "Interpret DIARY-SEXP as Org syntax."
  (org-element-property :value diary-sexp))


;;;; Example Block

(defun org-element-example-block-parser (limit affiliated)
  "Parse an example block.

LIMIT bounds the search.  AFFILIATED is a list of which CAR is
the buffer position at the beginning of the first affiliated
keyword and CDR is a plist of affiliated keywords along with
their value.

Return a list whose CAR is `example-block' and CDR is a plist
containing `:begin', `:end', `:number-lines', `:preserve-indent',
`:retain-labels', `:use-labels', `:label-fmt', `:switches',
`:value', `:post-blank' and `:post-affiliated' keywords."
  (let ((case-fold-search t))
    (if (not (save-excursion
	       (re-search-forward "^[ \t]*#\\+END_EXAMPLE[ \t]*$" limit t)))
	;; Incomplete block: parse it as a paragraph.
	(org-element-paragraph-parser limit affiliated)
      (let ((contents-end (match-beginning 0)))
	(save-excursion
	  (let* ((switches
		  (progn
		    (looking-at "^[ \t]*#\\+BEGIN_EXAMPLE\\(?: +\\(.*\\)\\)?")
		    (match-string-no-properties 1)))
		 ;; Switches analysis.
		 (number-lines
		  (and switches
		       (string-match "\\([-+]\\)n\\(?: *\\([0-9]+\\)\\)?\\>"
				     switches)
		       (cons
			(if (equal (match-string 1 switches) "-")
			    'new
			  'continued)
			(if (not (match-end 2)) 0
			  ;; Subtract 1 to give number of lines before
			  ;; first line.
			  (1- (string-to-number (match-string 2 switches)))))))
		 (preserve-indent
		  (and switches (string-match "-i\\>" switches)))
		 ;; Should labels be retained in (or stripped from) example
		 ;; blocks?
		 (retain-labels
		  (or (not switches)
		      (not (string-match "-r\\>" switches))
		      (and number-lines (string-match "-k\\>" switches))))
		 ;; What should code-references use - labels or
		 ;; line-numbers?
		 (use-labels
		  (or (not switches)
		      (and retain-labels
			   (not (string-match "-k\\>" switches)))))
		 (label-fmt
		  (and switches
		       (string-match "-l +\"\\([^\"\n]+\\)\"" switches)
		       (match-string 1 switches)))
		 ;; Standard block parsing.
		 (begin (car affiliated))
		 (post-affiliated (point))
		 (contents-begin (line-beginning-position 2))
		 (value (org-unescape-code-in-string
			 (buffer-substring-no-properties
			  contents-begin contents-end)))
		 (pos-before-blank (progn (goto-char contents-end)
					  (forward-line)
					  (point)))
		 (end (progn (skip-chars-forward " \r\t\n" limit)
			     (if (eobp) (point) (line-beginning-position)))))
	    (list 'example-block
		  (nconc
		   (list :begin begin
			 :end end
			 :value value
			 :switches switches
			 :number-lines number-lines
			 :preserve-indent preserve-indent
			 :retain-labels retain-labels
			 :use-labels use-labels
			 :label-fmt label-fmt
			 :post-blank (count-lines pos-before-blank end)
			 :post-affiliated post-affiliated)
		   (cdr affiliated)))))))))

(defun org-element-example-block-interpreter (example-block _)
  "Interpret EXAMPLE-BLOCK element as Org syntax."
  (let ((switches (org-element-property :switches example-block))
	(value
	 (let ((val (org-element-property :value example-block)))
	   (cond
	    ((or org-src-preserve-indentation
		 (org-element-property :preserve-indent example-block))
	     val)
	    ((= 0 org-edit-src-content-indentation)
	     (org-remove-indentation val))
	    (t
	     (let ((ind (make-string org-edit-src-content-indentation ?\s)))
	       (replace-regexp-in-string "^[ \t]*\\S-"
					 (concat ind "\\&")
					 (org-remove-indentation val))))))))
    (concat "#+begin_example" (and switches (concat " " switches)) "\n"
	    (org-element-normalize-string (org-escape-code-in-string value))
	    "#+end_example")))


;;;; Export Block

(defun org-element-export-block-parser (limit affiliated)
  "Parse an export block.

LIMIT bounds the search.  AFFILIATED is a list of which CAR is
the buffer position at the beginning of the first affiliated
keyword and CDR is a plist of affiliated keywords along with
their value.

Return a list whose CAR is `export-block' and CDR is a plist
containing `:begin', `:end', `:type', `:value', `:post-blank' and
`:post-affiliated' keywords.

Assume point is at export-block beginning."
  (let* ((case-fold-search t))
    (if (not (save-excursion
	       (re-search-forward "^[ \t]*#\\+END_EXPORT[ \t]*$" limit t)))
	;; Incomplete block: parse it as a paragraph.
	(org-element-paragraph-parser limit affiliated)
      (save-excursion
	(let* ((contents-end (match-beginning 0))
	       (backend
		(progn
		  (looking-at
		   "[ \t]*#\\+BEGIN_EXPORT\\(?:[ \t]+\\(\\S-+\\)\\)?[ \t]*$")
		  (match-string-no-properties 1)))
	       (begin (car affiliated))
	       (post-affiliated (point))
	       (contents-begin (progn (forward-line) (point)))
	       (pos-before-blank (progn (goto-char contents-end)
					(forward-line)
					(point)))
	       (end (progn (skip-chars-forward " \r\t\n" limit)
			   (if (eobp) (point) (line-beginning-position))))
	       (value (org-unescape-code-in-string
		       (buffer-substring-no-properties contents-begin
						       contents-end))))
	  (list 'export-block
		(nconc
		 (list :type (and backend (upcase backend))
		       :begin begin
		       :end end
		       :value value
		       :post-blank (count-lines pos-before-blank end)
		       :post-affiliated post-affiliated)
		 (cdr affiliated))))))))

(defun org-element-export-block-interpreter (export-block _)
  "Interpret EXPORT-BLOCK element as Org syntax."
  (format "#+begin_export %s\n%s#+end_export"
	  (org-element-property :type export-block)
	  (org-element-property :value export-block)))


;;;; Fixed-width

(defun org-element-fixed-width-parser (limit affiliated)
  "Parse a fixed-width section.

LIMIT bounds the search.  AFFILIATED is a list of which CAR is
the buffer position at the beginning of the first affiliated
keyword and CDR is a plist of affiliated keywords along with
their value.

Return a list whose CAR is `fixed-width' and CDR is a plist
containing `:begin', `:end', `:value', `:post-blank' and
`:post-affiliated' keywords.

Assume point is at the beginning of the fixed-width area."
  (save-excursion
    (let* ((begin (car affiliated))
	   (post-affiliated (point))
	   (end-area
	    (progn
	      (while (and (< (point) limit)
			  (looking-at "[ \t]*:\\( \\|$\\)"))
		(forward-line))
	      (if (bolp) (line-end-position 0) (point))))
	   (end (progn (skip-chars-forward " \r\t\n" limit)
		       (if (eobp) (point) (line-beginning-position)))))
      (list 'fixed-width
	    (nconc
	     (list :begin begin
		   :end end
		   :value (replace-regexp-in-string
			   "^[ \t]*: ?" ""
			   (buffer-substring-no-properties post-affiliated
							   end-area))
		   :post-blank (count-lines end-area end)
		   :post-affiliated post-affiliated)
	     (cdr affiliated))))))

(defun org-element-fixed-width-interpreter (fixed-width _)
  "Interpret FIXED-WIDTH element as Org syntax."
  (let ((value (org-element-property :value fixed-width)))
    (and value (replace-regexp-in-string "^" ": " value))))


;;;; Horizontal Rule

(defun org-element-horizontal-rule-parser (limit affiliated)
  "Parse an horizontal rule.

LIMIT bounds the search.  AFFILIATED is a list of which CAR is
the buffer position at the beginning of the first affiliated
keyword and CDR is a plist of affiliated keywords along with
their value.

Return a list whose CAR is `horizontal-rule' and CDR is a plist
containing `:begin', `:end', `:post-blank' and `:post-affiliated'
keywords."
  (save-excursion
    (let ((begin (car affiliated))
	  (post-affiliated (point))
	  (post-hr (progn (forward-line) (point)))
	  (end (progn (skip-chars-forward " \r\t\n" limit)
		      (if (eobp) (point) (line-beginning-position)))))
      (list 'horizontal-rule
	    (nconc
	     (list :begin begin
		   :end end
		   :post-blank (count-lines post-hr end)
		   :post-affiliated post-affiliated)
	     (cdr affiliated))))))

(defun org-element-horizontal-rule-interpreter (&rest _)
  "Interpret HORIZONTAL-RULE element as Org syntax."
  "-----")


;;;; Keyword

(defun org-element-keyword-parser (limit affiliated)
  "Parse a keyword at point.

LIMIT bounds the search.  AFFILIATED is a list of which CAR is
the buffer position at the beginning of the first affiliated
keyword and CDR is a plist of affiliated keywords along with
their value.

Return a list whose CAR is a normalized `keyword' (uppercase) and
CDR is a plist containing `:key', `:value', `:begin', `:end',
`:post-blank' and `:post-affiliated' keywords."
  (save-excursion
    ;; An orphaned affiliated keyword is considered as a regular
    ;; keyword.  In this case AFFILIATED is nil, so we take care of
    ;; this corner case.
    (let ((begin (or (car affiliated) (point)))
	  (post-affiliated (point))
	  (key (progn (looking-at "[ \t]*#\\+\\(\\S-*\\):")
		      (upcase (match-string-no-properties 1))))
	  (value (org-trim (buffer-substring-no-properties
                            (match-end 0) (line-end-position))))
	  (pos-before-blank (progn (forward-line) (point)))
	  (end (progn (skip-chars-forward " \r\t\n" limit)
		      (if (eobp) (point) (line-beginning-position)))))
      (list 'keyword
	    (nconc
	     (list :key key
		   :value value
		   :begin begin
		   :end end
		   :post-blank (count-lines pos-before-blank end)
		   :post-affiliated post-affiliated)
	     (cdr affiliated))))))

(defun org-element-keyword-interpreter (keyword _)
  "Interpret KEYWORD element as Org syntax."
  (format "#+%s: %s"
	  (downcase (org-element-property :key keyword))
	  (org-element-property :value keyword)))


;;;; Latex Environment

(defconst org-element--latex-begin-environment
  "^[ \t]*\\\\begin{\\([A-Za-z0-9*]+\\)}"
  "Regexp matching the beginning of a LaTeX environment.
The environment is captured by the first group.

See also `org-element--latex-end-environment'.")

(defconst org-element--latex-end-environment
  "\\\\end{%s}[ \t]*$"
  "Format string matching the ending of a LaTeX environment.
See also `org-element--latex-begin-environment'.")

(defun org-element-latex-environment-parser (limit affiliated)
  "Parse a LaTeX environment.

LIMIT bounds the search.  AFFILIATED is a list of which CAR is
the buffer position at the beginning of the first affiliated
keyword and CDR is a plist of affiliated keywords along with
their value.

Return a list whose CAR is `latex-environment' and CDR is a plist
containing `:begin', `:end', `:value', `:post-blank' and
`:post-affiliated' keywords.

Assume point is at the beginning of the latex environment."
  (save-excursion
    (let ((case-fold-search t)
	  (code-begin (point)))
      (looking-at org-element--latex-begin-environment)
      (if (not (re-search-forward (format org-element--latex-end-environment
					  (regexp-quote (match-string 1)))
				  limit t))
	  ;; Incomplete latex environment: parse it as a paragraph.
	  (org-element-paragraph-parser limit affiliated)
	(let* ((code-end (progn (forward-line) (point)))
	       (begin (car affiliated))
	       (value (buffer-substring-no-properties code-begin code-end))
	       (end (progn (skip-chars-forward " \r\t\n" limit)
			   (if (eobp) (point) (line-beginning-position)))))
	  (list 'latex-environment
		(nconc
		 (list :begin begin
		       :end end
		       :value value
		       :post-blank (count-lines code-end end)
		       :post-affiliated code-begin)
		 (cdr affiliated))))))))

(defun org-element-latex-environment-interpreter (latex-environment _)
  "Interpret LATEX-ENVIRONMENT element as Org syntax."
  (org-element-property :value latex-environment))


;;;; Node Property

(defun org-element-node-property-parser (limit)
  "Parse a node-property at point.

LIMIT bounds the search.

Return a list whose CAR is `node-property' and CDR is a plist
containing `:key', `:value', `:begin', `:end', `:post-blank' and
`:post-affiliated' keywords."
  (looking-at org-property-re)
  (let ((case-fold-search t)
	(begin (point))
	(key   (match-string-no-properties 2))
	(value (match-string-no-properties 3))
	(end (save-excursion
	       (end-of-line)
	       (if (re-search-forward org-property-re limit t)
		   (line-beginning-position)
		 limit))))
    (list 'node-property
	  (list :key key
		:value value
		:begin begin
		:end end
		:post-blank 0
		:post-affiliated begin))))

(defun org-element-node-property-interpreter (node-property _)
  "Interpret NODE-PROPERTY element as Org syntax."
  (format org-property-format
	  (format ":%s:" (org-element-property :key node-property))
	  (or (org-element-property :value node-property) "")))


;;;; Paragraph

(defun org-element-paragraph-parser (limit affiliated)
  "Parse a paragraph.

LIMIT bounds the search.  AFFILIATED is a list of which CAR is
the buffer position at the beginning of the first affiliated
keyword and CDR is a plist of affiliated keywords along with
their value.

Return a list whose CAR is `paragraph' and CDR is a plist
containing `:begin', `:end', `:contents-begin' and
`:contents-end', `:post-blank' and `:post-affiliated' keywords.

Assume point is at the beginning of the paragraph."
  (save-excursion
    (let* ((begin (car affiliated))
	   (contents-begin (point))
	   (before-blank
	    (let ((case-fold-search t))
	      (end-of-line)
	      ;; A matching `org-element-paragraph-separate' is not
	      ;; necessarily the end of the paragraph.  In particular,
	      ;; drawers, blocks or LaTeX environments opening lines
	      ;; must be closed.  Moreover keywords with a secondary
	      ;; value must belong to "dual keywords".
	      (while (not
		      (cond
		       ((not (and (re-search-forward
				   org-element-paragraph-separate limit 'move)
				  (progn (beginning-of-line) t))))
		       ((looking-at org-element-drawer-re)
			(save-excursion
			  (re-search-forward "^[ \t]*:END:[ \t]*$" limit t)))
		       ((looking-at "[ \t]*#\\+BEGIN_\\(\\S-+\\)")
			(save-excursion
			  (re-search-forward
			   (format "^[ \t]*#\\+END_%s[ \t]*$"
				   (regexp-quote (match-string 1)))
			   limit t)))
		       ((looking-at org-element--latex-begin-environment)
			(save-excursion
			  (re-search-forward
			   (format org-element--latex-end-environment
				   (regexp-quote (match-string 1)))
			   limit t)))
		       ((looking-at "[ \t]*#\\+\\(\\S-+\\)\\[.*\\]:")
			(member-ignore-case (match-string 1)
					    org-element-dual-keywords))
		       ;; Everything else is unambiguous.
		       (t)))
		(end-of-line))
	      (if (= (point) limit) limit
		(goto-char (line-beginning-position)))))
	   (contents-end (save-excursion
			   (skip-chars-backward " \r\t\n" contents-begin)
			   (line-beginning-position 2)))
	   (end (progn (skip-chars-forward " \r\t\n" limit)
		       (if (eobp) (point) (line-beginning-position)))))
      (list 'paragraph
	    (nconc
	     (list :begin begin
		   :end end
		   :contents-begin contents-begin
		   :contents-end contents-end
		   :post-blank (count-lines before-blank end)
		   :post-affiliated contents-begin)
	     (cdr affiliated))))))

(defun org-element-paragraph-interpreter (_ contents)
  "Interpret paragraph element as Org syntax.
CONTENTS is the contents of the element."
  contents)


;;;; Planning

(defun org-element-planning-parser (limit)
  "Parse a planning.

LIMIT bounds the search.

Return a list whose CAR is `planning' and CDR is a plist
containing `:closed', `:deadline', `:scheduled', `:begin',
`:end', `:post-blank' and `:post-affiliated' keywords."
  (save-excursion
    (let* ((case-fold-search nil)
	   (begin (point))
	   (post-blank (let ((before-blank (progn (forward-line) (point))))
			 (skip-chars-forward " \r\t\n" limit)
			 (skip-chars-backward " \t")
			 (unless (bolp) (end-of-line))
			 (count-lines before-blank (point))))
	   (end (point))
	   closed deadline scheduled)
      (goto-char begin)
      (while (re-search-forward org-element-planning-keywords-re end t)
	(skip-chars-forward " \t" end)
	(let ((keyword (match-string 0))
	      (time (org-element-timestamp-parser)))
	  (cond
           ((equal keyword org-element-closed-keyword) (setq closed time))
	   ((equal keyword org-element-deadline-keyword) (setq deadline time))
	   (t (setq scheduled time)))))
      (list 'planning
	    (list :closed closed
		  :deadline deadline
		  :scheduled scheduled
		  :begin begin
		  :end end
		  :post-blank post-blank
		  :post-affiliated begin)))))

(defun org-element-planning-interpreter (planning _)
  "Interpret PLANNING element as Org syntax."
  (mapconcat
   #'identity
   (delq nil
	 (list (let ((deadline (org-element-property :deadline planning)))
		 (when deadline
		   (concat org-element-deadline-keyword " "
			   (org-element-timestamp-interpreter deadline nil))))
	       (let ((scheduled (org-element-property :scheduled planning)))
		 (when scheduled
		   (concat org-element-scheduled-keyword " "
			   (org-element-timestamp-interpreter scheduled nil))))
	       (let ((closed (org-element-property :closed planning)))
		 (when closed
		   (concat org-element-closed-keyword " "
			   (org-element-timestamp-interpreter closed nil))))))
   " "))


;;;; Src Block

(defun org-element-src-block-parser (limit affiliated)
  "Parse a source block.

LIMIT bounds the search.  AFFILIATED is a list of which CAR is
the buffer position at the beginning of the first affiliated
keyword and CDR is a plist of affiliated keywords along with
their value.

Return a list whose CAR is `src-block' and CDR is a plist
containing `:language', `:switches', `:parameters', `:begin',
`:end', `:number-lines', `:retain-labels', `:use-labels',
`:label-fmt', `:preserve-indent', `:value', `:post-blank' and
`:post-affiliated' keywords.

Assume point is at the beginning of the block."
  (let ((case-fold-search t))
    (if (not (save-excursion (re-search-forward "^[ \t]*#\\+END_SRC[ \t]*$"
						limit t)))
	;; Incomplete block: parse it as a paragraph.
	(org-element-paragraph-parser limit affiliated)
      (let ((contents-end (match-beginning 0)))
	(save-excursion
	  (let* ((begin (car affiliated))
		 (post-affiliated (point))
		 ;; Get language as a string.
		 (language
		  (progn
		    (looking-at
		     "^[ \t]*#\\+BEGIN_SRC\
\\(?: +\\(\\S-+\\)\\)?\
\\(\\(?: +\\(?:-\\(?:l \".+\"\\|[ikr]\\)\\|[-+]n\\(?: *[0-9]+\\)?\\)\\)+\\)?\
\\(.*\\)[ \t]*$")
		    (match-string-no-properties 1)))
		 ;; Get switches.
		 (switches (match-string-no-properties 2))
		 ;; Get parameters.
		 (parameters (match-string-no-properties 3))
		 ;; Switches analysis.
		 (number-lines
		  (and switches
		       (string-match "\\([-+]\\)n\\(?: *\\([0-9]+\\)\\)?\\>"
				     switches)
		       (cons
			(if (equal (match-string 1 switches) "-")
			    'new
			  'continued)
			(if (not (match-end 2)) 0
			  ;; Subtract 1 to give number of lines before
			  ;; first line.
			  (1- (string-to-number (match-string 2 switches)))))))
		 (preserve-indent (and switches
				       (string-match "-i\\>" switches)))
		 (label-fmt
		  (and switches
		       (string-match "-l +\"\\([^\"\n]+\\)\"" switches)
		       (match-string 1 switches)))
		 ;; Should labels be retained in (or stripped from)
		 ;; source blocks?
		 (retain-labels
		  (or (not switches)
		      (not (string-match "-r\\>" switches))
		      (and number-lines (string-match "-k\\>" switches))))
		 ;; What should code-references use - labels or
		 ;; line-numbers?
		 (use-labels
		  (or (not switches)
		      (and retain-labels
			   (not (string-match "-k\\>" switches)))))
		 ;; Retrieve code.
		 (value (org-unescape-code-in-string
			 (buffer-substring-no-properties
			  (line-beginning-position 2) contents-end)))
		 (pos-before-blank (progn (goto-char contents-end)
					  (forward-line)
					  (point)))
		 ;; Get position after ending blank lines.
		 (end (progn (skip-chars-forward " \r\t\n" limit)
			     (if (eobp) (point) (line-beginning-position)))))
	    (list 'src-block
		  (nconc
		   (list :language language
			 :switches (and (org-string-nw-p switches)
					(org-trim switches))
			 :parameters (and (org-string-nw-p parameters)
					  (org-trim parameters))
			 :begin begin
			 :end end
			 :number-lines number-lines
			 :preserve-indent preserve-indent
			 :retain-labels retain-labels
			 :use-labels use-labels
			 :label-fmt label-fmt
			 :value value
			 :post-blank (count-lines pos-before-blank end)
			 :post-affiliated post-affiliated)
		   (cdr affiliated)))))))))

(defun org-element-src-block-interpreter (src-block _)
  "Interpret SRC-BLOCK element as Org syntax."
  (let ((lang (org-element-property :language src-block))
	(switches (org-element-property :switches src-block))
	(params (org-element-property :parameters src-block))
	(value
	 (let ((val (org-element-property :value src-block)))
	   (cond
	    ((or org-src-preserve-indentation
		 (org-element-property :preserve-indent src-block))
	     val)
	    ((zerop org-edit-src-content-indentation)
	     (org-remove-indentation val))
	    (t
	     (let ((ind (make-string org-edit-src-content-indentation ?\s)))
	       (replace-regexp-in-string "^[ \t]*\\S-"
					 (concat ind "\\&")
					 (org-remove-indentation val))))))))
    (format "#+begin_src%s\n%s#+end_src"
	    (concat (and lang (concat " " lang))
		    (and switches (concat " " switches))
		    (and params (concat " " params)))
	    (org-element-normalize-string (org-escape-code-in-string value)))))


;;;; Table

(defun org-element-table-parser (limit affiliated)
  "Parse a table at point.

LIMIT bounds the search.  AFFILIATED is a list of which CAR is
the buffer position at the beginning of the first affiliated
keyword and CDR is a plist of affiliated keywords along with
their value.

Return a list whose CAR is `table' and CDR is a plist containing
`:begin', `:end', `:tblfm', `:type', `:contents-begin',
`:contents-end', `:value', `:post-blank' and `:post-affiliated'
keywords.

Assume point is at the beginning of the table."
  (save-excursion
    (let* ((case-fold-search t)
	   (table-begin (point))
	   (type (if (looking-at "[ \t]*|") 'org 'table.el))
           (end-re (format "^[ \t]*\\($\\|[^| \t%s]\\)"
			   (if (eq type 'org) "" "+")))
	   (begin (car affiliated))
	   (table-end
	    (if (re-search-forward end-re limit 'move)
		(goto-char (match-beginning 0))
	      (point)))
	   (tblfm (let (acc)
		    (while (looking-at "[ \t]*#\\+TBLFM: +\\(.*\\)[ \t]*$")
		      (push (match-string-no-properties 1) acc)
		      (forward-line))
		    acc))
	   (pos-before-blank (point))
	   (end (progn (skip-chars-forward " \r\t\n" limit)
		       (if (eobp) (point) (line-beginning-position)))))
      (list 'table
	    (nconc
	     (list :begin begin
		   :end end
		   :type type
		   :tblfm tblfm
		   ;; Only `org' tables have contents.  `table.el' tables
		   ;; use a `:value' property to store raw table as
		   ;; a string.
		   :contents-begin (and (eq type 'org) table-begin)
		   :contents-end (and (eq type 'org) table-end)
		   :value (and (eq type 'table.el)
			       (buffer-substring-no-properties
				table-begin table-end))
		   :post-blank (count-lines pos-before-blank end)
		   :post-affiliated table-begin)
	     (cdr affiliated))))))

(defun org-element-table-interpreter (table contents)
  "Interpret TABLE element as Org syntax.
CONTENTS is a string, if table's type is `org', or nil."
  (if (eq (org-element-property :type table) 'table.el)
      (org-remove-indentation (org-element-property :value table))
    (concat (with-temp-buffer (insert contents)
			      (org-table-align)
			      (buffer-string))
	    (mapconcat (lambda (fm) (concat "#+TBLFM: " fm))
		       (reverse (org-element-property :tblfm table))
		       "\n"))))


;;;; Table Row

(defun org-element-table-row-parser (_)
  "Parse table row at point.

Return a list whose CAR is `table-row' and CDR is a plist
containing `:begin', `:end', `:contents-begin', `:contents-end',
`:type', `:post-blank' and `:post-affiliated' keywords."
  (save-excursion
    (let* ((type (if (looking-at "^[ \t]*|-") 'rule 'standard))
	   (begin (point))
	   ;; A table rule has no contents.  In that case, ensure
	   ;; CONTENTS-BEGIN matches CONTENTS-END.
	   (contents-begin (and (eq type 'standard) (search-forward "|")))
	   (contents-end (and (eq type 'standard)
			      (progn
				(end-of-line)
				(skip-chars-backward " \t")
				(point))))
	   (end (line-beginning-position 2)))
      (list 'table-row
	    (list :type type
		  :begin begin
		  :end end
		  :contents-begin contents-begin
		  :contents-end contents-end
		  :post-blank 0
		  :post-affiliated begin)))))

(defun org-element-table-row-interpreter (table-row contents)
  "Interpret TABLE-ROW element as Org syntax.
CONTENTS is the contents of the table row."
  (if (eq (org-element-property :type table-row) 'rule) "|-"
    (concat "|" contents)))


;;;; Verse Block

(defun org-element-verse-block-parser (limit affiliated)
  "Parse a verse block.

LIMIT bounds the search.  AFFILIATED is a list of which CAR is
the buffer position at the beginning of the first affiliated
keyword and CDR is a plist of affiliated keywords along with
their value.

Return a list whose CAR is `verse-block' and CDR is a plist
containing `:begin', `:end', `:contents-begin', `:contents-end',
`:post-blank' and `:post-affiliated' keywords.

Assume point is at beginning of the block."
  (let ((case-fold-search t))
    (if (not (save-excursion
	       (re-search-forward "^[ \t]*#\\+END_VERSE[ \t]*$" limit t)))
	;; Incomplete block: parse it as a paragraph.
	(org-element-paragraph-parser limit affiliated)
      (let ((contents-end (match-beginning 0)))
	(save-excursion
	  (let* ((begin (car affiliated))
		 (post-affiliated (point))
		 (contents-begin (progn (forward-line) (point)))
		 (pos-before-blank (progn (goto-char contents-end)
					  (forward-line)
					  (point)))
		 (end (progn (skip-chars-forward " \r\t\n" limit)
			     (if (eobp) (point) (line-beginning-position)))))
	    (list 'verse-block
		  (nconc
		   (list :begin begin
			 :end end
			 :contents-begin contents-begin
			 :contents-end contents-end
			 :post-blank (count-lines pos-before-blank end)
			 :post-affiliated post-affiliated)
		   (cdr affiliated)))))))))

(defun org-element-verse-block-interpreter (_ contents)
  "Interpret verse-block element as Org syntax.
CONTENTS is verse block contents."
  (format "#+begin_verse\n%s#+end_verse" contents))



;;; Objects
;;
;; Unlike to elements, raw text can be found between objects.  Hence,
;; `org-element--object-lex' is provided to find the next object in
;; buffer.
;;
;; Some object types (e.g., `italic') are recursive.  Restrictions on
;; object types they can contain will be specified in
;; `org-element-object-restrictions'.
;;
;; Creating a new type of object requires to alter
;; `org-element--object-regexp' and `org-element--object-lex', add the
;; new type in `org-element-all-objects', and possibly add
;; restrictions in `org-element-object-restrictions'.

;;;; Bold

(defun org-element--parse-generic-emphasis (mark type)
  "Parse emphasis object at point, if any.

MARK is the delimiter string used.  TYPE is a symbol among
`bold', `code', `italic', `strike-through', `underline', and
`verbatim'.

Assume point is at first MARK."
  (save-excursion
    (let ((origin (point)))
      (unless (bolp) (forward-char -1))
      (let ((opening-re
             (rx-to-string
              `(seq (or line-start (any space ?- ?\( ?' ?\" ?\{))
                    ,mark
                    (not space)))))
        (when (looking-at opening-re)
          (goto-char (1+ origin))
          (let ((closing-re
                 (rx-to-string
                  `(seq
                    (not space)
                    (group ,mark)
                    (or (any space ?- ?. ?, ?\; ?: ?! ?? ?' ?\" ?\) ?\} ?\\ ?\[)
                        line-end)))))
            (when (re-search-forward closing-re nil t)
              (let ((closing (match-end 1)))
                (goto-char closing)
                (let* ((post-blank (skip-chars-forward " \t"))
                       (contents-begin (1+ origin))
                       (contents-end (1- closing)))
                  (list type
                        (append
                         (list :begin origin
                               :end (point)
                               :post-blank post-blank)
                         (if (memq type '(code verbatim))
                             (list :value
                                   (and (memq type '(code verbatim))
                                        (buffer-substring
                                         contents-begin contents-end)))
                           (list :contents-begin contents-begin
                                 :contents-end contents-end)))))))))))))

(defun org-element-bold-parser ()
  "Parse bold object at point, if any.

When at a bold object, return a list whose car is `bold' and cdr
is a plist with `:begin', `:end', `:contents-begin' and
`:contents-end' and `:post-blank' keywords.  Otherwise, return
nil.

Assume point is at the first star marker."
  (org-element--parse-generic-emphasis "*" 'bold))

(defun org-element-bold-interpreter (_ contents)
  "Interpret bold object as Org syntax.
CONTENTS is the contents of the object."
  (format "*%s*" contents))


;;;; Citation

(defun org-element-citation-parser ()
  "Parse citation object at point, if any.

When at a citation object, return a list whose car is `citation'
and cdr is a plist with `:style', `:prefix', `:suffix', `:begin',
`:end', `:contents-begin', `:contents-end', and `:post-blank'
keywords.  Otherwise, return nil.

Assume point is at the beginning of the citation."
  (when (looking-at org-element-citation-prefix-re)
    (let* ((begin (point))
	   (style (and (match-end 1)
		       (match-string-no-properties 1)))
	   ;; Ignore blanks between cite type and prefix or key.
	   (start (match-end 0))
	   (closing (with-syntax-table org-element--pair-square-table
		      (ignore-errors (scan-lists begin 1 0)))))
      (save-excursion
	(when (and closing
		   (re-search-forward org-element-citation-key-re closing t))
	  ;; Find prefix, if any.
	  (let ((first-key-end (match-end 0))
		(types (org-element-restriction 'citation-reference))
                (cite
		 (list 'citation
		       (list :style style
			     :begin begin
			     :post-blank (progn
					   (goto-char closing)
					   (skip-chars-forward " \t"))
			     :end (point)))))
	    ;; `:contents-begin' depends on the presence of
	    ;; a non-empty common prefix.
	    (goto-char first-key-end)
	    (if (not (search-backward ";" start t))
		(org-element-put-property cite :contents-begin start)
	      (when (< start (point))
		(org-element-put-property
                 cite :prefix
                 (org-element--parse-objects start (point) nil types cite)))
	      (forward-char)
	      (org-element-put-property cite :contents-begin (point)))
	    ;; `:contents-end' depends on the presence of a non-empty
	    ;; common suffix.
	    (goto-char (1- closing))
	    (skip-chars-backward " \r\t\n")
	    (let ((end (point)))
	      (if (or (not (search-backward ";" first-key-end t))
		      (re-search-forward org-element-citation-key-re end t))
		  (org-element-put-property cite :contents-end end)
                (forward-char)
		(when (< (point) end)
		  (org-element-put-property
                   cite :suffix
                   (org-element--parse-objects (point) end nil types cite)))
		(org-element-put-property cite :contents-end (point))))
	    cite))))))

(defun org-element-citation-interpreter (citation contents)
  "Interpret CITATION object as Org syntax.
CONTENTS is the contents of the object, as a string."
  (let ((prefix (org-element-property :prefix citation))
        (suffix (org-element-property :suffix citation))
        (style (org-element-property :style citation)))
    (concat "[cite"
            (and style (concat "/" style))
            ":"
            (and prefix (concat (org-element-interpret-data prefix) ";"))
            (if suffix
                (concat contents (org-element-interpret-data suffix))
              ;; Remove spurious semicolon.
              (substring contents nil -1))
            "]")))


;;;; Citation Reference

(defun org-element-citation-reference-parser ()
  "Parse citation reference object at point, if any.

When at a reference, return a list whose car is
`citation-reference', and cdr is a plist with `:key',
`:prefix', `:suffix', `:begin', `:end', and `:post-blank' keywords.

Assume point is at the beginning of the reference."
  (save-excursion
    (let ((begin (point)))
      (when (re-search-forward org-element-citation-key-re nil t)
        (let* ((key (match-string-no-properties 1))
	       (key-start (match-beginning 0))
	       (key-end (match-end 0))
	       (separator (search-forward ";" nil t))
               (end (or separator (point-max)))
               (suffix-end (if separator (1- end) end))
               (types (org-element-restriction 'citation-reference))
	       (reference
	        (list 'citation-reference
		      (list :key key
			    :begin begin
			    :end end
			    :post-blank 0))))
	  (when (< begin key-start)
	    (org-element-put-property
	     reference :prefix
             (org-element--parse-objects begin key-start nil types reference)))
	  (when (< key-end suffix-end)
	    (org-element-put-property
	     reference :suffix
             (org-element--parse-objects key-end suffix-end nil types reference)))
	  reference)))))

(defun org-element-citation-reference-interpreter (citation-reference _)
  "Interpret CITATION-REFERENCE object as Org syntax."
  (concat (org-element-interpret-data
           (org-element-property :prefix citation-reference))
	  "@" (org-element-property :key citation-reference)
	  (org-element-interpret-data
           (org-element-property :suffix citation-reference))
          ";"))


;;;; Code

(defun org-element-code-parser ()
  "Parse code object at point, if any.

When at a code object, return a list whose car is `code' and cdr
is a plist with `:value', `:begin', `:end' and `:post-blank'
keywords.  Otherwise, return nil.

Assume point is at the first tilde marker."
  (org-element--parse-generic-emphasis "~" 'code))

(defun org-element-code-interpreter (code _)
  "Interpret CODE object as Org syntax."
  (format "~%s~" (org-element-property :value code)))


;;;; Entity

(defun org-element-entity-parser ()
  "Parse entity at point, if any.

When at an entity, return a list whose car is `entity' and cdr
a plist with `:begin', `:end', `:latex', `:latex-math-p',
`:html', `:latin1', `:utf-8', `:ascii', `:use-brackets-p' and
`:post-blank' as keywords.  Otherwise, return nil.

Assume point is at the beginning of the entity."
  (catch 'no-object
    (when (looking-at "\\\\\\(?:\\(?1:_ +\\)\\|\\(?1:there4\\|sup[123]\\|frac[13][24]\\|[a-zA-Z]+\\)\\(?2:$\\|{}\\|[^[:alpha:]]\\)\\)")
      (save-excursion
	(let* ((value (or (org-entity-get (match-string 1))
			  (throw 'no-object nil)))
	       (begin (match-beginning 0))
	       (bracketsp (string= (match-string 2) "{}"))
	       (post-blank (progn (goto-char (match-end 1))
				  (when bracketsp (forward-char 2))
				  (skip-chars-forward " \t")))
	       (end (point)))
	  (list 'entity
		(list :name (car value)
		      :latex (nth 1 value)
		      :latex-math-p (nth 2 value)
		      :html (nth 3 value)
		      :ascii (nth 4 value)
		      :latin1 (nth 5 value)
		      :utf-8 (nth 6 value)
		      :begin begin
		      :end end
		      :use-brackets-p bracketsp
		      :post-blank post-blank)))))))

(defun org-element-entity-interpreter (entity _)
  "Interpret ENTITY object as Org syntax."
  (concat "\\"
	  (org-element-property :name entity)
	  (when (org-element-property :use-brackets-p entity) "{}")))


;;;; Export Snippet

(defun org-element-export-snippet-parser ()
  "Parse export snippet at point.

When at an export snippet, return a list whose car is
`export-snippet' and cdr a plist with `:begin', `:end',
`:back-end', `:value' and `:post-blank' as keywords.  Otherwise,
return nil.

Assume point is at the beginning of the snippet."
  (save-excursion
    (let (contents-end)
      (when (and (looking-at "@@\\([-A-Za-z0-9]+\\):")
		 (setq contents-end
		       (save-match-data (goto-char (match-end 0))
                                        (when
					    (re-search-forward "@@" nil t)
					  (match-beginning 0)))))
	(let* ((begin (match-beginning 0))
	       (back-end (match-string-no-properties 1))
	       (value (buffer-substring-no-properties
		       (match-end 0) contents-end))
	       (post-blank (skip-chars-forward " \t"))
	       (end (point)))
	  (list 'export-snippet
		(list :back-end back-end
		      :value value
		      :begin begin
		      :end end
		      :post-blank post-blank)))))))

(defun org-element-export-snippet-interpreter (export-snippet _)
  "Interpret EXPORT-SNIPPET object as Org syntax."
  (format "@@%s:%s@@"
	  (org-element-property :back-end export-snippet)
	  (org-element-property :value export-snippet)))


;;;; Footnote Reference

(defun org-element-footnote-reference-parser ()
  "Parse footnote reference at point, if any.

When at a footnote reference, return a list whose car is
`footnote-reference' and cdr a plist with `:label', `:type',
`:begin', `:end', `:contents-begin', `:contents-end' and
`:post-blank' as keywords.  Otherwise, return nil."
  (when (looking-at org-footnote-re)
    (let ((closing (with-syntax-table org-element--pair-square-table
		     (ignore-errors (scan-lists (point) 1 0)))))
      (when closing
	(save-excursion
	  (let* ((begin (point))
		 (label (match-string-no-properties 1))
		 (inner-begin (match-end 0))
		 (inner-end (1- closing))
		 (type (if (match-end 2) 'inline 'standard))
		 (post-blank (progn (goto-char closing)
				    (skip-chars-forward " \t")))
		 (end (point)))
	    (list 'footnote-reference
		  (list :label label
			:type type
			:begin begin
			:end end
			:contents-begin (and (eq type 'inline) inner-begin)
			:contents-end (and (eq type 'inline) inner-end)
			:post-blank post-blank))))))))

(defun org-element-footnote-reference-interpreter (footnote-reference contents)
  "Interpret FOOTNOTE-REFERENCE object as Org syntax.
CONTENTS is its definition, when inline, or nil."
  (format "[fn:%s%s]"
	  (or (org-element-property :label footnote-reference) "")
	  (if contents (concat ":" contents) "")))


;;;; Inline Babel Call

(defun org-element-inline-babel-call-parser ()
  "Parse inline babel call at point, if any.

When at an inline babel call, return a list whose car is
`inline-babel-call' and cdr a plist with `:call',
`:inside-header', `:arguments', `:end-header', `:begin', `:end',
`:value' and `:post-blank' as keywords.  Otherwise, return nil.

Assume point is at the beginning of the babel call."
  (save-excursion
    (catch :no-object
      (when (let ((case-fold-search nil))
	      (looking-at "\\<call_\\([^ \t\n[(]+\\)[([]"))
	(goto-char (match-end 1))
	(let* ((begin (match-beginning 0))
	       (call (match-string-no-properties 1))
	       (inside-header
		(let ((p (org-element--parse-paired-brackets ?\[)))
		  (and (org-string-nw-p p)
		       (replace-regexp-in-string "\n[ \t]*" " " (org-trim p)))))
	       (arguments (org-string-nw-p
			   (or (org-element--parse-paired-brackets ?\()
			       ;; Parenthesis are mandatory.
			       (throw :no-object nil))))
	       (end-header
		(let ((p (org-element--parse-paired-brackets ?\[)))
		  (and (org-string-nw-p p)
		       (replace-regexp-in-string "\n[ \t]*" " " (org-trim p)))))
	       (value (buffer-substring-no-properties begin (point)))
	       (post-blank (skip-chars-forward " \t"))
	       (end (point)))
	  (list 'inline-babel-call
		(list :call call
		      :inside-header inside-header
		      :arguments arguments
		      :end-header end-header
		      :begin begin
		      :end end
		      :value value
		      :post-blank post-blank)))))))

(defun org-element-inline-babel-call-interpreter (inline-babel-call _)
  "Interpret INLINE-BABEL-CALL object as Org syntax."
  (concat "call_"
	  (org-element-property :call inline-babel-call)
	  (let ((h (org-element-property :inside-header inline-babel-call)))
	    (and h (format "[%s]" h)))
	  "(" (org-element-property :arguments inline-babel-call) ")"
	  (let ((h (org-element-property :end-header inline-babel-call)))
	    (and h (format "[%s]" h)))))


;;;; Inline Src Block

(defun org-element-inline-src-block-parser ()
  "Parse inline source block at point, if any.

When at an inline source block, return a list whose car is
`inline-src-block' and cdr a plist with `:begin', `:end',
`:language', `:value', `:parameters' and `:post-blank' as
keywords.  Otherwise, return nil.

Assume point is at the beginning of the inline source block."
  (save-excursion
    (catch :no-object
      (when (let ((case-fold-search nil))
	      (looking-at "\\<src_\\([^ \t\n[{]+\\)[{[]"))
	(goto-char (match-end 1))
	(let ((begin (match-beginning 0))
	      (language (match-string-no-properties 1))
	      (parameters
	       (let ((p (org-element--parse-paired-brackets ?\[)))
		 (and (org-string-nw-p p)
		      (replace-regexp-in-string "\n[ \t]*" " " (org-trim p)))))
	      (value (or (org-element--parse-paired-brackets ?\{)
			 (throw :no-object nil)))
	      (post-blank (skip-chars-forward " \t")))
	  (list 'inline-src-block
		(list :language language
		      :value value
		      :parameters parameters
		      :begin begin
		      :end (point)
		      :post-blank post-blank)))))))

(defun org-element-inline-src-block-interpreter (inline-src-block _)
  "Interpret INLINE-SRC-BLOCK object as Org syntax."
  (let ((language (org-element-property :language inline-src-block))
	(arguments (org-element-property :parameters inline-src-block))
	(body (org-element-property :value inline-src-block)))
    (format "src_%s%s{%s}"
	    language
	    (if arguments (format "[%s]" arguments) "")
	    body)))

;;;; Italic

(defun org-element-italic-parser ()
  "Parse italic object at point, if any.

When at an italic object, return a list whose car is `italic' and
cdr is a plist with `:begin', `:end', `:contents-begin' and
`:contents-end' and `:post-blank' keywords.  Otherwise, return
nil.

Assume point is at the first slash marker."
  (org-element--parse-generic-emphasis "/" 'italic))

(defun org-element-italic-interpreter (_ contents)
  "Interpret italic object as Org syntax.
CONTENTS is the contents of the object."
  (format "/%s/" contents))


;;;; Latex Fragment

(defun org-element-latex-fragment-parser ()
  "Parse LaTeX fragment at point, if any.

When at a LaTeX fragment, return a list whose car is
`latex-fragment' and cdr a plist with `:value', `:begin', `:end',
and `:post-blank' as keywords.  Otherwise, return nil.

Assume point is at the beginning of the LaTeX fragment."
  (catch 'no-object
    (save-excursion
      (let* ((begin (point))
	     (after-fragment
	      (cond
	       ((not (eq ?$ (char-after)))
		(pcase (char-after (1+ (point)))
		  (?\( (search-forward "\\)" nil t))
		  (?\[ (search-forward "\\]" nil t))
		  (_
		   ;; Macro.
		   (and (looking-at "\\\\[a-zA-Z]+\\*?\\(\\(\\[[^][\n{}]*\\]\\)\
\\|\\({[^{}\n]*}\\)\\)*")
			(match-end 0)))))
	       ((eq ?$ (char-after (1+ (point))))
		(search-forward "$$" nil t 2))
	       (t
		(and (not (eq ?$ (char-before)))
		     (not (memq (char-after (1+ (point)))
				'(?\s ?\t ?\n ?, ?. ?\;)))
		     (search-forward "$" nil t 2)
		     (not (memq (char-before (match-beginning 0))
				'(?\s ?\t ?\n ?, ?.)))
		     (looking-at-p
		      "\\(\\s.\\|\\s-\\|\\s(\\|\\s)\\|\\s\"\\|'\\|$\\)")
		     (point)))))
	     (post-blank
	      (if (not after-fragment) (throw 'no-object nil)
		(goto-char after-fragment)
		(skip-chars-forward " \t")))
	     (end (point)))
	(list 'latex-fragment
	      (list :value (buffer-substring-no-properties begin after-fragment)
		    :begin begin
		    :end end
		    :post-blank post-blank))))))

(defun org-element-latex-fragment-interpreter (latex-fragment _)
  "Interpret LATEX-FRAGMENT object as Org syntax."
  (org-element-property :value latex-fragment))

;;;; Line Break

(defun org-element-line-break-parser ()
  "Parse line break at point, if any.

When at a line break, return a list whose car is `line-break',
and cdr a plist with `:begin', `:end' and `:post-blank' keywords.
Otherwise, return nil.

Assume point is at the beginning of the line break."
  (when (and (looking-at-p "\\\\\\\\[ \t]*$")
	     (not (eq (char-before) ?\\)))
    (list 'line-break
	  (list :begin (point)
		:end (line-beginning-position 2)
		:post-blank 0))))

(defun org-element-line-break-interpreter (&rest _)
  "Interpret LINE-BREAK object as Org syntax."
  "\\\\\n")


;;;; Link

(defun org-element-link-parser ()
  "Parse link at point, if any.

When at a link, return a list whose car is `link' and cdr a plist
with `:type', `:path', `:format', `:raw-link', `:application',
`:search-option', `:begin', `:end', `:contents-begin',
`:contents-end' and `:post-blank' as keywords.  Otherwise, return
nil.

Assume point is at the beginning of the link."
  (catch 'no-object
    (let ((begin (point))
	  end contents-begin contents-end link-end post-blank path type format
	  raw-link search-option application)
      (cond
       ;; Type 1: Text targeted from a radio target.
       ((and org-target-link-regexp
	     (save-excursion (or (bolp) (backward-char))
			     (looking-at org-target-link-regexp)))
	(setq type "radio")
	(setq format 'plain)
	(setq link-end (match-end 1))
	(setq path (match-string-no-properties 1))
	(setq contents-begin (match-beginning 1))
	(setq contents-end (match-end 1)))
       ;; Type 2: Standard link, i.e. [[https://orgmode.org][website]]
       ((looking-at org-link-bracket-re)
	(setq format 'bracket)
	(setq contents-begin (match-beginning 2))
	(setq contents-end (match-end 2))
	(setq link-end (match-end 0))
	;; RAW-LINK is the original link.  Decode any encoding.
	;; Expand any abbreviation in it.
	;;
	;; Also treat any newline character and associated
	;; indentation as a single space character.  This is not
	;; compatible with RFC 3986, which requires to ignore
	;; them altogether.  However, doing so would require
	;; users to encode spaces on the fly when writing links
	;; (e.g., insert [[shell:ls%20*.org]] instead of
	;; [[shell:ls *.org]], which defeats Org's focus on
	;; simplicity.
	(setq raw-link (org-link-expand-abbrev
			(org-link-unescape
			 (replace-regexp-in-string
			  "[ \t]*\n[ \t]*" " "
			  (match-string-no-properties 1)))))
	;; Determine TYPE of link and set PATH accordingly.  According
	;; to RFC 3986, remove whitespaces from URI in external links.
	;; In internal ones, treat indentation as a single space.
	(cond
	 ;; File type.
	 ((or (file-name-absolute-p raw-link)
	      (string-match "\\`\\.\\.?/" raw-link))
	  (setq type "file")
	  (setq path raw-link))
	 ;; Explicit type (http, irc, bbdb...).
	 ((string-match org-link-types-re raw-link)
	  (setq type (match-string 1 raw-link))
	  (setq path (substring raw-link (match-end 0))))
	 ;; Code-ref type: PATH is the name of the reference.
	 ((and (string-match-p "\\`(" raw-link)
	       (string-match-p ")\\'" raw-link))
	  (setq type "coderef")
	  (setq path (substring raw-link 1 -1)))
	 ;; Custom-id type: PATH is the name of the custom id.
	 ((= (string-to-char raw-link) ?#)
	  (setq type "custom-id")
	  (setq path (substring raw-link 1)))
	 ;; Fuzzy type: Internal link either matches a target, an
	 ;; headline name or nothing.  PATH is the target or
	 ;; headline's name.
	 (t
	  (setq type "fuzzy")
	  (setq path raw-link))))
       ;; Type 3: Plain link, e.g., https://orgmode.org
       ((looking-at org-link-plain-re)
	(setq format 'plain)
	(setq raw-link (match-string-no-properties 0))
	(setq type (match-string-no-properties 1))
	(setq link-end (match-end 0))
	(setq path (match-string-no-properties 2)))
       ;; Type 4: Angular link, e.g., <https://orgmode.org>.  Unlike to
       ;; bracket links, follow RFC 3986 and remove any extra
       ;; whitespace in URI.
       ((looking-at org-link-angle-re)
	(setq format 'angle)
	(setq type (match-string-no-properties 1))
	(setq link-end (match-end 0))
	(setq raw-link
	      (buffer-substring-no-properties
	       (match-beginning 1) (match-end 2)))
	(setq path (replace-regexp-in-string
		    "[ \t]*\n[ \t]*" "" (match-string-no-properties 2))))
       (t (throw 'no-object nil)))
      ;; In any case, deduce end point after trailing white space from
      ;; LINK-END variable.
      (save-excursion
	(setq post-blank
	      (progn (goto-char link-end) (skip-chars-forward " \t")))
	(setq end (point)))
      ;; Special "file"-type link processing.  Extract opening
      ;; application and search option, if any.  Also normalize URI.
      (when (string-match "\\`file\\(?:\\+\\(.+\\)\\)?\\'" type)
	(setq application (match-string 1 type))
	(setq type "file")
	(when (string-match "::\\(.*\\)\\'" path)
	  (setq search-option (match-string 1 path))
	  (setq path (replace-match "" nil nil path)))
	(setq path (replace-regexp-in-string "\\`///*\\(.:\\)?/" "\\1/" path)))
      ;; Translate link, if `org-link-translation-function' is set.
      (let ((trans (and (functionp org-link-translation-function)
			(funcall org-link-translation-function type path))))
	(when trans
	  (setq type (car trans))
	  (setq path (cdr trans))))
      (list 'link
	    (list :type type
		  :path path
		  :format format
		  :raw-link (or raw-link path)
		  :application application
		  :search-option search-option
		  :begin begin
		  :end end
		  :contents-begin contents-begin
		  :contents-end contents-end
		  :post-blank post-blank)))))

(defun org-element-link-interpreter (link contents)
  "Interpret LINK object as Org syntax.
CONTENTS is the contents of the object, or nil."
  (let ((type (org-element-property :type link))
	(path (org-element-property :path link)))
    (if (string= type "radio") path
      (let ((fmt (pcase (org-element-property :format link)
		   ;; Links with contents and internal links have to
		   ;; use bracket syntax.  Ignore `:format' in these
		   ;; cases.  This is also the default syntax when the
		   ;; property is not defined, e.g., when the object
		   ;; was crafted by the user.
		   ((guard contents)
		    (format "[[%%s][%s]]"
			    ;; Since this is going to be used as
			    ;; a format string, escape percent signs
			    ;; in description.
			    (replace-regexp-in-string "%" "%%" contents)))
		   ((or `bracket
			`nil
			(guard (member type '("coderef" "custom-id" "fuzzy"))))
		    "[[%s]]")
		   ;; Otherwise, just obey to `:format'.
		   (`angle "<%s>")
		   (`plain "%s")
		   (f (error "Wrong `:format' value: %s" f)))))
	(format fmt
		(pcase type
		  ("coderef" (format "(%s)" path))
		  ("custom-id" (concat "#" path))
		  ("file"
		   (let ((app (org-element-property :application link))
			 (opt (org-element-property :search-option link)))
		     (concat type (and app (concat "+" app)) ":"
			     path
			     (and opt (concat "::" opt)))))
		  ("fuzzy" path)
		  (_ (concat type ":" path))))))))


;;;; Macro

(defun org-element-macro-parser ()
  "Parse macro at point, if any.

When at a macro, return a list whose car is `macro' and cdr
a plist with `:key', `:args', `:begin', `:end', `:value' and
`:post-blank' as keywords.  Otherwise, return nil.

Assume point is at the macro."
  (save-excursion
    (when (looking-at "{{{\\([a-zA-Z][-a-zA-Z0-9_]*\\)\\((\\([^\000]*?\\))\\)?}}}")
      (let ((begin (point))
	    (key (downcase (match-string-no-properties 1)))
	    (value (match-string-no-properties 0))
	    (post-blank (progn (goto-char (match-end 0))
			       (skip-chars-forward " \t")))
	    (end (point))
	    (args (pcase (match-string-no-properties 3)
		    (`nil nil)
		    (a (org-macro-extract-arguments
			(replace-regexp-in-string
			 "[ \t\r\n]+" " " (org-trim a)))))))
	(list 'macro
	      (list :key key
		    :value value
		    :args args
		    :begin begin
		    :end end
		    :post-blank post-blank))))))

(defun org-element-macro-interpreter (macro _)
  "Interpret MACRO object as Org syntax."
  (format "{{{%s%s}}}"
	  (org-element-property :key macro)
	  (pcase (org-element-property :args macro)
	    (`nil "")
	    (args (format "(%s)" (apply #'org-macro-escape-arguments args))))))


;;;; Radio-target

(defun org-element-radio-target-parser ()
  "Parse radio target at point, if any.

When at a radio target, return a list whose car is `radio-target'
and cdr a plist with `:begin', `:end', `:contents-begin',
`:contents-end', `:value' and `:post-blank' as keywords.
Otherwise, return nil.

Assume point is at the radio target."
  (save-excursion
    (when (looking-at org-radio-target-regexp)
      (let ((begin (point))
	    (contents-begin (match-beginning 1))
	    (contents-end (match-end 1))
	    (value (match-string-no-properties 1))
	    (post-blank (progn (goto-char (match-end 0))
			       (skip-chars-forward " \t")))
	    (end (point)))
	(list 'radio-target
	      (list :begin begin
		    :end end
		    :contents-begin contents-begin
		    :contents-end contents-end
		    :post-blank post-blank
		    :value value))))))

(defun org-element-radio-target-interpreter (_ contents)
  "Interpret target object as Org syntax.
CONTENTS is the contents of the object."
  (concat "<<<" contents ">>>"))


;;;; Statistics Cookie

(defun org-element-statistics-cookie-parser ()
  "Parse statistics cookie at point, if any.

When at a statistics cookie, return a list whose car is
`statistics-cookie', and cdr a plist with `:begin', `:end',
`:value' and `:post-blank' keywords.  Otherwise, return nil.

Assume point is at the beginning of the statistics-cookie."
  (save-excursion
    (when (looking-at "\\[[0-9]*\\(%\\|/[0-9]*\\)\\]")
      (let* ((begin (point))
	     (value (buffer-substring-no-properties
		     (match-beginning 0) (match-end 0)))
	     (post-blank (progn (goto-char (match-end 0))
				(skip-chars-forward " \t")))
	     (end (point)))
	(list 'statistics-cookie
	      (list :begin begin
		    :end end
		    :value value
		    :post-blank post-blank))))))

(defun org-element-statistics-cookie-interpreter (statistics-cookie _)
  "Interpret STATISTICS-COOKIE object as Org syntax."
  (org-element-property :value statistics-cookie))


;;;; Strike-Through

(defun org-element-strike-through-parser ()
  "Parse strike-through object at point, if any.

When at a strike-through object, return a list whose car is
`strike-through' and cdr is a plist with `:begin', `:end',
`:contents-begin' and `:contents-end' and `:post-blank' keywords.
Otherwise, return nil.

Assume point is at the first plus sign marker."
  (org-element--parse-generic-emphasis "+" 'strike-through))

(defun org-element-strike-through-interpreter (_ contents)
  "Interpret strike-through object as Org syntax.
CONTENTS is the contents of the object."
  (format "+%s+" contents))


;;;; Subscript

(defun org-element-subscript-parser ()
  "Parse subscript at point, if any.

When at a subscript object, return a list whose car is
`subscript' and cdr a plist with `:begin', `:end',
`:contents-begin', `:contents-end', `:use-brackets-p' and
`:post-blank' as keywords.  Otherwise, return nil.

Assume point is at the underscore."
  (save-excursion
    (unless (bolp) (backward-char))
    (when (looking-at org-match-substring-regexp)
      (let ((bracketsp (match-beginning 4))
	    (begin (match-beginning 2))
	    (contents-begin (or (match-beginning 4)
				(match-beginning 3)))
	    (contents-end (or (match-end 4) (match-end 3)))
	    (post-blank (progn (goto-char (match-end 0))
			       (skip-chars-forward " \t")))
	    (end (point)))
	(list 'subscript
	      (list :begin begin
		    :end end
		    :use-brackets-p bracketsp
		    :contents-begin contents-begin
		    :contents-end contents-end
		    :post-blank post-blank))))))

(defun org-element-subscript-interpreter (subscript contents)
  "Interpret SUBSCRIPT object as Org syntax.
CONTENTS is the contents of the object."
  (format
   (if (org-element-property :use-brackets-p subscript) "_{%s}" "_%s")
   contents))


;;;; Superscript

(defun org-element-superscript-parser ()
  "Parse superscript at point, if any.

When at a superscript object, return a list whose car is
`superscript' and cdr a plist with `:begin', `:end',
`:contents-begin', `:contents-end', `:use-brackets-p' and
`:post-blank' as keywords.  Otherwise, return nil.

Assume point is at the caret."
  (save-excursion
    (unless (bolp) (backward-char))
    (when (looking-at org-match-substring-regexp)
      (let ((bracketsp (match-beginning 4))
	    (begin (match-beginning 2))
	    (contents-begin (or (match-beginning 4)
				(match-beginning 3)))
	    (contents-end (or (match-end 4) (match-end 3)))
	    (post-blank (progn (goto-char (match-end 0))
			       (skip-chars-forward " \t")))
	    (end (point)))
	(list 'superscript
	      (list :begin begin
		    :end end
		    :use-brackets-p bracketsp
		    :contents-begin contents-begin
		    :contents-end contents-end
		    :post-blank post-blank))))))

(defun org-element-superscript-interpreter (superscript contents)
  "Interpret SUPERSCRIPT object as Org syntax.
CONTENTS is the contents of the object."
  (format
   (if (org-element-property :use-brackets-p superscript) "^{%s}" "^%s")
   contents))


;;;; Table Cell

(defun org-element-table-cell-parser ()
  "Parse table cell at point.
Return a list whose car is `table-cell' and cdr is a plist
containing `:begin', `:end', `:contents-begin', `:contents-end'
and `:post-blank' keywords."
  (looking-at "[ \t]*\\(.*?\\)[ \t]*\\(?:|\\|$\\)")
  (let* ((begin (match-beginning 0))
	 (end (match-end 0))
	 (contents-begin (match-beginning 1))
	 (contents-end (match-end 1)))
    (list 'table-cell
	  (list :begin begin
		:end end
		:contents-begin contents-begin
		:contents-end contents-end
		:post-blank 0))))

(defun org-element-table-cell-interpreter (_ contents)
  "Interpret table-cell element as Org syntax.
CONTENTS is the contents of the cell, or nil."
  (concat  " " contents " |"))


;;;; Target

(defun org-element-target-parser ()
  "Parse target at point, if any.

When at a target, return a list whose car is `target' and cdr
a plist with `:begin', `:end', `:value' and `:post-blank' as
keywords.  Otherwise, return nil.

Assume point is at the target."
  (save-excursion
    (when (looking-at org-target-regexp)
      (let ((begin (point))
	    (value (match-string-no-properties 1))
	    (post-blank (progn (goto-char (match-end 0))
			       (skip-chars-forward " \t")))
	    (end (point)))
	(list 'target
	      (list :begin begin
		    :end end
		    :value value
		    :post-blank post-blank))))))

(defun org-element-target-interpreter (target _)
  "Interpret TARGET object as Org syntax."
  (format "<<%s>>" (org-element-property :value target)))


;;;; Timestamp

(defconst org-element--timestamp-regexp
  (concat org-ts-regexp-both
	  "\\|"
	  "\\(?:<[0-9]+-[0-9]+-[0-9]+[^>\n]+?\\+[0-9]+[dwmy]>\\)"
	  "\\|"
	  "\\(?:<%%\\(?:([^>\n]+)\\)>\\)")
  "Regexp matching any timestamp type object.")

(defun org-element-timestamp-parser ()
  "Parse time stamp at point, if any.

When at a time stamp, return a list whose car is `timestamp', and
cdr a plist with `:type', `:raw-value', `:year-start',
`:month-start', `:day-start', `:hour-start', `:minute-start',
`:year-end', `:month-end', `:day-end', `:hour-end',
`:minute-end', `:repeater-type', `:repeater-value',
`:repeater-unit', `:warning-type', `:warning-value',
`:warning-unit', `:begin', `:end' and `:post-blank' keywords.
Otherwise, return nil.

Assume point is at the beginning of the timestamp."
  (when (looking-at-p org-element--timestamp-regexp)
    (save-excursion
      (let* ((begin (point))
	     (activep (eq (char-after) ?<))
	     (raw-value
	      (progn
		(looking-at (concat "\\([<[]\\(%%\\)?.*?\\)[]>]\\(?:--\\("
                                    org-ts-regexp-both
                                    "\\)\\)?"))
		(match-string-no-properties 0)))
	     (date-start (match-string-no-properties 1))
	     (date-end (match-string 3))
	     (diaryp (match-beginning 2))
	     (post-blank (progn (goto-char (match-end 0))
				(skip-chars-forward " \t")))
	     (end (point))
	     (time-range
	      (and (not diaryp)
		   (string-match
		    "[012]?[0-9]:[0-5][0-9]\\(-\\([012]?[0-9]\\):\\([0-5][0-9]\\)\\)"
		    date-start)
		   (cons (string-to-number (match-string 2 date-start))
			 (string-to-number (match-string 3 date-start)))))
	     (type (cond (diaryp 'diary)
			 ((and activep (or date-end time-range)) 'active-range)
			 (activep 'active)
			 ((or date-end time-range) 'inactive-range)
			 (t 'inactive)))
	     (repeater-props
	      (and (not diaryp)
		   (string-match "\\([.+]?\\+\\)\\([0-9]+\\)\\([hdwmy]\\)"
				 raw-value)
		   (list
		    :repeater-type
		    (let ((type (match-string 1 raw-value)))
		      (cond ((equal "++" type) 'catch-up)
			    ((equal ".+" type) 'restart)
			    (t 'cumulate)))
		    :repeater-value (string-to-number (match-string 2 raw-value))
		    :repeater-unit
		    (pcase (string-to-char (match-string 3 raw-value))
		      (?h 'hour) (?d 'day) (?w 'week) (?m 'month) (_ 'year)))))
	     (warning-props
	      (and (not diaryp)
		   (string-match "\\(-\\)?-\\([0-9]+\\)\\([hdwmy]\\)" raw-value)
		   (list
		    :warning-type (if (match-string 1 raw-value) 'first 'all)
		    :warning-value (string-to-number (match-string 2 raw-value))
		    :warning-unit
		    (pcase (string-to-char (match-string 3 raw-value))
		      (?h 'hour) (?d 'day) (?w 'week) (?m 'month) (_ 'year)))))
	     year-start month-start day-start hour-start minute-start year-end
	     month-end day-end hour-end minute-end)
	;; Parse date-start.
	(unless diaryp
	  (let ((date (org-parse-time-string date-start t)))
	    (setq year-start (nth 5 date)
		  month-start (nth 4 date)
		  day-start (nth 3 date)
		  hour-start (nth 2 date)
		  minute-start (nth 1 date))))
	;; Compute date-end.  It can be provided directly in time-stamp,
	;; or extracted from time range.  Otherwise, it defaults to the
	;; same values as date-start.
	(unless diaryp
	  (let ((date (and date-end (org-parse-time-string date-end t))))
	    (setq year-end (or (nth 5 date) year-start)
		  month-end (or (nth 4 date) month-start)
		  day-end (or (nth 3 date) day-start)
		  hour-end (or (nth 2 date) (car time-range) hour-start)
		  minute-end (or (nth 1 date) (cdr time-range) minute-start))))
	(list 'timestamp
	      (nconc (list :type type
			   :raw-value raw-value
			   :year-start year-start
			   :month-start month-start
			   :day-start day-start
			   :hour-start hour-start
			   :minute-start minute-start
			   :year-end year-end
			   :month-end month-end
			   :day-end day-end
			   :hour-end hour-end
			   :minute-end minute-end
			   :begin begin
			   :end end
			   :post-blank post-blank)
		     repeater-props
		     warning-props))))))

(defun org-element-timestamp-interpreter (timestamp _)
  "Interpret TIMESTAMP object as Org syntax."
  (let* ((repeat-string
	  (concat
	   (pcase (org-element-property :repeater-type timestamp)
	     (`cumulate "+") (`catch-up "++") (`restart ".+"))
	   (let ((val (org-element-property :repeater-value timestamp)))
	     (and val (number-to-string val)))
	   (pcase (org-element-property :repeater-unit timestamp)
	     (`hour "h") (`day "d") (`week "w") (`month "m") (`year "y"))))
	 (warning-string
	  (concat
	   (pcase (org-element-property :warning-type timestamp)
	     (`first "--") (`all "-"))
	   (let ((val (org-element-property :warning-value timestamp)))
	     (and val (number-to-string val)))
	   (pcase (org-element-property :warning-unit timestamp)
	     (`hour "h") (`day "d") (`week "w") (`month "m") (`year "y"))))
	 (build-ts-string
	  ;; Build an Org timestamp string from TIME.  ACTIVEP is
	  ;; non-nil when time stamp is active.  If WITH-TIME-P is
	  ;; non-nil, add a time part.  HOUR-END and MINUTE-END
	  ;; specify a time range in the timestamp.  REPEAT-STRING is
	  ;; the repeater string, if any.
	  (lambda (time activep &optional with-time-p hour-end minute-end)
	    (let ((ts (format-time-string
                       (org-time-stamp-format with-time-p)
		       time)))
	      (when (and hour-end minute-end)
		(string-match "[012]?[0-9]:[0-5][0-9]" ts)
		(setq ts
		      (replace-match
		       (format "\\&-%02d:%02d" hour-end minute-end)
		       nil nil ts)))
	      (unless activep (setq ts (format "[%s]" (substring ts 1 -1))))
	      (dolist (s (list repeat-string warning-string))
		(when (org-string-nw-p s)
		  (setq ts (concat (substring ts 0 -1)
				   " "
				   s
				   (substring ts -1)))))
	      ;; Return value.
	      ts)))
	 (type (org-element-property :type timestamp)))
    (pcase type
      ((or `active `inactive)
       (let* ((minute-start (org-element-property :minute-start timestamp))
	      (minute-end (org-element-property :minute-end timestamp))
	      (hour-start (org-element-property :hour-start timestamp))
	      (hour-end (org-element-property :hour-end timestamp))
	      (time-range-p (and hour-start hour-end minute-start minute-end
				 (or (/= hour-start hour-end)
				     (/= minute-start minute-end)))))
	 (funcall
	  build-ts-string
	  (org-encode-time 0
                           (or minute-start 0)
                           (or hour-start 0)
                           (org-element-property :day-start timestamp)
                           (org-element-property :month-start timestamp)
                           (org-element-property :year-start timestamp))
	  (eq type 'active)
	  (and hour-start minute-start)
	  (and time-range-p hour-end)
	  (and time-range-p minute-end))))
      ((or `active-range `inactive-range)
       (let ((minute-start (org-element-property :minute-start timestamp))
	     (minute-end (org-element-property :minute-end timestamp))
	     (hour-start (org-element-property :hour-start timestamp))
	     (hour-end (org-element-property :hour-end timestamp)))
	 (concat
	  (funcall
	   build-ts-string (org-encode-time
			    0
			    (or minute-start 0)
			    (or hour-start 0)
			    (org-element-property :day-start timestamp)
			    (org-element-property :month-start timestamp)
			    (org-element-property :year-start timestamp))
	   (eq type 'active-range)
	   (and hour-start minute-start))
	  "--"
	  (funcall build-ts-string
		   (org-encode-time
                    0
                    (or minute-end 0)
                    (or hour-end 0)
                    (org-element-property :day-end timestamp)
                    (org-element-property :month-end timestamp)
                    (org-element-property :year-end timestamp))
		   (eq type 'active-range)
		   (and hour-end minute-end)))))
      (_ (org-element-property :raw-value timestamp)))))


;;;; Underline

(defun org-element-underline-parser ()
  "Parse underline object at point, if any.

When at an underline object, return a list whose car is
`underline' and cdr is a plist with `:begin', `:end',
`:contents-begin' and `:contents-end' and `:post-blank' keywords.
Otherwise, return nil.

Assume point is at the first underscore marker."
  (org-element--parse-generic-emphasis "_" 'underline))

(defun org-element-underline-interpreter (_ contents)
  "Interpret underline object as Org syntax.
CONTENTS is the contents of the object."
  (format "_%s_" contents))


;;;; Verbatim

(defun org-element-verbatim-parser ()
  "Parse verbatim object at point, if any.

When at a verbatim object, return a list whose car is `verbatim'
and cdr is a plist with `:value', `:begin', `:end' and
`:post-blank' keywords.  Otherwise, return nil.

Assume point is at the first equal sign marker."
  (org-element--parse-generic-emphasis "=" 'verbatim))

(defun org-element-verbatim-interpreter (verbatim _)
  "Interpret VERBATIM object as Org syntax."
  (format "=%s=" (org-element-property :value verbatim)))



;;; Parsing Element Starting At Point
;;
;; `org-element--current-element' is the core function of this section.
;; It returns the Lisp representation of the element starting at
;; point.

(defvar org-element--cache-sync-requests); Declared later
(defun org-element--current-element (limit &optional granularity mode structure add-to-cache)
  "Parse the element starting at point.

Return value is a list like (TYPE PROPS) where TYPE is the type
of the element and PROPS a plist of properties associated to the
element.

Possible types are defined in `org-element-all-elements'.

LIMIT bounds the search.

Optional argument GRANULARITY determines the depth of the
recursion.  Allowed values are `headline', `greater-element',
`element', `object' or nil.  When it is broader than `object' (or
nil), secondary values will not be parsed, since they only
contain objects.

Optional argument MODE, when non-nil, can be either
`first-section', `item', `node-property', `planning',
`property-drawer', `section', `table-row', or `top-comment'.


If STRUCTURE isn't provided but MODE is set to `item', it will be
computed.

Optional argument ADD-TO-CACHE, when non-nil, and when cache is active,
will also add current element to cache if it is not yet there.  Use
this argument with care, as validity of the element in parse tree is
not checked.

This function assumes point is always at the beginning of the
element it has to parse."
  (let* ((element (and (not (buffer-narrowed-p))
                       (org-element--cache-active-p)
                       (not org-element--cache-sync-requests)
                       (org-element--cache-find (point) t)))
         (element (progn (while (and element
                                     (not (and (eq (point) (org-element-property :begin element))
                                               (eq mode (org-element-property :mode element)))))
                           (setq element (org-element-property :parent element)))
                         element))
         (old-element element)
         (element (when
                      (pcase (org-element-property :granularity element)
                        (`nil t)
                        (`object t)
                        (`element (not (memq granularity '(nil object))))
                        (`greater-element (not (memq granularity '(nil object element))))
                        (`headline (eq granularity 'headline)))
                    element)))
    (if element
        element
      (save-excursion
        (let ((case-fold-search t)
	      ;; Determine if parsing depth allows for secondary strings
	      ;; parsing.  It only applies to elements referenced in
	      ;; `org-element-secondary-value-alist'.
	      (raw-secondary-p (and granularity (not (eq granularity 'object))))
              result)
          (setq
           result
           (cond
            ;; Item.
            ((eq mode 'item)
	     (org-element-item-parser limit structure raw-secondary-p))
            ;; Table Row.
            ((eq mode 'table-row) (org-element-table-row-parser limit))
            ;; Node Property.
            ((eq mode 'node-property) (org-element-node-property-parser limit))
            ;; Headline.
            ((org-with-limited-levels (looking-at-p org-outline-regexp-bol))
             (org-element-headline-parser limit raw-secondary-p))
            ;; Sections (must be checked after headline).
            ((eq mode 'section) (org-element-section-parser limit))
            ((eq mode 'first-section)
	     (org-element-section-parser
	      (or (save-excursion (org-with-limited-levels (outline-next-heading)))
	          limit)))
            ;; Comments.
            ((looking-at "^[ \t]*#\\(?: \\|$\\)")
	     (org-element-comment-parser limit))
            ;; Planning.
            ((and (eq mode 'planning)
	          (eq ?* (char-after (line-beginning-position 0)))
	          (looking-at org-element-planning-line-re))
	     (org-element-planning-parser limit))
            ;; Property drawer.
            ((and (pcase mode
	            (`planning (eq ?* (char-after (line-beginning-position 0))))
	            ((or `property-drawer `top-comment)
		     (save-excursion
		       (beginning-of-line 0)
		       (not (looking-at "[[:blank:]]*$"))))
	            (_ nil))
	          (looking-at org-property-drawer-re))
	     (org-element-property-drawer-parser limit))
            ;; When not at bol, point is at the beginning of an item or
            ;; a footnote definition: next item is always a paragraph.
            ((not (bolp)) (org-element-paragraph-parser limit (list (point))))
            ;; Clock.
            ((looking-at org-element-clock-line-re)
             (org-element-clock-parser limit))
            ;; Inlinetask.
            ((looking-at "^\\*+ ")
	     (org-element-inlinetask-parser limit raw-secondary-p))
            ;; From there, elements can have affiliated keywords.
            (t (let ((affiliated (org-element--collect-affiliated-keywords
			          limit (memq granularity '(nil object)))))
	         (cond
	          ;; Jumping over affiliated keywords put point off-limits.
	          ;; Parse them as regular keywords.
	          ((and (cdr affiliated) (>= (point) limit))
	           (goto-char (car affiliated))
	           (org-element-keyword-parser limit nil))
	          ;; LaTeX Environment.
	          ((looking-at org-element--latex-begin-environment)
	           (org-element-latex-environment-parser limit affiliated))
	          ;; Drawer.
	          ((looking-at org-element-drawer-re)
	           (org-element-drawer-parser limit affiliated))
	          ;; Fixed Width
	          ((looking-at "[ \t]*:\\( \\|$\\)")
	           (org-element-fixed-width-parser limit affiliated))
	          ;; Inline Comments, Blocks, Babel Calls, Dynamic Blocks and
	          ;; Keywords.
	          ((looking-at "[ \t]*#\\+")
	           (goto-char (match-end 0))
	           (cond
	            ((looking-at "BEGIN_\\(\\S-+\\)")
		     (beginning-of-line)
		     (funcall (pcase (upcase (match-string 1))
			        ("CENTER"  #'org-element-center-block-parser)
			        ("COMMENT" #'org-element-comment-block-parser)
			        ("EXAMPLE" #'org-element-example-block-parser)
			        ("EXPORT"  #'org-element-export-block-parser)
			        ("QUOTE"   #'org-element-quote-block-parser)
			        ("SRC"     #'org-element-src-block-parser)
			        ("VERSE"   #'org-element-verse-block-parser)
			        (_         #'org-element-special-block-parser))
			      limit
			      affiliated))
	            ((looking-at "CALL:")
		     (beginning-of-line)
		     (org-element-babel-call-parser limit affiliated))
	            ((save-excursion
                       (beginning-of-line)
                       (looking-at org-element-dynamic-block-open-re))
		     (beginning-of-line)
		     (org-element-dynamic-block-parser limit affiliated))
	            ((looking-at "\\S-+:")
		     (beginning-of-line)
		     (org-element-keyword-parser limit affiliated))
	            (t
		     (beginning-of-line)
		     (org-element-paragraph-parser limit affiliated))))
	          ;; Footnote Definition.
	          ((looking-at org-footnote-definition-re)
	           (org-element-footnote-definition-parser limit affiliated))
	          ;; Horizontal Rule.
	          ((looking-at "[ \t]*-\\{5,\\}[ \t]*$")
	           (org-element-horizontal-rule-parser limit affiliated))
	          ;; Diary Sexp.
	          ((looking-at "%%(")
	           (org-element-diary-sexp-parser limit affiliated))
	          ;; Table.
	          ((or (looking-at "[ \t]*|")
		       ;; There is no strict definition of a table.el
		       ;; table.  Try to prevent false positive while being
		       ;; quick.
		       (let ((rule-regexp
			      (rx (zero-or-more (any " \t"))
			          "+"
			          (one-or-more (one-or-more "-") "+")
			          (zero-or-more (any " \t"))
			          eol))
			     (non-table.el-line
			      (rx bol
			          (zero-or-more (any " \t"))
			          (or eol (not (any "+| \t")))))
			     (next (line-beginning-position 2)))
		         ;; Start with a full rule.
		         (and
		          (looking-at rule-regexp)
		          (< next limit) ;no room for a table.el table
		          (save-excursion
		            (end-of-line)
		            (cond
			     ;; Must end with a full rule.
			     ((not (re-search-forward non-table.el-line limit 'move))
			      (if (bolp) (forward-line -1) (beginning-of-line))
			      (looking-at rule-regexp))
			     ;; Ignore pseudo-tables with a single
			     ;; rule.
			     ((= next (line-beginning-position))
			      nil)
			     ;; Must end with a full rule.
			     (t
			      (forward-line -1)
			      (looking-at rule-regexp)))))))
	           (org-element-table-parser limit affiliated))
	          ;; List.
	          ((looking-at (org-item-re))
	           (org-element-plain-list-parser
	            limit affiliated
	            (or structure (org-element--list-struct limit))))
	          ;; Default element: Paragraph.
	          (t (org-element-paragraph-parser limit affiliated)))))))
          (when result
            (org-element-put-property result :mode mode)
            (org-element-put-property result :granularity granularity))
          (when (and (not (buffer-narrowed-p))
                     (org-element--cache-active-p)
                     (not org-element--cache-sync-requests)
                     add-to-cache)
            (if (not old-element)
                (setq result (org-element--cache-put result))
              (org-element-set-element old-element result)
              (setq result old-element)))
          result)))))


;; Most elements can have affiliated keywords.  When looking for an
;; element beginning, we want to move before them, as they belong to
;; that element, and, in the meantime, collect information they give
;; into appropriate properties.  Hence the following function.

(defun org-element--collect-affiliated-keywords (limit parse)
  "Collect affiliated keywords from point down to LIMIT.

Return a list whose CAR is the position at the first of them and
CDR a plist of keywords and values and move point to the
beginning of the first line after them.

The plist of keywords preserves their order.

As a special case, if element doesn't start at the beginning of
the line (e.g., a paragraph starting an item), CAR is current
position of point and CDR is nil.

When PARSE is non-nil, values from keywords belonging to
`org-element-parsed-keywords' are parsed as secondary strings."
  (if (not (bolp)) (list (point))
    (let ((case-fold-search t)
	  (origin (point))
	  ;; RESTRICT is the list of objects allowed in parsed
	  ;; keywords value.  If PARSE is nil, no object is allowed.
	  (restrict (and parse (org-element-restriction 'keyword)))
	  output)
      (while (and (< (point) limit) (looking-at org-element--affiliated-re))
	(let* ((raw-kwd (upcase (match-string 1)))
	       ;; Apply translation to RAW-KWD.  From there, KWD is
	       ;; the official keyword.
	       (kwd (or (cdr (assoc raw-kwd
				    org-element-keyword-translation-alist))
			raw-kwd))
	       ;; PARSED? is non-nil when keyword should have its
	       ;; value parsed.
	       (parsed? (member kwd org-element-parsed-keywords))
	       ;; Find main value for any keyword.
	       (value
		(let ((beg (match-end 0))
		      (end (save-excursion
			     (end-of-line)
			     (skip-chars-backward " \t")
			     (point))))
		  (if parsed?
		      (save-match-data
			(org-element--parse-objects beg end nil restrict))
		    (org-trim (buffer-substring-no-properties beg end)))))
	       ;; If KWD is a dual keyword, find its secondary value.
	       ;; Maybe parse it.
	       (dual? (member kwd org-element-dual-keywords))
	       (dual-value
		(and dual?
		     (let ((sec (match-string-no-properties 2)))
		       (cond
			((and sec parsed?)
			 (save-match-data
			   (org-element--parse-objects
			    (match-beginning 2) (match-end 2) nil restrict)))
			(sec sec)))))
	       ;; Attribute a property name to KWD.
	       (kwd-sym (and kwd (intern (concat ":" (downcase kwd))))))
	  ;; Now set final shape for VALUE.
	  (when dual?
	    (setq value (and (or value dual-value) (cons value dual-value))))
	  (when (or (member kwd org-element-multiple-keywords)
		    ;; Attributes can always appear on multiple lines.
		    (string-match "^ATTR_" kwd))
	    (setq value (append (plist-get output kwd-sym) (list value))))
	  ;; Eventually store the new value in OUTPUT.
	  (setq output (plist-put output kwd-sym value))
	  ;; Move to next keyword.
	  (forward-line)))
      ;; If affiliated keywords are orphaned: move back to first one.
      ;; They will be parsed as a paragraph.
      (when (looking-at "[ \t]*$") (goto-char origin) (setq output nil))
      ;; Return value.
      (cons origin output))))



;;; The Org Parser
;;
;; The two major functions here are `org-element-parse-buffer', which
;; parses Org syntax inside the current buffer, taking into account
;; region, narrowing, or even visibility if specified, and
;; `org-element-parse-secondary-string', which parses objects within
;; a given string.
;;
;; The (almost) almighty `org-element-map' allows applying a function
;; on elements or objects matching some type, and accumulating the
;; resulting values.  In an export situation, it also skips unneeded
;; parts of the parse tree.

(defun org-element-parse-buffer (&optional granularity visible-only)
  "Recursively parse the buffer and return structure.
If narrowing is in effect, only parse the visible part of the
buffer.

Optional argument GRANULARITY determines the depth of the
recursion.  It can be set to the following symbols:

`headline'          Only parse headlines.
`greater-element'   Don't recurse into greater elements except
		    headlines and sections.  Thus, elements
		    parsed are the top-level ones.
`element'           Parse everything but objects and plain text.
`object'            Parse the complete buffer (default).

When VISIBLE-ONLY is non-nil, don't parse contents of hidden
elements.

An element or object is represented as a list with the
pattern (TYPE PROPERTIES CONTENTS), where :

  TYPE is a symbol describing the element or object.  See
  `org-element-all-elements' and `org-element-all-objects' for an
  exhaustive list of such symbols.  One can retrieve it with
  `org-element-type' function.

  PROPERTIES is the list of attributes attached to the element or
  object, as a plist.  Although most of them are specific to the
  element or object type, all types share `:begin', `:end',
  `:post-blank' and `:parent' properties, which respectively
  refer to buffer position where the element or object starts,
  ends, the number of white spaces or blank lines after it, and
  the element or object containing it.  Properties values can be
  obtained by using `org-element-property' function.

  CONTENTS is a list of elements, objects or raw strings
  contained in the current element or object, when applicable.
  One can access them with `org-element-contents' function.

The Org buffer has `org-data' as type and nil as properties.
`org-element-map' function can be used to find specific elements
or objects within the parse tree.

This function assumes that current major mode is `org-mode'."
  (save-excursion
    (goto-char (point-min))
    (let ((org-data (org-element-org-data-parser))
          (gc-cons-threshold #x40000000))
      (org-skip-whitespace)
      (org-element--parse-elements
       (line-beginning-position) (point-max)
       ;; Start in `first-section' mode so text before the first
       ;; headline belongs to a section.
       'first-section nil granularity visible-only org-data))))

(defun org-element-parse-secondary-string (string restriction &optional parent)
  "Recursively parse objects in STRING and return structure.

RESTRICTION is a symbol limiting the object types that will be
looked after.

Optional argument PARENT, when non-nil, is the element or object
containing the secondary string.  It is used to set correctly
`:parent' property within the string.

If STRING is the empty string or nil, return nil."
  (cond
   ((not string) nil)
   ((equal string "") nil)
   (t (let ((local-variables (buffer-local-variables)))
	(with-temp-buffer
	  (dolist (v local-variables)
	    (ignore-errors
	      (if (symbolp v) (makunbound v)
		;; Don't set file name to avoid mishandling hooks (bug#44524)
		(unless (memq (car v) '(buffer-file-name buffer-file-truename))
		  (set (make-local-variable (car v)) (cdr v))))))
	  ;; Transferring local variables may put the temporary buffer
	  ;; into a read-only state.  Make sure we can insert STRING.
	  (let ((inhibit-read-only t)) (insert string))
	  ;; Prevent "Buffer *temp* modified; kill anyway?".
	  (restore-buffer-modified-p nil)
	  (org-element--parse-objects
	   (point-min) (point-max) nil restriction parent))))))

(defun org-element-map
    (data types fun &optional info first-match no-recursion with-affiliated)
  "Map a function on selected elements or objects.

DATA is a parse tree (for example, returned by
`org-element-parse-buffer'), an element, an object, a string, or a
list of such constructs.  TYPES is a symbol or list of symbols of
elements or object types (see `org-element-all-elements' and
`org-element-all-objects' for a complete list of types).  FUN is the
function called on the matching element or object.  It has to accept
one argument: the element or object itself.

When optional argument INFO is non-nil, it should be a plist
holding export options.  In that case, parts of the parse tree
not exportable according to that property list will be skipped.

When optional argument FIRST-MATCH is non-nil, stop at the first
match for which FUN doesn't return nil, and return that value.

Optional argument NO-RECURSION is a symbol or a list of symbols
representing elements or objects types.  `org-element-map' won't
enter any recursive element or object whose type belongs to that
list.  Though, FUN can still be applied on them.

When optional argument WITH-AFFILIATED is non-nil, FUN will also
apply to matching objects within parsed affiliated keywords (see
`org-element-parsed-keywords').

Nil values returned from FUN do not appear in the results.


Examples:
---------

Assuming TREE is a variable containing an Org buffer parse tree,
the following example will return a flat list of all `src-block'
and `example-block' elements in it:

  (setq tree (org-element-parse-buffer))
  (org-element-map tree \\='(example-block src-block) #\\='identity)

The following snippet will find the first headline with a level
of 1 and a \"phone\" tag, and will return its beginning position:

  (org-element-map tree \\='headline
   (lambda (hl)
     (and (= (org-element-property :level hl) 1)
          (member \"phone\" (org-element-property :tags hl))
          (org-element-property :begin hl)))
   nil t)

The next example will return a flat list of all `plain-list' type
elements in TREE that are not a sub-list themselves:

  (org-element-map tree \\='plain-list #\\='identity nil nil \\='plain-list)

Eventually, this example will return a flat list of all `bold'
type objects containing a `latex-snippet' type object, even
looking into captions:

  (org-element-map tree \\='bold
   (lambda (b)
     (and (org-element-map b \\='latex-snippet #\\='identity nil t) b))
   nil nil nil t)"
  (declare (indent 2))
  ;; Ensure TYPES and NO-RECURSION are a list, even of one element.
  (let* ((types (if (listp types) types (list types)))
	 (no-recursion (if (listp no-recursion) no-recursion
			 (list no-recursion)))
	 ;; Recursion depth is determined by --CATEGORY.
	 (--category
	  (catch :--found
	    (let ((category 'greater-elements)
		  (all-objects (cons 'plain-text org-element-all-objects)))
	      (dolist (type types category)
		(cond ((memq type all-objects)
		       ;; If one object is found, the function has
		       ;; to recurse into every object.
		       (throw :--found 'objects))
		      ((not (memq type org-element-greater-elements))
		       ;; If one regular element is found, the
		       ;; function has to recurse, at least, into
		       ;; every element it encounters.
		       (and (not (eq category 'elements))
			    (setq category 'elements))))))))
         (--ignore-list (plist-get info :ignore-list))
	 --acc)
    (letrec ((--walk-tree
	      (lambda (--data)
		;; Recursively walk DATA.  INFO, if non-nil, is a plist
		;; holding contextual information.
		(let ((--type (org-element-type --data)))
		  (cond
		   ((not --data))
		   ;; Ignored element in an export context.
		   ((and info (memq --data --ignore-list)))
		   ;; List of elements or objects.
		   ((not --type) (mapc --walk-tree --data))
		   ;; Unconditionally enter parse trees.
		   ((eq --type 'org-data)
		    (mapc --walk-tree (org-element-contents --data)))
		   (t
		    ;; Check if TYPE is matching among TYPES.  If so,
		    ;; apply FUN to --DATA and accumulate return value
		    ;; into --ACC (or exit if FIRST-MATCH is non-nil).
		    (when (memq --type types)
		      (let ((result (funcall fun --data)))
			(cond ((not result))
			      (first-match (throw :--map-first-match result))
			      (t (push result --acc)))))
		    ;; If --DATA has a secondary string that can contain
		    ;; objects with their type among TYPES, look inside.
		    (when (and (eq --category 'objects) (not (stringp --data)))
		      (dolist (p (cdr (assq --type
					    org-element-secondary-value-alist)))
			(funcall --walk-tree (org-element-property p --data))))
		    ;; If --DATA has any parsed affiliated keywords and
		    ;; WITH-AFFILIATED is non-nil, look for objects in
		    ;; them.
		    (when (and with-affiliated
			       (eq --category 'objects)
			       (eq (org-element-class --data) 'element))
		      (dolist (kwd-pair org-element--parsed-properties-alist)
			(let ((kwd (car kwd-pair))
			      (value (org-element-property (cdr kwd-pair) --data)))
			  ;; Pay attention to the type of parsed
			  ;; keyword.  In particular, preserve order for
			  ;; multiple keywords.
			  (cond
			   ((not value))
			   ((member kwd org-element-dual-keywords)
			    (if (member kwd org-element-multiple-keywords)
				(dolist (line value)
				  (funcall --walk-tree (cdr line))
				  (funcall --walk-tree (car line)))
			      (funcall --walk-tree (cdr value))
			      (funcall --walk-tree (car value))))
			   ((member kwd org-element-multiple-keywords)
			    (mapc --walk-tree (reverse value)))
			   (t (funcall --walk-tree value))))))
		    ;; Determine if a recursion into --DATA is possible.
		    (cond
		     ;; --TYPE is explicitly removed from recursion.
		     ((memq --type no-recursion))
		     ;; --DATA has no contents.
		     ((not (org-element-contents --data)))
		     ;; Looking for greater elements but --DATA is
		     ;; simply an element or an object.
		     ((and (eq --category 'greater-elements)
			   (not (memq --type org-element-greater-elements))))
		     ;; Looking for elements but --DATA is an object.
		     ((and (eq --category 'elements)
			   (eq (org-element-class --data) 'object)))
		     ;; In any other case, map contents.
		     (t (mapc --walk-tree (org-element-contents --data))))))))))
      (catch :--map-first-match
	(funcall --walk-tree data)
	;; Return value in a proper order.
	(nreverse --acc)))))

;; The following functions are internal parts of the parser.
;;
;; The first one, `org-element--parse-elements' acts at the element's
;; level.
;;
;; The second one, `org-element--parse-objects' applies on all objects
;; of a paragraph or a secondary string.  It calls
;; `org-element--object-lex' to find the next object in the current
;; container.

(defsubst org-element--next-mode (mode type parent?)
  "Return next mode according to current one.

MODE is a symbol representing the expectation about the next
element or object.  Meaningful values are `first-section',
`item', `node-property', `planning', `property-drawer',
`section', `table-row', `top-comment', and nil.

TYPE is the type of the current element or object.

If PARENT? is non-nil, assume the next element or object will be
located inside the current one."
  (if parent?
      (pcase type
	(`headline 'section)
	((and (guard (eq mode 'first-section)) `section) 'top-comment)
        ((and (guard (eq mode 'org-data)) `org-data) 'first-section)
        ((and (guard (not mode)) `org-data) 'first-section)
	(`inlinetask 'planning)
	(`plain-list 'item)
	(`property-drawer 'node-property)
	(`section 'planning)
	(`table 'table-row))
    (pcase mode
      (`item 'item)
      (`node-property 'node-property)
      ((and `planning (guard (eq type 'planning))) 'property-drawer)
      (`table-row 'table-row)
      ((and `top-comment (guard (eq type 'comment))) 'property-drawer))))

(defun org-element--parse-elements
    (beg end mode structure granularity visible-only acc)
  "Parse elements between BEG and END positions.

MODE prioritizes some elements over the others.  It can be set to
`first-section', `item', `node-property', `planning',
`property-drawer', `section', `table-row', `top-comment', or nil.

When value is `item', STRUCTURE will be used as the current list
structure.

GRANULARITY determines the depth of the recursion.  See
`org-element-parse-buffer' for more information.

When VISIBLE-ONLY is non-nil, don't parse contents of hidden
elements.

Elements are accumulated into ACC."
  (save-excursion
    (goto-char beg)
    ;; When parsing only headlines, skip any text before first one.
    (when (and (eq granularity 'headline) (not (org-at-heading-p)))
      (org-with-limited-levels (outline-next-heading)))
    (let (elements)
      (while (< (point) end)
	;; Visible only: skip invisible parts due to folding.
	(if (and visible-only (org-invisible-p nil t))
	    (progn
	      (goto-char (org-find-visible))
	      (when (and (eolp) (not (eobp))) (forward-char)))
	  ;; Find current element's type and parse it accordingly to
	  ;; its category.
	  (let* ((element (org-element-copy
                           ;; `org-element--current-element' may return cached
                           ;; elements.  Below code reassigns
                           ;; `:parent' property of the element and
                           ;; may interfere with cache
                           ;; synchronization if parent element is not
                           ;; yet in cache.  Moreover, the returned
                           ;; structure may be altered by caller code
                           ;; arbitrarily.  Hence, we return a copy of
                           ;; the potentially cached element to make
                           ;; potential modifications safe for element
                           ;; cache.
                           (org-element--current-element
			    end granularity mode structure)))
		 (type (org-element-type element))
		 (cbeg (org-element-property :contents-begin element)))
            (goto-char (org-element-property :end element))
	    ;; Fill ELEMENT contents by side-effect.
	    (cond
	     ;; If element has no contents, don't modify it.
	     ((not cbeg))
	     ;; Greater element: parse it between `contents-begin' and
	     ;; `contents-end'.  Ensure GRANULARITY allows recursion,
	     ;; or ELEMENT is a headline, in which case going inside
	     ;; is mandatory, in order to get sub-level headings.
	     ((and (memq type org-element-greater-elements)
		   (or (memq granularity '(element object nil))
		       (and (eq granularity 'greater-element)
			    (eq type 'section))
		       (eq type 'headline)))
	      (org-element--parse-elements
	       cbeg (org-element-property :contents-end element)
	       ;; Possibly switch to a special mode.
	       (org-element--next-mode mode type t)
	       (and (memq type '(item plain-list))
		    (org-element-property :structure element))
	       granularity visible-only element))
	     ;; ELEMENT has contents.  Parse objects inside, if
	     ;; GRANULARITY allows it.
	     ((memq granularity '(object nil))
	      (org-element--parse-objects
	       cbeg (org-element-property :contents-end element) element
	       (org-element-restriction type))))
	    (push (org-element-put-property element :parent acc) elements)
	    ;; Update mode.
	    (setq mode (org-element--next-mode mode type nil)))))
      ;; Return result.
      (org-element-put-property acc :granularity granularity)
      (apply #'org-element-set-contents acc (nreverse elements)))))

(defun org-element--object-lex (restriction)
  "Return next object in current buffer or nil.
RESTRICTION is a list of object types, as symbols, that should be
looked after.  This function assumes that the buffer is narrowed
to an appropriate container (e.g., a paragraph)."
  (cond
   ((memq 'table-cell restriction) (org-element-table-cell-parser))
   ((memq 'citation-reference restriction)
    (org-element-citation-reference-parser))
   (t
    (let* ((start (point))
	   (limit
	    ;; Object regexp sometimes needs to have a peek at
	    ;; a character ahead.  Therefore, when there is a hard
	    ;; limit, make it one more than the true beginning of the
	    ;; radio target.
	    (save-excursion
	      (cond ((not org-target-link-regexp) nil)
		    ((not (memq 'link restriction)) nil)
		    ((progn
		       (unless (bolp) (forward-char -1))
		       (not (re-search-forward org-target-link-regexp nil t)))
		     nil)
		    ;; Since we moved backward, we do not want to
		    ;; match again an hypothetical 1-character long
		    ;; radio link before us.  Realizing that this can
		    ;; only happen if such a radio link starts at
		    ;; beginning of line, we prevent this here.
		    ((and (= start (1+ (line-beginning-position)))
			  (= start (match-end 1)))
		     (and (re-search-forward org-target-link-regexp nil t)
			  (1+ (match-beginning 1))))
		    (t (1+ (match-beginning 1))))))
	   found)
      (save-excursion
	(while (and (not found)
		    (re-search-forward org-element--object-regexp limit 'move))
	  (goto-char (match-beginning 0))
	  (let ((result (match-string 0)))
	    (setq found
		  (cond
		   ((string-prefix-p "call_" result t)
		    (and (memq 'inline-babel-call restriction)
			 (org-element-inline-babel-call-parser)))
		   ((string-prefix-p "src_" result t)
		    (and (memq 'inline-src-block restriction)
			 (org-element-inline-src-block-parser)))
		   (t
		    (pcase (char-after)
		      (?^ (and (memq 'superscript restriction)
			       (org-element-superscript-parser)))
		      (?_ (or (and (memq 'subscript restriction)
				   (org-element-subscript-parser))
			      (and (memq 'underline restriction)
				   (org-element-underline-parser))))
		      (?* (and (memq 'bold restriction)
			       (org-element-bold-parser)))
		      (?/ (and (memq 'italic restriction)
			       (org-element-italic-parser)))
		      (?~ (and (memq 'code restriction)
			       (org-element-code-parser)))
		      (?= (and (memq 'verbatim restriction)
			       (org-element-verbatim-parser)))
		      (?+ (and (memq 'strike-through restriction)
			       (org-element-strike-through-parser)))
		      (?@ (and (memq 'export-snippet restriction)
			       (org-element-export-snippet-parser)))
		      (?{ (and (memq 'macro restriction)
			       (org-element-macro-parser)))
		      (?$ (and (memq 'latex-fragment restriction)
			       (org-element-latex-fragment-parser)))
		      (?<
		       (if (eq (aref result 1) ?<)
			   (or (and (memq 'radio-target restriction)
				    (org-element-radio-target-parser))
			       (and (memq 'target restriction)
				    (org-element-target-parser)))
			 (or (and (memq 'timestamp restriction)
				  (org-element-timestamp-parser))
			     (and (memq 'link restriction)
				  (org-element-link-parser)))))
		      (?\\
		       (if (eq (aref result 1) ?\\)
			   (and (memq 'line-break restriction)
				(org-element-line-break-parser))
			 (or (and (memq 'entity restriction)
				  (org-element-entity-parser))
			     (and (memq 'latex-fragment restriction)
				  (org-element-latex-fragment-parser)))))
		      (?\[
		       (pcase (aref result 1)
			 ((and ?\[
			       (guard (memq 'link restriction)))
			  (org-element-link-parser))
			 ((and ?f
			       (guard (memq 'footnote-reference restriction)))
			  (org-element-footnote-reference-parser))
			 ((and ?c
			       (guard (memq 'citation restriction)))
			  (org-element-citation-parser))
			 ((and (or ?% ?/)
			       (guard (memq 'statistics-cookie restriction)))
			  (org-element-statistics-cookie-parser))
			 (_
			  (or (and (memq 'timestamp restriction)
				   (org-element-timestamp-parser))
			      (and (memq 'statistics-cookie restriction)
				   (org-element-statistics-cookie-parser))))))
		      ;; This is probably a plain link.
		      (_ (and (memq 'link restriction)
			      (org-element-link-parser)))))))
	    (or (eobp) (forward-char))))
	(cond (found)
	      (limit (forward-char -1)
		     (org-element-link-parser))	;radio link
	      (t nil)))))))

(defun org-element--parse-objects (beg end acc restriction &optional parent)
  "Parse objects between BEG and END and return recursive structure.

Objects are accumulated in ACC.  RESTRICTION is a list of object
successors which are allowed in the current object.

ACC becomes the parent for all parsed objects.  However, if ACC
is nil (i.e., a secondary string is being parsed) and optional
argument PARENT is non-nil, use it as the parent for all objects.
Eventually, if both ACC and PARENT are nil, the common parent is
the list of objects itself."
  (save-excursion
    (save-restriction
      (narrow-to-region beg end)
      (goto-char (point-min))
      (let (next-object contents)
	(while (and (not (eobp))
		    (setq next-object (org-element--object-lex restriction)))
	  ;; Text before any object.
	  (let ((obj-beg (org-element-property :begin next-object)))
	    (unless (= (point) obj-beg)
	      (let ((text (buffer-substring-no-properties (point) obj-beg)))
		(push (if acc (org-element-put-property text :parent acc) text)
		      contents))))
	  ;; Object...
	  (let ((obj-end (org-element-property :end next-object))
		(cont-beg (org-element-property :contents-begin next-object)))
	    (when acc (org-element-put-property next-object :parent acc))
	    (push (if cont-beg
		      ;; Fill contents of NEXT-OBJECT if possible.
		      (org-element--parse-objects
		       cont-beg
		       (org-element-property :contents-end next-object)
		       next-object
		       (org-element-restriction next-object))
		    next-object)
		  contents)
	    (goto-char obj-end)))
	;; Text after last object.
	(unless (eobp)
	  (let ((text (buffer-substring-no-properties (point) end)))
	    (push (if acc (org-element-put-property text :parent acc) text)
		  contents)))
	;; Result.  Set appropriate parent.
	(if acc (apply #'org-element-set-contents acc (nreverse contents))
	  (let* ((contents (nreverse contents))
		 (parent (or parent contents)))
	    (dolist (datum contents contents)
	      (org-element-put-property datum :parent parent))))))))



;;; Towards A Bijective Process
;;
;; The parse tree obtained with `org-element-parse-buffer' is really
;; a snapshot of the corresponding Org buffer.  Therefore, it can be
;; interpreted and expanded into a string with canonical Org syntax.
;; Hence `org-element-interpret-data'.
;;
;; The function relies internally on
;; `org-element--interpret-affiliated-keywords'.

;;;###autoload
(defun org-element-interpret-data (data)
  "Interpret DATA as Org syntax.
DATA is a parse tree, an element, an object or a secondary string
to interpret.  Return Org syntax as a string."
  (letrec ((fun
	    (lambda (data parent)
	      (let* ((type (org-element-type data))
		     ;; Find interpreter for current object or
		     ;; element.  If it doesn't exist (e.g. this is
		     ;; a pseudo object or element), return contents,
		     ;; if any.
		     (interpret
		      (let ((fun (intern
				  (format "org-element-%s-interpreter" type))))
			(if (fboundp fun) fun (lambda (_ contents) contents))))
		     (results
		      (cond
		       ;; Secondary string.
		       ((not type)
			(mapconcat (lambda (obj) (funcall fun obj parent))
				   data
				   ""))
		       ;; Full Org document.
		       ((eq type 'org-data)
			(mapconcat (lambda (obj) (funcall fun obj parent))
				   (org-element-contents data)
				   ""))
		       ;; Plain text: return it.
		       ((stringp data) data)
		       ;; Element or object without contents.
		       ((not (org-element-contents data))
			(funcall interpret data nil))
		       ;; Element or object with contents.
		       (t
			(funcall
			 interpret
			 data
			 ;; Recursively interpret contents.
			 (mapconcat
			  (lambda (datum) (funcall fun datum data))
			  (org-element-contents
			   (if (not (memq type '(paragraph verse-block)))
			       data
			     ;; Fix indentation of elements containing
			     ;; objects.  We ignore `table-row'
			     ;; elements as they are one line long
			     ;; anyway.
			     (org-element-normalize-contents
			      data
			      ;; When normalizing first paragraph of
			      ;; an item or a footnote-definition,
			      ;; ignore first line's indentation.
			      (and (eq type 'paragraph)
				   (memq (org-element-type parent)
					 '(footnote-definition item))
				   (eq data (car (org-element-contents parent)))
				   (eq (org-element-property :pre-blank parent)
				       0)))))
			  ""))))))
		(if (memq type '(org-data nil)) results
		  ;; Build white spaces.  If no `:post-blank' property
		  ;; is specified, assume its value is 0.
		  (let ((blank (or (org-element-property :post-blank data) 0)))
		    (if (eq (org-element-class data parent) 'object)
			(concat results (make-string blank ?\s))
		      (concat (org-element--interpret-affiliated-keywords data)
			      (org-element-normalize-string results)
			      (make-string blank ?\n)))))))))
    (funcall fun data nil)))

(defun org-element--interpret-affiliated-keywords (element)
  "Return ELEMENT's affiliated keywords as Org syntax.
If there is no affiliated keyword, return the empty string."
  (let ((keyword-to-org
	 (lambda (key value)
	   (let (dual)
	     (when (member key org-element-dual-keywords)
	       (setq dual (cdr value) value (car value)))
	     (concat "#+" (downcase key)
		     (and dual
			  (format "[%s]" (org-element-interpret-data dual)))
		     ": "
		     (if (member key org-element-parsed-keywords)
			 (org-element-interpret-data value)
		       value)
		     "\n")))))
    (mapconcat
     (lambda (prop)
       (let ((value (org-element-property prop element))
	     (keyword (upcase (substring (symbol-name prop) 1))))
	 (when value
	   (if (or (member keyword org-element-multiple-keywords)
		   ;; All attribute keywords can have multiple lines.
		   (string-match "^ATTR_" keyword))
	       (mapconcat (lambda (line) (funcall keyword-to-org keyword line))
			  (reverse value)
			  "")
	     (funcall keyword-to-org keyword value)))))
     ;; List all ELEMENT's properties matching an attribute line or an
     ;; affiliated keyword, but ignore translated keywords since they
     ;; cannot belong to the property list.
     (cl-loop for prop in (nth 1 element) by 'cddr
	      when (let ((keyword (upcase (substring (symbol-name prop) 1))))
		     (or (string-match "^ATTR_" keyword)
			 (and
			  (member keyword org-element-affiliated-keywords)
			  (not (assoc keyword
				      org-element-keyword-translation-alist)))))
	      collect prop)
     "")))

;; Because interpretation of the parse tree must return the same
;; number of blank lines between elements and the same number of white
;; space after objects, some special care must be given to white
;; spaces.
;;
;; The first function, `org-element-normalize-string', ensures any
;; string different from the empty string will end with a single
;; newline character.
;;
;; The second function, `org-element-normalize-contents', removes
;; global indentation from the contents of the current element.

(defun org-element-normalize-string (s)
  "Ensure string S ends with a single newline character.

If S isn't a string return it unchanged.  If S is the empty
string, return it.  Otherwise, return a new string with a single
newline character at its end."
  (cond
   ((not (stringp s)) s)
   ((string= "" s) "")
   (t (and (string-match "\\(\n[ \t]*\\)*\\'" s)
	   (replace-match "\n" nil nil s)))))

(defun org-element-normalize-contents (element &optional ignore-first)
  "Normalize plain text in ELEMENT's contents.

ELEMENT must only contain plain text and objects.

If optional argument IGNORE-FIRST is non-nil, ignore first line's
indentation to compute maximal common indentation.

Return the normalized element that is element with global
indentation removed from its contents."
  (letrec ((find-min-ind
	    ;; Return minimal common indentation within BLOB.  This is
	    ;; done by walking recursively BLOB and updating MIN-IND
	    ;; along the way.  FIRST-FLAG is non-nil when the next
	    ;; object is expected to be a string that doesn't start
	    ;; with a newline character.  It happens for strings at
	    ;; the beginnings of the contents or right after a line
	    ;; break.
	    (lambda (blob first-flag min-ind)
	      (dolist (datum (org-element-contents blob) min-ind)
		(when first-flag
		  (setq first-flag nil)
		  (cond
		   ;; Objects cannot start with spaces: in this
		   ;; case, indentation is 0.
		   ((not (stringp datum)) (throw :zero 0))
		   ((not (string-match
			  "\\`\\([ \t]+\\)\\([^ \t\n]\\|\n\\|\\'\\)" datum))
		    (throw :zero 0))
		   ((equal (match-string 2 datum) "\n")
		    (put-text-property
		     (match-beginning 1) (match-end 1) 'org-ind 'empty datum))
		   (t
		    (let ((i (string-width (match-string 1 datum))))
		      (put-text-property
		       (match-beginning 1) (match-end 1) 'org-ind i datum)
		      (setq min-ind (min i min-ind))))))
		(cond
		 ((stringp datum)
		  (let ((s 0))
		    (while (string-match
			    "\n\\([ \t]*\\)\\([^ \t\n]\\|\n\\|\\'\\)" datum s)
		      (setq s (match-end 1))
		      (cond
		       ((equal (match-string 1 datum) "")
			(unless (member (match-string 2 datum) '("" "\n"))
			  (throw :zero 0)))
		       ((equal (match-string 2 datum) "\n")
			(put-text-property (match-beginning 1) (match-end 1)
					   'org-ind 'empty datum))
		       (t
			(let ((i (string-width (match-string 1 datum))))
			  (put-text-property (match-beginning 1) (match-end 1)
					     'org-ind i datum)
			  (setq min-ind (min i min-ind))))))))
		 ((eq (org-element-type datum) 'line-break)
		  (setq first-flag t))
		 ((memq (org-element-type datum) org-element-recursive-objects)
		  (setq min-ind
			(funcall find-min-ind datum first-flag min-ind)))))))
	   (min-ind
	    (catch :zero
	      (funcall find-min-ind
		       element (not ignore-first) most-positive-fixnum))))
    (if (or (zerop min-ind) (= min-ind most-positive-fixnum)) element
      ;; Build ELEMENT back, replacing each string with the same
      ;; string minus common indentation.
      (letrec ((build
		(lambda (datum)
		  ;; Return DATUM with all its strings indentation
		  ;; shortened from MIN-IND white spaces.
		  (setcdr
		   (cdr datum)
		   (mapcar
		    (lambda (object)
		      (cond
		       ((stringp object)
			(with-temp-buffer
			  (insert object)
			  (let ((s (point-min)))
			    (while (setq s (text-property-not-all
					    s (point-max) 'org-ind nil))
			      (goto-char s)
			      (let ((i (get-text-property s 'org-ind)))
				(delete-region s (progn
						   (skip-chars-forward " \t")
						   (point)))
				(when (integerp i) (indent-to (- i min-ind))))))
			  (buffer-string)))
		       ((memq (org-element-type object)
			      org-element-recursive-objects)
			(funcall build object))
		       (t object)))
		    (org-element-contents datum)))
		  datum)))
	(funcall build element)))))



;;; Cache
;;
;; Implement a caching mechanism for `org-element-at-point', `org-element-context', and for
;; fast mapping across Org elements in `org-element-cache-map', which see.
;;
;; When cache is enabled, the elements returned by `org-element-at-point' and
;; `org-element-context' are returned by reference.  Altering these elements will
;; also alter their cache representation.  The same is true for
;; elements passed to mapping function in `org-element-cache-map'.
;;
;; Public functions are: `org-element-cache-reset', `org-element-cache-refresh', and
;; `org-element-cache-map'.
;;
;; Cache can be controlled using `org-element-use-cache' and `org-element-cache-persistent'.
;;  `org-element-cache-sync-idle-time', `org-element-cache-sync-duration' and
;; `org-element-cache-sync-break' can be tweaked to control caching behavior.
;;
;; Internally, parsed elements are stored in an AVL tree,
;; `org-element--cache'.  This tree is updated lazily: whenever
;; a change happens to the buffer, a synchronization request is
;; registered in `org-element--cache-sync-requests' (see
;; `org-element--cache-submit-request').  During idle time, requests
;; are processed by `org-element--cache-sync'.  Synchronization also
;; happens when an element is required from the cache.  In this case,
;; the process stops as soon as the needed element is up-to-date.
;;
;; A synchronization request can only apply on a synchronized part of
;; the cache.  Therefore, the cache is updated at least to the
;; location where the new request applies.  Thus, requests are ordered
;; from left to right and all elements starting before the first
;; request are correct.  This property is used by functions like
;; `org-element--cache-find' to retrieve elements in the part of the
;; cache that can be trusted.
;;
;; A request applies to every element, starting from its original
;; location (or key, see below).  When a request is processed, it
;; moves forward and may collide the next one.  In this case, both
;; requests are merged into a new one that starts from that element.
;; As a consequence, the whole synchronization complexity does not
;; depend on the number of pending requests, but on the number of
;; elements the very first request will be applied on.
;;
;; Elements cannot be accessed through their beginning position, which
;; may or may not be up-to-date.  Instead, each element in the tree is
;; associated to a key, obtained with `org-element--cache-key'.  This
;; mechanism is robust enough to preserve total order among elements
;; even when the tree is only partially synchronized.
;;
;; The cache code debuggin is fairly complex because cache request
;; state is often hard to reproduce.  An extensive diagnostics
;; functionality is built into the cache code to assist hunting bugs.
;; See `org-element--cache-self-verify', `org-element--cache-self-verify-frequency',
;; `org-element--cache-diagnostics', `org-element--cache-diagnostics-level',
;; `org-element--cache-diagnostics-ring-size', `org-element--cache-map-statistics',
;; `org-element--cache-map-statistics-threshold'.

(defvar org-element-use-cache t
  "Non-nil when Org parser should cache its results.")

(defvar org-element-cache-persistent t
  "Non-nil when cache should persist between Emacs sessions.")

(defvar org-element-cache-sync-idle-time 0.6
  "Length, in seconds, of idle time before syncing cache.")

(defvar org-element-cache-sync-duration 0.04
  "Maximum duration, as a time value, for a cache synchronization.
If the synchronization is not over after this delay, the process
pauses and resumes after `org-element-cache-sync-break'
seconds.")

(defvar org-element-cache-sync-break 0.3
  "Duration, as a time value, of the pause between synchronizations.
See `org-element-cache-sync-duration' for more information.")

(defvar org-element--cache-self-verify t
  "Activate extra consistency checks for the cache.

This may cause serious performance degradation depending on the value
of `org-element--cache-self-verify-frequency'.

When set to symbol `backtrace', record and display backtrace log if
any inconsistency is detected.")

(defvar org-element--cache-self-verify-frequency 0.03
  "Frequency of cache element verification.

This number is a probability to check an element requested from cache
to be correct.  Setting this to a value less than 0.0001 is useless.")

(defvar org-element--cache-diagnostics nil
  "Print detailed diagnostics of cache processing.")

(defvar org-element--cache-map-statistics nil
  "Print statistics for `org-element-cache-map'.")

(defvar org-element--cache-map-statistics-threshold 0.1
  "Time threshold in seconds to log statistics for `org-element-cache-map'.")

(defvar org-element--cache-diagnostics-level 2
  "Detail level of the diagnostics.")

(defvar-local org-element--cache-diagnostics-ring nil
  "Ring containing last `org-element--cache-diagnostics-ring-size'
cache process log entries.")

(defvar org-element--cache-diagnostics-ring-size 5000
  "Size of `org-element--cache-diagnostics-ring'.")

;;;; Data Structure

(defvar-local org-element--cache nil
  "AVL tree used to cache elements.
Each node of the tree contains an element.  Comparison is done
with `org-element--cache-compare'.  This cache is used in
`org-element-at-point'.")

(defvar-local org-element--headline-cache nil
  "AVL tree used to cache headline and inlinetask elements.
Each node of the tree contains an element.  Comparison is done
with `org-element--cache-compare'.  This cache is used in
`org-element-cache-map'.")

(defconst org-element--cache-hash-size 16
  "Cache size for recent cached calls to `org-element--cache-find'.

This extra caching is based on the following paper:
Pugh [Information Processing Letters] (1990) Slow optimally balanced
 search strategies vs. cached fast uniformly balanced search
 strategies.  http://dx.doi.org/10.1016/0020-0190(90)90130-P

Also, see `org-element--cache-hash-left' and `org-element--cache-hash-right'.")
(defvar-local org-element--cache-hash-left nil
  "Cached elements from `org-element--cache' for fast O(1) lookup.
When non-nil, it should be a vector representing POS arguments of
`org-element--cache-find' called with nil SIDE argument.
Also, see `org-element--cache-hash-size'.")
(defvar-local org-element--cache-hash-right nil
  "Cached elements from `org-element--cache' for fast O(1) lookup.
When non-nil, it should be a vector representing POS arguments of
`org-element--cache-find' called with non-nil, non-`both' SIDE argument.
Also, see `org-element--cache-hash-size'.")

(defvar org-element--cache-hash-statistics '(0 . 0)
  "Cons cell storing how Org makes use of `org-element--cache-find' caching.
The car is the number of successful uses and cdr is the total calls to
`org-element--cache-find'.")
(defvar org-element--cache-hash-nocache 0
  "Number of calls to `org-element--cache-has' with `both' SIDE argument.
These calls are not cached by hash.  See `org-element--cache-hash-size'.")

(defvar-local org-element--cache-size 0
  "Size of the `org-element--cache'.

Storing value is variable is faster because `avl-tree-size' is O(N).")

(defvar-local org-element--headline-cache-size 0
  "Size of the `org-element--headline-cache'.

Storing value is variable is faster because `avl-tree-size' is O(N).")

(defvar-local org-element--cache-sync-requests nil
  "List of pending synchronization requests.

A request is a vector with the following pattern:

 [NEXT BEG END OFFSET PARENT PHASE]

Processing a synchronization request consists of three phases:

  0. Delete modified elements,
  1. Fill missing area in cache,
  2. Shift positions and re-parent elements after the changes.

During phase 0, NEXT is the key of the first element to be
removed, BEG and END is buffer position delimiting the
modifications.  Elements starting between them (inclusive) are
removed.  So are elements whose parent is removed.  PARENT, when
non-nil, is the common parent of all the elements between BEG and END.

It is guaranteed that only a single phase 0 request exists at any
moment of time.  If it does, it must be the first request in the list.

During phase 1, NEXT is the key of the next known element in
cache and BEG its beginning position.  Parse buffer between that
element and the one before it in order to determine the parent of
the next element.  Set PARENT to the element containing NEXT.

During phase 2, NEXT is the key of the next element to shift in
the parse tree.  All elements starting from this one have their
properties relative to buffer positions shifted by integer
OFFSET and, if they belong to element PARENT, are adopted by it.

PHASE specifies the phase number, as an integer.

For any synchronization request, all the later requests in the cache
must not start at or before END.  See `org-element--cache-submit-request'.")

(defvar-local org-element--cache-sync-timer nil
  "Timer used for cache synchronization.")

(defvar-local org-element--cache-sync-keys-value nil
  "Id value used to identify keys during synchronization.
See `org-element--cache-key' for more information.")

(defvar-local org-element--cache-change-tic nil
  "Last `buffer-chars-modified-tick' for registered changes.")

(defvar-local org-element--cache-last-buffer-size nil
  "Last value of `buffer-size' for registered changes.")

(defvar org-element--cache-non-modifying-commands
  '(org-agenda
    org-agenda-redo
    org-sparse-tree
    org-occur
    org-columns
    org-columns-redo
    org-columns-new
    org-columns-delete
    org-columns-compute
    org-columns-insert-dblock
    org-agenda-columns
    org-ctrl-c-ctrl-c)
  "List of commands that are not expected to change the cache state.

This variable is used to determine when re-parsing buffer is not going
to slow down the command.

If the commands end up modifying the cache, the worst case scenario is
performance drop.  So, advicing these commands is safe.  Yet, it is
better to remove the commands advised in such a way from this list.")

(defmacro org-element--request-key (request)
  "Get NEXT part of a `org-element--cache-sync-requests' REQUEST."
  `(aref ,request 0))

(defmacro org-element--request-beg (request)
  "Get BEG part of a `org-element--cache-sync-requests' REQUEST."
  `(aref ,request 1))

(defmacro org-element--request-end (request)
  "Get END part of a `org-element--cache-sync-requests' REQUEST."
  `(aref ,request 2))

(defmacro org-element--request-offset (request)
  "Get OFFSET part of a `org-element--cache-sync-requests' REQUEST."
  `(aref ,request 3))

(defmacro org-element--request-parent (request)
  "Get PARENT part of a `org-element--cache-sync-requests' REQUEST."
  `(aref ,request 4))

(defmacro org-element--request-phase (request)
  "Get PHASE part of a `org-element--cache-sync-requests' REQUEST."
  `(aref ,request 5))

(defmacro org-element--format-element (element)
  "Format ELEMENT for printing in diagnostics."
  `(let ((print-length 50)
         (print-level 5))
     (prin1-to-string ,element)))

(defmacro org-element--cache-log-message (format-string &rest args)
  "Add a new log message for org-element-cache."
  `(when (or org-element--cache-diagnostics
             (eq org-element--cache-self-verify 'backtrace))
     (let* ((format-string (concat (format "org-element-cache diagnostics(%s): "
                                           (buffer-name (current-buffer)))
                                   ,format-string))
            (format-string (funcall #'format format-string ,@args)))
       (if org-element--cache-diagnostics
           (display-warning 'org-element-cache format-string)
         (unless org-element--cache-diagnostics-ring
           (setq org-element--cache-diagnostics-ring
                 (make-ring org-element--cache-diagnostics-ring-size)))
         (ring-insert org-element--cache-diagnostics-ring format-string)))))

(defmacro org-element--cache-warn (format-string &rest args)
  "Raise warning for org-element-cache."
  `(let* ((format-string (funcall #'format ,format-string ,@args))
          (format-string
           (if (or (not org-element--cache-diagnostics-ring)
                   (not (eq 'backtrace org-element--cache-self-verify)))
               format-string
             (prog1
                 (concat (format "Warning(%s): "
                                 (buffer-name (current-buffer)))
                         format-string
                         "\nBacktrace:\n  "
                         (mapconcat #'identity
                                    (ring-elements org-element--cache-diagnostics-ring)
                                    "\n  "))
               (setq org-element--cache-diagnostics-ring nil)))))
     (if (and (boundp 'org-batch-test) org-batch-test)
         (error "%s" (concat "org-element--cache: " format-string))
       (display-warning 'org-element-cache
                        (concat "org-element--cache: " format-string)))))

(defsubst org-element--cache-key (element)
  "Return a unique key for ELEMENT in cache tree.

Keys are used to keep a total order among elements in the cache.
Comparison is done with `org-element--cache-key-less-p'.

When no synchronization is taking place, a key is simply the
beginning position of the element, or that position plus one in
the case of an first item (respectively row) in
a list (respectively a table).  They key of a section is its beginning
position minus one.

During a synchronization, the key is the one the element had when
the cache was synchronized for the last time.  Elements added to
cache during the synchronization get a new key generated with
`org-element--cache-generate-key'.

Such keys are stored inside the element property
`:org-element--cache-sync-key'.  The property is a cons containing
current `org-element--cache-sync-keys-value' and the element key."
  (or (when (eq org-element--cache-sync-keys-value (car (org-element-property :org-element--cache-sync-key element)))
        (cdr (org-element-property :org-element--cache-sync-key element)))
      (let* ((begin (org-element-property :begin element))
	     ;; Increase beginning position of items (respectively
	     ;; table rows) by one, so the first item can get
	     ;; a different key from its parent list (respectively
	     ;; table).
	     (key (if (memq (org-element-type element) '(item table-row))
		      (1+ begin)
                    ;; Decrease beginning position of sections by one,
                    ;; so that the first element of the section get
                    ;; different key from the parent section.
                    (if (eq (org-element-type element) 'section)
                        (1- begin)
                      (if (eq (org-element-type element) 'org-data)
                          (- begin 2)
		        begin)))))
        (when org-element--cache-sync-requests
	  (org-element-put-property
           element
           :org-element--cache-sync-key
           (cons org-element--cache-sync-keys-value key)))
        key)))

(defun org-element--cache-generate-key (lower upper)
  "Generate a key between LOWER and UPPER.

LOWER and UPPER are fixnums or lists of same, possibly empty.

If LOWER and UPPER are equals, return LOWER.  Otherwise, return
a unique key, as an integer or a list of integers, according to
the following rules:

  - LOWER and UPPER are compared level-wise until values differ.

  - If, at a given level, LOWER and UPPER differ from more than
    2, the new key shares all the levels above with LOWER and
    gets a new level.  Its value is the mean between LOWER and
    UPPER:

      (1 2) + (1 4) --> (1 3)

  - If LOWER has no value to compare with, it is assumed that its
    value is `most-negative-fixnum'.  E.g.,

      (1 1) + (1 1 2)

    is equivalent to

      (1 1 m) + (1 1 2)

    where m is `most-negative-fixnum'.  Likewise, if UPPER is
    short of levels, the current value is `most-positive-fixnum'.

  - If they differ from only one, the new key inherits from
    current LOWER level and fork it at the next level.  E.g.,

      (2 1) + (3 3)

    is equivalent to

      (2 1) + (2 M)

    where M is `most-positive-fixnum'.

  - If the key is only one level long, it is returned as an
    integer:

      (1 2) + (3 2) --> 2

When they are not equals, the function assumes that LOWER is
lesser than UPPER, per `org-element--cache-key-less-p'."
  (if (equal lower upper) lower
    (let ((lower (if (integerp lower) (list lower) lower))
	  (upper (if (integerp upper) (list upper) upper))
          skip-upper key)
      (catch 'exit
	(while t
	  (let ((min (or (car lower) most-negative-fixnum))
		(max (cond (skip-upper most-positive-fixnum)
                           ((car upper))
                           (t most-positive-fixnum))))
            (if (< (1+ min) max)
		(let ((mean (+ (ash min -1) (ash max -1) (logand min max 1))))
		  (throw 'exit (if key (nreverse (cons mean key)) mean)))
	      (when (and (< min max) (not skip-upper))
		;; When at a given level, LOWER and UPPER differ from
		;; 1, ignore UPPER altogether.  Instead create a key
		;; between LOWER and the greatest key with the same
		;; prefix as LOWER so far.
		(setq skip-upper t))
	      (push min key)
	      (setq lower (cdr lower) upper (cdr upper)))))))))

(defsubst org-element--cache-key-less-p (a b)
  "Non-nil if key A is less than key B.
A and B are either integers or lists of integers, as returned by
`org-element--cache-key'.

Note that it is not reliable to compare buffer position with the cache
keys.  They keys may be larger compared to actual element :begin
position."
  (if (integerp a) (if (integerp b) (< a b) (<= a (car b)))
    (if (integerp b) (< (car a) b)
      (catch 'exit
	(while (and a b)
	  (cond ((car-less-than-car a b) (throw 'exit t))
		((car-less-than-car b a) (throw 'exit nil))
		(t (setq a (cdr a) b (cdr b)))))
	;; If A is empty, either keys are equal (B is also empty) and
	;; we return nil, or A is lesser than B (B is longer) and we
	;; return a non-nil value.
	;;
	;; If A is not empty, B is necessarily empty and A is greater
	;; than B (A is longer).  Therefore, return nil.
	(and (null a) b)))))

(defun org-element--cache-compare (a b)
  "Non-nil when element A is located before element B."
  (org-element--cache-key-less-p (org-element--cache-key a) (org-element--cache-key b)))

(defsubst org-element--cache-root ()
  "Return root value in `org-element--cache' .
This function assumes `org-element--cache' is a valid AVL tree."
  (avl-tree--node-left (avl-tree--dummyroot org-element--cache)))

(defsubst org-element--headline-cache-root ()
  "Return root value in `org-element--headline-cache' .
This function assumes `org-element--headline-cache' is a valid AVL tree."
  (avl-tree--node-left (avl-tree--dummyroot org-element--headline-cache)))

;;;; Tools

;; FIXME: Ideally, this should be inlined to avoid overheads, but
;; inlined functions should be declared before the code that uses them
;; and some code above does use `org-element--cache-active-p'.  Moving this
;; declaration on top would require restructuring the whole cache
;; section.
(defun org-element--cache-active-p (&optional called-from-cache-change-func-p)
  "Non-nil when cache is active in current buffer."
  (org-with-base-buffer nil
    (and org-element-use-cache
         org-element--cache
         (or called-from-cache-change-func-p
             (eq org-element--cache-change-tic (buffer-chars-modified-tick))
             (and
              ;; org-num-mode calls some Org structure analysis functions
              ;; that can trigger cache update in the middle of changes.  See
              ;; `org-num--verify' calling `org-num--skip-value' calling
              ;; `org-entry-get' that uses cache.
              ;; Forcefully disable cache when called from inside a
              ;; modification hook, where `inhibit-modification-hooks' is set
              ;; to t.
              (not inhibit-modification-hooks)
              ;; `combine-change-calls' sets `after-change-functions' to
              ;; nil.  We need not to use cache inside
              ;; `combine-change-calls' because the buffer is potentially
              ;; changed without notice (the change will be registered
              ;; after exiting the `combine-change-calls' body though).
              (catch :inhibited
                (org-fold-core-cycle-over-indirect-buffers
                  (unless (memq #'org-element--cache-after-change after-change-functions)
                    (throw :inhibited nil)))
                t))))))

;; FIXME: Remove after we establish that hashing is effective.
(defun org-element-cache-hash-show-statistics ()
  "Display efficiency of O(1) query cache for `org-element--cache-find'.

This extra caching is based on the following paper:
Pugh [Information Processing Letters] (1990) Slow optimally balanced
 search strategies vs. cached fast uniformly balanced search
 strategies.  http://dx.doi.org/10.1016/0020-0190(90)90130-P

Also, see `org-element--cache-size'."
  (interactive)
  (message "%.2f%% of cache searches hashed, %.2f%% non-hashable."
	   (* 100
	      (/ (float (car org-element--cache-hash-statistics))
		 (cdr org-element--cache-hash-statistics)))
	   (* 100
	      (/ (float org-element--cache-hash-nocache)
		 (cdr org-element--cache-hash-statistics)))))

(defun org-element--cache-find (pos &optional side)
  "Find element in cache starting at POS or before.

POS refers to a buffer position.

When optional argument SIDE is non-nil, the function checks for
elements starting at or past POS instead.  If SIDE is `both', the
function returns a cons cell where car is the first element
starting at or before POS and cdr the first element starting
after POS.

The function can only find elements in the synchronized part of
the cache."
  (org-with-base-buffer nil
    (let* ((limit (and org-element--cache-sync-requests
                       (org-element--request-key (car org-element--cache-sync-requests))))
	   (node (org-element--cache-root))
           (hash-pos (unless (eq side 'both)
                       (mod (org-knuth-hash pos)
                            org-element--cache-hash-size)))
           (hashed (if (not side)
                       (aref org-element--cache-hash-left hash-pos)
                     (unless (eq side 'both)
                       (aref org-element--cache-hash-right hash-pos))))
	   lower upper)
      ;; `org-element--cache-key-less-p' does not accept markers.
      (when (markerp pos) (setq pos (marker-position pos)))
      (cl-incf (cdr org-element--cache-hash-statistics))
      (when (eq side 'both) (cl-incf org-element--cache-hash-nocache))
      (if (and hashed (not (eq side 'both))
               (or (not limit)
                   ;; Limit can be a list key.
                   (org-element--cache-key-less-p
                    (org-element--cache-key hashed)
                    limit))
               (= pos (org-element-property :begin hashed))
               ;; We cannot rely on element :begin for elements with
               ;; children starting at the same pos.
               (not (memq (org-element-type hashed)
                        '(section org-data table)))
               (org-element-property :cached hashed))
          (progn
            (cl-incf (car org-element--cache-hash-statistics))
            hashed)
        (while node
          (let* ((element (avl-tree--node-data node))
	         (begin (org-element-property :begin element)))
	    (cond
	     ((and limit
	           (not (org-element--cache-key-less-p
	               (org-element--cache-key element) limit)))
	      (setq node (avl-tree--node-left node)))
	     ((> begin pos)
	      (setq upper element
		    node (avl-tree--node-left node)))
	     ((or (< begin pos)
                  ;; If the element is section or org-data, we also need
                  ;; to check the following element.
                  (memq (org-element-type element) '(section org-data)))
	      (setq lower element
		    node (avl-tree--node-right node)))
	     ;; We found an element in cache starting at POS.  If `side'
	     ;; is `both' we also want the next one in order to generate
	     ;; a key in-between.
	     ;;
	     ;; If the element is the first row or item in a table or
	     ;; a plain list, we always return the table or the plain
	     ;; list.
	     ;;
	     ;; In any other case, we return the element found.
	     ((eq side 'both)
	      (setq lower element)
	      (setq node (avl-tree--node-right node)))
	     ((and (memq (org-element-type element) '(item table-row))
	           (let ((parent (org-element-property :parent element)))
		     (and (= (org-element-property :begin element)
			     (org-element-property :contents-begin parent))
		          (setq node nil
			        lower parent
			        upper parent)))))
	     (t
	      (setq node nil
		    lower element
		    upper element)))))
        (if (not side)
            (aset org-element--cache-hash-left hash-pos lower)
          (unless (eq side 'both)
            (aset org-element--cache-hash-right hash-pos lower)))
        (pcase side
          (`both (cons lower upper))
          (`nil lower)
          (_ upper))))))

(defun org-element--cache-put (element)
  "Store ELEMENT in current buffer's cache, if allowed."
  (org-with-base-buffer nil
    (when (org-element--cache-active-p)
      (when org-element--cache-sync-requests
        ;; During synchronization, first build an appropriate key for
        ;; the new element so `avl-tree-enter' can insert it at the
        ;; right spot in the cache.
        (let* ((keys (org-element--cache-find
		      (org-element-property :begin element) 'both))
               (new-key (org-element--cache-generate-key
		         (and (car keys) (org-element--cache-key (car keys)))
		         (cond ((cdr keys) (org-element--cache-key (cdr keys)))
			       (org-element--cache-sync-requests
			        (org-element--request-key (car org-element--cache-sync-requests)))))))
          (org-element-put-property
           element
           :org-element--cache-sync-key
           (cons org-element--cache-sync-keys-value new-key))))
      (when (>= org-element--cache-diagnostics-level 2)
        (org-element--cache-log-message
         "Added new element with %S key: %S"
         (org-element-property :org-element--cache-sync-key element)
         (org-element--format-element element)))
      (org-element-put-property element :cached t)
      (when (memq (org-element-type element) '(headline inlinetask))
        (cl-incf org-element--headline-cache-size)
        (avl-tree-enter org-element--headline-cache element))
      (cl-incf org-element--cache-size)
      (avl-tree-enter org-element--cache element))))

(defsubst org-element--cache-remove (element)
  "Remove ELEMENT from cache.
Assume ELEMENT belongs to cache and that a cache is active."
  (org-with-base-buffer nil
    (org-element-put-property element :cached nil)
    (cl-decf org-element--cache-size)
    ;; Invalidate contents of parent.
    (when (and (org-element-property :parent element)
               (org-element-contents (org-element-property :parent element)))
      (org-element-set-contents (org-element-property :parent element) nil))
    (when (memq (org-element-type element) '(headline inlinetask))
      (cl-decf org-element--headline-cache-size)
      (avl-tree-delete org-element--headline-cache element))
    (org-element--cache-log-message
     "Decreasing cache size to %S"
     org-element--cache-size)
    (when (< org-element--cache-size 0)
      (org-element--cache-warn
       "Cache grew to negative size in %S when deleting %S at %S.  Cache key: %S.
If this warning appears regularly, please report the warning text to Org mode mailing list (M-x org-submit-bug-report)."
       (org-element-type element)
       (current-buffer)
       (org-element-property :begin element)
       (org-element-property :org-element--cache-sync-key element))
      (org-element-cache-reset)
      (throw 'quit nil))
    (or (avl-tree-delete org-element--cache element)
        (progn
          ;; This should not happen, but if it is, would be better to know
          ;; where it happens.
          (org-element--cache-warn
           "Failed to delete %S element in %S at %S. The element cache key was %S.
If this warning appears regularly, please report the warning text to Org mode mailing list (M-x org-submit-bug-report)."
           (org-element-type element)
           (current-buffer)
           (org-element-property :begin element)
           (org-element-property :org-element--cache-sync-key element))
          (org-element-cache-reset)
          (throw 'quit nil)))))

;;;; Synchronization

(defsubst org-element--cache-set-timer (buffer)
  "Set idle timer for cache synchronization in BUFFER."
  (when org-element--cache-sync-timer
    (cancel-timer org-element--cache-sync-timer))
  (setq org-element--cache-sync-timer
	(run-with-idle-timer
	 (let ((idle (current-idle-time)))
	   (if idle (time-add idle org-element-cache-sync-break)
	     org-element-cache-sync-idle-time))
	 nil
	 #'org-element--cache-sync
	 buffer)))

(defsubst org-element--cache-interrupt-p (time-limit)
  "Non-nil when synchronization process should be interrupted.
TIME-LIMIT is a time value or nil."
  (and time-limit
       (or (input-pending-p)
	   (time-less-p time-limit nil))))

(defsubst org-element--cache-shift-positions (element offset &optional props)
  "Shift ELEMENT properties relative to buffer positions by OFFSET.

Properties containing buffer positions are `:begin', `:end',
`:contents-begin', `:contents-end' and `:structure'.  When
optional argument PROPS is a list of keywords, only shift
properties provided in that list.

Properties are modified by side-effect."
  (let ((properties (nth 1 element)))
    ;; Shift `:structure' property for the first plain list only: it
    ;; is the only one that really matters and it prevents from
    ;; shifting it more than once.
    (when (and (or (not props) (memq :structure props))
	       (eq (org-element-type element) 'plain-list)
	       (not (eq (org-element-type (plist-get properties :parent)) 'item)))
      (dolist (item (plist-get properties :structure))
	(cl-incf (car item) offset)
	(cl-incf (nth 6 item) offset)))
    (dolist (key '( :begin :contents-begin :contents-end :end
                    :post-affiliated :robust-begin :robust-end))
      (let ((value (and (or (not props) (memq key props))
			(plist-get properties key))))
	(and value (plist-put properties key (+ offset value)))))))

(defvar org-element--cache-interrupt-C-g t
  "When non-nil, allow the user to abort `org-element--cache-sync'.
The execution is aborted upon pressing `\\[keyboard-quit]'
`org-element--cache-interrupt-C-g-max-count' times.")
(defvar org-element--cache-interrupt-C-g-max-count 5
  "`\\[keyboard-quit]' count to interrupt `org-element--cache-sync'.
See `org-element--cache-interrupt-C-g'.")
(defvar org-element--cache-interrupt-C-g-count 0
  "Current number of `org-element--cache-sync' calls.
See `org-element--cache-interrupt-C-g'.")

(defvar org-element--cache-change-warning nil
  "Non-nil when a sensitive line is about to be changed.
It is a symbol among nil, t, or a number representing smallest level of
modified headline.  The level considers headline levels both before
and after the modification.")

(defun org-element--cache-sync (buffer &optional threshold future-change offset)
  "Synchronize cache with recent modification in BUFFER.

When optional argument THRESHOLD is non-nil, do the
synchronization for all elements starting before or at threshold,
then exit.  Otherwise, synchronize cache for as long as
`org-element-cache-sync-duration' or until Emacs leaves idle
state.

FUTURE-CHANGE, when non-nil, is a buffer position where changes
not registered yet in the cache are going to happen.  OFFSET is the
change offset.  It is used in `org-element--cache-submit-request',
where cache is partially updated before current modification are
actually submitted."
  (when (buffer-live-p buffer)
    (org-with-base-buffer buffer
      ;; Do not sync when, for example, in the middle of
      ;; `combine-change-calls'.  See the commentary inside
      ;; `org-element--cache-active-p'.
      (when (and org-element--cache-sync-requests (org-element--cache-active-p))
        ;; Check if the buffer have been changed outside visibility of
        ;; `org-element--cache-before-change' and `org-element--cache-after-change'.
        (if (/= org-element--cache-last-buffer-size (buffer-size))
            (progn
              (org-element--cache-warn
               "Unregistered buffer modifications detected (%S != %S). Resetting.
If this warning appears regularly, please report the warning text to Org mode mailing list (M-x org-submit-bug-report).
The buffer is: %s\n Current command: %S\n Backtrace:\n%S"
               org-element--cache-last-buffer-size
               (buffer-size)
               (buffer-name (current-buffer))
               this-command
               (when (and (fboundp 'backtrace-get-frames)
                          (fboundp 'backtrace-to-string))
                 (backtrace-to-string (backtrace-get-frames 'backtrace))))
              (org-element-cache-reset))
          (let ((inhibit-quit t) request next)
            (setq org-element--cache-interrupt-C-g-count 0)
	    (when org-element--cache-sync-timer
	      (cancel-timer org-element--cache-sync-timer))
            (let ((time-limit (time-add nil org-element-cache-sync-duration)))
	      (catch 'org-element--cache-interrupt
                (when org-element--cache-sync-requests
                  (org-element--cache-log-message "Syncing down to %S-%S" (or future-change threshold) threshold))
	        (while org-element--cache-sync-requests
	          (setq request (car org-element--cache-sync-requests)
		        next (nth 1 org-element--cache-sync-requests))
	          (org-element--cache-process-request
	           request
	           (when next (org-element--request-key next))
	           threshold
	           (unless threshold time-limit)
	           future-change
                   offset)
                  ;; Re-assign current and next requests.  It could have
                  ;; been altered during phase 1.
                  (setq request (car org-element--cache-sync-requests)
		        next (nth 1 org-element--cache-sync-requests))
	          ;; Request processed.  Merge current and next offsets and
	          ;; transfer ending position.
	          (when next
                    ;; The following requests can only be either phase 1
                    ;; or phase 2 requests.  We need to let them know
                    ;; that additional shifting happened ahead of them.
	            (cl-incf (org-element--request-offset next) (org-element--request-offset request))
                    (org-element--cache-log-message
                     "Updating next request offset to %S: %s"
                     (org-element--request-offset next)
                     (let ((print-length 10) (print-level 3)) (prin1-to-string next)))
                    ;; FIXME: END part of the request only matters for
                    ;; phase 0 requests.  However, the only possible
                    ;; phase 0 request must be the first request in the
                    ;; list all the time.  END position should be
                    ;; unused.
                    (setf (org-element--request-end next) (org-element--request-end request)))
	          (setq org-element--cache-sync-requests
		        (cdr org-element--cache-sync-requests)))))
	    ;; If more requests are awaiting, set idle timer accordingly.
	    ;; Otherwise, reset keys.
	    (if org-element--cache-sync-requests
	        (org-element--cache-set-timer buffer)
              (setq org-element--cache-change-warning nil)
              (setq org-element--cache-sync-keys-value (1+ org-element--cache-sync-keys-value)))))))))

(defun org-element--cache-process-request
    (request next-request-key threshold time-limit future-change offset)
  "Process synchronization REQUEST for all entries before NEXT.

REQUEST is a vector, built by `org-element--cache-submit-request'.

NEXT-REQUEST-KEY is a cache key of the next request, as returned by
`org-element--cache-key'.

When non-nil, THRESHOLD is a buffer position.  Synchronization
stops as soon as a shifted element begins after it.

When non-nil, TIME-LIMIT is a time value.  Synchronization stops
after this time or when Emacs exits idle state.

When non-nil, FUTURE-CHANGE is a buffer position where changes not
registered yet in the cache are going to happen.  OFFSET is the
changed text length.  See `org-element--cache-submit-request' for more
information.

Throw `org-element--cache-interrupt' if the process stops before
completing the request."
  (org-with-base-buffer nil
    (org-element--cache-log-message
     "org-element-cache: Processing request %s up to %S-%S, next: %S"
     (let ((print-length 10) (print-level 3)) (prin1-to-string request))
     future-change
     threshold
     next-request-key)
    (catch 'org-element--cache-quit
      (when (= (org-element--request-phase request) 0)
        ;; Phase 0.
        ;;
        ;; Delete all elements starting after beginning of the element
        ;; with request key NEXT, but not after buffer position END.
        ;;
        ;; At each iteration, we start again at tree root since
        ;; a deletion modifies structure of the balanced tree.
        (org-element--cache-log-message "Phase 0")
        (catch 'org-element--cache-end-phase
          (let ((deletion-count 0))
            (while t
	      (when (org-element--cache-interrupt-p time-limit)
                (org-element--cache-log-message "Interrupt: time limit")
	        (throw 'org-element--cache-interrupt nil))
	      (let ((request-key (org-element--request-key request))
		    (end (org-element--request-end request))
		    (node (org-element--cache-root))
		    data data-key)
	        ;; Find first element in cache with key REQUEST-KEY or
	        ;; after it.
	        (while node
	          (let* ((element (avl-tree--node-data node))
		         (key (org-element--cache-key element)))
		    (cond
		     ((org-element--cache-key-less-p key request-key)
		      (setq node (avl-tree--node-right node)))
		     ((org-element--cache-key-less-p request-key key)
		      (setq data element
			    data-key key
			    node (avl-tree--node-left node)))
		     (t (setq data element
			      data-key key
			      node nil)))))
	        (if data
                    ;; We found first element in cache starting at or
                    ;; after REQUEST-KEY.
		    (let ((pos (org-element-property :begin data)))
                      ;; FIXME: Maybe simply (< pos end)?
		      (if (<= pos end)
                          (progn
                            (org-element--cache-log-message "removing %S::%S"
                                                 (org-element-property :org-element--cache-sync-key data)
                                                 (org-element--format-element data))
                            (cl-incf deletion-count)
                            (org-element--cache-remove data)
                            (when (and (> (log org-element--cache-size 2) 10)
                                       (> deletion-count
                                          (/ org-element--cache-size (log org-element--cache-size 2))))
                              (org-element--cache-log-message "Removed %S>N/LogN(=%S/%S) elements.  Resetting cache to prevent performance degradation"
                                                   deletion-count
                                                   org-element--cache-size
                                                   (log org-element--cache-size 2))
                              (org-element-cache-reset)
                              (throw 'org-element--cache-quit t)))
                        ;; Done deleting everything starting before END.
                        ;; DATA-KEY is the first known element after END.
                        ;; Move on to phase 1.
                        (org-element--cache-log-message
                         "found element after %S: %S::%S"
                         end
                         (org-element-property :org-element--cache-sync-key data)
                         (org-element--format-element data))
                        (setf (org-element--request-key request) data-key)
                        (setf (org-element--request-beg request) pos)
                        (setf (org-element--request-phase request) 1)
		        (throw 'org-element--cache-end-phase nil)))
	          ;; No element starting after modifications left in
	          ;; cache: further processing is futile.
                  (org-element--cache-log-message
                   "Phase 0 deleted all elements in cache after %S!"
                   request-key)
	          (throw 'org-element--cache-quit t)))))))
      (when (= (org-element--request-phase request) 1)
        ;; Phase 1.
        ;;
        ;; Phase 0 left a hole in the cache.  Some elements after it
        ;; could have parents within.  For example, in the following
        ;; buffer:
        ;;
        ;;   - item
        ;;
        ;;
        ;;     Paragraph1
        ;;
        ;;     Paragraph2
        ;;
        ;; if we remove a blank line between "item" and "Paragraph1",
        ;; everything down to "Paragraph2" is removed from cache.  But
        ;; the paragraph now belongs to the list, and its `:parent'
        ;; property no longer is accurate.
        ;;
        ;; Therefore we need to parse again elements in the hole, or at
        ;; least in its last section, so that we can re-parent
        ;; subsequent elements, during phase 2.
        ;;
        ;; Note that we only need to get the parent from the first
        ;; element in cache after the hole.
        ;;
        ;; When next key is lesser or equal to the current one, current
        ;; request is inside a to-be-shifted part of the cache.  It is
        ;; fine because the order of elements will not be altered by
        ;; shifting.  However, we cannot know the real position of the
        ;; unshifted NEXT element in the current request.  So, we need
        ;; to sort the request list according to keys and re-start
        ;; processing from the new leftmost request.
        (org-element--cache-log-message "Phase 1")
        (let ((key (org-element--request-key request)))
	  (when (and next-request-key (not (org-element--cache-key-less-p key next-request-key)))
            ;; In theory, the only case when requests are not
            ;; ordered is when key of the next request is either the
            ;; same with current key or it is a key for a removed
            ;; element. Either way, we can simply merge the two
            ;; requests.
	    (let ((next-request (nth 1 org-element--cache-sync-requests)))
              (org-element--cache-log-message "Phase 1: Unorderered requests. Merging: %S\n%S\n"
                                   (let ((print-length 10) (print-level 3)) (prin1-to-string request))
                                   (let ((print-length 10) (print-level 3)) (prin1-to-string next-request)))
	      (setf (org-element--request-key next-request) key)
              (setf (org-element--request-beg next-request) (org-element--request-beg request))
	      (setf (org-element--request-phase next-request) 1)
              (throw 'org-element--cache-quit t))))
        ;; Next element will start at its beginning position plus
        ;; offset, since it hasn't been shifted yet.  Therefore, LIMIT
        ;; contains the real beginning position of the first element to
        ;; shift and re-parent.
        (let ((limit (+ (org-element--request-beg request) (org-element--request-offset request)))
              cached-before)
	  (cond ((and threshold (> limit threshold))
                 (org-element--cache-log-message "Interrupt: position %S after threshold %S" limit threshold)
                 (throw 'org-element--cache-interrupt nil))
	        ((and future-change (>= limit future-change))
	         ;; Changes happened around this element and they will
	         ;; trigger another phase 1 request.  Skip re-parenting
	         ;; and simply proceed with shifting (phase 2) to make
	         ;; sure that followup phase 0 request for the recent
	         ;; changes can operate on the correctly shifted cache.
                 (org-element--cache-log-message "position %S after future change %S" limit future-change)
                 (setf (org-element--request-parent request) nil)
                 (setf (org-element--request-phase request) 2))
	        (t
                 (when future-change
                   ;; Changes happened, but not yet registered after
                   ;; this element.  However, we a not yet safe to look
                   ;; at the buffer and parse elements in the cache gap.
                   ;; Some of the parents to be added to cache may end
                   ;; after the changes.  Parsing this parents will
                   ;; assign the :end correct value for cache state
                   ;; after future-change.  Then, when the future change
                   ;; is going to be processed, such parent boundary
                   ;; will be altered unnecessarily.  To avoid this,
                   ;; we alter the new parents by -OFFSET.
                   ;; For now, just save last known cached element and
                   ;; then check all the parents below.
                   (setq cached-before (org-element--cache-find (1- limit) nil)))
                 ;; No relevant changes happened after submitting this
                 ;; request.  We are safe to look at the actual Org
                 ;; buffer and calculate the new parent.
	         (let ((parent (org-element--parse-to (1- limit) nil time-limit)))
                   (when future-change
                     ;; Check all the newly added parents to not
                     ;; intersect with future change.
                     (let ((up parent))
                       (while (and up
                                   (or (not cached-before)
                                       (> (org-element-property :begin up)
                                          (org-element-property :begin cached-before))))
                         (when (> (org-element-property :end up) future-change)
                           ;; Offset future cache request.
                           (org-element--cache-shift-positions
                            up (- offset)
                            (if (and (org-element-property :robust-begin up)
                                     (org-element-property :robust-end up))
                                '(:contents-end :end :robust-end)
                              '(:contents-end :end))))
                         (setq up (org-element-property :parent up)))))
                   (org-element--cache-log-message
                    "New parent at %S: %S::%S"
                    limit
                    (org-element-property :org-element--cache-sync-key parent)
                    (org-element--format-element parent))
                   (setf (org-element--request-parent request) parent)
		   (setf (org-element--request-phase request) 2))))))
      ;; Phase 2.
      ;;
      ;; Shift all elements starting from key START, but before NEXT, by
      ;; OFFSET, and re-parent them when appropriate.
      ;;
      ;; Elements are modified by side-effect so the tree structure
      ;; remains intact.
      ;;
      ;; Once THRESHOLD, if any, is reached, or once there is an input
      ;; pending, exit.  Before leaving, the current synchronization
      ;; request is updated.
      (org-element--cache-log-message "Phase 2")
      (let ((start (org-element--request-key request))
	    (offset (org-element--request-offset request))
	    (parent (org-element--request-parent request))
	    (node (org-element--cache-root))
	    (stack (list nil))
	    (leftp t)
	    exit-flag continue-flag)
        ;; No re-parenting nor shifting planned: request is over.
        (when (and (not parent) (zerop offset))
          (org-element--cache-log-message "Empty offset. Request completed.")
          (throw 'org-element--cache-quit t))
        (while node
	  (let* ((data (avl-tree--node-data node))
	         (key (org-element--cache-key data)))
            ;; Traverse the cache tree.  Ignore all the elements before
            ;; START.  Note that `avl-tree-stack' would not bypass the
            ;; elements before START and thus would have been less
            ;; efficient.
	    (if (and leftp (avl-tree--node-left node)
		     (not (org-element--cache-key-less-p key start)))
	        (progn (push node stack)
		       (setq node (avl-tree--node-left node)))
              ;; Shift and re-parent when current node starts at or
              ;; after START, but before NEXT.
	      (unless (org-element--cache-key-less-p key start)
	        ;; We reached NEXT.  Request is complete.
	        (when (and next-request-key
                           (not (org-element--cache-key-less-p key next-request-key)))
                  (org-element--cache-log-message "Reached next request.")
                  (let ((next-request (nth 1 org-element--cache-sync-requests)))
                    (unless (and (org-element-property :cached (org-element--request-parent next-request))
                                 (org-element-property :begin (org-element--request-parent next-request))
                                 parent
                                 (> (org-element-property :begin (org-element--request-parent next-request))
                                    (org-element-property :begin parent)))
                      (setf (org-element--request-parent next-request) parent)))
                  (throw 'org-element--cache-quit t))
	        ;; Handle interruption request.  Update current request.
	        (when (or exit-flag (org-element--cache-interrupt-p time-limit))
                  (org-element--cache-log-message "Interrupt: %s" (if exit-flag "threshold" "time limit"))
                  (setf (org-element--request-key request) key)
                  (setf (org-element--request-parent request) parent)
                  (throw 'org-element--cache-interrupt nil))
	        ;; Shift element.
	        (unless (zerop offset)
                  (when (>= org-element--cache-diagnostics-level 3)
                    (org-element--cache-log-message "Shifting positions (𝝙%S) in %S::%S"
                                         offset
                                         (org-element-property :org-element--cache-sync-key data)
                                         (org-element--format-element data)))
		  (org-element--cache-shift-positions data offset))
	        (let ((begin (org-element-property :begin data)))
		  ;; Update PARENT and re-parent DATA, only when
		  ;; necessary.  Propagate new structures for lists.
		  (while (and parent
			      (<= (org-element-property :end parent) begin))
		    (setq parent (org-element-property :parent parent)))
		  (cond ((and (not parent) (zerop offset)) (throw 'org-element--cache-quit nil))
                        ;; Consider scenario when DATA lays within
                        ;; sensitive lines of PARENT that was found
                        ;; during phase 2.  For example:
                        ;;
                        ;; #+ begin_quote
                        ;; Paragraph
                        ;; #+end_quote
                        ;;
                        ;; In the above source block, remove space in
                        ;; the first line will trigger re-parenting of
                        ;; the paragraph and "#+end_quote" that is also
                        ;; considered paragraph before the modification.
                        ;; However, the paragraph element stored in
                        ;; cache must be deleted instead.
                        ((and parent
                              (or (not (memq (org-element-type parent) org-element-greater-elements))
                                  (and (org-element-property :contents-begin parent)
                                       (< (org-element-property :begin data) (org-element-property :contents-begin parent)))
                                  (and (org-element-property :contents-end parent)
                                       (>= (org-element-property :begin data) (org-element-property :contents-end parent)))
                                  (> (org-element-property :end data) (org-element-property :end parent))
                                  (and (org-element-property :contents-end data)
                                       (> (org-element-property :contents-end data) (org-element-property :contents-end parent)))))
                         (org-element--cache-log-message "org-element-cache: Removing obsolete element with key %S::%S"
                                              (org-element-property :org-element--cache-sync-key data)
                                              (org-element--format-element data))
                         (org-element--cache-remove data)
                         ;; We altered the tree structure.  The tree
                         ;; traversal needs to be restarted.
                         (setf (org-element--request-key request) key)
                         (setf (org-element--request-parent request) parent)
                         ;; Restart tree traversal.
                         (setq node (org-element--cache-root)
	                       stack (list nil)
	                       leftp t
                               begin -1
                               continue-flag t))
		        ((and parent
                              (not (eq parent data))
			      (let ((p (org-element-property :parent data)))
			        (or (not p)
				    (< (org-element-property :begin p)
				       (org-element-property :begin parent))
                                    (unless (eq p parent)
                                      (not (org-element-property :cached p))
                                      ;; (not (avl-tree-member-p org-element--cache p))
                                      ))))
                         (org-element--cache-log-message
                          "Updating parent in %S\n Old parent: %S\n New parent: %S"
                          (org-element--format-element data)
                          (org-element--format-element (org-element-property :parent data))
                          (org-element--format-element parent))
                         (when (and (eq 'org-data (org-element-type parent))
                                    (not (eq 'headline (org-element-type data))))
                           ;; FIXME: This check is here to see whether
                           ;; such error happens within
                           ;; `org-element--cache-process-request' or somewhere
                           ;; else.
                           (org-element--cache-warn
                            "Added org-data parent to non-headline element: %S
If this warning appears regularly, please report the warning text to Org mode mailing list (M-x org-submit-bug-report)."
                            data)
                           (org-element-cache-reset)
                           (throw 'org-element--cache-quit t))
		         (org-element-put-property data :parent parent)
		         (let ((s (org-element-property :structure parent)))
			   (when (and s (org-element-property :structure data))
			     (org-element-put-property data :structure s)))))
		  ;; Cache is up-to-date past THRESHOLD.  Request
		  ;; interruption.
		  (when (and threshold (> begin threshold))
                    (org-element--cache-log-message "Reached threshold %S: %S"
                                         threshold
                                         (org-element--format-element data))
                    (setq exit-flag t))))
              (if continue-flag
                  (setq continue-flag nil)
	        (setq node (if (setq leftp (avl-tree--node-right node))
			       (avl-tree--node-right node)
			     (pop stack)))))))
        ;; We reached end of tree: synchronization complete.
        t))
    (org-element--cache-log-message
     "org-element-cache: Finished process. The cache size is %S. The remaining sync requests: %S"
     org-element--cache-size
     (let ((print-level 2)) (prin1-to-string org-element--cache-sync-requests)))))

(defsubst org-element--open-end-p (element)
  "Check if ELEMENT in current buffer contains extra blank lines after
it and does not have closing term.

Examples of such elements are: section, headline, org-data,
and footnote-definition."
  (and (org-element-property :contents-end element)
       (= (org-element-property :contents-end element)
          (save-excursion
            (goto-char (org-element-property :end element))
            (skip-chars-backward " \r\n\t")
            (line-beginning-position 2)))))

(defun org-element--parse-to (pos &optional syncp time-limit)
  "Parse elements in current section, down to POS.

Start parsing from the closest between the last known element in
cache or headline above.  Return the smallest element containing
POS.

When optional argument SYNCP is non-nil, return the parent of the
element containing POS instead.  In that case, it is also
possible to provide TIME-LIMIT, which is a time value specifying
when the parsing should stop.  The function throws
`org-element--cache-interrupt' if the process stopped before finding
the expected result."
  (catch 'exit
    (save-match-data
      (org-with-base-buffer nil
        (org-with-wide-buffer
         (goto-char pos)
         (save-excursion
           (end-of-line)
           (skip-chars-backward " \r\t\n")
           ;; Within blank lines at the beginning of buffer, return nil.
           (when (bobp) (throw 'exit nil)))
         (let* ((cached (and (org-element--cache-active-p)
			     (org-element--cache-find pos nil)))
                (mode (org-element-property :mode cached))
                element next)
           (cond
            ;; Nothing in cache before point: start parsing from first
            ;; element in buffer down to POS or from the beginning of the
            ;; file.
            ((and (not cached) (org-element--cache-active-p))
             (setq element (org-element-org-data-parser))
             (unless (org-element-property :begin element)
               (org-element--cache-warn "Error parsing org-data. Got %S\nPlease report to Org mode mailing list (M-x org-submit-bug-report)." element))
             (org-element--cache-log-message
              "Nothing in cache. Adding org-data: %S"
              (org-element--format-element element))
             (org-element--cache-put element)
             (goto-char (org-element-property :contents-begin element))
	     (setq mode 'org-data))
            ;; Nothing in cache before point because cache is not active.
            ;; Parse from previous heading to avoid re-parsing the whole
            ;; buffer above.  This comes at the cost of not calculating
            ;; `:parent' property for headings.
            ((not cached)
             (if (org-with-limited-levels (outline-previous-heading))
                 (progn
                   (setq element (org-element-headline-parser nil 'fast))
	           (setq mode 'planning)
	           (forward-line))
               (setq element (org-element-org-data-parser))
	       (setq mode 'org-data))
             (org-skip-whitespace)
             (beginning-of-line))
            ;; Check if CACHED or any of its ancestors contain point.
            ;;
            ;; If there is such an element, we inspect it in order to know
            ;; if we return it or if we need to parse its contents.
            ;; Otherwise, we just start parsing from location, which is
            ;; right after the top-most element containing CACHED but
            ;; still before POS.
            ;;
            ;; As a special case, if POS is at the end of the buffer, we
            ;; want to return the innermost element ending there.
            ;;
            ;; Also, if we find an ancestor and discover that we need to
            ;; parse its contents, make sure we don't start from
            ;; `:contents-begin', as we would otherwise go past CACHED
            ;; again.  Instead, in that situation, we will resume parsing
            ;; from NEXT, which is located after CACHED or its higher
            ;; ancestor not containing point.
            (t
             (let ((up cached)
                   (pos (if (= (point-max) pos) (1- pos) pos)))
               (while (and up (<= (org-element-property :end up) pos))
                 (goto-char (org-element-property :end up))
                 (setq element up
                       mode (org-element--next-mode (org-element-property :mode element) (org-element-type element) nil)
                       up (org-element-property :parent up)
                       next (point)))
               (when up (setq element up)))))
           ;; Parse successively each element until we reach POS.
           (let ((end (or (org-element-property :end element) (point-max)))
	         (parent (org-element-property :parent element)))
             (while t
	       (when (org-element--cache-interrupt-p time-limit)
                 (throw 'org-element--cache-interrupt nil))
               (when (and inhibit-quit org-element--cache-interrupt-C-g quit-flag)
                 (when quit-flag
	           (cl-incf org-element--cache-interrupt-C-g-count)
                   (setq quit-flag nil))
                 (when (>= org-element--cache-interrupt-C-g-count
                           org-element--cache-interrupt-C-g-max-count)
                   (setq quit-flag t)
                   (setq org-element--cache-interrupt-C-g-count 0)
                   (org-element-cache-reset)
                   (error "org-element: Parsing aborted by user.  Cache has been cleared.
If you observe Emacs hangs frequently, please report this to Org mode mailing list (M-x org-submit-bug-report)."))
                 (message (substitute-command-keys
                           "`org-element--parse-buffer': Suppressed `\\[keyboard-quit]'.  Press `\\[keyboard-quit]' %d more times to force interruption.")
                          (- org-element--cache-interrupt-C-g-max-count
                             org-element--cache-interrupt-C-g-count)))
	       (unless element
                 ;; Do not try to parse within blank at EOB.
                 (unless (save-excursion
                           (org-skip-whitespace)
                           (eobp))
                   (org-element-with-disabled-cache
                     (setq element (org-element--current-element
			            end 'element mode
			            (org-element-property :structure parent)))))
                 ;; Make sure that we return referenced element in cache
                 ;; that can be altered directly.
                 (if element
                     (setq element (or (org-element--cache-put element) element))
                   ;; Nothing to parse (i.e. empty file).
                   (throw 'exit parent))
                 (unless (or (not (org-element--cache-active-p)) parent)
                   (org-element--cache-warn
                    "Got empty parent while parsing. Please report it to Org mode mailing list (M-x org-submit-bug-report).\n Backtrace:\n%S"
                    (when (and (fboundp 'backtrace-get-frames)
                               (fboundp 'backtrace-to-string))
                      (backtrace-to-string (backtrace-get-frames 'backtrace))
                      (org-element-cache-reset)
                      (error "org-element--cache: Emergency exit"))))
	         (org-element-put-property element :parent parent))
	       (let ((elem-end (org-element-property :end element))
	             (type (org-element-type element)))
	         (cond
	          ;; Skip any element ending before point.  Also skip
	          ;; element ending at point (unless it is also the end of
	          ;; buffer) since we're sure that another element begins
	          ;; after it.
	          ((and (<= elem-end pos) (/= (point-max) elem-end))
                   ;; Avoid parsing headline siblings above.
                   (goto-char elem-end)
                   (when (eq type 'headline)
                     (save-match-data
                       (unless (when (and (/= 1 (org-element-property :level element))
                                          (re-search-forward
                                           (rx-to-string
                                            `(and bol (repeat 1 ,(1- (let ((level (org-element-property :level element)))
                                                                       (if org-odd-levels-only (1- (* level 2)) level)))
                                                              "*")
                                                  " "))
                                           pos t))
                                 (beginning-of-line)
                                 t)
                         ;; There are headings with lower level than
                         ;; ELEMENT between ELEM-END and POS.  Siblings
                         ;; may exist though.  Parse starting from the
                         ;; last sibling or from ELEM-END if there are
                         ;; no other siblings.
                         (goto-char pos)
                         (unless
                             (re-search-backward
                              (rx-to-string
                               `(and bol (repeat ,(let ((level (org-element-property :level element)))
                                                    (if org-odd-levels-only (1- (* level 2)) level))
                                                 "*")
                                     " "))
                              elem-end t)
                           ;; Roll-back to normal parsing.
                           (goto-char elem-end)))))
	           (setq mode (org-element--next-mode mode type nil)))
	          ;; A non-greater element contains point: return it.
	          ((not (memq type org-element-greater-elements))
	           (throw 'exit (if syncp parent element)))
	          ;; Otherwise, we have to decide if ELEMENT really
	          ;; contains POS.  In that case we start parsing from
	          ;; contents' beginning.
	          ;;
	          ;; If POS is at contents' beginning but it is also at
	          ;; the beginning of the first item in a list or a table.
	          ;; In that case, we need to create an anchor for that
	          ;; list or table, so return it.
	          ;;
	          ;; Also, if POS is at the end of the buffer, no element
	          ;; can start after it, but more than one may end there.
	          ;; Arbitrarily, we choose to return the innermost of
	          ;; such elements.
	          ((let ((cbeg (org-element-property :contents-begin element))
		         (cend (org-element-property :contents-end element)))
	             (when (and cbeg cend
			        (or (< cbeg pos)
			            (and (= cbeg pos)
				         (not (memq type '(plain-list table)))))
			        (or (> cend pos)
                                    ;; When we are at cend or within blank
                                    ;; lines after, it is a special case:
                                    ;; 1. At the end of buffer we return
                                    ;; the innermost element.
                                    ;; 2. At cend of element with return
                                    ;; that element.
                                    ;; 3. At the end of element, we would
                                    ;; return in the earlier cond form.
                                    ;; 4. Within blank lines after cend,
                                    ;; when element does not have a
                                    ;; closing keyword, we return that
                                    ;; outermost element, unless the
                                    ;; outermost element is a non-empty
                                    ;; headline.  In the latter case, we
                                    ;; return the outermost element inside
                                    ;; the headline section.
			            (and (org-element--open-end-p element)
                                         (or (= (org-element-property :end element) (point-max))
                                             (and (>= pos (org-element-property :contents-end element))
                                                  (memq (org-element-type element) '(org-data section headline)))))))
		       (goto-char (or next cbeg))
		       (setq mode (if next mode (org-element--next-mode mode type t))
                             next nil
		             parent element
		             end (if (org-element--open-end-p element)
                                     (org-element-property :end element)
                                   (org-element-property :contents-end element))))))
	          ;; Otherwise, return ELEMENT as it is the smallest
	          ;; element containing POS.
	          (t (throw 'exit (if syncp parent element)))))
	       (setq element nil)))))))))

;;;; Staging Buffer Changes

(defconst org-element--cache-sensitive-re
  (concat
   "^\\*+ " "\\|"
   "\\\\end{[A-Za-z0-9*]+}[ \t]*$" "\\|"
   "^[ \t]*\\(?:"
   "#\\+END\\(?:_\\|:?[ \t]*$\\)" "\\|"
   org-list-full-item-re "\\|"
   ":\\(?: \\|$\\)" "\\|"
   ":\\(?:\\w\\|[-_]\\)+:[ \t]*$"
   "\\)")
  "Regexp matching a sensitive line, structure wise.
A sensitive line is a headline, inlinetask, block, drawer, or
latex-environment boundary.  When such a line is modified,
structure changes in the document may propagate in the whole
section, possibly making cache invalid.")

(defun org-element--cache-before-change (beg end)
  "Detect modifications in sensitive parts of Org buffer.
BEG and END are the beginning and end of the range of changed
text.  See `before-change-functions' for more information.

The function returns the new value of `org-element--cache-change-warning'."
  (org-with-base-buffer nil
    (when (org-element--cache-active-p t)
      (org-with-wide-buffer
       (setq org-element--cache-change-tic (buffer-chars-modified-tick))
       (setq org-element--cache-last-buffer-size (buffer-size))
       (goto-char beg)
       (beginning-of-line)
       (let ((bottom (save-excursion
                       (goto-char end)
                       (if (and (bolp)
                                ;; When beg == end, still extent to eol.
                                (> (point) beg))
                           ;; FIXME: Potential pitfall.
                           ;; We are appending to an element end.
                           ;; Unless the last inserted char is not
                           ;; newline, the next element is not broken
                           ;; and does not need to be purged from the
                           ;; cache.
                           end
                         (line-end-position)))))
         (prog1
             ;; Use the worst change warning to not miss important edits.
             ;; This function is called before edit and after edit by
             ;; `org-element--cache-after-change'.  Before the edit, we still
             ;; want to use the old value if it comes from previous
             ;; not yet processed edit (they may be merged by
             ;; `org-element--cache-submit-request').  After the edit, we want to
             ;; look if there was a sensitive removed during edit.
             ;; FIXME: This is not the most efficient way and we now
             ;; have to delete more elements than needed in some
             ;; cases.  A better approach may be storing the warning
             ;; in the modification request itself.
             (let ((org-element--cache-change-warning-before org-element--cache-change-warning)
                   (org-element--cache-change-warning-after))
               (setq org-element--cache-change-warning-after
	             (save-match-data
                       (let ((case-fold-search t))
                         (when (re-search-forward
		                org-element--cache-sensitive-re bottom t)
                           (goto-char beg)
                           (beginning-of-line)
                           (let (min-level)
                             (cl-loop while (re-search-forward
                                             (rx-to-string
                                              (if (and min-level
                                                       (> min-level 1))
                                                  `(and bol (repeat 1 ,(1- min-level) "*") " ")
                                                `(and bol (+ "*") " ")))
                                             bottom t)
                                      do (setq min-level (1- (length (match-string 0))))
                                      until (= min-level 1))
                             (goto-char beg)
                             (beginning-of-line)
                             (or (and min-level (org-reduced-level min-level))
                                 (when (looking-at-p "^[ \t]*#\\+CATEGORY:")
                                   'org-data)
                                 t))))))
               (setq org-element--cache-change-warning
                     (cond
                      ((and (numberp org-element--cache-change-warning-before)
                            (numberp org-element--cache-change-warning-after))
                       (min org-element--cache-change-warning-after
                            org-element--cache-change-warning-before))
                      ((numberp org-element--cache-change-warning-before)
                       org-element--cache-change-warning-before)
                      ((numberp org-element--cache-change-warning-after)
                       org-element--cache-change-warning-after)
                      (t (or org-element--cache-change-warning-after
                             org-element--cache-change-warning-before)))))
           (org-element--cache-log-message
            "%S is about to modify text: warning %S"
            this-command
            org-element--cache-change-warning)))))))

(defun org-element--cache-after-change (beg end pre)
  "Update buffer modifications for current buffer.
BEG and END are the beginning and end of the range of changed
text, and the length in bytes of the pre-change text replaced by
that range.  See `after-change-functions' for more information."
  (org-with-base-buffer nil
    (when (org-element--cache-active-p t)
      (when (not (eq org-element--cache-change-tic (buffer-chars-modified-tick)))
        (org-element--cache-log-message "After change")
        (setq org-element--cache-change-warning (org-element--cache-before-change beg end))
        ;; If beg is right after spaces in front of an element, we
        ;; risk affecting previous element, so move beg to bol, making
        ;; sure that we capture preceding element.
        (setq beg (save-excursion
                    (goto-char beg)
                    (cl-incf pre (- beg (line-beginning-position)))
                    (line-beginning-position)))
        ;; Store synchronization request.
        (let ((offset (- end beg pre)))
          (save-match-data
            (org-element--cache-submit-request beg (- end offset) offset)))
        ;; Activate a timer to process the request during idle time.
        (org-element--cache-set-timer (current-buffer))))))

(defun org-element--cache-setup-change-functions ()
  "Setup `before-change-functions' and `after-change-functions'."
  (when (and (derived-mode-p 'org-mode) org-element-use-cache)
    (add-hook 'before-change-functions
	      #'org-element--cache-before-change nil t)
    ;; Run `org-element--cache-after-change' early to handle cases
    ;; when other `after-change-functions' require element cache.
    (add-hook 'after-change-functions
	      #'org-element--cache-after-change -1 t)))

(defvar org-element--cache-avoid-synchronous-headline-re-parsing nil
  "This variable controls how buffer changes are handled by the cache.

By default (when this variable is nil), cache re-parses modified
headlines immediately after modification preserving all the unaffected
elements inside the headline.

The default behavior works best when users types inside Org buffer of
when buffer modifications are mixed with cache requests.  However,
large automated edits inserting/deleting many headlines are somewhat
slower by default (as in `org-archive-subtree').  Let-binding this
variable to non-nil will reduce cache latency after every singular edit
(`after-change-functions') at the cost of slower cache queries.")
(defun org-element--cache-for-removal (beg end offset)
  "Return first element to remove from cache.

BEG and END are buffer positions delimiting buffer modifications.
OFFSET is the size of the changes.

Returned element is usually the first element in cache containing
any position between BEG and END.  As an exception, greater
elements around the changes that are robust to contents
modifications are preserved and updated according to the
changes.  In the latter case, the returned element is the outermost
non-robust element affected by the changes.  Note that the returned
element may end before END position in which case some cached element
starting after the returned may still be affected by the changes.

Also, when there are no elements in cache before BEG, return first
known element in cache (it may start after END)."
  (let* ((elements (org-element--cache-find (1- beg) 'both))
	 (before (car elements))
	 (after (cdr elements)))
    (if (not before) after
      ;; If BEFORE is a keyword, it may need to be removed to become
      ;; an affiliated keyword.
      (when (eq 'keyword (org-element-type before))
        (let ((prev before))
          (while (eq 'keyword (org-element-type prev))
            (setq before prev
                  beg (org-element-property :begin prev))
            (setq prev (org-element--cache-find (1- (org-element-property :begin before)))))))
      (let ((up before)
	    (robust-flag t))
	(while up
	  (if (let ((type (org-element-type up)))
                (or (and (memq type '( center-block dynamic-block
                                       quote-block special-block
                                       drawer))
                         (or (not (eq type 'drawer))
                             (not (string= "PROPERTIES" (org-element-property :drawer-name up))))
                         ;; Sensitive change.  This is
                         ;; unconditionally non-robust change.
                         (not org-element--cache-change-warning)
		         (let ((cbeg (org-element-property :contents-begin up))
                               (cend (org-element-property :contents-end up)))
		           (and cbeg
                                (<= cbeg beg)
			        (or (> cend end)
                                    (and (= cend end)
                                         (= (+ end offset) (point-max)))))))
                    (and (memq type '(headline section org-data))
		         (let ((rbeg (org-element-property :robust-begin up))
                               (rend (org-element-property :robust-end up)))
		           (and rbeg rend
                                (<= rbeg beg)
                                (or (> rend end)
                                    (and (= rend end)
                                         (= (+ end offset) (point-max))))))
                         (pcase type
                           ;; Sensitive change in section.  Need to
                           ;; re-parse.
                           (`section (not org-element--cache-change-warning))
                           ;; Headline might be inserted.  This is non-robust
                           ;; change when `up' is a `headline' or `section'
                           ;; with `>' level compared to the inserted headline.
                           ;;
                           ;; Also, planning info/property drawer
                           ;; could have been inserted.  It is not
                           ;; robust change then.
                           (`headline
                            (and
                             (or (not (numberp org-element--cache-change-warning))
                                 (> org-element--cache-change-warning
                                    (org-element-property :level up)))
                             (org-with-point-at (org-element-property :contents-begin up)
                               (unless
                                   (save-match-data
                                     (when (looking-at-p org-element-planning-line-re)
                                       (forward-line))
                                     (when (looking-at org-property-drawer-re)
                                       (< beg (match-end 0))))
                                 'robust))))
                           (`org-data (and (not (eq org-element--cache-change-warning 'org-data))
                                           ;; Property drawer could
                                           ;; have been inserted.  It
                                           ;; is not robust change
                                           ;; then.
                                           (org-with-wide-buffer
                                            (goto-char (point-min))
                                            (while (and (org-at-comment-p) (bolp)) (forward-line))
                                            ;; Should not see property
                                            ;; drawer within changed
                                            ;; region.
                                            (save-match-data
                                              (or (not (looking-at org-property-drawer-re))
                                                  (> beg (match-end 0)))))))
                           (_ 'robust)))))
	      ;; UP is a robust greater element containing changes.
	      ;; We only need to extend its ending boundaries.
              (progn
	        (org-element--cache-shift-positions
                 up offset
                 (if (and (org-element-property :robust-begin up)
                          (org-element-property :robust-end up))
                     '(:contents-end :end :robust-end)
                   '(:contents-end :end)))
                (org-element--cache-log-message
                 "Shifting end positions of robust parent: %S"
                 (org-element--format-element up)))
            (unless (or
                     ;; UP is non-robust.  Yet, if UP is headline, flagging
                     ;; everything inside for removal may be to
                     ;; costly.  Instead, we should better re-parse only the
                     ;; headline itself when possible.  If a headline is still
                     ;; starting from old :begin position, we do not care that
                     ;; its boundaries could have extended to shrunk - we
                     ;; will re-parent and shift them anyway.
                     (and (eq 'headline (org-element-type up))
                          (not org-element--cache-avoid-synchronous-headline-re-parsing)
                          ;; The change is not inside headline.  Not
                          ;; updating here.
                          (not (<= beg (org-element-property :begin up)))
                          (not (> end (org-element-property :end up)))
                          (let ((current (org-with-point-at (org-element-property :begin up)
                                           (org-element-with-disabled-cache
                                             (and (looking-at-p org-element-headline-re)
                                                  (org-element-headline-parser))))))
                            (when (eq 'headline (org-element-type current))
                              (org-element--cache-log-message
                               "Found non-robust headline that can be updated individually: %S"
                               (org-element--format-element current))
                              (org-element-set-element up current)
                              t)))
                     ;; If UP is org-data, the situation is similar to
                     ;; headline case.  We just need to re-parse the
                     ;; org-data itself, unless the change is made
                     ;; within blank lines at BOB (that could
                     ;; potentially alter first-section).
                     (when (and (eq 'org-data (org-element-type up))
                                (>= beg (org-element-property :contents-begin up)))
                       (org-element-set-element up (org-with-point-at 1 (org-element-org-data-parser)))
                       (org-element--cache-log-message
                        "Found non-robust change invalidating org-data. Re-parsing: %S"
                        (org-element--format-element up))
                       t))
              (org-element--cache-log-message
               "Found non-robust element: %S"
               (org-element--format-element up))
              (setq before up)
	      (when robust-flag (setq robust-flag nil))))
          (unless (or (org-element-property :parent up)
                      (eq 'org-data (org-element-type up)))
            (org-element--cache-warn "Got element without parent. Please report it to Org mode mailing list (M-x org-submit-bug-report).\n%S" up)
            (org-element-cache-reset)
            (error "org-element--cache: Emergency exit"))
	  (setq up (org-element-property :parent up)))
        ;; We're at top level element containing ELEMENT: if it's
        ;; altered by buffer modifications, it is first element in
        ;; cache to be removed.  Otherwise, that first element is the
        ;; following one.
        ;;
        ;; As a special case, do not remove BEFORE if it is a robust
        ;; container for current changes.
        (if (or (< (org-element-property :end before) beg) robust-flag) after
	  before)))))

(defun org-element--cache-submit-request (beg end offset)
  "Submit a new cache synchronization request for current buffer.
BEG and END are buffer positions delimiting the minimal area
where cache data should be removed.  OFFSET is the size of the
change, as an integer."
  (org-element--cache-log-message
   "Submitting new synchronization request for [%S..%S]𝝙%S"
   beg end offset)
  (org-with-base-buffer nil
    (let ((next (car org-element--cache-sync-requests))
	  delete-to delete-from)
      (if (and next
               ;; First existing sync request is in phase 0.
	       (= 0 (org-element--request-phase next))
               ;; Current changes intersect with the first sync request.
	       (> (setq delete-to (+ (org-element--request-end next)
                                     (org-element--request-offset next)))
                  end)
	       (<= (setq delete-from (org-element--request-beg next))
                  end))
	  ;; Current changes can be merged with first sync request: we
	  ;; can save a partial cache synchronization.
	  (progn
            (org-element--cache-log-message "Found another phase 0 request intersecting with current")
            ;; Update OFFSET of the existing request.
	    (cl-incf (org-element--request-offset next) offset)
	    ;; If last change happened within area to be removed, extend
	    ;; boundaries of robust parents, if any.  Otherwise, find
	    ;; first element to remove and update request accordingly.
	    (if (> beg delete-from)
                ;; The current modification is completely inside NEXT.
                ;; We already added the current OFFSET to the NEXT
                ;; request.  However, the robust elements around
                ;; modifications also need to be shifted.  Moreover, the
                ;; new modification may also have non-nil
                ;; `org-element--cache-change-warning'.  In the latter case, we
                ;; also need to update the request.
                (let ((first (org-element--cache-for-removal delete-from end offset) ; Shift as needed.
                             ))
                  (org-element--cache-log-message
                   "Current request is inside next. Candidate parent: %S"
                   (org-element--format-element first))
                  (when
                      ;; Non-robust element is now before NEXT.  Need to
                      ;; update.
                      (and first
                           (org-element--cache-key-less-p
                            (org-element--cache-key first)
                            (org-element--request-key next)))
                    (org-element--cache-log-message
                     "Current request is inside next. New parent: %S"
                     (org-element--format-element first))
                    (setf (org-element--request-key next)
                          (org-element--cache-key first))
                    (setf (org-element--request-beg next)
                          (org-element-property :begin first))
                    (setf (org-element--request-end next)
                          (max (org-element-property :end first)
                               (org-element--request-end next)))
                    (setf (org-element--request-parent next)
                          (org-element-property :parent first))))
              ;; The current and NEXT modifications are intersecting
              ;; with current modification starting before NEXT and NEXT
              ;; ending after current.  We need to update the common
              ;; non-robust parent for the new extended modification
              ;; region.
	      (let ((first (org-element--cache-for-removal beg delete-to offset)))
                (org-element--cache-log-message
                 "Current request intersects with next. Candidate parent: %S"
                 (org-element--format-element first))
	        (when (and first
                           (org-element--cache-key-less-p
                            (org-element--cache-key first)
                            (org-element--request-key next)))
                  (org-element--cache-log-message
                   "Current request intersects with next. Updating. New parent: %S"
                   (org-element--format-element first))
                  (setf (org-element--request-key next) (org-element--cache-key first))
                  (setf (org-element--request-beg next) (org-element-property :begin first))
                  (setf (org-element--request-end next)
                        (max (org-element-property :end first)
                             (org-element--request-end next)))
                  (setf (org-element--request-parent next) (org-element-property :parent first))))))
        ;; Ensure cache is correct up to END.  Also make sure that NEXT,
        ;; if any, is no longer a 0-phase request, thus ensuring that
        ;; phases are properly ordered.  We need to provide OFFSET as
        ;; optional parameter since current modifications are not known
        ;; yet to the otherwise correct part of the cache (i.e, before
        ;; the first request).
        (org-element--cache-log-message "Adding new phase 0 request")
        (when next (org-element--cache-sync (current-buffer) end beg offset))
        (let ((first (org-element--cache-for-removal beg end offset)))
	  (if first
	      (push (let ((first-beg (org-element-property :begin first))
			  (key (org-element--cache-key first)))
		      (cond
		       ;; When changes happen before the first known
		       ;; element, re-parent and shift the rest of the
		       ;; cache.
		       ((> first-beg end)
                        (org-element--cache-log-message "Changes are before first known element. Submitting phase 1 request")
                        (vector key first-beg nil offset nil 1))
		       ;; Otherwise, we find the first non robust
		       ;; element containing END.  All elements between
		       ;; FIRST and this one are to be removed.
                       ;;
                       ;; The current modification is completely inside
                       ;; FIRST.  Clear and update cached elements in
                       ;; region containing FIRST.
		       ((let ((first-end (org-element-property :end first)))
			  (when (> first-end end)
                            (org-element--cache-log-message "Extending to non-robust element %S" (org-element--format-element first))
			    (vector key first-beg first-end offset (org-element-property :parent first) 0))))
		       (t
                        ;; Now, FIRST is the first element after BEG or
                        ;; non-robust element containing BEG.  However,
                        ;; FIRST ends before END and there might be
                        ;; another ELEMENT before END that spans beyond
                        ;; END.  If there is such element, we need to
                        ;; extend the region down to end of the common
                        ;; parent of FIRST and everything inside
                        ;; BEG..END.
		        (let* ((element (org-element--cache-find end))
			       (element-end (org-element-property :end element))
			       (up element))
			  (while (and (not (eq up first))
                                      (setq up (org-element-property :parent up))
				      (>= (org-element-property :begin up) first-beg))
                            ;; Note that UP might have been already
                            ;; shifted if it is a robust element.  After
                            ;; deletion, it can put it's end before yet
                            ;; unprocessed ELEMENT.
			    (setq element-end (max (org-element-property :end up) element-end)
				  element up))
                          ;; Extend region to remove elements between
                          ;; beginning of first and the end of outermost
                          ;; element starting before END but after
                          ;; beginning of first.
                          ;; of the FIRST.
                          (org-element--cache-log-message
                           "Extending to all elements between:\n 1: %S\n 2: %S"
                           (org-element--format-element first)
                           (org-element--format-element element))
			  (vector key first-beg element-end offset up 0)))))
		    org-element--cache-sync-requests)
	    ;; No element to remove.  No need to re-parent either.
	    ;; Simply shift additional elements, if any, by OFFSET.
	    (if org-element--cache-sync-requests
                (progn
                  (org-element--cache-log-message
                   "Nothing to remove. Updating offset of the next request by 𝝙%S: %S"
                   offset
                   (let ((print-level 3))
                     (car org-element--cache-sync-requests)))
	          (cl-incf (org-element--request-offset (car org-element--cache-sync-requests))
		           offset))
              (org-element--cache-log-message
               "Nothing to remove. No elements in cache after %S. Terminating."
               end))))))
    (setq org-element--cache-change-warning nil)))

(defun org-element--cache-verify-element (element)
  "Verify correctness of ELEMENT when `org-element--cache-self-verify' is non-nil.

Return non-nil when verification failed."
  (let ((org-element--cache-self-verify
         (or org-element--cache-self-verify
             (and (boundp 'org-batch-test) org-batch-test)))
        (org-element--cache-self-verify-frequency
         (if (and (boundp 'org-batch-test) org-batch-test)
             1
           org-element--cache-self-verify-frequency)))
    ;; Verify correct parent for the element.
    (unless (or (not org-element--cache-self-verify)
                (org-element-property :parent element)
                (eq 'org-data (org-element-type element)))
      (org-element--cache-warn "Got element without parent (cache active?: %S). Please report it to Org mode mailing list (M-x org-submit-bug-report).\n%S" (org-element--cache-active-p)  element)
      (org-element-cache-reset))
    (when (and org-element--cache-self-verify
               (org-element--cache-active-p)
               (eq 'headline (org-element-type element))
               ;; Avoid too much slowdown
               (< (random 1000) (* 1000 org-element--cache-self-verify-frequency)))
      (org-with-point-at (org-element-property :begin element)
        (org-element-with-disabled-cache (org-up-heading-or-point-min))
        (unless (or (= (point) (org-element-property :begin (org-element-property :parent element)))
                    (eq (point) (point-min)))
          (org-element--cache-warn
           "Cached element has wrong parent in %s. Resetting.
If this warning appears regularly, please report the warning text to Org mode mailing list (M-x org-submit-bug-report).
The element is: %S\n The parent is: %S\n The real parent is: %S"
           (buffer-name (current-buffer))
           (org-element--format-element element)
           (org-element--format-element (org-element-property :parent element))
           (org-element--format-element (org-element--current-element (org-element-property :end (org-element-property :parent element)))))
          (org-element-cache-reset))
        (org-element--cache-verify-element (org-element-property :parent element))))
    ;; Verify the element itself.
    (when (and org-element--cache-self-verify
               (org-element--cache-active-p)
               element
               (not (memq (org-element-type element) '(section org-data)))
               ;; Avoid too much slowdown
               (< (random 1000) (* 1000 org-element--cache-self-verify-frequency)))
      (let ((real-element (org-element-with-disabled-cache
                            (org-element--parse-to
                             (if (memq (org-element-type element) '(table-row item))
                                 (1+ (org-element-property :begin element))
                               (org-element-property :begin element))))))
        (unless (and (eq (org-element-type real-element) (org-element-type element))
                     (eq (org-element-property :begin real-element) (org-element-property :begin element))
                     (eq (org-element-property :end real-element) (org-element-property :end element))
                     (eq (org-element-property :contents-begin real-element) (org-element-property :contents-begin element))
                     (eq (org-element-property :contents-end real-element) (org-element-property :contents-end element))
                     (or (not (org-element-property :ID real-element))
                         (string= (org-element-property :ID real-element) (org-element-property :ID element))))
          (org-element--cache-warn "(%S) Cached element is incorrect in %s. (Cache tic up to date: %S) Resetting.
If this warning appears regularly, please report the warning text to Org mode mailing list (M-x org-submit-bug-report).
The element is: %S\n The real element is: %S\n Cache around :begin:\n%S\n%S\n%S"
                                   this-command
                                   (buffer-name (current-buffer))
                                   (if (/= org-element--cache-change-tic
                                          (buffer-chars-modified-tick))
                                       "no" "yes")
                                   (org-element--format-element element)
                                   (org-element--format-element real-element)
                                   (org-element--cache-find (1- (org-element-property :begin real-element)))
                                   (car (org-element--cache-find (org-element-property :begin real-element) 'both))
                                   (cdr (org-element--cache-find (org-element-property :begin real-element) 'both)))
          (org-element-cache-reset))))))

;;; Cache persistence

(defun org-element--cache-persist-before-write (container &optional associated)
  "Sync cache before saving."
  (when (equal container '(elisp org-element--cache))
    (if (and org-element-use-cache
             (plist-get associated :file)
             (get-file-buffer (plist-get associated :file))
             org-element-cache-persistent)
        (with-current-buffer (get-file-buffer (plist-get associated :file))
          (if (and (derived-mode-p 'org-mode)
                   org-element--cache)
              (org-with-wide-buffer
               (org-element--cache-sync (current-buffer) (point-max))
               ;; Cleanup cache request keys to avoid collisions during next
               ;; Emacs session.
               (avl-tree-mapc
                (lambda (el)
                  (org-element-put-property el :org-element--cache-sync-key nil))
                org-element--cache)
               nil)
            'forbid))
      'forbid)))

(defun org-element--cache-persist-before-read (container &optional associated)
  "Avoid reading cache before Org mode is loaded."
  (when (equal container '(elisp org-element--cache))
    (if (not (and (plist-get associated :file)
                (get-file-buffer (plist-get associated :file))))
        'forbid
      (with-current-buffer (get-file-buffer (plist-get associated :file))
        (unless (and org-element-use-cache
                     org-element-cache-persistent
                     (derived-mode-p 'org-mode)
                     (equal (secure-hash 'md5 (current-buffer))
                            (plist-get associated :hash)))
          'forbid)))))

(defun org-element--cache-persist-after-read (container &optional associated)
  "Setup restored cache."
  (when (and (plist-get associated :file)
             (get-file-buffer (plist-get associated :file)))
    (with-current-buffer (get-file-buffer (plist-get associated :file))
      (when (and org-element-use-cache org-element-cache-persistent)
        (when (and (equal container '(elisp org-element--cache)) org-element--cache)
          (setq-local org-element--cache-size (avl-tree-size org-element--cache)))
        (when (and (equal container '(elisp org-element--headline-cache)) org-element--headline-cache)
          (setq-local org-element--headline-cache-size (avl-tree-size org-element--headline-cache)))))))

(add-hook 'org-persist-before-write-hook #'org-element--cache-persist-before-write)
(add-hook 'org-persist-before-read-hook #'org-element--cache-persist-before-read)
(add-hook 'org-persist-after-read-hook #'org-element--cache-persist-after-read)

;;;; Public Functions

(defvar-local org-element--cache-gapless nil
  "An alist containing (granularity . `org-element--cache-change-tic') elements.
Each element indicates the latest `org-element--cache-change-tic' when
change did not contain gaps.")

;;;###autoload
(defun org-element-cache-reset (&optional all no-persistance)
  "Reset cache in current buffer.
When optional argument ALL is non-nil, reset cache in all Org
buffers.
When optional argument NO-PERSISTANCE is non-nil, do not try to update
the cache persistence in the buffer."
  (interactive "P")
  (dolist (buffer (if all (buffer-list) (list (current-buffer))))
    (org-with-base-buffer buffer
      (when (and org-element-use-cache (derived-mode-p 'org-mode))
        ;; Only persist cache in file buffers.
        (when (and (buffer-file-name) (not no-persistance))
          (when (not org-element-cache-persistent)
            (org-persist-unregister 'org-element--headline-cache (current-buffer))
            (org-persist-unregister 'org-element--cache (current-buffer)))
          (when (and org-element-cache-persistent
                     (buffer-file-name (current-buffer)))
            (org-persist-register 'org-element--cache (current-buffer))
            (org-persist-register 'org-element--headline-cache
                                  (current-buffer)
                                  :inherit 'org-element--cache)))
        (setq-local org-element--cache-change-tic (buffer-chars-modified-tick))
        (setq-local org-element--cache-last-buffer-size (buffer-size))
        (setq-local org-element--cache-gapless nil)
	(setq-local org-element--cache
		    (avl-tree-create #'org-element--cache-compare))
        (setq-local org-element--headline-cache
		    (avl-tree-create #'org-element--cache-compare))
        (setq-local org-element--cache-hash-left (make-vector org-element--cache-hash-size nil))
        (setq-local org-element--cache-hash-right (make-vector org-element--cache-hash-size nil))
        (setq-local org-element--cache-size 0)
        (setq-local org-element--headline-cache-size 0)
	(setq-local org-element--cache-sync-keys-value 0)
	(setq-local org-element--cache-change-warning nil)
	(setq-local org-element--cache-sync-requests nil)
	(setq-local org-element--cache-sync-timer nil)
        (org-element--cache-setup-change-functions)
        ;; Make sure that `org-element--cache-after-change' and
        ;; `org-element--cache-before-change' are working inside properly created
        ;; indirect buffers.  Note that `clone-indirect-buffer-hook'
        ;; will not work inside indirect buffers not created by
        ;; calling `clone-indirect-buffer'.  We consider that the code
        ;; not using `clone-indirect-buffer' to be written with
        ;; awareness about possible consequences.
        (add-hook 'clone-indirect-buffer-hook
                  #'org-element--cache-setup-change-functions)))))

;;;###autoload
(defun org-element-cache-refresh (pos)
  "Refresh cache at position POS."
  (when (org-element--cache-active-p)
    (org-element--cache-sync (current-buffer) pos)
    (org-element--cache-submit-request pos pos 0)
    (org-element--cache-set-timer (current-buffer))))

(defvar warning-minimum-log-level) ; Defined in warning.el

(defvar org-element-cache-map-continue-from nil
  "Position from where mapping should continue.
This variable can be set by called function, especially when the
function modified the buffer.")
;;;###autoload
(cl-defun org-element-cache-map (func &key (granularity 'headline+inlinetask) restrict-elements
                                      next-re fail-re from-pos (to-pos (point-max-marker)) after-element limit-count
                                      narrow)
  "Map all elements in current buffer with FUNC according to
GRANULARITY.  Collect non-nil return values into result list.

FUNC should accept a single argument - the element.

FUNC can modify the buffer, but doing so may reduce performance.  If
buffer is modified, the mapping will continue from an element starting
after the last mapped element.  If the last mapped element is deleted,
the subsequent element will be skipped as it cannot be distinguished
deterministically from a changed element.  If FUNC is expected to
delete the element, it should directly set the value of
`org-element-cache-map-continue-from' to force `org-element-cache-map'
continue from the right point in buffer.

If some elements are not yet in cache, they will be added.

GRANULARITY can be `headline', `headline+inlinetask'
`greater-element', or `element'.  The default is
`headline+inlinetask'.  `object' granularity is not supported.

RESTRICT-ELEMENTS is a list of element types to be mapped over.

NEXT-RE is a regexp used to search next candidate match when FUNC
returns non-nil and to search the first candidate match.  FAIL-RE is a
regexp used to search next candidate match when FUNC returns nil.  The
mapping will continue starting from headline at the RE match.

FROM-POS and TO-POS are buffer positions.  When non-nil, they bound the
mapped elements to elements starting at of after FROM-POS but before
TO-POS.

AFTER-ELEMENT, when non-nil, bounds the mapping to all the elements
after AFTER-ELEMENT (i.e. if AFTER-ELEMENT is a headline section, we
map all the elements starting from first element inside section, but
not including the section).

LIMIT-COUNT limits mapping to that many first matches where FUNC
returns non-nil.

NARROW controls whether current buffer narrowing should be preserved.

This function does a subset of what `org-element-map' does, but with
much better performance.  Cached elements are supplied as the single
argument of FUNC.  Changes to elements made in FUNC will also alter
the cache."
  (unless (org-element--cache-active-p)
    (error "Cache must be active."))
  (unless (memq granularity '( headline headline+inlinetask
                               greater-element element))
    (error "Unsupported granularity: %S" granularity))
  ;; Make TO-POS marker.  Otherwise, buffer edits may garble the the
  ;; process.
  (unless (markerp to-pos)
    (let ((mk (make-marker)))
      (set-marker mk to-pos)
      (setq to-pos mk)))
  (let (;; Bind variables used inside loop to avoid memory
        ;; re-allocation on every iteration.
        ;; See https://emacsconf.org/2021/talks/faster/
        tmpnext-start tmpparent tmpelement)
    (save-excursion
      (save-restriction
        (unless narrow (widen))
        ;; Synchronize cache up to the end of mapped region.
        (org-element-at-point to-pos)
        (cl-macrolet ((cache-root
                       ;; Use the most optimal version of cache available.
                       () `(if (memq granularity '(headline headline+inlinetask))
                               (org-element--headline-cache-root)
                             (org-element--cache-root)))
                      (cache-size
                       ;; Use the most optimal version of cache available.
                       () `(if (memq granularity '(headline headline+inlinetask))
                               org-element--headline-cache-size
                             org-element--cache-size))
                      (cache-walk-restart
                       ;; Restart tree traversal after AVL tree re-balance.
                       () `(when node
                             (org-element-at-point (point-max))
                             (setq node (cache-root)
		                   stack (list nil)
		                   leftp t
		                   continue-flag t)))
                      (cache-walk-abort
                       ;; Abort tree traversal.
                       () `(setq continue-flag t
                                 node nil))
                      (element-match-at-point
<<<<<<< HEAD
                       ;; Returning the first element to match around point.
                       ;; For example, if point is inside headline and
                       ;; granularity is restricted to headlines only, skip
                       ;; over all the child elements inside the headline
                       ;; and return the first parent headline.
                       ;; When we are inside a cache gap, calling
                       ;; `org-element-at-point' also fills the cache gap down to
                       ;; point.
                       () `(progn
                             ;; Parsing is one of the performance
                             ;; bottlenecks.  Make sure to optimise it as
                             ;; much as possible.
                             ;;
                             ;; Avoid extra staff like timer cancels et al
                             ;; and only call `org-element--cache-sync-requests' when
                             ;; there are pending requests.
                             (when org-element--cache-sync-requests
                               (org-element--cache-sync (current-buffer)))
                             ;; Call `org-element--parse-to' directly avoiding any
                             ;; kind of `org-element-at-point' overheads.
                             (if restrict-elements
                                 ;; Search directly instead of calling
                                 ;; `org-element-lineage' to avoid funcall overheads
                                 ;; and making sure that we do not go all
                                 ;; the way to `org-data' as `org-element-lineage'
                                 ;; does.
                                 (progn
                                   (setq tmpelement (org-element--parse-to (point)))
                                   (while (and tmpelement (not (memq (org-element-type tmpelement) restrict-elements)))
                                     (setq tmpelement (org-element-property :parent tmpelement)))
                                   tmpelement)
                               (org-element--parse-to (point)))))
=======
                        ;; Returning the first element to match around point.
                        ;; For example, if point is inside headline and
                        ;; granularity is restricted to headlines only, skip
                        ;; over all the child elements inside the headline
                        ;; and return the first parent headline.
                        ;; When we are inside a cache gap, calling
                        ;; `org-element-at-point' also fills the cache gap down to
                        ;; point.
                        () `(progn
                              ;; Parsing is one of the performance
                              ;; bottlenecks.  Make sure to optimize it as
                              ;; much as possible.
                              ;;
                              ;; Avoid extra staff like timer cancels et al
                              ;; and only call `org-element--cache-sync-requests' when
                              ;; there are pending requests.
                              (when org-element--cache-sync-requests
                                (org-element--cache-sync (current-buffer)))
                              ;; Call `org-element--parse-to' directly avoiding any
                              ;; kind of `org-element-at-point' overheads.
                              (if restrict-elements
                                  ;; Search directly instead of calling
                                  ;; `org-element-lineage' to avoid funcall overheads
                                  ;; and making sure that we do not go all
                                  ;; the way to `org-data' as `org-element-lineage'
                                  ;; does.
                                  (progn
                                    (setq tmpelement (org-element--parse-to (point)))
                                    (while (and tmpelement (not (memq (org-element-type tmpelement) restrict-elements)))
                                      (setq tmpelement (org-element-property :parent tmpelement)))
                                    tmpelement)
                                (org-element--parse-to (point)))))
>>>>>>> e1bfd5e9
                      ;; Starting from (point), search RE and move START to
                      ;; the next valid element to be matched according to
                      ;; restriction.  Abort cache walk if no next element
                      ;; can be found.  When RE is nil, just find element at
                      ;; point.
                      (move-start-to-next-match
                       (re) `(save-match-data
                               (if (or (not ,re)
                                       (if org-element--cache-map-statistics
                                           (progn
                                             (setq before-time (float-time))
                                             (re-search-forward (or (car-safe ,re) ,re) nil 'move)
                                             (cl-incf re-search-time
                                                      (- (float-time)
                                                         before-time)))
                                         (re-search-forward (or (car-safe ,re) ,re) nil 'move)))
                                   (unless (or (< (point) (or start -1))
                                               (and data
                                                    (< (point) (org-element-property :begin data))))
                                     (if (cdr-safe ,re)
                                         ;; Avoid parsing when we are 100%
                                         ;; sure that regexp is good enough
                                         ;; to find new START.
                                         (setq start (match-beginning 0))
                                       (setq start (max (or start -1)
                                                        (or (org-element-property :begin data) -1)
                                                        (or (org-element-property :begin (element-match-at-point)) -1))))
                                     (when (>= start to-pos) (cache-walk-abort))
                                     (when (eq start -1) (setq start nil)))
                                 (cache-walk-abort))))
                      ;; Find expected begin position of an element after
                      ;; DATA.
                      (next-element-start
                       () `(progn
                             (setq tmpnext-start nil)
                             (if (memq granularity '(headline headline+inlinetask))
                                 (setq tmpnext-start (or (when (memq (org-element-type data) '(headline org-data))
                                                           (org-element-property :contents-begin data))
                                                         (org-element-property :end data)))
		               (setq tmpnext-start (or (when (memq (org-element-type data) org-element-greater-elements)
                                                         (org-element-property :contents-begin data))
                                                       (org-element-property :end data))))
                             ;; DATA end may be the last element inside
                             ;; i.e. source block.  Skip up to the end
                             ;; of parent in such case.
                             (setq tmpparent data)
		             (catch :exit
                               (when (eq tmpnext-start (org-element-property :contents-end tmpparent))
			         (setq tmpnext-start (org-element-property :end tmpparent)))
			       (while (setq tmpparent (org-element-property :parent tmpparent))
			         (if (eq tmpnext-start (org-element-property :contents-end tmpparent))
			             (setq tmpnext-start (org-element-property :end tmpparent))
                                   (throw :exit t))))
                             tmpnext-start))
                      ;; Check if cache does not have gaps.
                      (cache-gapless-p
                       () `(eq org-element--cache-change-tic
                               (alist-get granularity org-element--cache-gapless))))
          ;; The core algorithm is simple walk along binary tree.  However,
          ;; instead of checking all the tree elements from first to last
          ;; (like in `avl-tree-mapcar'), we begin from FROM-POS skipping
          ;; the elements before FROM-POS efficiently: O(logN) instead of
          ;; O(Nbefore).
          ;;
          ;; Later, we may also not check every single element in the
          ;; binary tree after FROM-POS.  Instead, we can find position of
          ;; next candidate elements by means of regexp search and skip the
          ;; binary tree branches that are before the next candidate:
          ;; again, O(logN) instead of O(Nbetween).
          ;;
          ;; Some elements might not yet be in the tree.  So, we also parse
          ;; the empty gaps in cache as needed making sure that we do not
          ;; miss anything.
          (let* (;; START is always beginning of an element.  When there is
                 ;; no element in cache at START, we are inside cache gap
                 ;; and need to fill it.
                 (start (and from-pos
                             (progn
                               (goto-char from-pos)
                               (org-element-property :begin (element-match-at-point)))))
                 ;; Some elements may start at the same position, so we
                 ;; also keep track of the last processed element and make
                 ;; sure that we do not try to search it again.
                 (prev after-element)
                 (node (cache-root))
                 data
                 (stack (list nil))
                 (leftp t)
                 result
                 ;; Whether previous element matched FUNC (FUNC
                 ;; returned non-nil).
                 (last-match t)
                 continue-flag
                 ;; Generic regexp to search next potential match.  If it
                 ;; is a cons of (regexp . 'match-beg), we are 100% sure
                 ;; that the match beginning is the existing element
                 ;; beginning.
                 (next-element-re (pcase granularity
                                    ((or `headline
                                         (guard (eq '(headline)
                                                    restrict-elements)))
                                     (cons
                                      (org-with-limited-levels
                                       org-element-headline-re)
                                      'match-beg))
                                    (`headline+inlinetask
                                     (cons
                                      (if (eq '(inlinetask) restrict-elements)
                                          (org-inlinetask-outline-regexp)
                                        org-element-headline-re)
                                      'match-beg))
                                    ;; TODO: May add other commonly
                                    ;; searched elements as needed.
                                    (_)))
                 ;; Make sure that we are not checking the same regexp twice.
                 (next-re (unless (and next-re
                                       (string= next-re
                                                (or (car-safe next-element-re)
                                                    next-element-re)))
                            next-re))
                 (fail-re (unless (and fail-re
                                       (string= fail-re
                                                (or (car-safe next-element-re)
                                                    next-element-re)))
                            fail-re))
                 (restrict-elements (or restrict-elements
                                        (pcase granularity
                                          (`headline
                                           '(headline))
                                          (`headline+inlinetask
                                           '(headline inlinetask))
                                          (`greater-element
                                           org-element-greater-elements)
                                          (_ nil))))
                 ;; Statistics
                 (time (float-time))
                 (predicate-time 0)
                 (pre-process-time 0)
                 (re-search-time 0)
                 (count-predicate-calls-match 0)
                 (count-predicate-calls-fail 0)
                 ;; Bind variables used inside loop to avoid memory
                 ;; re-allocation on every iteration.
                 ;; See https://emacsconf.org/2021/talks/faster/
                 cache-size before-time modified-tic)
            ;; Skip to first element within region.
            (goto-char (or start (point-min)))
            (move-start-to-next-match next-element-re)
            (unless (and start (>= start to-pos))
              (while node
                (setq data (avl-tree--node-data node))
                (if (and leftp (avl-tree--node-left node) ; Left branch.
                         ;; Do not move to left branch when we are before
                         ;; PREV.
		         (or (not prev)
		             (not (org-element--cache-key-less-p
		                 (org-element--cache-key data)
			         (org-element--cache-key prev))))
                         ;; ... or when we are before START.
                         (or (not start)
                             (not (> start (org-element-property :begin data)))))
	            (progn (push node stack)
		           (setq node (avl-tree--node-left node)))
                  ;; The whole tree left to DATA is before START and
                  ;; PREV.  DATA may still be before START (i.e. when
                  ;; DATA is the root or when START moved), at START, or
                  ;; after START.
                  ;;
                  ;; If DATA is before start, skip it over and move to
                  ;; subsequent elements.
                  ;; If DATA is at start, run FUNC if necessary and
                  ;; update START according and NEXT-RE, FAIL-RE,
                  ;; NEXT-ELEMENT-RE.
                  ;; If DATA is after start, we have found a cache gap
                  ;; and need to fill it.
                  (unless (or (and start (< (org-element-property :begin data) start))
		              (and prev (not (org-element--cache-key-less-p
				            (org-element--cache-key prev)
				            (org-element--cache-key data)))))
                    ;; DATA is at of after START and PREV.
	            (if (or (not start) (= (org-element-property :begin data) start))
                        ;; DATA is at START.  Match it.
                        ;; In the process, we may alter the buffer,
                        ;; so also keep track of the cache state.
                        (progn
                          (setq modified-tic org-element--cache-change-tic)
                          (setq cache-size (cache-size))
                          ;; When NEXT-RE/FAIL-RE is provided, skip to
                          ;; next regexp match after :begin of the current
                          ;; element.
                          (when (if last-match next-re fail-re)
                            (goto-char (org-element-property :begin data))
                            (move-start-to-next-match
                             (if last-match next-re fail-re)))
                          (when (and (or (not start) (eq (org-element-property :begin data) start))
                                     (< (org-element-property :begin data) to-pos))
                            ;; Calculate where next possible element
                            ;; starts and update START if needed.
		            (setq start (next-element-start))
                            (goto-char start)
                            ;; Move START further if possible.
                            (when (and next-element-re
                                       ;; Do not move if we know for
                                       ;; sure that cache does not
                                       ;; contain gaps.  Regexp
                                       ;; searches are not cheap.
                                       (not (cache-gapless-p)))
                              (move-start-to-next-match next-element-re)
                              ;; Make sure that point is at START
                              ;; before running FUNC.
                              (goto-char start))
                            ;; Try FUNC if DATA matches all the
                            ;; restrictions.  Calculate new START.
                            (when (or (not restrict-elements)
                                      (memq (org-element-type data) restrict-elements))
                              ;; DATA matches restriction.  FUNC may
                              ;;
                              ;; Call FUNC.  FUNC may move point.
                              (setq org-element-cache-map-continue-from nil)
                              (if org-element--cache-map-statistics
                                  (progn
                                    (setq before-time (float-time))
                                    (push (funcall func data) result)
                                    (cl-incf predicate-time
                                             (- (float-time)
                                                before-time))
                                    (if (car result)
                                        (cl-incf count-predicate-calls-match)
                                      (cl-incf count-predicate-calls-fail)))
                                (push (funcall func data) result)
                                (when (car result) (cl-incf count-predicate-calls-match)))
                              ;; Set `last-match'.
                              (setq last-match (car result))
                              ;; If FUNC moved point forward, update
                              ;; START.
                              (when org-element-cache-map-continue-from
                                (goto-char org-element-cache-map-continue-from))
                              (when (> (point) start)
                                (move-start-to-next-match nil))
                              ;; Drop nil.
                              (unless (car result) (pop result)))
                            ;; If FUNC did not move the point and we
                            ;; know for sure that cache does not contain
                            ;; gaps, do not try to calculate START in
                            ;; advance but simply loop to the next cache
                            ;; element.
                            (when (and (cache-gapless-p)
                                       (eq (next-element-start)
                                           start))
                              (setq start nil))
                            ;; Check if the buffer has been modified.
                            (unless (and (eq modified-tic org-element--cache-change-tic)
                                         (eq cache-size (cache-size)))
                              ;; START may no longer be valid, update
                              ;; it to beginning of real element.
                              ;; Upon modification, START may lay
                              ;; inside an element.  We want to move
                              ;; it to real beginning then despite
                              ;; START being larger.
                              (setq start nil)
                              (move-start-to-next-match nil)
                              ;; The new element may now start before
                              ;; or at already processed position.
                              ;; Make sure that we continue from an
                              ;; element past already processed
                              ;; place.
                              (when (and start
                                         (<= start (org-element-property :begin data))
                                         (not org-element-cache-map-continue-from))
                                (goto-char start)
                                (setq data (element-match-at-point))
                                ;; If DATA is nil, buffer is
                                ;; empty. Abort.
                                (when data
                                  (goto-char (next-element-start))
                                  (move-start-to-next-match next-element-re)))
                              (org-element-at-point to-pos)
                              (cache-walk-restart))
                            ;; Reached LIMIT-COUNT.  Abort.
                            (when (and limit-count
                                       (>= count-predicate-calls-match
                                           limit-count))
                              (cache-walk-abort))
                            (if (org-element-property :cached data)
		                (setq prev data)
                              (setq prev nil))))
                      ;; DATA is after START.  Fill the gap.
                      (if (memq (org-element-type (org-element--parse-to start)) '(plain-list table))
                          ;; Tables and lists are special, we need a
                          ;; trickery to make items/rows be populated
                          ;; into cache.
                          (org-element--parse-to (1+ start)))
                      ;; Restart tree traversal as AVL tree is
                      ;; re-balanced upon adding elements.  We can no
                      ;; longer trust STACK.
                      (cache-walk-restart)))
                  ;; Second, move to the right branch of the tree or skip
                  ;; it altogether.
                  (if continue-flag
	              (setq continue-flag nil)
	            (setq node (if (and (car stack)
                                        ;; If START advanced beyond stack parent, skip the right branch.
                                        (or (and start (< (org-element-property :begin (avl-tree--node-data (car stack))) start))
		                            (and prev (org-element--cache-key-less-p
				                       (org-element--cache-key (avl-tree--node-data (car stack)))
                                                       (org-element--cache-key prev)))))
                                   (progn
                                     (setq leftp nil)
                                     (pop stack))
                                 ;; Otherwise, move ahead into the right
                                 ;; branch when it exists.
                                 (if (setq leftp (avl-tree--node-right node))
		                     (avl-tree--node-right node)
		                   (pop stack))))))))
            (when (and org-element--cache-map-statistics
                       (or (not org-element--cache-map-statistics-threshold)
                           (> (- (float-time) time) org-element--cache-map-statistics-threshold)))
              (message "Mapped over elements in %S. %d/%d predicate matches. Total time: %f sec. Pre-process time: %f sec. Predicate time: %f sec. Re-search time: %f sec.
       Calling parameters: :granularity %S :restrict-elements %S :next-re %S :fail-re %S :from-pos %S :to-pos %S :limit-count %S :after-element %S"
                       (current-buffer)
                       count-predicate-calls-match
                       (+ count-predicate-calls-match
                          count-predicate-calls-fail)
                       (- (float-time) time)
                       pre-process-time
                       predicate-time
                       re-search-time
                       granularity restrict-elements next-re fail-re from-pos to-pos limit-count after-element))
            ;; Return result.
            (nreverse result)))))))




;;; The Toolbox
;;
;; The first move is to implement a way to obtain the smallest element
;; containing point.  This is the job of `org-element-at-point'.  It
;; basically jumps back to the beginning of section containing point
;; and proceed, one element after the other, with
;; `org-element--current-element' until the container is found.  Note:
;; When using `org-element-at-point', secondary values are never
;; parsed since the function focuses on elements, not on objects.
;;
;; At a deeper level, `org-element-context' lists all elements and
;; objects containing point.
;;
;; `org-element-nested-p' and `org-element-swap-A-B' may be used
;; internally by navigation and manipulation tools.


;;;###autoload
(defun org-element-at-point (&optional pom cached-only)
  "Determine closest element around point or POM.

Only check cached element when CACHED-ONLY is non-nil and return nil
unconditionally when element at POM is not in cache.

Return value is a list like (TYPE PROPS) where TYPE is the type
of the element and PROPS a plist of properties associated to the
element.

Possible types are defined in `org-element-all-elements'.
Properties depend on element or object type, but always include
`:begin', `:end', and `:post-blank' properties.

As a special case, if point is at the very beginning of the first
item in a list or sub-list, returned element will be that list
instead of the item.  Likewise, if point is at the beginning of
the first row of a table, returned element will be the table
instead of the first row.

When point is at the end of the buffer, return the innermost
element ending there."
  (setq pom (or pom (point)))
  ;; Allow re-parsing when the command can benefit from it.
  (when (and cached-only
             (memq this-command org-element--cache-non-modifying-commands))
    (setq cached-only nil))
  (let (element)
    (when (org-element--cache-active-p)
      (if (not org-element--cache) (org-element-cache-reset)
        (unless cached-only (org-element--cache-sync (current-buffer) pom))))
    (setq element (if cached-only
                      (when (and (org-element--cache-active-p)
                                 (or (not org-element--cache-sync-requests)
                                     (< pom
                                        (org-element--request-beg
                                         (car org-element--cache-sync-requests)))))
                        (org-element--cache-find pom))
                    (condition-case err
                        (org-element--parse-to pom)
                      (error
                       (org-element--cache-warn
                        "Org parser error in %s::%S. Resetting.\n The error was: %S\n Backtrace:\n%S\n Please report this to Org mode mailing list (M-x org-submit-bug-report)."
                        (buffer-name (current-buffer))
                        pom
                        err
                        (when (and (fboundp 'backtrace-get-frames)
                                   (fboundp 'backtrace-to-string))
                          (backtrace-to-string (backtrace-get-frames 'backtrace))))
                       (org-element-cache-reset)
                       (org-element--parse-to pom)))))
    (when (and (org-element--cache-active-p)
               element
               (org-element--cache-verify-element element))
      (setq element (org-element--parse-to pom)))
    (unless (eq 'org-data (org-element-type element))
      (unless (and cached-only
                   (not (and element
                           (or (= pom (org-element-property :begin element))
                               (and (not (memq (org-element-type element) org-element-greater-elements))
                                    (>= pom (org-element-property :begin element))
                                    (< pom (org-element-property :end element)))
                               (and (org-element-property :contents-begin element)
                                    (>= pom (org-element-property :begin element))
                                    (< pom (org-element-property :contents-begin element)))
                               (and (not (org-element-property :contents-end element))
                                    (>= pom (org-element-property :begin element))
                                    (< pom (org-element-property :end element)))))))
        (if (not (eq (org-element-type element) 'section))
            element
          (org-element-at-point (1+ pom) cached-only))))))

;;;###autoload
(defsubst org-element-at-point-no-context (&optional pom)
  "Quickly find element at point or POM.

It is a faster version of `org-element-at-point' that is not
guaranteed to return correct `:parent' properties even when cache is
enabled."
  (or (org-element-at-point pom 'cached-only)
      (org-element-with-disabled-cache (org-element-at-point pom))))

;;;###autoload
(defun org-element-context (&optional element)
  "Return smallest element or object around point.

Return value is a list like (TYPE PROPS) where TYPE is the type
of the element or object and PROPS a plist of properties
associated to it.

Possible types are defined in `org-element-all-elements' and
`org-element-all-objects'.  Properties depend on element or
object type, but always include `:begin', `:end', `:parent' and
`:post-blank'.

As a special case, if point is right after an object and not at
the beginning of any other object, return that object.

Optional argument ELEMENT, when non-nil, is the closest element
containing point, as returned by `org-element-at-point'.
Providing it allows for quicker computation."
  (save-match-data
    (catch 'objects-forbidden
      (org-with-wide-buffer
       (let* ((pos (point))
	      (element (or element (org-element-at-point)))
	      (type (org-element-type element))
	      (post (org-element-property :post-affiliated element)))
         ;; If point is inside an element containing objects or
         ;; a secondary string, narrow buffer to the container and
         ;; proceed with parsing.  Otherwise, return ELEMENT.
         (cond
	  ;; At a parsed affiliated keyword, check if we're inside main
	  ;; or dual value.
	  ((and post (< pos post))
	   (beginning-of-line)
	   (let ((case-fold-search t)) (looking-at org-element--affiliated-re))
	   (cond
	    ((not (member-ignore-case (match-string 1)
				    org-element-parsed-keywords))
	     (throw 'objects-forbidden element))
	    ((< (match-end 0) pos)
	     (narrow-to-region (match-end 0) (line-end-position)))
	    ((and (match-beginning 2)
		  (>= pos (match-beginning 2))
		  (< pos (match-end 2)))
	     (narrow-to-region (match-beginning 2) (match-end 2)))
	    (t (throw 'objects-forbidden element)))
	   ;; Also change type to retrieve correct restrictions.
	   (setq type 'keyword))
	  ;; At an item, objects can only be located within tag, if any.
	  ((eq type 'item)
	   (let ((tag (org-element-property :tag element)))
	     (if (or (not tag) (/= (line-beginning-position) post))
	         (throw 'objects-forbidden element)
	       (beginning-of-line)
	       (search-forward tag (line-end-position))
	       (goto-char (match-beginning 0))
	       (if (and (>= pos (point)) (< pos (match-end 0)))
		   (narrow-to-region (point) (match-end 0))
	         (throw 'objects-forbidden element)))))
	  ;; At an headline or inlinetask, objects are in title.
	  ((memq type '(headline inlinetask))
	   (let ((case-fold-search nil))
	     (goto-char (org-element-property :begin element))
	     (looking-at org-complex-heading-regexp)
	     (let ((end (match-end 4)))
	       (if (not end) (throw 'objects-forbidden element)
	         (goto-char (match-beginning 4))
	         (when (looking-at org-element-comment-string)
		   (goto-char (match-end 0)))
	         (if (>= (point) end) (throw 'objects-forbidden element)
		   (narrow-to-region (point) end))))))
	  ;; At a paragraph, a table-row or a verse block, objects are
	  ;; located within their contents.
	  ((memq type '(paragraph table-row verse-block))
	   (let ((cbeg (org-element-property :contents-begin element))
	         (cend (org-element-property :contents-end element)))
	     ;; CBEG is nil for table rules.
	     (if (and cbeg cend (>= pos cbeg)
		      (or (< pos cend) (and (= pos cend) (eobp))))
	         (narrow-to-region cbeg cend)
	       (throw 'objects-forbidden element))))
	  (t (throw 'objects-forbidden element)))
         (goto-char (point-min))
         (let ((restriction (org-element-restriction type))
	       (parent element)
	       last)
	   (catch 'exit
	     (while t
	       (let ((next (org-element--object-lex restriction)))
	         (when next (org-element-put-property next :parent parent))
	         ;; Process NEXT, if any, in order to know if we need to
	         ;; skip it, return it or move into it.
	         (if (or (not next) (> (org-element-property :begin next) pos))
		     (throw 'exit (or last parent))
		   (let ((end (org-element-property :end next))
		         (cbeg (org-element-property :contents-begin next))
		         (cend (org-element-property :contents-end next)))
		     (cond
		      ;; Skip objects ending before point.  Also skip
		      ;; objects ending at point unless it is also the
		      ;; end of buffer, since we want to return the
		      ;; innermost object.
		      ((and (<= end pos) (/= (point-max) end))
		       (goto-char end)
		       ;; For convenience, when object ends at POS,
		       ;; without any space, store it in LAST, as we
		       ;; will return it if no object starts here.
		       (when (and (= end pos)
				  (not (memq (char-before) '(?\s ?\t))))
		         (setq last next)))
		      ;; If POS is within a container object, move into
		      ;; that object.
		      ((and cbeg cend
			    (>= pos cbeg)
			    (or (< pos cend)
			        ;; At contents' end, if there is no
			        ;; space before point, also move into
			        ;; object, for consistency with
			        ;; convenience feature above.
			        (and (= pos cend)
				     (or (= (point-max) pos)
				         (not (memq (char-before pos)
					            '(?\s ?\t)))))))
		       (goto-char cbeg)
		       (narrow-to-region (point) cend)
		       (setq parent next)
		       (setq restriction (org-element-restriction next)))
		      ;; Otherwise, return NEXT.
		      (t (throw 'exit next))))))))))))))

(defun org-element-lineage (datum &optional types with-self)
  "List all ancestors of a given element or object.

DATUM is an object or element.

Return ancestors from the closest to the farthest.  When optional
argument TYPES is a list of symbols, return the first element or
object in the lineage whose type belongs to that list instead.

When optional argument WITH-SELF is non-nil, lineage includes
DATUM itself as the first element, and TYPES, if provided, also
apply to it.

When DATUM is obtained through `org-element-context' or
`org-element-at-point', only ancestors from its section can be
found.  There is no such limitation when DATUM belongs to a full
parse tree."
  (let ((up (if with-self datum (org-element-property :parent datum)))
	ancestors)
    (while (and up (not (memq (org-element-type up) types)))
      (unless types (push up ancestors))
      (setq up (org-element-property :parent up)))
    (if types up (nreverse ancestors))))

(defun org-element-nested-p (elem-A elem-B)
  "Non-nil when elements ELEM-A and ELEM-B are nested."
  (let ((beg-A (org-element-property :begin elem-A))
	(beg-B (org-element-property :begin elem-B))
	(end-A (org-element-property :end elem-A))
	(end-B (org-element-property :end elem-B)))
    (or (and (>= beg-A beg-B) (<= end-A end-B))
	(and (>= beg-B beg-A) (<= end-B end-A)))))

(defun org-element-swap-A-B (elem-A elem-B)
  "Swap elements ELEM-A and ELEM-B.
Assume ELEM-B is after ELEM-A in the buffer.  Leave point at the
end of ELEM-A."
  (goto-char (org-element-property :begin elem-A))
  ;; There are two special cases when an element doesn't start at bol:
  ;; the first paragraph in an item or in a footnote definition.
  (let ((specialp (not (bolp))))
    ;; Only a paragraph without any affiliated keyword can be moved at
    ;; ELEM-A position in such a situation.  Note that the case of
    ;; a footnote definition is impossible: it cannot contain two
    ;; paragraphs in a row because it cannot contain a blank line.
    (when (and specialp
	       (or (not (eq (org-element-type elem-B) 'paragraph))
		   (/= (org-element-property :begin elem-B)
		      (org-element-property :contents-begin elem-B))))
      (error "Cannot swap elements"))
    ;; Preserve folding state when `org-fold-core-style' is set to
    ;; `text-properties'.
    (org-fold-core-ignore-modifications
      ;; In a special situation, ELEM-A will have no indentation.  We'll
      ;; give it ELEM-B's (which will in, in turn, have no indentation).
      (let* ((ind-B (when specialp
		      (goto-char (org-element-property :begin elem-B))
		      (current-indentation)))
	     (beg-A (org-element-property :begin elem-A))
	     (end-A (save-excursion
		      (goto-char (org-element-property :end elem-A))
		      (skip-chars-backward " \r\t\n")
		      (line-end-position)))
	     (beg-B (org-element-property :begin elem-B))
	     (end-B (save-excursion
		      (goto-char (org-element-property :end elem-B))
		      (skip-chars-backward " \r\t\n")
		      (line-end-position)))
	     ;; Store inner folds responsible for visibility status.
	     (folds
	      (cons
               (org-fold-core-get-regions :from beg-A :to end-A :relative t)
               (org-fold-core-get-regions :from beg-B :to end-B :relative t)))
	     ;; Get contents.
	     (body-A (buffer-substring beg-A end-A))
	     (body-B (buffer-substring beg-B end-B)))
        ;; Clear up the folds.
        (org-fold-region beg-A end-A nil)
        (org-fold-region beg-B end-B nil)
        (delete-region beg-B end-B)
        (goto-char beg-B)
        (when specialp
	  (setq body-B (replace-regexp-in-string "\\`[ \t]*" "" body-B))
	  (indent-to-column ind-B))
        (insert body-A)
        ;; Restore ex ELEM-A folds.
        (org-fold-core-regions (car folds) :relative beg-B)
	(goto-char beg-A)
	(delete-region beg-A end-A)
	(insert body-B)
        ;; Restore ex ELEM-A folds.
        (org-fold-core-regions (cdr folds) :relative beg-A)
        (goto-char (org-element-property :end elem-B))))))

(provide 'org-element)

;; Local variables:
;; generated-autoload-file: "org-loaddefs.el"
;; End:

;;; org-element.el ends here<|MERGE_RESOLUTION|>--- conflicted
+++ resolved
@@ -7423,7 +7423,6 @@
                        () `(setq continue-flag t
                                  node nil))
                       (element-match-at-point
-<<<<<<< HEAD
                        ;; Returning the first element to match around point.
                        ;; For example, if point is inside headline and
                        ;; granularity is restricted to headlines only, skip
@@ -7434,7 +7433,7 @@
                        ;; point.
                        () `(progn
                              ;; Parsing is one of the performance
-                             ;; bottlenecks.  Make sure to optimise it as
+                             ;; bottlenecks.  Make sure to optimize it as
                              ;; much as possible.
                              ;;
                              ;; Avoid extra staff like timer cancels et al
@@ -7456,40 +7455,6 @@
                                      (setq tmpelement (org-element-property :parent tmpelement)))
                                    tmpelement)
                                (org-element--parse-to (point)))))
-=======
-                        ;; Returning the first element to match around point.
-                        ;; For example, if point is inside headline and
-                        ;; granularity is restricted to headlines only, skip
-                        ;; over all the child elements inside the headline
-                        ;; and return the first parent headline.
-                        ;; When we are inside a cache gap, calling
-                        ;; `org-element-at-point' also fills the cache gap down to
-                        ;; point.
-                        () `(progn
-                              ;; Parsing is one of the performance
-                              ;; bottlenecks.  Make sure to optimize it as
-                              ;; much as possible.
-                              ;;
-                              ;; Avoid extra staff like timer cancels et al
-                              ;; and only call `org-element--cache-sync-requests' when
-                              ;; there are pending requests.
-                              (when org-element--cache-sync-requests
-                                (org-element--cache-sync (current-buffer)))
-                              ;; Call `org-element--parse-to' directly avoiding any
-                              ;; kind of `org-element-at-point' overheads.
-                              (if restrict-elements
-                                  ;; Search directly instead of calling
-                                  ;; `org-element-lineage' to avoid funcall overheads
-                                  ;; and making sure that we do not go all
-                                  ;; the way to `org-data' as `org-element-lineage'
-                                  ;; does.
-                                  (progn
-                                    (setq tmpelement (org-element--parse-to (point)))
-                                    (while (and tmpelement (not (memq (org-element-type tmpelement) restrict-elements)))
-                                      (setq tmpelement (org-element-property :parent tmpelement)))
-                                    tmpelement)
-                                (org-element--parse-to (point)))))
->>>>>>> e1bfd5e9
                       ;; Starting from (point), search RE and move START to
                       ;; the next valid element to be matched according to
                       ;; restriction.  Abort cache walk if no next element
@@ -7646,8 +7611,8 @@
                          ;; PREV.
 		         (or (not prev)
 		             (not (org-element--cache-key-less-p
-		                 (org-element--cache-key data)
-			         (org-element--cache-key prev))))
+		                   (org-element--cache-key data)
+			           (org-element--cache-key prev))))
                          ;; ... or when we are before START.
                          (or (not start)
                              (not (> start (org-element-property :begin data)))))
@@ -7667,8 +7632,8 @@
                   ;; and need to fill it.
                   (unless (or (and start (< (org-element-property :begin data) start))
 		              (and prev (not (org-element--cache-key-less-p
-				            (org-element--cache-key prev)
-				            (org-element--cache-key data)))))
+				              (org-element--cache-key prev)
+				              (org-element--cache-key data)))))
                     ;; DATA is at of after START and PREV.
 	            (if (or (not start) (= (org-element-property :begin data) start))
                         ;; DATA is at START.  Match it.
