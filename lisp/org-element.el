;;; org-element.el --- Parser for Org Syntax         -*- lexical-binding: t; -*-

;; Copyright (C) 2012-2022 Free Software Foundation, Inc.

;; Author: Nicolas Goaziou <n.goaziou at gmail dot com>
;; Keywords: outlines, hypermedia, calendar, wp

;; This file is part of GNU Emacs.

;; GNU Emacs is free software: you can redistribute it and/or modify
;; it under the terms of the GNU General Public License as published by
;; the Free Software Foundation, either version 3 of the License, or
;; (at your option) any later version.

;; GNU Emacs is distributed in the hope that it will be useful,
;; but WITHOUT ANY WARRANTY; without even the implied warranty of
;; MERCHANTABILITY or FITNESS FOR A PARTICULAR PURPOSE.  See the
;; GNU General Public License for more details.

;; You should have received a copy of the GNU General Public License
;; along with GNU Emacs.  If not, see <https://www.gnu.org/licenses/>.

;;; Commentary:
;;
;; See <https://orgmode.org/worg/dev/org-syntax.html> for details about
;; Org syntax.
;;
;; Lisp-wise, a syntax object can be represented as a list.
;; It follows the pattern (TYPE PROPERTIES CONTENTS), where:
;;   TYPE is a symbol describing the object.
;;   PROPERTIES is the property list attached to it.  See docstring of
;;              appropriate parsing function to get an exhaustive list.
;;   CONTENTS is a list of syntax objects or raw strings contained
;;            in the current object, when applicable.
;;
;; For the whole document, TYPE is `org-data' and PROPERTIES is nil.
;;
;; The first part of this file defines constants for the Org syntax,
;; while the second one provide accessors and setters functions.
;;
;; The next part implements a parser and an interpreter for each
;; element and object type in Org syntax.
;;
;; The following part creates a fully recursive buffer parser.  It
;; also provides a tool to map a function to elements or objects
;; matching some criteria in the parse tree.  Functions of interest
;; are `org-element-parse-buffer', `org-element-map' and, to a lesser
;; extent, `org-element-parse-secondary-string'.
;;
;; The penultimate part is the cradle of an interpreter for the
;; obtained parse tree: `org-element-interpret-data'.
;;
;; The library ends by furnishing `org-element-at-point' function, and
;; a way to give information about document structure around point
;; with `org-element-context'.  A cache mechanism is also provided for
;; these functions.


;;; Code:

(require 'avl-tree)
(require 'ring)
(require 'cl-lib)
(require 'ol)
(require 'org)
(require 'org-persist)
(require 'org-compat)
(require 'org-entities)
(require 'org-footnote)
(require 'org-list)
(require 'org-macs)
(require 'org-table)
(require 'org-fold-core)

(declare-function org-at-heading-p "org" (&optional _))
(declare-function org-escape-code-in-string "org-src" (s))
(declare-function org-macro-escape-arguments "org-macro" (&rest args))
(declare-function org-macro-extract-arguments "org-macro" (s))
(declare-function org-reduced-level "org" (l))
(declare-function org-unescape-code-in-string "org-src" (s))
(declare-function org-inlinetask-outline-regexp "org-inlinetask" ())
(declare-function outline-next-heading "outline" ())
(declare-function outline-previous-heading "outline" ())

(defvar org-complex-heading-regexp)
(defvar org-done-keywords)
(defvar org-edit-src-content-indentation)
(defvar org-match-substring-regexp)
(defvar org-odd-levels-only)
(defvar org-property-drawer-re)
(defvar org-property-format)
(defvar org-property-re)
(defvar org-src-preserve-indentation)
(defvar org-tags-column)
(defvar org-time-stamp-formats)
(defvar org-todo-regexp)
(defvar org-ts-regexp-both)


;;; Definitions And Rules
;;
;; Define elements, greater elements and specify recursive objects,
;; along with the affiliated keywords recognized.  Also set up
;; restrictions on recursive objects combinations.
;;
;; `org-element-update-syntax' builds proper syntax regexps according
;; to current setup.

(defconst org-element-archive-tag "ARCHIVE"
  "Tag marking a substree as archived.")

(defconst org-element-citation-key-re
  (rx "@" (group (one-or-more (any word "-.:?!`'/*@+|(){}<>&_^$#%~"))))
  "Regexp matching a citation key.
Key is located in match group 1.")

(defconst org-element-citation-prefix-re
  (rx "[cite"
      (opt "/" (group (one-or-more (any "/_-" alnum)))) ;style
      ":"
      (zero-or-more (any "\t\n ")))
  "Regexp matching a citation prefix.
Style, if any, is located in match group 1.")

(defconst org-element-clock-line-re
  (rx line-start (0+ (or ?\t ?\s)) "CLOCK:")
  "Regexp matching a clock line.")

(defconst org-element-comment-string "COMMENT"
  "String marker for commented headlines.")

(defconst org-element-closed-keyword "CLOSED:"
  "Keyword used to close TODO entries.")

(defconst org-element-deadline-keyword "DEADLINE:"
  "Keyword used to mark deadline entries.")

(defconst org-element-scheduled-keyword "SCHEDULED:"
  "Keyword used to mark scheduled entries.")

(defconst org-element-planning-keywords-re
  (regexp-opt (list org-element-closed-keyword
                    org-element-deadline-keyword
                    org-element-scheduled-keyword))
  "Regexp matching any planning line keyword.")

(defconst org-element-planning-line-re
  (rx-to-string
   `(seq line-start (0+ (any ?\s ?\t))
         (group (regexp ,org-element-planning-keywords-re))))
  "Regexp matching a planning line.")

(defconst org-element-drawer-re
  (rx line-start (0+ (any ?\s ?\t))
      ":" (group (1+ (any ?- ?_ word))) ":"
      (0+ (any ?\s ?\t)) line-end)
  "Regexp matching opening or closing line of a drawer.
Drawer's name is located in match group 1.")

(defconst org-element-dynamic-block-open-re
  (rx line-start (0+ (any ?\s ?\t))
      "#+BEGIN:" (0+ (any ?\s ?\t))
      (group (1+ word))
      (opt
       (1+ (any ?\s ?\t))
       (group (1+ nonl))))
  "Regexp matching the opening line of a dynamic block.
Dynamic block's name is located in match group 1.
Parameters are in match group 2.")

(defconst org-element-headline-re
  (rx line-start (1+ "*") " ")
  "Regexp matching a headline.")

(defvar org-element-paragraph-separate nil
  "Regexp to separate paragraphs in an Org buffer.
In the case of lines starting with \"#\" and \":\", this regexp
is not sufficient to know if point is at a paragraph ending.  See
`org-element-paragraph-parser' for more information.")

(defvar org-element--object-regexp nil
  "Regexp possibly matching the beginning of an object.
This regexp allows false positives.  Dedicated parser (e.g.,
`org-export-bold-parser') will take care of further filtering.
Radio links are not matched by this regexp, as they are treated
specially in `org-element--object-lex'.")

(defun org-element--set-regexps ()
  "Build variable syntax regexps."
  (setq org-element-paragraph-separate
	(concat "^\\(?:"
		;; Headlines, inlinetasks.
		"\\*+ " "\\|"
		;; Footnote definitions.
		"\\[fn:[-_[:word:]]+\\]" "\\|"
		;; Diary sexps.
		"%%(" "\\|"
		"[ \t]*\\(?:"
		;; Empty lines.
		"$" "\\|"
		;; Tables (any type).
		"|" "\\|"
		"\\+\\(?:-+\\+\\)+[ \t]*$" "\\|"
		;; Comments, keyword-like or block-like constructs.
		;; Blocks and keywords with dual values need to be
		;; double-checked.
		"#\\(?: \\|$\\|\\+\\(?:"
		"BEGIN_\\S-+" "\\|"
		"\\S-+\\(?:\\[.*\\]\\)?:[ \t]*\\)\\)"
		"\\|"
		;; Drawers (any type) and fixed-width areas.  Drawers
		;; need to be double-checked.
		":\\(?: \\|$\\|[-_[:word:]]+:[ \t]*$\\)" "\\|"
		;; Horizontal rules.
		"-\\{5,\\}[ \t]*$" "\\|"
		;; LaTeX environments.
		"\\\\begin{\\([A-Za-z0-9*]+\\)}" "\\|"
		;; Clock lines.
		"CLOCK:" "\\|"
		;; Lists.
		(let ((term (pcase org-plain-list-ordered-item-terminator
			      (?\) ")") (?. "\\.") (_ "[.)]")))
		      (alpha (and org-list-allow-alphabetical "\\|[A-Za-z]")))
		  (concat "\\(?:[-+*]\\|\\(?:[0-9]+" alpha "\\)" term "\\)"
			  "\\(?:[ \t]\\|$\\)"))
		"\\)\\)")
	org-element--object-regexp
	(mapconcat #'identity
		   (let ((link-types (regexp-opt (org-link-types))))
		     (list
		      ;; Sub/superscript.
		      "\\(?:[_^][-{(*+.,[:alnum:]]\\)"
		      ;; Bold, code, italic, strike-through, underline
		      ;; and verbatim.
                      (rx (or "*" "~" "=" "+" "_" "/") (not space))
		      ;; Plain links.
		      (concat "\\<" link-types ":")
		      ;; Objects starting with "[": citations,
		      ;; footnote reference, statistics cookie,
		      ;; timestamp (inactive) and regular link.
		      (format "\\[\\(?:%s\\)"
			      (mapconcat
			       #'identity
			       (list "cite[:/]"
				     "fn:"
				     "\\(?:[0-9]\\|\\(?:%\\|/[0-9]*\\)\\]\\)"
				     "\\[")
			       "\\|"))
		      ;; Objects starting with "@": export snippets.
		      "@@"
		      ;; Objects starting with "{": macro.
		      "{{{"
		      ;; Objects starting with "<" : timestamp
		      ;; (active, diary), target, radio target and
		      ;; angular links.
		      (concat "<\\(?:%%\\|<\\|[0-9]\\|" link-types "\\)")
		      ;; Objects starting with "$": latex fragment.
		      "\\$"
		      ;; Objects starting with "\": line break,
		      ;; entity, latex fragment.
		      "\\\\\\(?:[a-zA-Z[(]\\|\\\\[ \t]*$\\|_ +\\)"
		      ;; Objects starting with raw text: inline Babel
		      ;; source block, inline Babel call.
		      "\\(?:call\\|src\\)_"))
		   "\\|")))

(org-element--set-regexps)

;;;###autoload
(defun org-element-update-syntax ()
  "Update parser internals."
  (interactive)
  (org-element--set-regexps)
  (org-element-cache-reset 'all))

(defconst org-element-all-elements
  '(babel-call center-block clock comment comment-block diary-sexp drawer
	       dynamic-block example-block export-block fixed-width
	       footnote-definition headline horizontal-rule inlinetask item
	       keyword latex-environment node-property paragraph plain-list
	       planning property-drawer quote-block section
	       special-block src-block table table-row verse-block)
  "Complete list of element types.")

(defconst org-element-greater-elements
  '(center-block drawer dynamic-block footnote-definition headline inlinetask
		 item plain-list property-drawer quote-block section
		 special-block table org-data)
  "List of recursive element types aka Greater Elements.")

(defconst org-element-all-objects
  '(bold citation citation-reference code entity export-snippet
	 footnote-reference inline-babel-call inline-src-block italic line-break
	 latex-fragment link macro radio-target statistics-cookie strike-through
	 subscript superscript table-cell target timestamp underline verbatim)
  "Complete list of object types.")

(defconst org-element-recursive-objects
  '(bold citation footnote-reference italic link subscript radio-target
	 strike-through superscript table-cell underline)
  "List of recursive object types.")

(defconst org-element-object-containers
  (append org-element-recursive-objects '(paragraph table-row verse-block))
  "List of object or element types that can directly contain objects.")

(defconst org-element-affiliated-keywords
  '("CAPTION" "DATA" "HEADER" "HEADERS" "LABEL" "NAME" "PLOT" "RESNAME" "RESULT"
    "RESULTS" "SOURCE" "SRCNAME" "TBLNAME")
  "List of affiliated keywords as strings.
By default, all keywords setting attributes (e.g., \"ATTR_LATEX\")
are affiliated keywords and need not to be in this list.")

(defconst org-element-keyword-translation-alist
  '(("DATA" . "NAME")  ("LABEL" . "NAME") ("RESNAME" . "NAME")
    ("SOURCE" . "NAME") ("SRCNAME" . "NAME") ("TBLNAME" . "NAME")
    ("RESULT" . "RESULTS") ("HEADERS" . "HEADER"))
  "Alist of usual translations for keywords.
The key is the old name and the value the new one.  The property
holding their value will be named after the translated name.")

(defconst org-element-multiple-keywords '("CAPTION" "HEADER")
  "List of affiliated keywords that can occur more than once in an element.

Their value will be consed into a list of strings, which will be
returned as the value of the property.

This list is checked after translations have been applied.  See
`org-element-keyword-translation-alist'.

By default, all keywords setting attributes (e.g., \"ATTR_LATEX\")
allow multiple occurrences and need not to be in this list.")

(defconst org-element-parsed-keywords '("CAPTION")
  "List of affiliated keywords whose value can be parsed.

Their value will be stored as a secondary string: a list of
strings and objects.

This list is checked after translations have been applied.  See
`org-element-keyword-translation-alist'.")

(defconst org-element--parsed-properties-alist
  (mapcar (lambda (k) (cons k (intern (concat ":" (downcase k)))))
	  org-element-parsed-keywords)
  "Alist of parsed keywords and associated properties.
This is generated from `org-element-parsed-keywords', which
see.")

(defconst org-element-dual-keywords '("CAPTION" "RESULTS")
  "List of affiliated keywords which can have a secondary value.

In Org syntax, they can be written with optional square brackets
before the colons.  For example, RESULTS keyword can be
associated to a hash value with the following:

  #+RESULTS[hash-string]: some-source

This list is checked after translations have been applied.  See
`org-element-keyword-translation-alist'.")

(defconst org-element--affiliated-re
  (format "[ \t]*#\\+\\(?:%s\\):[ \t]*"
	  (concat
	   ;; Dual affiliated keywords.
	   (format "\\(?1:%s\\)\\(?:\\[\\(.*\\)\\]\\)?"
		   (regexp-opt org-element-dual-keywords))
	   "\\|"
	   ;; Regular affiliated keywords.
	   (format "\\(?1:%s\\)"
		   (regexp-opt
		    (cl-remove-if
		     (lambda (k) (member k org-element-dual-keywords))
		     org-element-affiliated-keywords)))
	   "\\|"
	   ;; Export attributes.
	   "\\(?1:ATTR_[-_A-Za-z0-9]+\\)"))
  "Regexp matching any affiliated keyword.

Keyword name is put in match group 1.  Moreover, if keyword
belongs to `org-element-dual-keywords', put the dual value in
match group 2.

Don't modify it, set `org-element-affiliated-keywords' instead.")

(defconst org-element-object-restrictions
  (let* ((minimal-set '(bold code entity italic latex-fragment strike-through
			     subscript superscript underline verbatim))
	 (standard-set
	  (remq 'citation-reference (remq 'table-cell org-element-all-objects)))
	 (standard-set-no-line-break (remq 'line-break standard-set)))
    `((bold ,@standard-set)
      (citation citation-reference)
      (citation-reference ,@minimal-set)
      (footnote-reference ,@standard-set)
      (headline ,@standard-set-no-line-break)
      (inlinetask ,@standard-set-no-line-break)
      (italic ,@standard-set)
      (item ,@standard-set-no-line-break)
      (keyword ,@(remq 'footnote-reference standard-set))
      ;; Ignore all links in a link description.  Also ignore
      ;; radio-targets and line breaks.
      (link export-snippet inline-babel-call inline-src-block macro
	    statistics-cookie ,@minimal-set)
      (paragraph ,@standard-set)
      ;; Remove any variable object from radio target as it would
      ;; prevent it from being properly recognized.
      (radio-target ,@minimal-set)
      (strike-through ,@standard-set)
      (subscript ,@standard-set)
      (superscript ,@standard-set)
      ;; Ignore inline babel call and inline source block as formulas
      ;; are possible.  Also ignore line breaks and statistics
      ;; cookies.
      (table-cell citation export-snippet footnote-reference link macro
                  radio-target target timestamp ,@minimal-set)
      (table-row table-cell)
      (underline ,@standard-set)
      (verse-block ,@standard-set)))
  "Alist of objects restrictions.

key is an element or object type containing objects and value is
a list of types that can be contained within an element or object
of such type.

This alist also applies to secondary string.  For example, an
`headline' type element doesn't directly contain objects, but
still has an entry since one of its properties (`:title') does.")

(defconst org-element-secondary-value-alist
  '((citation :prefix :suffix)
    (headline :title)
    (inlinetask :title)
    (item :tag)
    (citation-reference :prefix :suffix)
    (planning :scheduled :deadline :closed)
    (clock :value))
  "Alist between element types and locations of secondary values.")

(defconst org-element--pair-round-table
  (let ((table (make-char-table 'syntax-table '(2))))
    (modify-syntax-entry ?\( "()" table)
    (modify-syntax-entry ?\) ")(" table)
    table)
  "Table used internally to pair only round brackets.")

(defconst org-element--pair-square-table
  (let ((table (make-char-table 'syntax-table '(2))))
    (modify-syntax-entry ?\[ "(]" table)
    (modify-syntax-entry ?\] ")[" table)
    table)
  "Table used internally to pair only square brackets.")

(defconst org-element--pair-curly-table
  (let ((table (make-char-table 'syntax-table '(2))))
    (modify-syntax-entry ?\{ "(}" table)
    (modify-syntax-entry ?\} "){" table)
    table)
  "Table used internally to pair only curly brackets.")

(defun org-element--parse-paired-brackets (char)
  "Parse paired brackets at point.
CHAR is the opening bracket to consider, as a character.  Return
contents between brackets, as a string, or nil.  Also move point
past the brackets."
  (when (eq char (char-after))
    (let ((syntax-table (pcase char
			  (?\{ org-element--pair-curly-table)
			  (?\[ org-element--pair-square-table)
			  (?\( org-element--pair-round-table)
			  (_ nil)))
	  (pos (point)))
      (when syntax-table
	(with-syntax-table syntax-table
	  (let ((end (ignore-errors (scan-lists pos 1 0))))
	    (when end
	      (goto-char end)
	      (buffer-substring-no-properties (1+ pos) (1- end)))))))))


;;; Accessors and Setters
;;
;; Provide four accessors: `org-element-type', `org-element-property'
;; `org-element-contents' and `org-element-restriction'.
;;
;; Setter functions allow modification of elements by side effect.
;; There is `org-element-put-property', `org-element-set-contents'.
;; These low-level functions are useful to build a parse tree.
;;
;; `org-element-adopt-elements', `org-element-set-element',
;; `org-element-extract-element' and `org-element-insert-before' are
;; high-level functions useful to modify a parse tree.
;;
;; `org-element-secondary-p' is a predicate used to know if a given
;; object belongs to a secondary string.  `org-element-class' tells if
;; some parsed data is an element or an object, handling pseudo
;; elements and objects.  `org-element-copy' returns an element or
;; object, stripping its parent property in the process.

(defsubst org-element-type (element)
  "Return type of ELEMENT.

The function returns the type of the element or object provided.
It can also return the following special value:
  `plain-text'       for a string
  `org-data'         for a complete document
  nil                in any other case."
  (cond
   ((not (consp element)) (and (stringp element) 'plain-text))
   ((symbolp (car element)) (car element))))

(defsubst org-element-put-property (element property value)
  "In ELEMENT set PROPERTY to VALUE.
Return modified element."
  (if (stringp element) (org-add-props element nil property value)
    (setcar (cdr element) (plist-put (nth 1 element) property value))
    element))

(defun org-element-property (property element)
  "Extract the value from the PROPERTY of an ELEMENT."
  (if (stringp element) (get-text-property 0 property element)
    (plist-get (nth 1 element) property)))

(defsubst org-element-contents (element)
  "Extract contents from an ELEMENT."
  (cond ((not (consp element)) nil)
	((symbolp (car element)) (nthcdr 2 element))
	(t element)))

(defsubst org-element-restriction (element)
  "Return restriction associated to ELEMENT.
ELEMENT can be an element, an object or a symbol representing an
element or object type."
  (cdr (assq (if (symbolp element) element (org-element-type element))
	     org-element-object-restrictions)))

(defsubst org-element-set-contents (element &rest contents)
  "Set ELEMENT's contents to CONTENTS.
Return ELEMENT."
  (cond ((null element) contents)
	((not (symbolp (car element))) contents)
	((cdr element) (setcdr (cdr element) contents) element)
	(t (nconc element contents))))

(defun org-element-secondary-p (object)
  "Non-nil when OBJECT directly belongs to a secondary string.
Return value is the property name, as a keyword, or nil."
  (let* ((parent (org-element-property :parent object))
	 (properties (cdr (assq (org-element-type parent)
				org-element-secondary-value-alist))))
    (catch 'exit
      (dolist (p properties)
	(and (memq object (org-element-property p parent))
	     (throw 'exit p))))))

(defsubst org-element-class (datum &optional parent)
  "Return class for ELEMENT, as a symbol.
Class is either `element' or `object'.  Optional argument PARENT
is the element or object containing DATUM.  It defaults to the
value of DATUM `:parent' property."
  (let ((type (org-element-type datum))
	(parent (or parent (org-element-property :parent datum))))
    (cond
     ;; Trivial cases.
     ((memq type org-element-all-objects) 'object)
     ((memq type org-element-all-elements) 'element)
     ;; Special cases.
     ((eq type 'org-data) 'element)
     ((eq type 'plain-text) 'object)
     ((not type) 'object)
     ;; Pseudo object or elements.  Make a guess about its class.
     ;; Basically a pseudo object is contained within another object,
     ;; a secondary string or a container element.
     ((not parent) 'element)
     (t
      (let ((parent-type (org-element-type parent)))
	(cond ((not parent-type) 'object)
	      ((memq parent-type org-element-object-containers) 'object)
	      ((org-element-secondary-p datum) 'object)
	      (t 'element)))))))

(defsubst org-element-adopt-elements (parent &rest children)
  "Append elements to the contents of another element.

PARENT is an element or object.  CHILDREN can be elements,
objects, or a strings.

The function takes care of setting `:parent' property for CHILD.
Return parent element."
  (declare (indent 1))
  (if (not children) parent
    ;; Link every child to PARENT. If PARENT is nil, it is a secondary
    ;; string: parent is the list itself.
    (dolist (child children)
      (org-element-put-property child :parent (or parent children)))
    ;; Add CHILDREN at the end of PARENT contents.
    (when parent
      (apply #'org-element-set-contents
	     parent
	     (nconc (org-element-contents parent) children)))
    ;; Return modified PARENT element.
    (or parent children)))

(defun org-element-extract-element (element)
  "Extract ELEMENT from parse tree.
Remove element from the parse tree by side-effect, and return it
with its `:parent' property stripped out."
  (let ((parent (org-element-property :parent element))
	(secondary (org-element-secondary-p element)))
    (if secondary
        (org-element-put-property
	 parent secondary
	 (delq element (org-element-property secondary parent)))
      (apply #'org-element-set-contents
	     parent
	     (delq element (org-element-contents parent))))
    ;; Return ELEMENT with its :parent removed.
    (org-element-put-property element :parent nil)))

(defun org-element-insert-before (element location)
  "Insert ELEMENT before LOCATION in parse tree.
LOCATION is an element, object or string within the parse tree.
Parse tree is modified by side effect."
  (let* ((parent (org-element-property :parent location))
	 (property (org-element-secondary-p location))
	 (siblings (if property (org-element-property property parent)
		     (org-element-contents parent)))
	 ;; Special case: LOCATION is the first element of an
	 ;; independent secondary string (e.g. :title property).  Add
	 ;; ELEMENT in-place.
	 (specialp (and (not property)
			(eq siblings parent)
			(eq (car parent) location))))
    ;; Install ELEMENT at the appropriate LOCATION within SIBLINGS.
    (cond (specialp)
	  ((or (null siblings) (eq (car siblings) location))
	   (push element siblings))
	  ((null location) (nconc siblings (list element)))
	  (t
	   (let ((index (cl-position location siblings)))
	     (unless index (error "No location found to insert element"))
	     (push element (cdr (nthcdr (1- index) siblings))))))
    ;; Store SIBLINGS at appropriate place in parse tree.
    (cond
     (specialp (setcdr parent (copy-sequence parent)) (setcar parent element))
     (property (org-element-put-property parent property siblings))
     (t (apply #'org-element-set-contents parent siblings)))
    ;; Set appropriate :parent property.
    (org-element-put-property element :parent parent)))

(defconst org-element--cache-element-properties
  '(:cached
<<<<<<< HEAD
    :org-element--cache-sync-key
    :fragile-cache)
=======
    :org-element--cache-sync-key)
>>>>>>> d9ac6503
  "List of element properties used internally by cache.")

(defun org-element-set-element (old new)
  "Replace element or object OLD with element or object NEW.
The function takes care of setting `:parent' property for NEW."
  ;; Ensure OLD and NEW have the same parent.
  (org-element-put-property new :parent (org-element-property :parent old))
  (dolist (p org-element--cache-element-properties)
    (when (org-element-property p old)
      (org-element-put-property new p (org-element-property p old))))
  (if (or (memq (org-element-type old) '(plain-text nil))
	  (memq (org-element-type new) '(plain-text nil)))
      ;; We cannot replace OLD with NEW since one of them is not an
      ;; object or element.  We take the long path.
      (progn (org-element-insert-before new old)
	     (org-element-extract-element old))
    ;; Since OLD is going to be changed into NEW by side-effect, first
    ;; make sure that every element or object within NEW has OLD as
    ;; parent.
    (dolist (blob (org-element-contents new))
      (org-element-put-property blob :parent old))
    ;; Transfer contents.
    (apply #'org-element-set-contents old (org-element-contents new))
    ;; Overwrite OLD's properties with NEW's.
    (setcar (cdr old) (nth 1 new))
    ;; Transfer type.
    (setcar old (car new))))

(defun org-element-create (type &optional props &rest children)
  "Create a new element of type TYPE.
Optional argument PROPS, when non-nil, is a plist defining the
properties of the element.  CHILDREN can be elements, objects or
strings."
  (apply #'org-element-adopt-elements (list type props) children))

(defun org-element-copy (datum)
  "Return a copy of DATUM.
DATUM is an element, object, string or nil.  `:parent' property
is cleared and contents are removed in the process."
  (when datum
    (let ((type (org-element-type datum)))
      (pcase type
	(`org-data (list 'org-data nil))
	(`plain-text (substring-no-properties datum))
	(`nil (copy-sequence datum))
	(_
         (let ((element-copy (list type (plist-put (copy-sequence (nth 1 datum)) :parent nil))))
           ;; We cannot simply return the copies property list.  When
           ;; DATUM is i.e. a headline, it's property list (`:title'
           ;; in case of headline) can contain parsed objects.  The
           ;; objects will contain `:parent' property set to the DATUM
           ;; iteself.  When copied, these inner `:parent' propery
           ;; values will contain incorrect object decoupled from
           ;; DATUM.  Changes to the DATUM copy will not longer be
           ;; reflected in the `:parent' properties.  So, we need to
           ;; reassign inner `:parent' propreties to the DATUM copy
           ;; explicitly.
           (org-element-map element-copy (cons 'plain-text org-element-all-objects)
             (lambda (obj) (when (equal datum (org-element-property :parent obj))
                        (org-element-put-property obj :parent element-copy))))
           element-copy))))))



;;; Greater elements
;;
;; For each greater element type, we define a parser and an
;; interpreter.
;;
;; A parser returns the element or object as the list described above.
;; Most of them accepts no argument.  Though, exceptions exist.  Hence
;; every element containing a secondary string (see
;; `org-element-secondary-value-alist') will accept an optional
;; argument to toggle parsing of these secondary strings.  Moreover,
;; `item' parser requires current list's structure as its first
;; element.
;;
;; An interpreter accepts two arguments: the list representation of
;; the element or object, and its contents.  The latter may be nil,
;; depending on the element or object considered.  It returns the
;; appropriate Org syntax, as a string.
;;
;; Parsing functions must follow the naming convention:
;; org-element-TYPE-parser, where TYPE is greater element's type, as
;; defined in `org-element-greater-elements'.
;;
;; Similarly, interpreting functions must follow the naming
;; convention: org-element-TYPE-interpreter.
;;
;; With the exception of `headline' and `item' types, greater elements
;; cannot contain other greater elements of their own type.
;;
;; Beside implementing a parser and an interpreter, adding a new
;; greater element requires tweaking `org-element--current-element'.
;; Moreover, the newly defined type must be added to both
;; `org-element-all-elements' and `org-element-greater-elements'.


;;;; Center Block

(defun org-element-center-block-parser (limit affiliated)
  "Parse a center block.

LIMIT bounds the search.  AFFILIATED is a list of which CAR is
the buffer position at the beginning of the first affiliated
keyword and CDR is a plist of affiliated keywords along with
their value.

Return a list whose CAR is `center-block' and CDR is a plist
containing `:begin', `:end', `:contents-begin', `:contents-end',
`:post-blank' and `:post-affiliated' keywords.

Assume point is at the beginning of the block."
  (let ((case-fold-search t))
    (if (not (save-excursion
	       (re-search-forward "^[ \t]*#\\+END_CENTER[ \t]*$" limit t)))
	;; Incomplete block: parse it as a paragraph.
	(org-element-paragraph-parser limit affiliated)
      (let ((block-end-line (match-beginning 0)))
	(let* ((begin (car affiliated))
	       (post-affiliated (point))
	       ;; Empty blocks have no contents.
	       (contents-begin (progn (forward-line)
				      (and (< (point) block-end-line)
					   (point))))
	       (contents-end (and contents-begin block-end-line))
	       (pos-before-blank (progn (goto-char block-end-line)
					(forward-line)
					(point)))
	       (end (save-excursion
		      (skip-chars-forward " \r\t\n" limit)
		      (if (eobp) (point) (line-beginning-position)))))
	  (list 'center-block
		(nconc
		 (list :begin begin
		       :end end
		       :contents-begin contents-begin
		       :contents-end contents-end
		       :post-blank (count-lines pos-before-blank end)
		       :post-affiliated post-affiliated)
		 (cdr affiliated))))))))

(defun org-element-center-block-interpreter (_ contents)
  "Interpret a center-block element as Org syntax.
CONTENTS is the contents of the element."
  (format "#+begin_center\n%s#+end_center" contents))


;;;; Drawer

(defun org-element-drawer-parser (limit affiliated)
  "Parse a drawer.

LIMIT bounds the search.  AFFILIATED is a list of which CAR is
the buffer position at the beginning of the first affiliated
keyword and CDR is a plist of affiliated keywords along with
their value.

Return a list whose CAR is `drawer' and CDR is a plist containing
`:drawer-name', `:begin', `:end', `:contents-begin',
`:contents-end', `:post-blank' and `:post-affiliated' keywords.

Assume point is at beginning of drawer."
  (let ((case-fold-search t))
    (if (not (save-excursion
               (goto-char (min limit (line-end-position)))
               (re-search-forward "^[ \t]*:END:[ \t]*$" limit t)))
	;; Incomplete drawer: parse it as a paragraph.
	(org-element-paragraph-parser limit affiliated)
      (save-excursion
	(let* ((drawer-end-line (match-beginning 0))
	       (name
                (progn
                  (looking-at org-element-drawer-re)
		  (match-string-no-properties 1)))
	       (begin (car affiliated))
	       (post-affiliated (point))
	       ;; Empty drawers have no contents.
	       (contents-begin (progn (forward-line)
				      (and (< (point) drawer-end-line)
					   (point))))
	       (contents-end (and contents-begin drawer-end-line))
	       (pos-before-blank (progn (goto-char drawer-end-line)
					(forward-line)
					(point)))
	       (end (progn (skip-chars-forward " \r\t\n" limit)
			   (if (eobp) (point) (line-beginning-position)))))
	  (list 'drawer
		(nconc
		 (list :begin begin
		       :end end
		       :drawer-name name
		       :contents-begin contents-begin
		       :contents-end contents-end
		       :post-blank (count-lines pos-before-blank end)
		       :post-affiliated post-affiliated)
		 (cdr affiliated))))))))

(defun org-element-drawer-interpreter (drawer contents)
  "Interpret DRAWER element as Org syntax.
CONTENTS is the contents of the element."
  (format ":%s:\n%s:END:"
	  (org-element-property :drawer-name drawer)
	  contents))


;;;; Dynamic Block

(defun org-element-dynamic-block-parser (limit affiliated)
  "Parse a dynamic block.

LIMIT bounds the search.  AFFILIATED is a list of which CAR is
the buffer position at the beginning of the first affiliated
keyword and CDR is a plist of affiliated keywords along with
their value.

Return a list whose CAR is `dynamic-block' and CDR is a plist
containing `:block-name', `:begin', `:end', `:contents-begin',
`:contents-end', `:arguments', `:post-blank' and
`:post-affiliated' keywords.

Assume point is at beginning of dynamic block."
  (let ((case-fold-search t))
    (if (not (save-excursion
	       (re-search-forward "^[ \t]*#\\+END:?[ \t]*$" limit t)))
	;; Incomplete block: parse it as a paragraph.
	(org-element-paragraph-parser limit affiliated)
      (let ((block-end-line (match-beginning 0)))
	(save-excursion
	  (let* ((name (progn
                         (looking-at org-element-dynamic-block-open-re)
			 (match-string-no-properties 1)))
		 (arguments (match-string-no-properties 2))
		 (begin (car affiliated))
		 (post-affiliated (point))
		 ;; Empty blocks have no contents.
		 (contents-begin (progn (forward-line)
					(and (< (point) block-end-line)
					     (point))))
		 (contents-end (and contents-begin block-end-line))
		 (pos-before-blank (progn (goto-char block-end-line)
					  (forward-line)
					  (point)))
		 (end (progn (skip-chars-forward " \r\t\n" limit)
			     (if (eobp) (point) (line-beginning-position)))))
	    (list 'dynamic-block
		  (nconc
		   (list :begin begin
			 :end end
			 :block-name name
			 :arguments arguments
			 :contents-begin contents-begin
			 :contents-end contents-end
			 :post-blank (count-lines pos-before-blank end)
			 :post-affiliated post-affiliated)
		   (cdr affiliated)))))))))

(defun org-element-dynamic-block-interpreter (dynamic-block contents)
  "Interpret DYNAMIC-BLOCK element as Org syntax.
CONTENTS is the contents of the element."
  (format "#+begin: %s%s\n%s#+end:"
	  (org-element-property :block-name dynamic-block)
	  (let ((args (org-element-property :arguments dynamic-block)))
	    (if args (concat " " args) ""))
	  contents))


;;;; Footnote Definition

(defconst org-element--footnote-separator
  (concat org-element-headline-re "\\|"
	  org-footnote-definition-re "\\|"
	  "^\\([ \t]*\n\\)\\{2,\\}")
  "Regexp used as a footnote definition separator.")

(defun org-element-footnote-definition-parser (limit affiliated)
  "Parse a footnote definition.

LIMIT bounds the search.  AFFILIATED is a list of which CAR is
the buffer position at the beginning of the first affiliated
keyword and CDR is a plist of affiliated keywords along with
their value.

Return a list whose CAR is `footnote-definition' and CDR is
a plist containing `:label', `:begin' `:end', `:contents-begin',
`:contents-end', `:pre-blank',`:post-blank' and
`:post-affiliated' keywords.

Assume point is at the beginning of the footnote definition."
  (save-excursion
    (let* ((label (progn (looking-at org-footnote-definition-re)
			 (match-string-no-properties 1)))
	   (begin (car affiliated))
	   (post-affiliated (point))
	   (end
	    (save-excursion
	      (end-of-line)
	      (cond
	       ((not
		 (re-search-forward org-element--footnote-separator limit t))
		limit)
	       ((eq ?\[ (char-after (match-beginning 0)))
		;; At a new footnote definition, make sure we end
		;; before any affiliated keyword above.
		(forward-line -1)
		(while (and (> (point) post-affiliated)
			    (looking-at-p org-element--affiliated-re))
		  (forward-line -1))
		(line-beginning-position 2))
	       ((eq ?* (char-after (match-beginning 0))) (match-beginning 0))
	       (t (skip-chars-forward " \r\t\n" limit)
		  (if (= limit (point)) limit (line-beginning-position))))))
	   (pre-blank 0)
	   (contents-begin
	    (progn (search-forward "]")
		   (skip-chars-forward " \r\t\n" end)
		   (cond ((= (point) end) nil)
			 ((= (line-beginning-position) post-affiliated) (point))
			 (t
			  (setq pre-blank
				(count-lines (line-beginning-position) begin))
			  (line-beginning-position)))))
	   (contents-end
	    (progn (goto-char end)
		   (skip-chars-backward " \r\t\n")
		   (line-beginning-position 2))))
      (list 'footnote-definition
	    (nconc
	     (list :label label
		   :begin begin
		   :end end
		   :contents-begin contents-begin
		   :contents-end (and contents-begin contents-end)
		   :pre-blank pre-blank
		   :post-blank (count-lines contents-end end)
		   :post-affiliated post-affiliated)
	     (cdr affiliated))))))

(defun org-element-footnote-definition-interpreter (footnote-definition contents)
  "Interpret FOOTNOTE-DEFINITION element as Org syntax.
CONTENTS is the contents of the footnote-definition."
  (let ((pre-blank
	 (min (or (org-element-property :pre-blank footnote-definition)
		  ;; 0 is specific to paragraphs at the beginning of
		  ;; the footnote definition, so we use 1 as
		  ;; a fall-back value, which is more universal.
		  1)
	      ;; Footnote ends after more than two consecutive empty
	      ;; lines: limit ourselves to 2 newline characters.
	      2)))
    (concat (format "[fn:%s]" (org-element-property :label footnote-definition))
	    (if (= pre-blank 0) (concat " " (org-trim contents))
	      (concat (make-string pre-blank ?\n) contents)))))

;;;; Headline

(defun org-element--get-node-properties (&optional at-point-p?)
  "Return node properties for headline or property drawer at point.
Upcase property names.  It avoids confusion between properties
obtained through property drawer and default properties from the
parser (e.g. `:end' and :END:).  Return value is a plist.

When AT-POINT-P? is nil, assume that point as at a headline.  Otherwise
parse properties for property drawer at point."
  (save-excursion
    (unless at-point-p?
      (forward-line)
      (when (looking-at-p org-element-planning-line-re) (forward-line)))
    (when (looking-at org-property-drawer-re)
      (forward-line)
      (let ((end (match-end 0)) properties)
	(while (< (line-end-position) end)
	  (looking-at org-property-re)
          (let* ((property-name (concat ":" (upcase (match-string 2))))
                 (property-name-symbol (intern property-name))
                 (property-value (match-string-no-properties 3)))
            (cond
             ((and (plist-member properties property-name-symbol)
                   (string-match-p "+$" property-name))
              (let ((val (plist-get properties property-name-symbol)))
                (if (listp val)
                    (setq properties
                          (plist-put properties
                                     property-name-symbol
                                     (append (plist-get properties property-name-symbol)
                                             (list property-value))))
                  (plist-put properties property-name-symbol (list val property-value)))))
             (t (setq properties (plist-put properties property-name-symbol property-value)))))
	  (forward-line))
	properties))))

(defun org-element--get-time-properties ()
  "Return time properties associated to headline at point.
Return value is a plist."
  (save-excursion
    (when (progn (forward-line) (looking-at org-element-planning-line-re))
      (let ((end (line-end-position))
            plist)
	(while (re-search-forward org-element-planning-keywords-re end t)
	  (skip-chars-forward " \t")
	  (let ((keyword (match-string 0))
		(time (org-element-timestamp-parser)))
	    (cond ((equal keyword org-element-scheduled-keyword)
		   (setq plist (plist-put plist :scheduled time)))
		  ((equal keyword org-element-deadline-keyword)
		   (setq plist (plist-put plist :deadline time)))
		  (t (setq plist (plist-put plist :closed time))))))
	plist))))

(defun org-element-headline-parser (&optional _ raw-secondary-p)
  "Parse a headline.

Return a list whose CAR is `headline' and CDR is a plist
containing `:raw-value', `:title', `:begin', `:end',
`:pre-blank', `:contents-begin' and `:contents-end', `:level',
`:priority', `:tags', `:todo-keyword', `:todo-type', `:scheduled',
`:deadline', `:closed', `:archivedp', `:commentedp'
`:footnote-section-p', `:post-blank' and `:post-affiliated'
keywords.

The plist also contains any property set in the property drawer,
with its name in upper cases and colons added at the
beginning (e.g., `:CUSTOM_ID').

When RAW-SECONDARY-P is non-nil, headline's title will not be
parsed as a secondary string, but as a plain string instead.

Assume point is at beginning of the headline."
  (save-excursion
    (let* ((begin (point))
           (true-level (prog1 (skip-chars-forward "*")
                         (skip-chars-forward " \t")))
	   (level (org-reduced-level true-level))
	   (todo (and org-todo-regexp
		      (let (case-fold-search) (looking-at (concat org-todo-regexp " ")))
		      (progn (goto-char (match-end 0))
			     (skip-chars-forward " \t")
			     (match-string 1))))
	   (todo-type
	    (and todo (if (member todo org-done-keywords) 'done 'todo)))
	   (priority (and (looking-at "\\[#.\\][ \t]*")
			  (progn (goto-char (match-end 0))
				 (aref (match-string 0) 2))))
	   (commentedp
	    (and (let ((case-fold-search nil))
                   (looking-at org-element-comment-string))
		 (goto-char (match-end 0))))
	   (title-start (prog1 (point)
                          (unless (or todo priority commentedp)
                            ;; Headline like "* :tag:"
                            (skip-chars-backward " \t"))))
	   (tags (when (re-search-forward
			"[ \t]+\\(:[[:alnum:]_@#%:]+:\\)[ \t]*$"
			(line-end-position)
			'move)
		   (goto-char (match-beginning 0))
		   (org-split-string (match-string 1) ":")))
	   (title-end (point))
	   (raw-value (org-trim
		       (buffer-substring-no-properties title-start title-end)))
	   (archivedp (member org-element-archive-tag tags))
	   (footnote-section-p (and org-footnote-section
				    (string= org-footnote-section raw-value)))
	   (standard-props (org-element--get-node-properties))
	   (time-props (org-element--get-time-properties))
	   (end
            (save-excursion
              (let ((re (rx-to-string
                         `(seq line-start (** 1 ,true-level "*") " "))))
                (if (re-search-forward re nil t)
                    (line-beginning-position)
                  (point-max)))))
	   (contents-begin (save-excursion
			     (forward-line)
			     (skip-chars-forward " \r\t\n" end)
			     (and (/= (point) end) (line-beginning-position))))
	   (contents-end (and contents-begin
			      (progn (goto-char end)
				     (skip-chars-backward " \r\t\n")
				     (line-beginning-position 2))))
           (robust-begin (and contents-begin
                              (progn (goto-char contents-begin)
                                     (when (looking-at-p org-element-planning-line-re)
                                       (forward-line))
                                     (when (looking-at org-property-drawer-re)
                                       (goto-char (match-end 0)))
                                     ;; If there is :pre-blank, we
                                     ;; need to be careful about
                                     ;; robust beginning.
                                     (max (if (< (+ 2 contents-begin) contents-end)
                                              (+ 2 contents-begin)
                                            0)
                                          (point)))))
           (robust-end (and robust-begin
                            (when (> (- contents-end 2) robust-begin)
                              (- contents-end 2)))))
      (unless robust-end (setq robust-begin nil))
      (let ((headline
	     (list 'headline
		   (nconc
		    (list :raw-value raw-value
			  :begin begin
			  :end end
			  :pre-blank
			  (if (not contents-begin) 0
			    (1- (count-lines begin contents-begin)))
			  :contents-begin contents-begin
			  :contents-end contents-end
                          :robust-begin robust-begin
                          :robust-end robust-end
			  :level level
			  :priority priority
			  :tags tags
			  :todo-keyword todo
			  :todo-type todo-type
			  :post-blank
			  (if contents-end
			      (count-lines contents-end end)
			    (1- (count-lines begin end)))
			  :footnote-section-p footnote-section-p
			  :archivedp archivedp
			  :commentedp commentedp
			  :post-affiliated begin)
		    time-props
		    standard-props))))
	(org-element-put-property
	 headline :title
	 (if raw-secondary-p raw-value
	   (org-element--parse-objects
	    (progn (goto-char title-start)
		   (skip-chars-forward " \t")
		   (point))
	    (progn (goto-char title-end)
		   (skip-chars-backward " \t")
		   (point))
	    nil
	    (org-element-restriction 'headline)
	    headline)))))))

(defun org-element-headline-interpreter (headline contents)
  "Interpret HEADLINE element as Org syntax.
CONTENTS is the contents of the element."
  (let* ((level (org-element-property :level headline))
	 (todo (org-element-property :todo-keyword headline))
	 (priority (org-element-property :priority headline))
	 (title (org-element-interpret-data
		 (org-element-property :title headline)))
	 (tags (let ((tag-list (org-element-property :tags headline)))
		 (and tag-list
		      (format ":%s:" (mapconcat #'identity tag-list ":")))))
	 (commentedp (org-element-property :commentedp headline))
	 (pre-blank (or (org-element-property :pre-blank headline) 0))
	 (heading
	  (concat (make-string (if org-odd-levels-only (1- (* level 2)) level)
			       ?*)
		  (and todo (concat " " todo))
		  (and commentedp (concat " " org-element-comment-string))
		  (and priority (format " [#%c]" priority))
		  " "
		  (if (and org-footnote-section
			   (org-element-property :footnote-section-p headline))
		      org-footnote-section
		    title))))
    (concat
     heading
     ;; Align tags.
     (when tags
       (cond
	((zerop org-tags-column) (format " %s" tags))
	((< org-tags-column 0)
	 (concat
	  (make-string
	   (max (- (+ org-tags-column (length heading) (length tags))) 1)
	   ?\s)
	  tags))
	(t
	 (concat
	  (make-string (max (- org-tags-column (length heading)) 1) ?\s)
	  tags))))
     (make-string (1+ pre-blank) ?\n)
     contents)))

;;;; org-data

(defun org-element--get-global-node-properties ()
  "Return node properties associated with the whole Org buffer.
Upcase property names.  It avoids confusion between properties
obtained through property drawer and default properties from the
parser (e.g. `:end' and :END:).  Return value is a plist."
  (org-with-wide-buffer
   (goto-char (point-min))
   (while (and (org-at-comment-p) (bolp)) (forward-line))
   (org-element--get-node-properties t)))


(defvar org-element-org-data-parser--recurse nil)
(defun org-element-org-data-parser (&optional _)
  "Parse org-data."
  (org-with-wide-buffer
   (let* ((begin 1)
          (contents-begin (progn
                            (goto-char 1)
                            (org-skip-whitespace)
                            (beginning-of-line)
                            (point)))
	  (end (point-max))
	  (pos-before-blank (progn (goto-char (point-max))
                                   (skip-chars-backward " \r\t\n")
                                   (line-beginning-position 2)))
          (robust-end (when (> (- pos-before-blank 2) contents-begin)
                        (- pos-before-blank 2)))
          (robust-begin (when (and robust-end
                                   (< (+ 2 contents-begin) pos-before-blank))
                          (or
                           (org-with-wide-buffer
                            (goto-char (point-min))
                            (while (and (org-at-comment-p) (bolp)) (forward-line))
                            (when (looking-at org-property-drawer-re)
                              (goto-char (match-end 0))
                              (skip-chars-backward " \t")
                              (min robust-end (point))))
                           (+ 2 contents-begin))))
          (category (cond ((null org-category)
		           (when (with-current-buffer
                                     (or (buffer-base-buffer)
                                         (current-buffer))
                                   buffer-file-name)
		             (file-name-sans-extension
		              (file-name-nondirectory
                               (with-current-buffer
                                   (or (buffer-base-buffer)
                                       (current-buffer))
                                 buffer-file-name)))))
		          ((symbolp org-category) (symbol-name org-category))
		          (t org-category)))
          (category (catch 'buffer-category
                      (unless org-element-org-data-parser--recurse
                        (org-with-point-at end
                          ;; Avoid recusrive calls from
                          ;; `org-element-at-point-no-context'.
                          (let ((org-element-org-data-parser--recurse t))
	                    (while (re-search-backward "^[ \t]*#\\+CATEGORY:" (point-min) t)
                              (org-element-with-disabled-cache
	                        (let ((element (org-element-at-point-no-context)))
	                          (when (eq (org-element-type element) 'keyword)
		                    (throw 'buffer-category
		                           (org-element-property :value element)))))))))
	              category))
          (properties (org-element--get-global-node-properties)))
     (unless (plist-get properties :CATEGORY)
       (setq properties (plist-put properties :CATEGORY category)))
     (list 'org-data
           (nconc
            (list :begin begin
                  :contents-begin contents-begin
                  :contents-end pos-before-blank
                  :end end
                  :robust-begin robust-begin
                  :robust-end robust-end
                  :post-blank (count-lines pos-before-blank end)
                  :post-affiliated begin
                  :path (buffer-file-name)
                  :mode 'org-data)
            properties)))))

(defun org-element-org-data-interpreter (_ contents)
  "Interpret ORG-DATA element as Org syntax.
CONTENTS is the contents of the element."
  contents)

;;;; Inlinetask

(defun org-element-inlinetask-parser (limit &optional raw-secondary-p)
  "Parse an inline task.

Return a list whose CAR is `inlinetask' and CDR is a plist
containing `:title', `:begin', `:end', `:pre-blank',
`:contents-begin' and `:contents-end', `:level', `:priority',
`:raw-value', `:tags', `:todo-keyword', `:todo-type',
`:scheduled', `:deadline', `:closed', `:post-blank' and
`:post-affiliated' keywords.

The plist also contains any property set in the property drawer,
with its name in upper cases and colons added at the
beginning (e.g., `:CUSTOM_ID').

When optional argument RAW-SECONDARY-P is non-nil, inline-task's
title will not be parsed as a secondary string, but as a plain
string instead.

Assume point is at beginning of the inline task."
  (save-excursion
    (let* ((begin (point))
	   (level (prog1 (org-reduced-level (skip-chars-forward "*"))
		    (skip-chars-forward " \t")))
	   (todo (and org-todo-regexp
		      (let (case-fold-search) (looking-at org-todo-regexp))
		      (progn (goto-char (match-end 0))
			     (skip-chars-forward " \t")
			     (match-string 0))))
	   (todo-type (and todo
			   (if (member todo org-done-keywords) 'done 'todo)))
	   (priority (and (looking-at "\\[#.\\][ \t]*")
			  (progn (goto-char (match-end 0))
				 (aref (match-string 0) 2))))
	   (title-start (point))
	   (tags (when (re-search-forward
			"[ \t]+\\(:[[:alnum:]_@#%:]+:\\)[ \t]*$"
			(line-end-position)
			'move)
		   (goto-char (match-beginning 0))
		   (org-split-string (match-string 1) ":")))
	   (title-end (point))
	   (raw-value (org-trim
		       (buffer-substring-no-properties title-start title-end)))
	   (task-end (save-excursion
		       (end-of-line)
		       (and (re-search-forward org-element-headline-re limit t)
			    (looking-at-p "[ \t]*END[ \t]*$")
			    (line-beginning-position))))
	   (standard-props (and task-end (org-element--get-node-properties)))
	   (time-props (and task-end (org-element--get-time-properties)))
	   (contents-begin (and task-end
				(< (point) task-end)
				(progn
				  (forward-line)
				  (skip-chars-forward " \t\n")
				  (line-beginning-position))))
	   (contents-end (and contents-begin task-end))
           (contents-begin (if (eq contents-begin contents-end)
                               nil
                             contents-begin))
           (contents-end (if (eq contents-begin contents-end)
                             nil
                           contents-end))
	   (end (progn (when task-end (goto-char task-end))
		       (forward-line)
		       (skip-chars-forward " \r\t\n" limit)
		       (if (eobp) (point) (line-beginning-position))))
           (inlinetask
	    (list 'inlinetask
		  (nconc
		   (list :raw-value raw-value
			 :begin begin
			 :end end
			 :pre-blank
			 (if (not contents-begin) 0
			   (1- (count-lines begin contents-begin)))
			 :contents-begin contents-begin
			 :contents-end contents-end
			 :level level
			 :priority priority
			 :tags tags
			 :todo-keyword todo
			 :todo-type todo-type
			 :post-blank (1- (count-lines (or task-end begin) end))
			 :post-affiliated begin)
		   time-props
		   standard-props))))
      (org-element-put-property
       inlinetask :title
       (if raw-secondary-p raw-value
	 (org-element--parse-objects
	  (progn (goto-char title-start)
		 (skip-chars-forward " \t")
		 (point))
	  (progn (goto-char title-end)
		 (skip-chars-backward " \t")
		 (point))
	  nil
	  (org-element-restriction 'inlinetask)
	  inlinetask))))))

(defun org-element-inlinetask-interpreter (inlinetask contents)
  "Interpret INLINETASK element as Org syntax.
CONTENTS is the contents of inlinetask."
  (let* ((level (org-element-property :level inlinetask))
	 (todo (org-element-property :todo-keyword inlinetask))
	 (priority (org-element-property :priority inlinetask))
	 (title (org-element-interpret-data
		 (org-element-property :title inlinetask)))
	 (tags (let ((tag-list (org-element-property :tags inlinetask)))
		 (and tag-list
		      (format ":%s:" (mapconcat 'identity tag-list ":")))))
	 (task (concat (make-string level ?*)
		       (and todo (concat " " todo))
		       (and priority (format " [#%c]" priority))
		       (and title (concat " " title)))))
    (concat task
	    ;; Align tags.
	    (when tags
	      (cond
	       ((zerop org-tags-column) (format " %s" tags))
	       ((< org-tags-column 0)
		(concat
		 (make-string
		  (max (- (+ org-tags-column (length task) (length tags))) 1)
		  ?\s)
		 tags))
	       (t
		(concat
		 (make-string (max (- org-tags-column (length task)) 1) ?\s)
		 tags))))
	    ;; Prefer degenerate inlinetasks when there are no
	    ;; contents.
	    (when contents
	      (concat "\n"
		      contents
		      (make-string level ?*) " end")))))


;;;; Item

(defun org-element-item-parser (_ struct &optional raw-secondary-p)
  "Parse an item.

STRUCT is the structure of the plain list.

Return a list whose CAR is `item' and CDR is a plist containing
`:bullet', `:begin', `:end', `:contents-begin', `:contents-end',
`:checkbox', `:counter', `:tag', `:structure', `:pre-blank',
`:post-blank' and `:post-affiliated' keywords.

When optional argument RAW-SECONDARY-P is non-nil, item's tag, if
any, will not be parsed as a secondary string, but as a plain
string instead.

Assume point is at the beginning of the item."
  (save-excursion
    (beginning-of-line)
    (when (looking-at org-list-full-item-re)
      (let* ((begin (point))
	     (bullet (match-string-no-properties 1))
	     (checkbox (let ((box (match-string 3)))
		         (cond ((equal "[ ]" box) 'off)
			       ((equal "[X]" box) 'on)
			       ((equal "[-]" box) 'trans))))
	     (counter (let ((c (match-string 2)))
		        (save-match-data
			  (cond
			   ((not c) nil)
			   ((string-match "[A-Za-z]" c)
			    (- (string-to-char (upcase (match-string 0 c)))
			       64))
			   ((string-match "[0-9]+" c)
			    (string-to-number (match-string 0 c)))))))
	     (end (progn (goto-char (nth 6 (assq (point) struct)))
		         (if (bolp) (point) (line-beginning-position 2))))
	     (pre-blank 0)
	     (contents-begin
	      (progn
	        (goto-char
	         ;; Ignore tags in un-ordered lists: they are just
	         ;; a part of item's body.
	         (if (and (match-beginning 4)
			  (save-match-data (string-match "[.)]" bullet)))
		     (match-beginning 4)
		   (match-end 0)))
	        (skip-chars-forward " \r\t\n" end)
	        (cond ((= (point) end) nil)
		      ;; If first line isn't empty, contents really
		      ;; start at the text after item's meta-data.
		      ((= (line-beginning-position) begin) (point))
		      (t
		       (setq pre-blank
			     (count-lines (line-beginning-position) begin))
		       (line-beginning-position)))))
	     (contents-end (and contents-begin
			        (progn (goto-char end)
				       (skip-chars-backward " \r\t\n")
				       (line-beginning-position 2))))
	     (item
	      (list 'item
		    (list :bullet bullet
			  :begin begin
			  :end end
			  :contents-begin contents-begin
			  :contents-end contents-end
			  :checkbox checkbox
			  :counter counter
			  :structure struct
			  :pre-blank pre-blank
			  :post-blank (count-lines (or contents-end begin) end)
			  :post-affiliated begin))))
        (org-element-put-property
         item :tag
         (let ((raw (org-list-get-tag begin struct)))
	   (when raw
	     (if raw-secondary-p raw
	       (org-element--parse-objects
	        (match-beginning 4) (match-end 4) nil
	        (org-element-restriction 'item)
	        item)))))))))

(defun org-element-item-interpreter (item contents)
  "Interpret ITEM element as Org syntax.
CONTENTS is the contents of the element."
  (let ((tag (pcase (org-element-property :tag item)
	       (`nil nil)
	       (tag (format "%s :: " (org-element-interpret-data tag)))))
	(bullet
	 (org-list-bullet-string
	  (cond
	   ((not (string-match-p "[0-9a-zA-Z]"
				 (org-element-property :bullet item))) "- ")
	   ((eq org-plain-list-ordered-item-terminator ?\)) "1)")
	   (t "1.")))))
    (concat
     bullet
     (pcase (org-element-property :counter item)
       (`nil nil)
       (counter (format "[@%d] " counter)))
     (pcase (org-element-property :checkbox item)
       (`on "[X] ")
       (`off "[ ] ")
       (`trans "[-] ")
       (_ nil))
     tag
     (when contents
       (let* ((ind (make-string (if tag 5 (length bullet)) ?\s))
	      (pre-blank
	       (min (or (org-element-property :pre-blank item)
			;; 0 is specific to paragraphs at the
			;; beginning of the item, so we use 1 as
			;; a fall-back value, which is more universal.
			1)
		    ;; Lists ends after more than two consecutive
		    ;; empty lines: limit ourselves to 2 newline
		    ;; characters.
		    2))
	      (contents (replace-regexp-in-string
			 "\\(^\\)[ \t]*\\S-" ind contents nil nil 1)))
	 (if (= pre-blank 0) (org-trim contents)
	   (concat (make-string pre-blank ?\n) contents)))))))


;;;; Plain List

(defun org-element--list-struct (limit)
  ;; Return structure of list at point.  Internal function.  See
  ;; `org-list-struct' for details.
  (let ((case-fold-search t)
	(top-ind limit)
	(item-re (org-item-re))
	(inlinetask-re (and (featurep 'org-inlinetask)
                            (boundp 'org-inlinetask-min-level)
                            (boundp 'org-inlinetask-max-level)
                            (format "^\\*\\{%d,%d\\}+ "
                                    org-inlinetask-min-level
                                    org-inlinetask-max-level)))
	items struct)
    (save-excursion
      (catch :exit
	(while t
	  (cond
	   ;; At limit: end all items.
	   ((>= (point) limit)
	    (let ((end (progn (skip-chars-backward " \r\t\n")
			      (line-beginning-position 2))))
	      (dolist (item items) (setcar (nthcdr 6 item) end)))
	    (throw :exit (sort (nconc items struct) #'car-less-than-car)))
	   ;; At list end: end all items.
	   ((looking-at org-list-end-re)
	    (dolist (item items) (setcar (nthcdr 6 item) (point)))
	    (throw :exit (sort (nconc items struct) #'car-less-than-car)))
	   ;; At a new item: end previous sibling.
	   ((looking-at item-re)
	    (let ((ind (save-excursion (skip-chars-forward " \t")
				       (current-column))))
	      (setq top-ind (min top-ind ind))
	      (while (and items (<= ind (nth 1 (car items))))
		(let ((item (pop items)))
		  (setcar (nthcdr 6 item) (point))
		  (push item struct)))
	      (push (progn (looking-at org-list-full-item-re)
			   (let ((bullet (match-string-no-properties 1)))
			     (list (point)
				   ind
				   bullet
				   (match-string-no-properties 2) ; counter
				   (match-string-no-properties 3) ; checkbox
				   ;; Description tag.
				   (and (save-match-data
					  (string-match "[-+*]" bullet))
					(match-string-no-properties 4))
				   ;; Ending position, unknown so far.
				   nil)))
		    items))
	    (forward-line))
	   ;; Skip empty lines.
	   ((looking-at "^[ \t]*$") (forward-line))
	   ;; Skip inline tasks and blank lines along the way.
	   ((and inlinetask-re (looking-at inlinetask-re))
	    (forward-line)
	    (let ((origin (point)))
	      (when (re-search-forward inlinetask-re limit t)
		(if (looking-at-p "END[ \t]*$") (forward-line)
		  (goto-char origin)))))
	   ;; At some text line.  Check if it ends any previous item.
	   (t
	    (let ((ind (save-excursion
			 (skip-chars-forward " \t")
			 (current-column)))
		  (end (save-excursion
			 (skip-chars-backward " \r\t\n")
			 (line-beginning-position 2))))
	      (while (<= ind (nth 1 (car items)))
		(let ((item (pop items)))
		  (setcar (nthcdr 6 item) end)
		  (push item struct)
		  (unless items
		    (throw :exit (sort struct #'car-less-than-car))))))
	    ;; Skip blocks (any type) and drawers contents.
	    (cond
	     ((and (looking-at "[ \t]*#\\+BEGIN\\(:\\|_\\S-+\\)")
		   (re-search-forward
		    (format "^[ \t]*#\\+END%s[ \t]*$" (match-string 1))
		    limit t)))
	     ((and (looking-at org-element-drawer-re)
		   (re-search-forward "^[ \t]*:END:[ \t]*$" limit t))))
	    (forward-line))))))))

(defun org-element-plain-list-parser (limit affiliated structure)
  "Parse a plain list.

LIMIT bounds the search.  AFFILIATED is a list of which CAR is
the buffer position at the beginning of the first affiliated
keyword and CDR is a plist of affiliated keywords along with
their value.  STRUCTURE is the structure of the plain list being
parsed.

Return a list whose CAR is `plain-list' and CDR is a plist
containing `:type', `:begin', `:end', `:contents-begin' and
`:contents-end', `:structure', `:post-blank' and
`:post-affiliated' keywords.

Assume point is at the beginning of the list."
  (save-excursion
    (let* ((struct (or structure (org-element--list-struct limit)))
	   (type (cond ((looking-at-p "[ \t]*[A-Za-z0-9]") 'ordered)
		       ((nth 5 (assq (point) struct)) 'descriptive)
		       (t 'unordered)))
	   (contents-begin (point))
	   (begin (car affiliated))
	   (contents-end (let* ((item (assq contents-begin struct))
				(ind (nth 1 item))
				(pos (nth 6 item)))
			   (while (and (setq item (assq pos struct))
				       (= (nth 1 item) ind))
			     (setq pos (nth 6 item)))
			   pos))
	   (end (progn (goto-char contents-end)
		       (skip-chars-forward " \r\t\n" limit)
		       (if (= (point) limit) limit (line-beginning-position)))))
      ;; Return value.
      (list 'plain-list
	    (nconc
	     (list :type type
		   :begin begin
		   :end end
		   :contents-begin contents-begin
		   :contents-end contents-end
		   :structure struct
		   :post-blank (count-lines contents-end end)
		   :post-affiliated contents-begin)
	     (cdr affiliated))))))

(defun org-element-plain-list-interpreter (_ contents)
  "Interpret plain-list element as Org syntax.
CONTENTS is the contents of the element."
  (with-temp-buffer
    (insert contents)
    (goto-char (point-min))
    (org-list-repair)
    (buffer-string)))


;;;; Property Drawer

(defun org-element-property-drawer-parser (limit)
  "Parse a property drawer.

LIMIT bounds the search.

Return a list whose car is `property-drawer' and cdr is a plist
containing `:begin', `:end', `:contents-begin', `:contents-end',
`:post-blank' and `:post-affiliated' keywords.

Assume point is at the beginning of the property drawer."
  (save-excursion
    (let ((case-fold-search t)
	  (begin (point))
	  (contents-begin (line-beginning-position 2)))
      (re-search-forward "^[ \t]*:END:[ \t]*$" limit t)
      (let ((contents-end (and (> (match-beginning 0) contents-begin)
			       (match-beginning 0)))
	    (before-blank (progn (forward-line) (point)))
	    (end (progn (skip-chars-forward " \r\t\n" limit)
			(if (eobp) (point) (line-beginning-position)))))
	(list 'property-drawer
	      (list :begin begin
		    :end end
		    :contents-begin (and contents-end contents-begin)
		    :contents-end contents-end
		    :post-blank (count-lines before-blank end)
		    :post-affiliated begin))))))

(defun org-element-property-drawer-interpreter (_ contents)
  "Interpret property-drawer element as Org syntax.
CONTENTS is the properties within the drawer."
  (format ":PROPERTIES:\n%s:END:" contents))


;;;; Quote Block

(defun org-element-quote-block-parser (limit affiliated)
  "Parse a quote block.

LIMIT bounds the search.  AFFILIATED is a list of which CAR is
the buffer position at the beginning of the first affiliated
keyword and CDR is a plist of affiliated keywords along with
their value.

Return a list whose CAR is `quote-block' and CDR is a plist
containing `:begin', `:end', `:contents-begin', `:contents-end',
`:post-blank' and `:post-affiliated' keywords.

Assume point is at the beginning of the block."
  (let ((case-fold-search t))
    (if (not (save-excursion
	       (re-search-forward "^[ \t]*#\\+END_QUOTE[ \t]*$" limit t)))
	;; Incomplete block: parse it as a paragraph.
	(org-element-paragraph-parser limit affiliated)
      (let ((block-end-line (match-beginning 0)))
	(save-excursion
	  (let* ((begin (car affiliated))
		 (post-affiliated (point))
		 ;; Empty blocks have no contents.
		 (contents-begin (progn (forward-line)
					(and (< (point) block-end-line)
					     (point))))
		 (contents-end (and contents-begin block-end-line))
		 (pos-before-blank (progn (goto-char block-end-line)
					  (forward-line)
					  (point)))
		 (end (progn (skip-chars-forward " \r\t\n" limit)
			     (if (eobp) (point) (line-beginning-position)))))
	    (list 'quote-block
		  (nconc
		   (list :begin begin
			 :end end
			 :contents-begin contents-begin
			 :contents-end contents-end
			 :post-blank (count-lines pos-before-blank end)
			 :post-affiliated post-affiliated)
		   (cdr affiliated)))))))))

(defun org-element-quote-block-interpreter (_ contents)
  "Interpret quote-block element as Org syntax.
CONTENTS is the contents of the element."
  (format "#+begin_quote\n%s#+end_quote" contents))


;;;; Section

(defun org-element-section-parser (_)
  "Parse a section.

Return a list whose CAR is `section' and CDR is a plist
containing `:begin', `:end', `:contents-begin', `contents-end',
`:post-blank' and `:post-affiliated' keywords."
  (save-excursion
    ;; Beginning of section is the beginning of the first non-blank
    ;; line after previous headline.
    (let* ((begin (point))
	   (end (progn (org-with-limited-levels (outline-next-heading))
		       (point)))
	   (pos-before-blank (progn (skip-chars-backward " \r\t\n")
				    (line-beginning-position 2)))
           (robust-end (when (> (- pos-before-blank 2) begin)
                         (- pos-before-blank 2)))
           (robust-begin (when robust-end begin))
           )
      (list 'section
	    (list :begin begin
		  :end end
		  :contents-begin begin
		  :contents-end pos-before-blank
                  :robust-begin robust-begin
                  :robust-end robust-end
		  :post-blank (count-lines pos-before-blank end)
		  :post-affiliated begin)))))

(defun org-element-section-interpreter (_ contents)
  "Interpret section element as Org syntax.
CONTENTS is the contents of the element."
  contents)


;;;; Special Block

(defun org-element-special-block-parser (limit affiliated)
  "Parse a special block.

LIMIT bounds the search.  AFFILIATED is a list of which CAR is
the buffer position at the beginning of the first affiliated
keyword and CDR is a plist of affiliated keywords along with
their value.

Return a list whose CAR is `special-block' and CDR is a plist
containing `:type', `:begin', `:end', `:contents-begin',
`:contents-end', `:post-blank' and `:post-affiliated' keywords.

Assume point is at the beginning of the block."
  (let* ((case-fold-search t)
	 (type (progn (looking-at "[ \t]*#\\+BEGIN_\\(\\S-+\\)")
		      (match-string-no-properties 1))))
    (if (not (save-excursion
	       (re-search-forward
		(format "^[ \t]*#\\+END_%s[ \t]*$" (regexp-quote type))
		limit t)))
	;; Incomplete block: parse it as a paragraph.
	(org-element-paragraph-parser limit affiliated)
      (let ((block-end-line (match-beginning 0)))
	(save-excursion
	  (let* ((begin (car affiliated))
		 (post-affiliated (point))
		 ;; Empty blocks have no contents.
		 (contents-begin (progn (forward-line)
					(and (< (point) block-end-line)
					     (point))))
		 (contents-end (and contents-begin block-end-line))
		 (pos-before-blank (progn (goto-char block-end-line)
					  (forward-line)
					  (point)))
		 (end (progn (skip-chars-forward " \r\t\n" limit)
			     (if (eobp) (point) (line-beginning-position)))))
	    (list 'special-block
		  (nconc
		   (list :type type
			 :begin begin
			 :end end
			 :contents-begin contents-begin
			 :contents-end contents-end
			 :post-blank (count-lines pos-before-blank end)
			 :post-affiliated post-affiliated)
		   (cdr affiliated)))))))))

(defun org-element-special-block-interpreter (special-block contents)
  "Interpret SPECIAL-BLOCK element as Org syntax.
CONTENTS is the contents of the element."
  (let ((block-type (org-element-property :type special-block)))
    (format "#+begin_%s\n%s#+end_%s" block-type contents block-type)))



;;; Elements
;;
;; For each element, a parser and an interpreter are also defined.
;; Both follow the same naming convention used for greater elements.
;;
;; Also, as for greater elements, adding a new element type is done
;; through the following steps: implement a parser and an interpreter,
;; tweak `org-element--current-element' so that it recognizes the new
;; type and add that new type to `org-element-all-elements'.


;;;; Babel Call

(defun org-element-babel-call-parser (limit affiliated)
  "Parse a babel call.

LIMIT bounds the search.  AFFILIATED is a list of which car is
the buffer position at the beginning of the first affiliated
keyword and cdr is a plist of affiliated keywords along with
their value.

Return a list whose car is `babel-call' and cdr is a plist
containing `:call', `:inside-header', `:arguments',
`:end-header', `:begin', `:end', `:value', `:post-blank' and
`:post-affiliated' as keywords."
  (save-excursion
    (let* ((begin (car affiliated))
	   (post-affiliated (point))
	   (before-blank (line-beginning-position 2))
	   (value (progn (search-forward ":" before-blank t)
			 (skip-chars-forward " \t")
			 (org-trim
			  (buffer-substring-no-properties
			   (point) (line-end-position)))))
	   (call
	    (or (org-string-nw-p
		 (buffer-substring-no-properties
		  (point) (progn (skip-chars-forward "^[]()" before-blank)
				 (point))))))
	   (inside-header (org-element--parse-paired-brackets ?\[))
	   (arguments (org-string-nw-p
		       (org-element--parse-paired-brackets ?\()))
	   (end-header
	    (org-string-nw-p
	     (org-trim
	      (buffer-substring-no-properties (point) (line-end-position)))))
	   (end (progn (forward-line)
		       (skip-chars-forward " \r\t\n" limit)
		       (if (eobp) (point) (line-beginning-position)))))
      (list 'babel-call
	    (nconc
	     (list :call call
		   :inside-header inside-header
		   :arguments arguments
		   :end-header end-header
		   :begin begin
		   :end end
		   :value value
		   :post-blank (count-lines before-blank end)
		   :post-affiliated post-affiliated)
	     (cdr affiliated))))))

(defun org-element-babel-call-interpreter (babel-call _)
  "Interpret BABEL-CALL element as Org syntax."
  (concat "#+call: "
	  (org-element-property :call babel-call)
	  (let ((h (org-element-property :inside-header babel-call)))
	    (and h (format "[%s]" h)))
	  (concat "(" (org-element-property :arguments babel-call) ")")
	  (let ((h (org-element-property :end-header babel-call)))
	    (and h (concat " " h)))))


;;;; Clock

(defun org-element-clock-parser (limit)
  "Parse a clock.

LIMIT bounds the search.

Return a list whose CAR is `clock' and CDR is a plist containing
`:status', `:value', `:time', `:begin', `:end', `:post-blank' and
`:post-affiliated' as keywords."
  (save-excursion
    (let* ((case-fold-search nil)
	   (begin (point))
	   (value (progn (search-forward "CLOCK:" (line-end-position) t)
			 (skip-chars-forward " \t")
			 (org-element-timestamp-parser)))
	   (duration (and (search-forward " => " (line-end-position) t)
			  (progn (skip-chars-forward " \t")
				 (looking-at "\\(\\S-+\\)[ \t]*$"))
			  (match-string-no-properties 1)))
	   (status (if duration 'closed 'running))
	   (post-blank (let ((before-blank (progn (forward-line) (point))))
			 (skip-chars-forward " \r\t\n" limit)
			 (skip-chars-backward " \t")
			 (unless (bolp) (end-of-line))
			 (count-lines before-blank (point))))
	   (end (point)))
      (list 'clock
	    (list :status status
		  :value value
		  :duration duration
		  :begin begin
		  :end end
		  :post-blank post-blank
		  :post-affiliated begin)))))

(defun org-element-clock-interpreter (clock _)
  "Interpret CLOCK element as Org syntax."
  (concat "CLOCK: "
	  (org-element-timestamp-interpreter
	   (org-element-property :value clock) nil)
	  (let ((duration (org-element-property :duration clock)))
	    (and duration
		 (concat " => "
			 (apply 'format
				"%2s:%02s"
				(org-split-string duration ":")))))))


;;;; Comment

(defun org-element-comment-parser (limit)
  "Parse a comment.

LIMIT bounds the search.

Return a list whose CAR is `comment' and CDR is a plist
containing `:begin', `:end', `:value', `:post-blank',
`:post-affiliated' keywords.

Assume point is at comment beginning."
  (save-excursion
    (let* ((begin (point))
	   (value (prog2 (looking-at "[ \t]*# ?")
		      (buffer-substring-no-properties
		       (match-end 0) (line-end-position))
		    (forward-line)))
	   (com-end
	    ;; Get comments ending.
	    (progn
	      (while (and (< (point) limit) (looking-at "[ \t]*#\\( \\|$\\)"))
		;; Accumulate lines without leading hash and first
		;; whitespace.
		(setq value
		      (concat value
			      "\n"
			      (buffer-substring-no-properties
			       (match-end 0) (line-end-position))))
		(forward-line))
	      (point)))
	   (end (progn (goto-char com-end)
		       (skip-chars-forward " \r\t\n" limit)
		       (if (eobp) (point) (line-beginning-position)))))
      (list 'comment
	    (list :begin begin
		  :end end
		  :value value
		  :post-blank (count-lines com-end end)
		  :post-affiliated begin)))))

(defun org-element-comment-interpreter (comment _)
  "Interpret COMMENT element as Org syntax.
CONTENTS is nil."
  (replace-regexp-in-string "^" "# " (org-element-property :value comment)))


;;;; Comment Block

(defun org-element-comment-block-parser (limit affiliated)
  "Parse an export block.

LIMIT bounds the search.  AFFILIATED is a list of which CAR is
the buffer position at the beginning of the first affiliated
keyword and CDR is a plist of affiliated keywords along with
their value.

Return a list whose CAR is `comment-block' and CDR is a plist
containing `:begin', `:end', `:value', `:post-blank' and
`:post-affiliated' keywords.

Assume point is at comment block beginning."
  (let ((case-fold-search t))
    (if (not (save-excursion
	       (re-search-forward "^[ \t]*#\\+END_COMMENT[ \t]*$" limit t)))
	;; Incomplete block: parse it as a paragraph.
	(org-element-paragraph-parser limit affiliated)
      (let ((contents-end (match-beginning 0)))
	(save-excursion
	  (let* ((begin (car affiliated))
		 (post-affiliated (point))
		 (contents-begin (progn (forward-line) (point)))
		 (pos-before-blank (progn (goto-char contents-end)
					  (forward-line)
					  (point)))
		 (end (progn (skip-chars-forward " \r\t\n" limit)
			     (if (eobp) (point) (line-beginning-position))))
		 (value (buffer-substring-no-properties
			 contents-begin contents-end)))
	    (list 'comment-block
		  (nconc
		   (list :begin begin
			 :end end
			 :value value
			 :post-blank (count-lines pos-before-blank end)
			 :post-affiliated post-affiliated)
		   (cdr affiliated)))))))))

(defun org-element-comment-block-interpreter (comment-block _)
  "Interpret COMMENT-BLOCK element as Org syntax."
  (format "#+begin_comment\n%s#+end_comment"
	  (org-element-normalize-string
	   (org-remove-indentation
	    (org-element-property :value comment-block)))))


;;;; Diary Sexp

(defun org-element-diary-sexp-parser (limit affiliated)
  "Parse a diary sexp.

LIMIT bounds the search.  AFFILIATED is a list of which CAR is
the buffer position at the beginning of the first affiliated
keyword and CDR is a plist of affiliated keywords along with
their value.

Return a list whose CAR is `diary-sexp' and CDR is a plist
containing `:begin', `:end', `:value', `:post-blank' and
`:post-affiliated' keywords."
  (save-excursion
    (let ((begin (car affiliated))
	  (post-affiliated (point))
	  (value (progn (looking-at "\\(%%(.*\\)[ \t]*$")
			(match-string-no-properties 1)))
	  (pos-before-blank (progn (forward-line) (point)))
	  (end (progn (skip-chars-forward " \r\t\n" limit)
		      (if (eobp) (point) (line-beginning-position)))))
      (list 'diary-sexp
	    (nconc
	     (list :value value
		   :begin begin
		   :end end
		   :post-blank (count-lines pos-before-blank end)
		   :post-affiliated post-affiliated)
	     (cdr affiliated))))))

(defun org-element-diary-sexp-interpreter (diary-sexp _)
  "Interpret DIARY-SEXP as Org syntax."
  (org-element-property :value diary-sexp))


;;;; Example Block

(defun org-element-example-block-parser (limit affiliated)
  "Parse an example block.

LIMIT bounds the search.  AFFILIATED is a list of which CAR is
the buffer position at the beginning of the first affiliated
keyword and CDR is a plist of affiliated keywords along with
their value.

Return a list whose CAR is `example-block' and CDR is a plist
containing `:begin', `:end', `:number-lines', `:preserve-indent',
`:retain-labels', `:use-labels', `:label-fmt', `:switches',
`:value', `:post-blank' and `:post-affiliated' keywords."
  (let ((case-fold-search t))
    (if (not (save-excursion
	       (re-search-forward "^[ \t]*#\\+END_EXAMPLE[ \t]*$" limit t)))
	;; Incomplete block: parse it as a paragraph.
	(org-element-paragraph-parser limit affiliated)
      (let ((contents-end (match-beginning 0)))
	(save-excursion
	  (let* ((switches
		  (progn
		    (looking-at "^[ \t]*#\\+BEGIN_EXAMPLE\\(?: +\\(.*\\)\\)?")
		    (match-string-no-properties 1)))
		 ;; Switches analysis.
		 (number-lines
		  (and switches
		       (string-match "\\([-+]\\)n\\(?: *\\([0-9]+\\)\\)?\\>"
				     switches)
		       (cons
			(if (equal (match-string 1 switches) "-")
			    'new
			  'continued)
			(if (not (match-end 2)) 0
			  ;; Subtract 1 to give number of lines before
			  ;; first line.
			  (1- (string-to-number (match-string 2 switches)))))))
		 (preserve-indent
		  (and switches (string-match "-i\\>" switches)))
		 ;; Should labels be retained in (or stripped from) example
		 ;; blocks?
		 (retain-labels
		  (or (not switches)
		      (not (string-match "-r\\>" switches))
		      (and number-lines (string-match "-k\\>" switches))))
		 ;; What should code-references use - labels or
		 ;; line-numbers?
		 (use-labels
		  (or (not switches)
		      (and retain-labels
			   (not (string-match "-k\\>" switches)))))
		 (label-fmt
		  (and switches
		       (string-match "-l +\"\\([^\"\n]+\\)\"" switches)
		       (match-string 1 switches)))
		 ;; Standard block parsing.
		 (begin (car affiliated))
		 (post-affiliated (point))
		 (contents-begin (line-beginning-position 2))
		 (value (org-unescape-code-in-string
			 (buffer-substring-no-properties
			  contents-begin contents-end)))
		 (pos-before-blank (progn (goto-char contents-end)
					  (forward-line)
					  (point)))
		 (end (progn (skip-chars-forward " \r\t\n" limit)
			     (if (eobp) (point) (line-beginning-position)))))
	    (list 'example-block
		  (nconc
		   (list :begin begin
			 :end end
			 :value value
			 :switches switches
			 :number-lines number-lines
			 :preserve-indent preserve-indent
			 :retain-labels retain-labels
			 :use-labels use-labels
			 :label-fmt label-fmt
			 :post-blank (count-lines pos-before-blank end)
			 :post-affiliated post-affiliated)
		   (cdr affiliated)))))))))

(defun org-element-example-block-interpreter (example-block _)
  "Interpret EXAMPLE-BLOCK element as Org syntax."
  (let ((switches (org-element-property :switches example-block))
	(value
	 (let ((val (org-element-property :value example-block)))
	   (cond
	    ((or org-src-preserve-indentation
		 (org-element-property :preserve-indent example-block))
	     val)
	    ((= 0 org-edit-src-content-indentation)
	     (org-remove-indentation val))
	    (t
	     (let ((ind (make-string org-edit-src-content-indentation ?\s)))
	       (replace-regexp-in-string "^[ \t]*\\S-"
					 (concat ind "\\&")
					 (org-remove-indentation val))))))))
    (concat "#+begin_example" (and switches (concat " " switches)) "\n"
	    (org-element-normalize-string (org-escape-code-in-string value))
	    "#+end_example")))


;;;; Export Block

(defun org-element-export-block-parser (limit affiliated)
  "Parse an export block.

LIMIT bounds the search.  AFFILIATED is a list of which CAR is
the buffer position at the beginning of the first affiliated
keyword and CDR is a plist of affiliated keywords along with
their value.

Return a list whose CAR is `export-block' and CDR is a plist
containing `:begin', `:end', `:type', `:value', `:post-blank' and
`:post-affiliated' keywords.

Assume point is at export-block beginning."
  (let* ((case-fold-search t))
    (if (not (save-excursion
	       (re-search-forward "^[ \t]*#\\+END_EXPORT[ \t]*$" limit t)))
	;; Incomplete block: parse it as a paragraph.
	(org-element-paragraph-parser limit affiliated)
      (save-excursion
	(let* ((contents-end (match-beginning 0))
	       (backend
		(progn
		  (looking-at
		   "[ \t]*#\\+BEGIN_EXPORT\\(?:[ \t]+\\(\\S-+\\)\\)?[ \t]*$")
		  (match-string-no-properties 1)))
	       (begin (car affiliated))
	       (post-affiliated (point))
	       (contents-begin (progn (forward-line) (point)))
	       (pos-before-blank (progn (goto-char contents-end)
					(forward-line)
					(point)))
	       (end (progn (skip-chars-forward " \r\t\n" limit)
			   (if (eobp) (point) (line-beginning-position))))
	       (value (org-unescape-code-in-string
		       (buffer-substring-no-properties contents-begin
						       contents-end))))
	  (list 'export-block
		(nconc
		 (list :type (and backend (upcase backend))
		       :begin begin
		       :end end
		       :value value
		       :post-blank (count-lines pos-before-blank end)
		       :post-affiliated post-affiliated)
		 (cdr affiliated))))))))

(defun org-element-export-block-interpreter (export-block _)
  "Interpret EXPORT-BLOCK element as Org syntax."
  (format "#+begin_export %s\n%s#+end_export"
	  (org-element-property :type export-block)
	  (org-element-property :value export-block)))


;;;; Fixed-width

(defun org-element-fixed-width-parser (limit affiliated)
  "Parse a fixed-width section.

LIMIT bounds the search.  AFFILIATED is a list of which CAR is
the buffer position at the beginning of the first affiliated
keyword and CDR is a plist of affiliated keywords along with
their value.

Return a list whose CAR is `fixed-width' and CDR is a plist
containing `:begin', `:end', `:value', `:post-blank' and
`:post-affiliated' keywords.

Assume point is at the beginning of the fixed-width area."
  (save-excursion
    (let* ((begin (car affiliated))
	   (post-affiliated (point))
	   (end-area
	    (progn
	      (while (and (< (point) limit)
			  (looking-at "[ \t]*:\\( \\|$\\)"))
		(forward-line))
	      (if (bolp) (line-end-position 0) (point))))
	   (end (progn (skip-chars-forward " \r\t\n" limit)
		       (if (eobp) (point) (line-beginning-position)))))
      (list 'fixed-width
	    (nconc
	     (list :begin begin
		   :end end
		   :value (replace-regexp-in-string
			   "^[ \t]*: ?" ""
			   (buffer-substring-no-properties post-affiliated
							   end-area))
		   :post-blank (count-lines end-area end)
		   :post-affiliated post-affiliated)
	     (cdr affiliated))))))

(defun org-element-fixed-width-interpreter (fixed-width _)
  "Interpret FIXED-WIDTH element as Org syntax."
  (let ((value (org-element-property :value fixed-width)))
    (and value (replace-regexp-in-string "^" ": " value))))


;;;; Horizontal Rule

(defun org-element-horizontal-rule-parser (limit affiliated)
  "Parse an horizontal rule.

LIMIT bounds the search.  AFFILIATED is a list of which CAR is
the buffer position at the beginning of the first affiliated
keyword and CDR is a plist of affiliated keywords along with
their value.

Return a list whose CAR is `horizontal-rule' and CDR is a plist
containing `:begin', `:end', `:post-blank' and `:post-affiliated'
keywords."
  (save-excursion
    (let ((begin (car affiliated))
	  (post-affiliated (point))
	  (post-hr (progn (forward-line) (point)))
	  (end (progn (skip-chars-forward " \r\t\n" limit)
		      (if (eobp) (point) (line-beginning-position)))))
      (list 'horizontal-rule
	    (nconc
	     (list :begin begin
		   :end end
		   :post-blank (count-lines post-hr end)
		   :post-affiliated post-affiliated)
	     (cdr affiliated))))))

(defun org-element-horizontal-rule-interpreter (&rest _)
  "Interpret HORIZONTAL-RULE element as Org syntax."
  "-----")


;;;; Keyword

(defun org-element-keyword-parser (limit affiliated)
  "Parse a keyword at point.

LIMIT bounds the search.  AFFILIATED is a list of which CAR is
the buffer position at the beginning of the first affiliated
keyword and CDR is a plist of affiliated keywords along with
their value.

Return a list whose CAR is a normalized `keyword' (uppercase) and
CDR is a plist containing `:key', `:value', `:begin', `:end',
`:post-blank' and `:post-affiliated' keywords."
  (save-excursion
    ;; An orphaned affiliated keyword is considered as a regular
    ;; keyword.  In this case AFFILIATED is nil, so we take care of
    ;; this corner case.
    (let ((begin (or (car affiliated) (point)))
	  (post-affiliated (point))
	  (key (progn (looking-at "[ \t]*#\\+\\(\\S-*\\):")
		      (upcase (match-string-no-properties 1))))
	  (value (org-trim (buffer-substring-no-properties
			    (match-end 0) (point-at-eol))))
	  (pos-before-blank (progn (forward-line) (point)))
	  (end (progn (skip-chars-forward " \r\t\n" limit)
		      (if (eobp) (point) (line-beginning-position)))))
      (list 'keyword
	    (nconc
	     (list :key key
		   :value value
		   :begin begin
		   :end end
		   :post-blank (count-lines pos-before-blank end)
		   :post-affiliated post-affiliated)
	     (cdr affiliated))))))

(defun org-element-keyword-interpreter (keyword _)
  "Interpret KEYWORD element as Org syntax."
  (format "#+%s: %s"
	  (downcase (org-element-property :key keyword))
	  (org-element-property :value keyword)))


;;;; Latex Environment

(defconst org-element--latex-begin-environment
  "^[ \t]*\\\\begin{\\([A-Za-z0-9*]+\\)}"
  "Regexp matching the beginning of a LaTeX environment.
The environment is captured by the first group.

See also `org-element--latex-end-environment'.")

(defconst org-element--latex-end-environment
  "\\\\end{%s}[ \t]*$"
  "Format string matching the ending of a LaTeX environment.
See also `org-element--latex-begin-environment'.")

(defun org-element-latex-environment-parser (limit affiliated)
  "Parse a LaTeX environment.

LIMIT bounds the search.  AFFILIATED is a list of which CAR is
the buffer position at the beginning of the first affiliated
keyword and CDR is a plist of affiliated keywords along with
their value.

Return a list whose CAR is `latex-environment' and CDR is a plist
containing `:begin', `:end', `:value', `:post-blank' and
`:post-affiliated' keywords.

Assume point is at the beginning of the latex environment."
  (save-excursion
    (let ((case-fold-search t)
	  (code-begin (point)))
      (looking-at org-element--latex-begin-environment)
      (if (not (re-search-forward (format org-element--latex-end-environment
					  (regexp-quote (match-string 1)))
				  limit t))
	  ;; Incomplete latex environment: parse it as a paragraph.
	  (org-element-paragraph-parser limit affiliated)
	(let* ((code-end (progn (forward-line) (point)))
	       (begin (car affiliated))
	       (value (buffer-substring-no-properties code-begin code-end))
	       (end (progn (skip-chars-forward " \r\t\n" limit)
			   (if (eobp) (point) (line-beginning-position)))))
	  (list 'latex-environment
		(nconc
		 (list :begin begin
		       :end end
		       :value value
		       :post-blank (count-lines code-end end)
		       :post-affiliated code-begin)
		 (cdr affiliated))))))))

(defun org-element-latex-environment-interpreter (latex-environment _)
  "Interpret LATEX-ENVIRONMENT element as Org syntax."
  (org-element-property :value latex-environment))


;;;; Node Property

(defun org-element-node-property-parser (limit)
  "Parse a node-property at point.

LIMIT bounds the search.

Return a list whose CAR is `node-property' and CDR is a plist
containing `:key', `:value', `:begin', `:end', `:post-blank' and
`:post-affiliated' keywords."
  (looking-at org-property-re)
  (let ((case-fold-search t)
	(begin (point))
	(key   (match-string-no-properties 2))
	(value (match-string-no-properties 3))
	(end (save-excursion
	       (end-of-line)
	       (if (re-search-forward org-property-re limit t)
		   (line-beginning-position)
		 limit))))
    (list 'node-property
	  (list :key key
		:value value
		:begin begin
		:end end
		:post-blank 0
		:post-affiliated begin))))

(defun org-element-node-property-interpreter (node-property _)
  "Interpret NODE-PROPERTY element as Org syntax."
  (format org-property-format
	  (format ":%s:" (org-element-property :key node-property))
	  (or (org-element-property :value node-property) "")))


;;;; Paragraph

(defun org-element-paragraph-parser (limit affiliated)
  "Parse a paragraph.

LIMIT bounds the search.  AFFILIATED is a list of which CAR is
the buffer position at the beginning of the first affiliated
keyword and CDR is a plist of affiliated keywords along with
their value.

Return a list whose CAR is `paragraph' and CDR is a plist
containing `:begin', `:end', `:contents-begin' and
`:contents-end', `:post-blank' and `:post-affiliated' keywords.

Assume point is at the beginning of the paragraph."
  (save-excursion
    (let* ((begin (car affiliated))
	   (contents-begin (point))
	   (before-blank
	    (let ((case-fold-search t))
	      (end-of-line)
	      ;; A matching `org-element-paragraph-separate' is not
	      ;; necessarily the end of the paragraph.  In particular,
	      ;; drawers, blocks or LaTeX environments opening lines
	      ;; must be closed.  Moreover keywords with a secondary
	      ;; value must belong to "dual keywords".
	      (while (not
		      (cond
		       ((not (and (re-search-forward
				   org-element-paragraph-separate limit 'move)
				  (progn (beginning-of-line) t))))
		       ((looking-at org-element-drawer-re)
			(save-excursion
			  (re-search-forward "^[ \t]*:END:[ \t]*$" limit t)))
		       ((looking-at "[ \t]*#\\+BEGIN_\\(\\S-+\\)")
			(save-excursion
			  (re-search-forward
			   (format "^[ \t]*#\\+END_%s[ \t]*$"
				   (regexp-quote (match-string 1)))
			   limit t)))
		       ((looking-at org-element--latex-begin-environment)
			(save-excursion
			  (re-search-forward
			   (format org-element--latex-end-environment
				   (regexp-quote (match-string 1)))
			   limit t)))
		       ((looking-at "[ \t]*#\\+\\(\\S-+\\)\\[.*\\]:")
			(member-ignore-case (match-string 1)
					    org-element-dual-keywords))
		       ;; Everything else is unambiguous.
		       (t)))
		(end-of-line))
	      (if (= (point) limit) limit
		(goto-char (line-beginning-position)))))
	   (contents-end (save-excursion
			   (skip-chars-backward " \r\t\n" contents-begin)
			   (line-beginning-position 2)))
	   (end (progn (skip-chars-forward " \r\t\n" limit)
		       (if (eobp) (point) (line-beginning-position)))))
      (list 'paragraph
	    (nconc
	     (list :begin begin
		   :end end
		   :contents-begin contents-begin
		   :contents-end contents-end
		   :post-blank (count-lines before-blank end)
		   :post-affiliated contents-begin)
	     (cdr affiliated))))))

(defun org-element-paragraph-interpreter (_ contents)
  "Interpret paragraph element as Org syntax.
CONTENTS is the contents of the element."
  contents)


;;;; Planning

(defun org-element-planning-parser (limit)
  "Parse a planning.

LIMIT bounds the search.

Return a list whose CAR is `planning' and CDR is a plist
containing `:closed', `:deadline', `:scheduled', `:begin',
`:end', `:post-blank' and `:post-affiliated' keywords."
  (save-excursion
    (let* ((case-fold-search nil)
	   (begin (point))
	   (post-blank (let ((before-blank (progn (forward-line) (point))))
			 (skip-chars-forward " \r\t\n" limit)
			 (skip-chars-backward " \t")
			 (unless (bolp) (end-of-line))
			 (count-lines before-blank (point))))
	   (end (point))
	   closed deadline scheduled)
      (goto-char begin)
      (while (re-search-forward org-element-planning-keywords-re end t)
	(skip-chars-forward " \t" end)
	(let ((keyword (match-string 0))
	      (time (org-element-timestamp-parser)))
	  (cond
           ((equal keyword org-element-closed-keyword) (setq closed time))
	   ((equal keyword org-element-deadline-keyword) (setq deadline time))
	   (t (setq scheduled time)))))
      (list 'planning
	    (list :closed closed
		  :deadline deadline
		  :scheduled scheduled
		  :begin begin
		  :end end
		  :post-blank post-blank
		  :post-affiliated begin)))))

(defun org-element-planning-interpreter (planning _)
  "Interpret PLANNING element as Org syntax."
  (mapconcat
   #'identity
   (delq nil
	 (list (let ((deadline (org-element-property :deadline planning)))
		 (when deadline
		   (concat org-element-deadline-keyword " "
			   (org-element-timestamp-interpreter deadline nil))))
	       (let ((scheduled (org-element-property :scheduled planning)))
		 (when scheduled
		   (concat org-element-scheduled-keyword " "
			   (org-element-timestamp-interpreter scheduled nil))))
	       (let ((closed (org-element-property :closed planning)))
		 (when closed
		   (concat org-element-closed-keyword " "
			   (org-element-timestamp-interpreter closed nil))))))
   " "))


;;;; Src Block

(defun org-element-src-block-parser (limit affiliated)
  "Parse a source block.

LIMIT bounds the search.  AFFILIATED is a list of which CAR is
the buffer position at the beginning of the first affiliated
keyword and CDR is a plist of affiliated keywords along with
their value.

Return a list whose CAR is `src-block' and CDR is a plist
containing `:language', `:switches', `:parameters', `:begin',
`:end', `:number-lines', `:retain-labels', `:use-labels',
`:label-fmt', `:preserve-indent', `:value', `:post-blank' and
`:post-affiliated' keywords.

Assume point is at the beginning of the block."
  (let ((case-fold-search t))
    (if (not (save-excursion (re-search-forward "^[ \t]*#\\+END_SRC[ \t]*$"
						limit t)))
	;; Incomplete block: parse it as a paragraph.
	(org-element-paragraph-parser limit affiliated)
      (let ((contents-end (match-beginning 0)))
	(save-excursion
	  (let* ((begin (car affiliated))
		 (post-affiliated (point))
		 ;; Get language as a string.
		 (language
		  (progn
		    (looking-at
		     "^[ \t]*#\\+BEGIN_SRC\
\\(?: +\\(\\S-+\\)\\)?\
\\(\\(?: +\\(?:-\\(?:l \".+\"\\|[ikr]\\)\\|[-+]n\\(?: *[0-9]+\\)?\\)\\)+\\)?\
\\(.*\\)[ \t]*$")
		    (match-string-no-properties 1)))
		 ;; Get switches.
		 (switches (match-string-no-properties 2))
		 ;; Get parameters.
		 (parameters (match-string-no-properties 3))
		 ;; Switches analysis.
		 (number-lines
		  (and switches
		       (string-match "\\([-+]\\)n\\(?: *\\([0-9]+\\)\\)?\\>"
				     switches)
		       (cons
			(if (equal (match-string 1 switches) "-")
			    'new
			  'continued)
			(if (not (match-end 2)) 0
			  ;; Subtract 1 to give number of lines before
			  ;; first line.
			  (1- (string-to-number (match-string 2 switches)))))))
		 (preserve-indent (and switches
				       (string-match "-i\\>" switches)))
		 (label-fmt
		  (and switches
		       (string-match "-l +\"\\([^\"\n]+\\)\"" switches)
		       (match-string 1 switches)))
		 ;; Should labels be retained in (or stripped from)
		 ;; source blocks?
		 (retain-labels
		  (or (not switches)
		      (not (string-match "-r\\>" switches))
		      (and number-lines (string-match "-k\\>" switches))))
		 ;; What should code-references use - labels or
		 ;; line-numbers?
		 (use-labels
		  (or (not switches)
		      (and retain-labels
			   (not (string-match "-k\\>" switches)))))
		 ;; Retrieve code.
		 (value (org-unescape-code-in-string
			 (buffer-substring-no-properties
			  (line-beginning-position 2) contents-end)))
		 (pos-before-blank (progn (goto-char contents-end)
					  (forward-line)
					  (point)))
		 ;; Get position after ending blank lines.
		 (end (progn (skip-chars-forward " \r\t\n" limit)
			     (if (eobp) (point) (line-beginning-position)))))
	    (list 'src-block
		  (nconc
		   (list :language language
			 :switches (and (org-string-nw-p switches)
					(org-trim switches))
			 :parameters (and (org-string-nw-p parameters)
					  (org-trim parameters))
			 :begin begin
			 :end end
			 :number-lines number-lines
			 :preserve-indent preserve-indent
			 :retain-labels retain-labels
			 :use-labels use-labels
			 :label-fmt label-fmt
			 :value value
			 :post-blank (count-lines pos-before-blank end)
			 :post-affiliated post-affiliated)
		   (cdr affiliated)))))))))

(defun org-element-src-block-interpreter (src-block _)
  "Interpret SRC-BLOCK element as Org syntax."
  (let ((lang (org-element-property :language src-block))
	(switches (org-element-property :switches src-block))
	(params (org-element-property :parameters src-block))
	(value
	 (let ((val (org-element-property :value src-block)))
	   (cond
	    ((or org-src-preserve-indentation
		 (org-element-property :preserve-indent src-block))
	     val)
	    ((zerop org-edit-src-content-indentation)
	     (org-remove-indentation val))
	    (t
	     (let ((ind (make-string org-edit-src-content-indentation ?\s)))
	       (replace-regexp-in-string "^[ \t]*\\S-"
					 (concat ind "\\&")
					 (org-remove-indentation val))))))))
    (format "#+begin_src%s\n%s#+end_src"
	    (concat (and lang (concat " " lang))
		    (and switches (concat " " switches))
		    (and params (concat " " params)))
	    (org-element-normalize-string (org-escape-code-in-string value)))))


;;;; Table

(defun org-element-table-parser (limit affiliated)
  "Parse a table at point.

LIMIT bounds the search.  AFFILIATED is a list of which CAR is
the buffer position at the beginning of the first affiliated
keyword and CDR is a plist of affiliated keywords along with
their value.

Return a list whose CAR is `table' and CDR is a plist containing
`:begin', `:end', `:tblfm', `:type', `:contents-begin',
`:contents-end', `:value', `:post-blank' and `:post-affiliated'
keywords.

Assume point is at the beginning of the table."
  (save-excursion
    (let* ((case-fold-search t)
	   (table-begin (point))
	   (type (if (looking-at "[ \t]*|") 'org 'table.el))
           (end-re (format "^[ \t]*\\($\\|[^| \t%s]\\)"
			   (if (eq type 'org) "" "+")))
	   (begin (car affiliated))
	   (table-end
	    (if (re-search-forward end-re limit 'move)
		(goto-char (match-beginning 0))
	      (point)))
	   (tblfm (let (acc)
		    (while (looking-at "[ \t]*#\\+TBLFM: +\\(.*\\)[ \t]*$")
		      (push (match-string-no-properties 1) acc)
		      (forward-line))
		    acc))
	   (pos-before-blank (point))
	   (end (progn (skip-chars-forward " \r\t\n" limit)
		       (if (eobp) (point) (line-beginning-position)))))
      (list 'table
	    (nconc
	     (list :begin begin
		   :end end
		   :type type
		   :tblfm tblfm
		   ;; Only `org' tables have contents.  `table.el' tables
		   ;; use a `:value' property to store raw table as
		   ;; a string.
		   :contents-begin (and (eq type 'org) table-begin)
		   :contents-end (and (eq type 'org) table-end)
		   :value (and (eq type 'table.el)
			       (buffer-substring-no-properties
				table-begin table-end))
		   :post-blank (count-lines pos-before-blank end)
		   :post-affiliated table-begin)
	     (cdr affiliated))))))

(defun org-element-table-interpreter (table contents)
  "Interpret TABLE element as Org syntax.
CONTENTS is a string, if table's type is `org', or nil."
  (if (eq (org-element-property :type table) 'table.el)
      (org-remove-indentation (org-element-property :value table))
    (concat (with-temp-buffer (insert contents)
			      (org-table-align)
			      (buffer-string))
	    (mapconcat (lambda (fm) (concat "#+TBLFM: " fm))
		       (reverse (org-element-property :tblfm table))
		       "\n"))))


;;;; Table Row

(defun org-element-table-row-parser (_)
  "Parse table row at point.

Return a list whose CAR is `table-row' and CDR is a plist
containing `:begin', `:end', `:contents-begin', `:contents-end',
`:type', `:post-blank' and `:post-affiliated' keywords."
  (save-excursion
    (let* ((type (if (looking-at "^[ \t]*|-") 'rule 'standard))
	   (begin (point))
	   ;; A table rule has no contents.  In that case, ensure
	   ;; CONTENTS-BEGIN matches CONTENTS-END.
	   (contents-begin (and (eq type 'standard) (search-forward "|")))
	   (contents-end (and (eq type 'standard)
			      (progn
				(end-of-line)
				(skip-chars-backward " \t")
				(point))))
	   (end (line-beginning-position 2)))
      (list 'table-row
	    (list :type type
		  :begin begin
		  :end end
		  :contents-begin contents-begin
		  :contents-end contents-end
		  :post-blank 0
		  :post-affiliated begin)))))

(defun org-element-table-row-interpreter (table-row contents)
  "Interpret TABLE-ROW element as Org syntax.
CONTENTS is the contents of the table row."
  (if (eq (org-element-property :type table-row) 'rule) "|-"
    (concat "|" contents)))


;;;; Verse Block

(defun org-element-verse-block-parser (limit affiliated)
  "Parse a verse block.

LIMIT bounds the search.  AFFILIATED is a list of which CAR is
the buffer position at the beginning of the first affiliated
keyword and CDR is a plist of affiliated keywords along with
their value.

Return a list whose CAR is `verse-block' and CDR is a plist
containing `:begin', `:end', `:contents-begin', `:contents-end',
`:post-blank' and `:post-affiliated' keywords.

Assume point is at beginning of the block."
  (let ((case-fold-search t))
    (if (not (save-excursion
	       (re-search-forward "^[ \t]*#\\+END_VERSE[ \t]*$" limit t)))
	;; Incomplete block: parse it as a paragraph.
	(org-element-paragraph-parser limit affiliated)
      (let ((contents-end (match-beginning 0)))
	(save-excursion
	  (let* ((begin (car affiliated))
		 (post-affiliated (point))
		 (contents-begin (progn (forward-line) (point)))
		 (pos-before-blank (progn (goto-char contents-end)
					  (forward-line)
					  (point)))
		 (end (progn (skip-chars-forward " \r\t\n" limit)
			     (if (eobp) (point) (line-beginning-position)))))
	    (list 'verse-block
		  (nconc
		   (list :begin begin
			 :end end
			 :contents-begin contents-begin
			 :contents-end contents-end
			 :post-blank (count-lines pos-before-blank end)
			 :post-affiliated post-affiliated)
		   (cdr affiliated)))))))))

(defun org-element-verse-block-interpreter (_ contents)
  "Interpret verse-block element as Org syntax.
CONTENTS is verse block contents."
  (format "#+begin_verse\n%s#+end_verse" contents))



;;; Objects
;;
;; Unlike to elements, raw text can be found between objects.  Hence,
;; `org-element--object-lex' is provided to find the next object in
;; buffer.
;;
;; Some object types (e.g., `italic') are recursive.  Restrictions on
;; object types they can contain will be specified in
;; `org-element-object-restrictions'.
;;
;; Creating a new type of object requires to alter
;; `org-element--object-regexp' and `org-element--object-lex', add the
;; new type in `org-element-all-objects', and possibly add
;; restrictions in `org-element-object-restrictions'.

;;;; Bold

(defun org-element--parse-generic-emphasis (mark type)
  "Parse emphasis object at point, if any.

MARK is the delimiter string used.  TYPE is a symbol among
‘bold’, ‘code’, ‘italic’, ‘strike-through’, ‘underline’, and
‘verbatim’.

Assume point is at first MARK."
  (save-excursion
    (let ((origin (point)))
      (unless (bolp) (forward-char -1))
      (let ((opening-re
             (rx-to-string
              `(seq (or line-start (any space ?- ?\( ?' ?\" ?\{))
                    ,mark
                    (not space)))))
        (when (looking-at opening-re)
          (goto-char (1+ origin))
          (let ((closing-re
                 (rx-to-string
                  `(seq
                    (not space)
                    (group ,mark)
                    (or (any space ?- ?. ?, ?\; ?: ?! ?? ?' ?\" ?\) ?\} ?\\ ?\[)
                        line-end)))))
            (when (re-search-forward closing-re nil t)
              (let ((closing (match-end 1)))
                (goto-char closing)
                (let* ((post-blank (skip-chars-forward " \t"))
                       (contents-begin (1+ origin))
                       (contents-end (1- closing)))
                  (list type
                        (append
                         (list :begin origin
                               :end (point)
                               :post-blank post-blank)
                         (if (memq type '(code verbatim))
                             (list :value
                                   (and (memq type '(code verbatim))
                                        (buffer-substring
                                         contents-begin contents-end)))
                           (list :contents-begin contents-begin
                                 :contents-end contents-end)))))))))))))

(defun org-element-bold-parser ()
  "Parse bold object at point, if any.

When at a bold object, return a list whose car is `bold' and cdr
is a plist with `:begin', `:end', `:contents-begin' and
`:contents-end' and `:post-blank' keywords.  Otherwise, return
nil.

Assume point is at the first star marker."
  (org-element--parse-generic-emphasis "*" 'bold))

(defun org-element-bold-interpreter (_ contents)
  "Interpret bold object as Org syntax.
CONTENTS is the contents of the object."
  (format "*%s*" contents))


;;;; Citation

(defun org-element-citation-parser ()
  "Parse citation object at point, if any.

When at a citation object, return a list whose car is `citation'
and cdr is a plist with `:style', `:prefix', `:suffix', `:begin',
`:end', `:contents-begin', `:contents-end', and `:post-blank'
keywords.  Otherwise, return nil.

Assume point is at the beginning of the citation."
  (when (looking-at org-element-citation-prefix-re)
    (let* ((begin (point))
	   (style (and (match-end 1)
		       (match-string-no-properties 1)))
	   ;; Ignore blanks between cite type and prefix or key.
	   (start (match-end 0))
	   (closing (with-syntax-table org-element--pair-square-table
		      (ignore-errors (scan-lists begin 1 0)))))
      (save-excursion
	(when (and closing
		   (re-search-forward org-element-citation-key-re closing t))
	  ;; Find prefix, if any.
	  (let ((first-key-end (match-end 0))
		(types (org-element-restriction 'citation-reference))
                (cite
		 (list 'citation
		       (list :style style
			     :begin begin
			     :post-blank (progn
					   (goto-char closing)
					   (skip-chars-forward " \t"))
			     :end (point)))))
	    ;; `:contents-begin' depends on the presence of
	    ;; a non-empty common prefix.
	    (goto-char first-key-end)
	    (if (not (search-backward ";" start t))
		(org-element-put-property cite :contents-begin start)
	      (when (< start (point))
		(org-element-put-property
                 cite :prefix
                 (org-element--parse-objects start (point) nil types cite)))
	      (forward-char)
	      (org-element-put-property cite :contents-begin (point)))
	    ;; `:contents-end' depends on the presence of a non-empty
	    ;; common suffix.
	    (goto-char (1- closing))
	    (skip-chars-backward " \r\t\n")
	    (let ((end (point)))
	      (if (or (not (search-backward ";" first-key-end t))
		      (re-search-forward org-element-citation-key-re end t))
		  (org-element-put-property cite :contents-end end)
                (forward-char)
		(when (< (point) end)
		  (org-element-put-property
                   cite :suffix
                   (org-element--parse-objects (point) end nil types cite)))
		(org-element-put-property cite :contents-end (point))))
	    cite))))))

(defun org-element-citation-interpreter (citation contents)
  "Interpret CITATION object as Org syntax.
CONTENTS is the contents of the object, as a string."
  (let ((prefix (org-element-property :prefix citation))
        (suffix (org-element-property :suffix citation))
        (style (org-element-property :style citation)))
    (concat "[cite"
            (and style (concat "/" style))
            ":"
            (and prefix (concat (org-element-interpret-data prefix) ";"))
            (if suffix
                (concat contents (org-element-interpret-data suffix))
              ;; Remove spurious semicolon.
              (substring contents nil -1))
            "]")))


;;;; Citation Reference

(defun org-element-citation-reference-parser ()
  "Parse citation reference object at point, if any.

When at a reference, return a list whose car is
`citation-reference', and cdr is a plist with `:key',
`:prefix', `:suffix', `:begin', `:end', and `:post-blank' keywords.

Assume point is at the beginning of the reference."
  (save-excursion
    (let ((begin (point)))
      (when (re-search-forward org-element-citation-key-re nil t)
        (let* ((key (match-string-no-properties 1))
	       (key-start (match-beginning 0))
	       (key-end (match-end 0))
	       (separator (search-forward ";" nil t))
               (end (or separator (point-max)))
               (suffix-end (if separator (1- end) end))
               (types (org-element-restriction 'citation-reference))
	       (reference
	        (list 'citation-reference
		      (list :key key
			    :begin begin
			    :end end
			    :post-blank 0))))
	  (when (< begin key-start)
	    (org-element-put-property
	     reference :prefix
             (org-element--parse-objects begin key-start nil types reference)))
	  (when (< key-end suffix-end)
	    (org-element-put-property
	     reference :suffix
             (org-element--parse-objects key-end suffix-end nil types reference)))
	  reference)))))

(defun org-element-citation-reference-interpreter (citation-reference _)
  "Interpret CITATION-REFERENCE object as Org syntax."
  (concat (org-element-interpret-data
           (org-element-property :prefix citation-reference))
	  "@" (org-element-property :key citation-reference)
	  (org-element-interpret-data
           (org-element-property :suffix citation-reference))
          ";"))


;;;; Code

(defun org-element-code-parser ()
  "Parse code object at point, if any.

When at a code object, return a list whose car is `code' and cdr
is a plist with `:value', `:begin', `:end' and `:post-blank'
keywords.  Otherwise, return nil.

Assume point is at the first tilde marker."
  (org-element--parse-generic-emphasis "~" 'code))

(defun org-element-code-interpreter (code _)
  "Interpret CODE object as Org syntax."
  (format "~%s~" (org-element-property :value code)))


;;;; Entity

(defun org-element-entity-parser ()
  "Parse entity at point, if any.

When at an entity, return a list whose car is `entity' and cdr
a plist with `:begin', `:end', `:latex', `:latex-math-p',
`:html', `:latin1', `:utf-8', `:ascii', `:use-brackets-p' and
`:post-blank' as keywords.  Otherwise, return nil.

Assume point is at the beginning of the entity."
  (catch 'no-object
    (when (looking-at "\\\\\\(?:\\(?1:_ +\\)\\|\\(?1:there4\\|sup[123]\\|frac[13][24]\\|[a-zA-Z]+\\)\\(?2:$\\|{}\\|[^[:alpha:]]\\)\\)")
      (save-excursion
	(let* ((value (or (org-entity-get (match-string 1))
			  (throw 'no-object nil)))
	       (begin (match-beginning 0))
	       (bracketsp (string= (match-string 2) "{}"))
	       (post-blank (progn (goto-char (match-end 1))
				  (when bracketsp (forward-char 2))
				  (skip-chars-forward " \t")))
	       (end (point)))
	  (list 'entity
		(list :name (car value)
		      :latex (nth 1 value)
		      :latex-math-p (nth 2 value)
		      :html (nth 3 value)
		      :ascii (nth 4 value)
		      :latin1 (nth 5 value)
		      :utf-8 (nth 6 value)
		      :begin begin
		      :end end
		      :use-brackets-p bracketsp
		      :post-blank post-blank)))))))

(defun org-element-entity-interpreter (entity _)
  "Interpret ENTITY object as Org syntax."
  (concat "\\"
	  (org-element-property :name entity)
	  (when (org-element-property :use-brackets-p entity) "{}")))


;;;; Export Snippet

(defun org-element-export-snippet-parser ()
  "Parse export snippet at point.

When at an export snippet, return a list whose car is
`export-snippet' and cdr a plist with `:begin', `:end',
`:back-end', `:value' and `:post-blank' as keywords.  Otherwise,
return nil.

Assume point is at the beginning of the snippet."
  (save-excursion
    (let (contents-end)
      (when (and (looking-at "@@\\([-A-Za-z0-9]+\\):")
		 (setq contents-end
		       (save-match-data (goto-char (match-end 0))
                                        (when
					    (re-search-forward "@@" nil t)
					  (match-beginning 0)))))
	(let* ((begin (match-beginning 0))
	       (back-end (match-string-no-properties 1))
	       (value (buffer-substring-no-properties
		       (match-end 0) contents-end))
	       (post-blank (skip-chars-forward " \t"))
	       (end (point)))
	  (list 'export-snippet
		(list :back-end back-end
		      :value value
		      :begin begin
		      :end end
		      :post-blank post-blank)))))))

(defun org-element-export-snippet-interpreter (export-snippet _)
  "Interpret EXPORT-SNIPPET object as Org syntax."
  (format "@@%s:%s@@"
	  (org-element-property :back-end export-snippet)
	  (org-element-property :value export-snippet)))


;;;; Footnote Reference

(defun org-element-footnote-reference-parser ()
  "Parse footnote reference at point, if any.

When at a footnote reference, return a list whose car is
`footnote-reference' and cdr a plist with `:label', `:type',
`:begin', `:end', `:contents-begin', `:contents-end' and
`:post-blank' as keywords.  Otherwise, return nil."
  (when (looking-at org-footnote-re)
    (let ((closing (with-syntax-table org-element--pair-square-table
		     (ignore-errors (scan-lists (point) 1 0)))))
      (when closing
	(save-excursion
	  (let* ((begin (point))
		 (label (match-string-no-properties 1))
		 (inner-begin (match-end 0))
		 (inner-end (1- closing))
		 (type (if (match-end 2) 'inline 'standard))
		 (post-blank (progn (goto-char closing)
				    (skip-chars-forward " \t")))
		 (end (point)))
	    (list 'footnote-reference
		  (list :label label
			:type type
			:begin begin
			:end end
			:contents-begin (and (eq type 'inline) inner-begin)
			:contents-end (and (eq type 'inline) inner-end)
			:post-blank post-blank))))))))

(defun org-element-footnote-reference-interpreter (footnote-reference contents)
  "Interpret FOOTNOTE-REFERENCE object as Org syntax.
CONTENTS is its definition, when inline, or nil."
  (format "[fn:%s%s]"
	  (or (org-element-property :label footnote-reference) "")
	  (if contents (concat ":" contents) "")))


;;;; Inline Babel Call

(defun org-element-inline-babel-call-parser ()
  "Parse inline babel call at point, if any.

When at an inline babel call, return a list whose car is
`inline-babel-call' and cdr a plist with `:call',
`:inside-header', `:arguments', `:end-header', `:begin', `:end',
`:value' and `:post-blank' as keywords.  Otherwise, return nil.

Assume point is at the beginning of the babel call."
  (save-excursion
    (catch :no-object
      (when (let ((case-fold-search nil))
	      (looking-at "\\<call_\\([^ \t\n[(]+\\)[([]"))
	(goto-char (match-end 1))
	(let* ((begin (match-beginning 0))
	       (call (match-string-no-properties 1))
	       (inside-header
		(let ((p (org-element--parse-paired-brackets ?\[)))
		  (and (org-string-nw-p p)
		       (replace-regexp-in-string "\n[ \t]*" " " (org-trim p)))))
	       (arguments (org-string-nw-p
			   (or (org-element--parse-paired-brackets ?\()
			       ;; Parenthesis are mandatory.
			       (throw :no-object nil))))
	       (end-header
		(let ((p (org-element--parse-paired-brackets ?\[)))
		  (and (org-string-nw-p p)
		       (replace-regexp-in-string "\n[ \t]*" " " (org-trim p)))))
	       (value (buffer-substring-no-properties begin (point)))
	       (post-blank (skip-chars-forward " \t"))
	       (end (point)))
	  (list 'inline-babel-call
		(list :call call
		      :inside-header inside-header
		      :arguments arguments
		      :end-header end-header
		      :begin begin
		      :end end
		      :value value
		      :post-blank post-blank)))))))

(defun org-element-inline-babel-call-interpreter (inline-babel-call _)
  "Interpret INLINE-BABEL-CALL object as Org syntax."
  (concat "call_"
	  (org-element-property :call inline-babel-call)
	  (let ((h (org-element-property :inside-header inline-babel-call)))
	    (and h (format "[%s]" h)))
	  "(" (org-element-property :arguments inline-babel-call) ")"
	  (let ((h (org-element-property :end-header inline-babel-call)))
	    (and h (format "[%s]" h)))))


;;;; Inline Src Block

(defun org-element-inline-src-block-parser ()
  "Parse inline source block at point, if any.

When at an inline source block, return a list whose car is
`inline-src-block' and cdr a plist with `:begin', `:end',
`:language', `:value', `:parameters' and `:post-blank' as
keywords.  Otherwise, return nil.

Assume point is at the beginning of the inline source block."
  (save-excursion
    (catch :no-object
      (when (let ((case-fold-search nil))
	      (looking-at "\\<src_\\([^ \t\n[{]+\\)[{[]"))
	(goto-char (match-end 1))
	(let ((begin (match-beginning 0))
	      (language (match-string-no-properties 1))
	      (parameters
	       (let ((p (org-element--parse-paired-brackets ?\[)))
		 (and (org-string-nw-p p)
		      (replace-regexp-in-string "\n[ \t]*" " " (org-trim p)))))
	      (value (or (org-element--parse-paired-brackets ?\{)
			 (throw :no-object nil)))
	      (post-blank (skip-chars-forward " \t")))
	  (list 'inline-src-block
		(list :language language
		      :value value
		      :parameters parameters
		      :begin begin
		      :end (point)
		      :post-blank post-blank)))))))

(defun org-element-inline-src-block-interpreter (inline-src-block _)
  "Interpret INLINE-SRC-BLOCK object as Org syntax."
  (let ((language (org-element-property :language inline-src-block))
	(arguments (org-element-property :parameters inline-src-block))
	(body (org-element-property :value inline-src-block)))
    (format "src_%s%s{%s}"
	    language
	    (if arguments (format "[%s]" arguments) "")
	    body)))

;;;; Italic

(defun org-element-italic-parser ()
  "Parse italic object at point, if any.

When at an italic object, return a list whose car is `italic' and
cdr is a plist with `:begin', `:end', `:contents-begin' and
`:contents-end' and `:post-blank' keywords.  Otherwise, return
nil.

Assume point is at the first slash marker."
  (org-element--parse-generic-emphasis "/" 'italic))

(defun org-element-italic-interpreter (_ contents)
  "Interpret italic object as Org syntax.
CONTENTS is the contents of the object."
  (format "/%s/" contents))


;;;; Latex Fragment

(defun org-element-latex-fragment-parser ()
  "Parse LaTeX fragment at point, if any.

When at a LaTeX fragment, return a list whose car is
`latex-fragment' and cdr a plist with `:value', `:begin', `:end',
and `:post-blank' as keywords.  Otherwise, return nil.

Assume point is at the beginning of the LaTeX fragment."
  (catch 'no-object
    (save-excursion
      (let* ((begin (point))
	     (after-fragment
	      (cond
	       ((not (eq ?$ (char-after)))
		(pcase (char-after (1+ (point)))
		  (?\( (search-forward "\\)" nil t))
		  (?\[ (search-forward "\\]" nil t))
		  (_
		   ;; Macro.
		   (and (looking-at "\\\\[a-zA-Z]+\\*?\\(\\(\\[[^][\n{}]*\\]\\)\
\\|\\({[^{}\n]*}\\)\\)*")
			(match-end 0)))))
	       ((eq ?$ (char-after (1+ (point))))
		(search-forward "$$" nil t 2))
	       (t
		(and (not (eq ?$ (char-before)))
		     (not (memq (char-after (1+ (point)))
				'(?\s ?\t ?\n ?, ?. ?\;)))
		     (search-forward "$" nil t 2)
		     (not (memq (char-before (match-beginning 0))
				'(?\s ?\t ?\n ?, ?.)))
		     (looking-at-p
		      "\\(\\s.\\|\\s-\\|\\s(\\|\\s)\\|\\s\"\\|'\\|$\\)")
		     (point)))))
	     (post-blank
	      (if (not after-fragment) (throw 'no-object nil)
		(goto-char after-fragment)
		(skip-chars-forward " \t")))
	     (end (point)))
	(list 'latex-fragment
	      (list :value (buffer-substring-no-properties begin after-fragment)
		    :begin begin
		    :end end
		    :post-blank post-blank))))))

(defun org-element-latex-fragment-interpreter (latex-fragment _)
  "Interpret LATEX-FRAGMENT object as Org syntax."
  (org-element-property :value latex-fragment))

;;;; Line Break

(defun org-element-line-break-parser ()
  "Parse line break at point, if any.

When at a line break, return a list whose car is `line-break',
and cdr a plist with `:begin', `:end' and `:post-blank' keywords.
Otherwise, return nil.

Assume point is at the beginning of the line break."
  (when (and (looking-at-p "\\\\\\\\[ \t]*$")
	     (not (eq (char-before) ?\\)))
    (list 'line-break
	  (list :begin (point)
		:end (line-beginning-position 2)
		:post-blank 0))))

(defun org-element-line-break-interpreter (&rest _)
  "Interpret LINE-BREAK object as Org syntax."
  "\\\\\n")


;;;; Link

(defun org-element-link-parser ()
  "Parse link at point, if any.

When at a link, return a list whose car is `link' and cdr a plist
with `:type', `:path', `:format', `:raw-link', `:application',
`:search-option', `:begin', `:end', `:contents-begin',
`:contents-end' and `:post-blank' as keywords.  Otherwise, return
nil.

Assume point is at the beginning of the link."
  (catch 'no-object
    (let ((begin (point))
	  end contents-begin contents-end link-end post-blank path type format
	  raw-link search-option application)
      (cond
       ;; Type 1: Text targeted from a radio target.
       ((and org-target-link-regexp
	     (save-excursion (or (bolp) (backward-char))
			     (looking-at org-target-link-regexp)))
	(setq type "radio")
	(setq format 'plain)
	(setq link-end (match-end 1))
	(setq path (match-string-no-properties 1))
	(setq contents-begin (match-beginning 1))
	(setq contents-end (match-end 1)))
       ;; Type 2: Standard link, i.e. [[https://orgmode.org][homepage]]
       ((looking-at org-link-bracket-re)
	(setq format 'bracket)
	(setq contents-begin (match-beginning 2))
	(setq contents-end (match-end 2))
	(setq link-end (match-end 0))
	;; RAW-LINK is the original link.  Decode any encoding.
	;; Expand any abbreviation in it.
	;;
	;; Also treat any newline character and associated
	;; indentation as a single space character.  This is not
	;; compatible with RFC 3986, which requires to ignore
	;; them altogether.  However, doing so would require
	;; users to encode spaces on the fly when writing links
	;; (e.g., insert [[shell:ls%20*.org]] instead of
	;; [[shell:ls *.org]], which defeats Org's focus on
	;; simplicity.
	(setq raw-link (org-link-expand-abbrev
			(org-link-unescape
			 (replace-regexp-in-string
			  "[ \t]*\n[ \t]*" " "
			  (match-string-no-properties 1)))))
	;; Determine TYPE of link and set PATH accordingly.  According
	;; to RFC 3986, remove whitespaces from URI in external links.
	;; In internal ones, treat indentation as a single space.
	(cond
	 ;; File type.
	 ((or (file-name-absolute-p raw-link)
	      (string-match "\\`\\.\\.?/" raw-link))
	  (setq type "file")
	  (setq path raw-link))
	 ;; Explicit type (http, irc, bbdb...).
	 ((string-match org-link-types-re raw-link)
	  (setq type (match-string 1 raw-link))
	  (setq path (substring raw-link (match-end 0))))
	 ;; Code-ref type: PATH is the name of the reference.
	 ((and (string-match-p "\\`(" raw-link)
	       (string-match-p ")\\'" raw-link))
	  (setq type "coderef")
	  (setq path (substring raw-link 1 -1)))
	 ;; Custom-id type: PATH is the name of the custom id.
	 ((= (string-to-char raw-link) ?#)
	  (setq type "custom-id")
	  (setq path (substring raw-link 1)))
	 ;; Fuzzy type: Internal link either matches a target, an
	 ;; headline name or nothing.  PATH is the target or
	 ;; headline's name.
	 (t
	  (setq type "fuzzy")
	  (setq path raw-link))))
       ;; Type 3: Plain link, e.g., https://orgmode.org
       ((looking-at org-link-plain-re)
	(setq format 'plain)
	(setq raw-link (match-string-no-properties 0))
	(setq type (match-string-no-properties 1))
	(setq link-end (match-end 0))
	(setq path (match-string-no-properties 2)))
       ;; Type 4: Angular link, e.g., <https://orgmode.org>.  Unlike to
       ;; bracket links, follow RFC 3986 and remove any extra
       ;; whitespace in URI.
       ((looking-at org-link-angle-re)
	(setq format 'angle)
	(setq type (match-string-no-properties 1))
	(setq link-end (match-end 0))
	(setq raw-link
	      (buffer-substring-no-properties
	       (match-beginning 1) (match-end 2)))
	(setq path (replace-regexp-in-string
		    "[ \t]*\n[ \t]*" "" (match-string-no-properties 2))))
       (t (throw 'no-object nil)))
      ;; In any case, deduce end point after trailing white space from
      ;; LINK-END variable.
      (save-excursion
	(setq post-blank
	      (progn (goto-char link-end) (skip-chars-forward " \t")))
	(setq end (point)))
      ;; Special "file"-type link processing.  Extract opening
      ;; application and search option, if any.  Also normalize URI.
      (when (string-match "\\`file\\(?:\\+\\(.+\\)\\)?\\'" type)
	(setq application (match-string 1 type))
	(setq type "file")
	(when (string-match "::\\(.*\\)\\'" path)
	  (setq search-option (match-string 1 path))
	  (setq path (replace-match "" nil nil path)))
	(setq path (replace-regexp-in-string "\\`///*\\(.:\\)?/" "\\1/" path)))
      ;; Translate link, if `org-link-translation-function' is set.
      (let ((trans (and (functionp org-link-translation-function)
			(funcall org-link-translation-function type path))))
	(when trans
	  (setq type (car trans))
	  (setq path (cdr trans))))
      (list 'link
	    (list :type type
		  :path path
		  :format format
		  :raw-link (or raw-link path)
		  :application application
		  :search-option search-option
		  :begin begin
		  :end end
		  :contents-begin contents-begin
		  :contents-end contents-end
		  :post-blank post-blank)))))

(defun org-element-link-interpreter (link contents)
  "Interpret LINK object as Org syntax.
CONTENTS is the contents of the object, or nil."
  (let ((type (org-element-property :type link))
	(path (org-element-property :path link)))
    (if (string= type "radio") path
      (let ((fmt (pcase (org-element-property :format link)
		   ;; Links with contents and internal links have to
		   ;; use bracket syntax.  Ignore `:format' in these
		   ;; cases.  This is also the default syntax when the
		   ;; property is not defined, e.g., when the object
		   ;; was crafted by the user.
		   ((guard contents)
		    (format "[[%%s][%s]]"
			    ;; Since this is going to be used as
			    ;; a format string, escape percent signs
			    ;; in description.
			    (replace-regexp-in-string "%" "%%" contents)))
		   ((or `bracket
			`nil
			(guard (member type '("coderef" "custom-id" "fuzzy"))))
		    "[[%s]]")
		   ;; Otherwise, just obey to `:format'.
		   (`angle "<%s>")
		   (`plain "%s")
		   (f (error "Wrong `:format' value: %s" f)))))
	(format fmt
		(pcase type
		  ("coderef" (format "(%s)" path))
		  ("custom-id" (concat "#" path))
		  ("file"
		   (let ((app (org-element-property :application link))
			 (opt (org-element-property :search-option link)))
		     (concat type (and app (concat "+" app)) ":"
			     path
			     (and opt (concat "::" opt)))))
		  ("fuzzy" path)
		  (_ (concat type ":" path))))))))


;;;; Macro

(defun org-element-macro-parser ()
  "Parse macro at point, if any.

When at a macro, return a list whose car is `macro' and cdr
a plist with `:key', `:args', `:begin', `:end', `:value' and
`:post-blank' as keywords.  Otherwise, return nil.

Assume point is at the macro."
  (save-excursion
    (when (looking-at "{{{\\([a-zA-Z][-a-zA-Z0-9_]*\\)\\((\\([^\000]*?\\))\\)?}}}")
      (let ((begin (point))
	    (key (downcase (match-string-no-properties 1)))
	    (value (match-string-no-properties 0))
	    (post-blank (progn (goto-char (match-end 0))
			       (skip-chars-forward " \t")))
	    (end (point))
	    (args (pcase (match-string-no-properties 3)
		    (`nil nil)
		    (a (org-macro-extract-arguments
			(replace-regexp-in-string
			 "[ \t\r\n]+" " " (org-trim a)))))))
	(list 'macro
	      (list :key key
		    :value value
		    :args args
		    :begin begin
		    :end end
		    :post-blank post-blank))))))

(defun org-element-macro-interpreter (macro _)
  "Interpret MACRO object as Org syntax."
  (format "{{{%s%s}}}"
	  (org-element-property :key macro)
	  (pcase (org-element-property :args macro)
	    (`nil "")
	    (args (format "(%s)" (apply #'org-macro-escape-arguments args))))))


;;;; Radio-target

(defun org-element-radio-target-parser ()
  "Parse radio target at point, if any.

When at a radio target, return a list whose car is `radio-target'
and cdr a plist with `:begin', `:end', `:contents-begin',
`:contents-end', `:value' and `:post-blank' as keywords.
Otherwise, return nil.

Assume point is at the radio target."
  (save-excursion
    (when (looking-at org-radio-target-regexp)
      (let ((begin (point))
	    (contents-begin (match-beginning 1))
	    (contents-end (match-end 1))
	    (value (match-string-no-properties 1))
	    (post-blank (progn (goto-char (match-end 0))
			       (skip-chars-forward " \t")))
	    (end (point)))
	(list 'radio-target
	      (list :begin begin
		    :end end
		    :contents-begin contents-begin
		    :contents-end contents-end
		    :post-blank post-blank
		    :value value))))))

(defun org-element-radio-target-interpreter (_ contents)
  "Interpret target object as Org syntax.
CONTENTS is the contents of the object."
  (concat "<<<" contents ">>>"))


;;;; Statistics Cookie

(defun org-element-statistics-cookie-parser ()
  "Parse statistics cookie at point, if any.

When at a statistics cookie, return a list whose car is
`statistics-cookie', and cdr a plist with `:begin', `:end',
`:value' and `:post-blank' keywords.  Otherwise, return nil.

Assume point is at the beginning of the statistics-cookie."
  (save-excursion
    (when (looking-at "\\[[0-9]*\\(%\\|/[0-9]*\\)\\]")
      (let* ((begin (point))
	     (value (buffer-substring-no-properties
		     (match-beginning 0) (match-end 0)))
	     (post-blank (progn (goto-char (match-end 0))
				(skip-chars-forward " \t")))
	     (end (point)))
	(list 'statistics-cookie
	      (list :begin begin
		    :end end
		    :value value
		    :post-blank post-blank))))))

(defun org-element-statistics-cookie-interpreter (statistics-cookie _)
  "Interpret STATISTICS-COOKIE object as Org syntax."
  (org-element-property :value statistics-cookie))


;;;; Strike-Through

(defun org-element-strike-through-parser ()
  "Parse strike-through object at point, if any.

When at a strike-through object, return a list whose car is
`strike-through' and cdr is a plist with `:begin', `:end',
`:contents-begin' and `:contents-end' and `:post-blank' keywords.
Otherwise, return nil.

Assume point is at the first plus sign marker."
  (org-element--parse-generic-emphasis "+" 'strike-through))

(defun org-element-strike-through-interpreter (_ contents)
  "Interpret strike-through object as Org syntax.
CONTENTS is the contents of the object."
  (format "+%s+" contents))


;;;; Subscript

(defun org-element-subscript-parser ()
  "Parse subscript at point, if any.

When at a subscript object, return a list whose car is
`subscript' and cdr a plist with `:begin', `:end',
`:contents-begin', `:contents-end', `:use-brackets-p' and
`:post-blank' as keywords.  Otherwise, return nil.

Assume point is at the underscore."
  (save-excursion
    (unless (bolp) (backward-char))
    (when (looking-at org-match-substring-regexp)
      (let ((bracketsp (match-beginning 4))
	    (begin (match-beginning 2))
	    (contents-begin (or (match-beginning 4)
				(match-beginning 3)))
	    (contents-end (or (match-end 4) (match-end 3)))
	    (post-blank (progn (goto-char (match-end 0))
			       (skip-chars-forward " \t")))
	    (end (point)))
	(list 'subscript
	      (list :begin begin
		    :end end
		    :use-brackets-p bracketsp
		    :contents-begin contents-begin
		    :contents-end contents-end
		    :post-blank post-blank))))))

(defun org-element-subscript-interpreter (subscript contents)
  "Interpret SUBSCRIPT object as Org syntax.
CONTENTS is the contents of the object."
  (format
   (if (org-element-property :use-brackets-p subscript) "_{%s}" "_%s")
   contents))


;;;; Superscript

(defun org-element-superscript-parser ()
  "Parse superscript at point, if any.

When at a superscript object, return a list whose car is
`superscript' and cdr a plist with `:begin', `:end',
`:contents-begin', `:contents-end', `:use-brackets-p' and
`:post-blank' as keywords.  Otherwise, return nil.

Assume point is at the caret."
  (save-excursion
    (unless (bolp) (backward-char))
    (when (looking-at org-match-substring-regexp)
      (let ((bracketsp (match-beginning 4))
	    (begin (match-beginning 2))
	    (contents-begin (or (match-beginning 4)
				(match-beginning 3)))
	    (contents-end (or (match-end 4) (match-end 3)))
	    (post-blank (progn (goto-char (match-end 0))
			       (skip-chars-forward " \t")))
	    (end (point)))
	(list 'superscript
	      (list :begin begin
		    :end end
		    :use-brackets-p bracketsp
		    :contents-begin contents-begin
		    :contents-end contents-end
		    :post-blank post-blank))))))

(defun org-element-superscript-interpreter (superscript contents)
  "Interpret SUPERSCRIPT object as Org syntax.
CONTENTS is the contents of the object."
  (format
   (if (org-element-property :use-brackets-p superscript) "^{%s}" "^%s")
   contents))


;;;; Table Cell

(defun org-element-table-cell-parser ()
  "Parse table cell at point.
Return a list whose car is `table-cell' and cdr is a plist
containing `:begin', `:end', `:contents-begin', `:contents-end'
and `:post-blank' keywords."
  (looking-at "[ \t]*\\(.*?\\)[ \t]*\\(?:|\\|$\\)")
  (let* ((begin (match-beginning 0))
	 (end (match-end 0))
	 (contents-begin (match-beginning 1))
	 (contents-end (match-end 1)))
    (list 'table-cell
	  (list :begin begin
		:end end
		:contents-begin contents-begin
		:contents-end contents-end
		:post-blank 0))))

(defun org-element-table-cell-interpreter (_ contents)
  "Interpret table-cell element as Org syntax.
CONTENTS is the contents of the cell, or nil."
  (concat  " " contents " |"))


;;;; Target

(defun org-element-target-parser ()
  "Parse target at point, if any.

When at a target, return a list whose car is `target' and cdr
a plist with `:begin', `:end', `:value' and `:post-blank' as
keywords.  Otherwise, return nil.

Assume point is at the target."
  (save-excursion
    (when (looking-at org-target-regexp)
      (let ((begin (point))
	    (value (match-string-no-properties 1))
	    (post-blank (progn (goto-char (match-end 0))
			       (skip-chars-forward " \t")))
	    (end (point)))
	(list 'target
	      (list :begin begin
		    :end end
		    :value value
		    :post-blank post-blank))))))

(defun org-element-target-interpreter (target _)
  "Interpret TARGET object as Org syntax."
  (format "<<%s>>" (org-element-property :value target)))


;;;; Timestamp

(defconst org-element--timestamp-regexp
  (concat org-ts-regexp-both
	  "\\|"
	  "\\(?:<[0-9]+-[0-9]+-[0-9]+[^>\n]+?\\+[0-9]+[dwmy]>\\)"
	  "\\|"
	  "\\(?:<%%\\(?:([^>\n]+)\\)>\\)")
  "Regexp matching any timestamp type object.")

(defun org-element-timestamp-parser ()
  "Parse time stamp at point, if any.

When at a time stamp, return a list whose car is `timestamp', and
cdr a plist with `:type', `:raw-value', `:year-start',
`:month-start', `:day-start', `:hour-start', `:minute-start',
`:year-end', `:month-end', `:day-end', `:hour-end',
`:minute-end', `:repeater-type', `:repeater-value',
`:repeater-unit', `:warning-type', `:warning-value',
`:warning-unit', `:begin', `:end' and `:post-blank' keywords.
Otherwise, return nil.

Assume point is at the beginning of the timestamp."
  (when (looking-at-p org-element--timestamp-regexp)
    (save-excursion
      (let* ((begin (point))
	     (activep (eq (char-after) ?<))
	     (raw-value
	      (progn
		(looking-at "\\([<[]\\(%%\\)?.*?\\)[]>]\\(?:--\\([<[].*?[]>]\\)\\)?")
		(match-string-no-properties 0)))
	     (date-start (match-string-no-properties 1))
	     (date-end (match-string 3))
	     (diaryp (match-beginning 2))
	     (post-blank (progn (goto-char (match-end 0))
				(skip-chars-forward " \t")))
	     (end (point))
	     (time-range
	      (and (not diaryp)
		   (string-match
		    "[012]?[0-9]:[0-5][0-9]\\(-\\([012]?[0-9]\\):\\([0-5][0-9]\\)\\)"
		    date-start)
		   (cons (string-to-number (match-string 2 date-start))
			 (string-to-number (match-string 3 date-start)))))
	     (type (cond (diaryp 'diary)
			 ((and activep (or date-end time-range)) 'active-range)
			 (activep 'active)
			 ((or date-end time-range) 'inactive-range)
			 (t 'inactive)))
	     (repeater-props
	      (and (not diaryp)
		   (string-match "\\([.+]?\\+\\)\\([0-9]+\\)\\([hdwmy]\\)"
				 raw-value)
		   (list
		    :repeater-type
		    (let ((type (match-string 1 raw-value)))
		      (cond ((equal "++" type) 'catch-up)
			    ((equal ".+" type) 'restart)
			    (t 'cumulate)))
		    :repeater-value (string-to-number (match-string 2 raw-value))
		    :repeater-unit
		    (pcase (string-to-char (match-string 3 raw-value))
		      (?h 'hour) (?d 'day) (?w 'week) (?m 'month) (_ 'year)))))
	     (warning-props
	      (and (not diaryp)
		   (string-match "\\(-\\)?-\\([0-9]+\\)\\([hdwmy]\\)" raw-value)
		   (list
		    :warning-type (if (match-string 1 raw-value) 'first 'all)
		    :warning-value (string-to-number (match-string 2 raw-value))
		    :warning-unit
		    (pcase (string-to-char (match-string 3 raw-value))
		      (?h 'hour) (?d 'day) (?w 'week) (?m 'month) (_ 'year)))))
	     year-start month-start day-start hour-start minute-start year-end
	     month-end day-end hour-end minute-end)
	;; Parse date-start.
	(unless diaryp
	  (let ((date (org-parse-time-string date-start t)))
	    (setq year-start (nth 5 date)
		  month-start (nth 4 date)
		  day-start (nth 3 date)
		  hour-start (nth 2 date)
		  minute-start (nth 1 date))))
	;; Compute date-end.  It can be provided directly in time-stamp,
	;; or extracted from time range.  Otherwise, it defaults to the
	;; same values as date-start.
	(unless diaryp
	  (let ((date (and date-end (org-parse-time-string date-end t))))
	    (setq year-end (or (nth 5 date) year-start)
		  month-end (or (nth 4 date) month-start)
		  day-end (or (nth 3 date) day-start)
		  hour-end (or (nth 2 date) (car time-range) hour-start)
		  minute-end (or (nth 1 date) (cdr time-range) minute-start))))
	(list 'timestamp
	      (nconc (list :type type
			   :raw-value raw-value
			   :year-start year-start
			   :month-start month-start
			   :day-start day-start
			   :hour-start hour-start
			   :minute-start minute-start
			   :year-end year-end
			   :month-end month-end
			   :day-end day-end
			   :hour-end hour-end
			   :minute-end minute-end
			   :begin begin
			   :end end
			   :post-blank post-blank)
		     repeater-props
		     warning-props))))))

(defun org-element-timestamp-interpreter (timestamp _)
  "Interpret TIMESTAMP object as Org syntax."
  (let* ((repeat-string
	  (concat
	   (pcase (org-element-property :repeater-type timestamp)
	     (`cumulate "+") (`catch-up "++") (`restart ".+"))
	   (let ((val (org-element-property :repeater-value timestamp)))
	     (and val (number-to-string val)))
	   (pcase (org-element-property :repeater-unit timestamp)
	     (`hour "h") (`day "d") (`week "w") (`month "m") (`year "y"))))
	 (warning-string
	  (concat
	   (pcase (org-element-property :warning-type timestamp)
	     (`first "--") (`all "-"))
	   (let ((val (org-element-property :warning-value timestamp)))
	     (and val (number-to-string val)))
	   (pcase (org-element-property :warning-unit timestamp)
	     (`hour "h") (`day "d") (`week "w") (`month "m") (`year "y"))))
	 (build-ts-string
	  ;; Build an Org timestamp string from TIME.  ACTIVEP is
	  ;; non-nil when time stamp is active.  If WITH-TIME-P is
	  ;; non-nil, add a time part.  HOUR-END and MINUTE-END
	  ;; specify a time range in the timestamp.  REPEAT-STRING is
	  ;; the repeater string, if any.
	  (lambda (time activep &optional with-time-p hour-end minute-end)
	    (let ((ts (format-time-string
		       (funcall (if with-time-p #'cdr #'car)
				org-time-stamp-formats)
		       time)))
	      (when (and hour-end minute-end)
		(string-match "[012]?[0-9]:[0-5][0-9]" ts)
		(setq ts
		      (replace-match
		       (format "\\&-%02d:%02d" hour-end minute-end)
		       nil nil ts)))
	      (unless activep (setq ts (format "[%s]" (substring ts 1 -1))))
	      (dolist (s (list repeat-string warning-string))
		(when (org-string-nw-p s)
		  (setq ts (concat (substring ts 0 -1)
				   " "
				   s
				   (substring ts -1)))))
	      ;; Return value.
	      ts)))
	 (type (org-element-property :type timestamp)))
    (pcase type
      ((or `active `inactive)
       (let* ((minute-start (org-element-property :minute-start timestamp))
	      (minute-end (org-element-property :minute-end timestamp))
	      (hour-start (org-element-property :hour-start timestamp))
	      (hour-end (org-element-property :hour-end timestamp))
	      (time-range-p (and hour-start hour-end minute-start minute-end
				 (or (/= hour-start hour-end)
				     (/= minute-start minute-end)))))
	 (funcall
	  build-ts-string
	  (encode-time 0
		       (or minute-start 0)
		       (or hour-start 0)
		       (org-element-property :day-start timestamp)
		       (org-element-property :month-start timestamp)
		       (org-element-property :year-start timestamp))
	  (eq type 'active)
	  (and hour-start minute-start)
	  (and time-range-p hour-end)
	  (and time-range-p minute-end))))
      ((or `active-range `inactive-range)
       (let ((minute-start (org-element-property :minute-start timestamp))
	     (minute-end (org-element-property :minute-end timestamp))
	     (hour-start (org-element-property :hour-start timestamp))
	     (hour-end (org-element-property :hour-end timestamp)))
	 (concat
	  (funcall
	   build-ts-string (encode-time
			    0
			    (or minute-start 0)
			    (or hour-start 0)
			    (org-element-property :day-start timestamp)
			    (org-element-property :month-start timestamp)
			    (org-element-property :year-start timestamp))
	   (eq type 'active-range)
	   (and hour-start minute-start))
	  "--"
	  (funcall build-ts-string
		   (encode-time 0
				(or minute-end 0)
				(or hour-end 0)
				(org-element-property :day-end timestamp)
				(org-element-property :month-end timestamp)
				(org-element-property :year-end timestamp))
		   (eq type 'active-range)
		   (and hour-end minute-end)))))
      (_ (org-element-property :raw-value timestamp)))))


;;;; Underline

(defun org-element-underline-parser ()
  "Parse underline object at point, if any.

When at an underline object, return a list whose car is
`underline' and cdr is a plist with `:begin', `:end',
`:contents-begin' and `:contents-end' and `:post-blank' keywords.
Otherwise, return nil.

Assume point is at the first underscore marker."
  (org-element--parse-generic-emphasis "_" 'underline))

(defun org-element-underline-interpreter (_ contents)
  "Interpret underline object as Org syntax.
CONTENTS is the contents of the object."
  (format "_%s_" contents))


;;;; Verbatim

(defun org-element-verbatim-parser ()
  "Parse verbatim object at point, if any.

When at a verbatim object, return a list whose car is `verbatim'
and cdr is a plist with `:value', `:begin', `:end' and
`:post-blank' keywords.  Otherwise, return nil.

Assume point is at the first equal sign marker."
  (org-element--parse-generic-emphasis "=" 'verbatim))

(defun org-element-verbatim-interpreter (verbatim _)
  "Interpret VERBATIM object as Org syntax."
  (format "=%s=" (org-element-property :value verbatim)))



;;; Parsing Element Starting At Point
;;
;; `org-element--current-element' is the core function of this section.
;; It returns the Lisp representation of the element starting at
;; point.

(defvar org-element--cache-sync-requests); Declared later
(defun org-element--current-element (limit &optional granularity mode structure add-to-cache)
  "Parse the element starting at point.

Return value is a list like (TYPE PROPS) where TYPE is the type
of the element and PROPS a plist of properties associated to the
element.

Possible types are defined in `org-element-all-elements'.

LIMIT bounds the search.

Optional argument GRANULARITY determines the depth of the
recursion.  Allowed values are `headline', `greater-element',
`element', `object' or nil.  When it is broader than `object' (or
nil), secondary values will not be parsed, since they only
contain objects.

Optional argument MODE, when non-nil, can be either
`first-section', `item', `node-property', `planning',
`property-drawer', `section', `table-row', or `top-comment'.


If STRUCTURE isn't provided but MODE is set to `item', it will be
computed.

Optional argument ADD-TO-CACHE, when non-nil, and when cache is active,
will also add current element to cache if it is not yet there.  Use
this argument with care, as validity of the element in parse tree is
not checked.

This function assumes point is always at the beginning of the
element it has to parse."
  (let* ((element (and (not (buffer-narrowed-p))
                       (org-element--cache-active-p)
                       (not org-element--cache-sync-requests)
                       (org-element--cache-find (point) t)))
         (element (progn (while (and element
                                     (not (and (eq (point) (org-element-property :begin element))
                                               (eq mode (org-element-property :mode element)))))
                           (setq element (org-element-property :parent element)))
                         element))
         (old-element element)
         (element (if (or (eq (org-element-property :granularity element) granularity)
                          (and (memq granularity '(nil object))
                               (memq (org-element-property :granularity element) '(nil object))))
                      element
                    (let ((cached (org-element-cache-get-key
                                   element
                                   (list 'org-element--current-element (or granularity 'object)))))
                      (when cached
                        (org-element-put-property
                         cached :parent
                         (org-element-property :parent element)))))))
    (if element
        element
      (save-excursion
        (let ((case-fold-search t)
	      ;; Determine if parsing depth allows for secondary strings
	      ;; parsing.  It only applies to elements referenced in
	      ;; `org-element-secondary-value-alist'.
	      (raw-secondary-p (and granularity (not (eq granularity 'object))))
              result)
          (setq
           result
           (cond
            ;; Item.
            ((eq mode 'item)
	     (org-element-item-parser limit structure raw-secondary-p))
            ;; Table Row.
            ((eq mode 'table-row) (org-element-table-row-parser limit))
            ;; Node Property.
            ((eq mode 'node-property) (org-element-node-property-parser limit))
            ;; Headline.
            ((and (looking-at "^\\*+ ")
                  (org-with-limited-levels (looking-at-p org-outline-regexp-bol)))
             (org-element-headline-parser limit raw-secondary-p))
            ;; Sections (must be checked after headline).
            ((eq mode 'section) (org-element-section-parser limit))
            ((eq mode 'first-section)
	     (org-element-section-parser
	      (or (save-excursion (org-with-limited-levels (outline-next-heading)))
	          limit)))
            ;; Comments.
            ((looking-at "^[ \t]*#\\(?: \\|$\\)")
	     (org-element-comment-parser limit))
            ;; Planning.
            ((and (eq mode 'planning)
	          (eq ?* (char-after (line-beginning-position 0)))
	          (looking-at org-element-planning-line-re))
	     (org-element-planning-parser limit))
            ;; Property drawer.
            ((and (pcase mode
	            (`planning (eq ?* (char-after (line-beginning-position 0))))
	            ((or `property-drawer `top-comment)
		     (save-excursion
		       (beginning-of-line 0)
		       (not (looking-at "[[:blank:]]*$"))))
	            (_ nil))
	          (looking-at org-property-drawer-re))
	     (org-element-property-drawer-parser limit))
            ;; When not at bol, point is at the beginning of an item or
            ;; a footnote definition: next item is always a paragraph.
            ((not (bolp)) (org-element-paragraph-parser limit (list (point))))
            ;; Clock.
            ((looking-at org-element-clock-line-re)
             (org-element-clock-parser limit))
            ;; Inlinetask.
            ((looking-at "^\\*+ ")
	     (org-element-inlinetask-parser limit raw-secondary-p))
            ;; From there, elements can have affiliated keywords.
            (t (let ((affiliated (org-element--collect-affiliated-keywords
			          limit (memq granularity '(nil object)))))
	         (cond
	          ;; Jumping over affiliated keywords put point off-limits.
	          ;; Parse them as regular keywords.
	          ((and (cdr affiliated) (>= (point) limit))
	           (goto-char (car affiliated))
	           (org-element-keyword-parser limit nil))
	          ;; LaTeX Environment.
	          ((looking-at org-element--latex-begin-environment)
	           (org-element-latex-environment-parser limit affiliated))
	          ;; Drawer.
	          ((looking-at org-element-drawer-re)
	           (org-element-drawer-parser limit affiliated))
	          ;; Fixed Width
	          ((looking-at "[ \t]*:\\( \\|$\\)")
	           (org-element-fixed-width-parser limit affiliated))
	          ;; Inline Comments, Blocks, Babel Calls, Dynamic Blocks and
	          ;; Keywords.
	          ((looking-at "[ \t]*#\\+")
	           (goto-char (match-end 0))
	           (cond
	            ((looking-at "BEGIN_\\(\\S-+\\)")
		     (beginning-of-line)
		     (funcall (pcase (upcase (match-string 1))
			        ("CENTER"  #'org-element-center-block-parser)
			        ("COMMENT" #'org-element-comment-block-parser)
			        ("EXAMPLE" #'org-element-example-block-parser)
			        ("EXPORT"  #'org-element-export-block-parser)
			        ("QUOTE"   #'org-element-quote-block-parser)
			        ("SRC"     #'org-element-src-block-parser)
			        ("VERSE"   #'org-element-verse-block-parser)
			        (_         #'org-element-special-block-parser))
			      limit
			      affiliated))
	            ((looking-at "CALL:")
		     (beginning-of-line)
		     (org-element-babel-call-parser limit affiliated))
	            ((save-excursion
                       (beginning-of-line)
                       (looking-at org-element-dynamic-block-open-re))
		     (beginning-of-line)
		     (org-element-dynamic-block-parser limit affiliated))
	            ((looking-at "\\S-+:")
		     (beginning-of-line)
		     (org-element-keyword-parser limit affiliated))
	            (t
		     (beginning-of-line)
		     (org-element-paragraph-parser limit affiliated))))
	          ;; Footnote Definition.
	          ((looking-at org-footnote-definition-re)
	           (org-element-footnote-definition-parser limit affiliated))
	          ;; Horizontal Rule.
	          ((looking-at "[ \t]*-\\{5,\\}[ \t]*$")
	           (org-element-horizontal-rule-parser limit affiliated))
	          ;; Diary Sexp.
	          ((looking-at "%%(")
	           (org-element-diary-sexp-parser limit affiliated))
	          ;; Table.
	          ((or (looking-at "[ \t]*|")
		       ;; There is no strict definition of a table.el
		       ;; table.  Try to prevent false positive while being
		       ;; quick.
		       (let ((rule-regexp
			      (rx (zero-or-more (any " \t"))
			          "+"
			          (one-or-more (one-or-more "-") "+")
			          (zero-or-more (any " \t"))
			          eol))
			     (non-table.el-line
			      (rx bol
			          (zero-or-more (any " \t"))
			          (or eol (not (any "+| \t")))))
			     (next (line-beginning-position 2)))
		         ;; Start with a full rule.
		         (and
		          (looking-at rule-regexp)
		          (< next limit) ;no room for a table.el table
		          (save-excursion
		            (end-of-line)
		            (cond
			     ;; Must end with a full rule.
			     ((not (re-search-forward non-table.el-line limit 'move))
			      (if (bolp) (forward-line -1) (beginning-of-line))
			      (looking-at rule-regexp))
			     ;; Ignore pseudo-tables with a single
			     ;; rule.
			     ((= next (line-beginning-position))
			      nil)
			     ;; Must end with a full rule.
			     (t
			      (forward-line -1)
			      (looking-at rule-regexp)))))))
	           (org-element-table-parser limit affiliated))
	          ;; List.
	          ((looking-at (org-item-re))
	           (org-element-plain-list-parser
	            limit affiliated
	            (or structure (org-element--list-struct limit))))
	          ;; Default element: Paragraph.
	          (t (org-element-paragraph-parser limit affiliated)))))))
          (when result
            (org-element-put-property result :mode mode)
            (org-element-put-property result :granularity granularity))
          (when (and (not (buffer-narrowed-p))
                     (org-element--cache-active-p)
                     (not org-element--cache-sync-requests)
                     add-to-cache)
            (if (not old-element)
                ;; Only 'element granularity is directly allowed in
                ;; the cache.
                (setq result (if (eq granularity 'element)
                                 (org-element--cache-put result)
                               result))
              (org-element-cache-store-key
               old-element
               (list 'org-element--current-element (or granularity 'object)) result)))
          result)))))


;; Most elements can have affiliated keywords.  When looking for an
;; element beginning, we want to move before them, as they belong to
;; that element, and, in the meantime, collect information they give
;; into appropriate properties.  Hence the following function.

(defun org-element--collect-affiliated-keywords (limit parse)
  "Collect affiliated keywords from point down to LIMIT.

Return a list whose CAR is the position at the first of them and
CDR a plist of keywords and values and move point to the
beginning of the first line after them.

The plist of keywords preserves their order.

As a special case, if element doesn't start at the beginning of
the line (e.g., a paragraph starting an item), CAR is current
position of point and CDR is nil.

When PARSE is non-nil, values from keywords belonging to
`org-element-parsed-keywords' are parsed as secondary strings."
  (if (not (bolp)) (list (point))
    (let ((case-fold-search t)
	  (origin (point))
	  ;; RESTRICT is the list of objects allowed in parsed
	  ;; keywords value.  If PARSE is nil, no object is allowed.
	  (restrict (and parse (org-element-restriction 'keyword)))
	  output)
      (while (and (< (point) limit) (looking-at org-element--affiliated-re))
	(let* ((raw-kwd (upcase (match-string 1)))
	       ;; Apply translation to RAW-KWD.  From there, KWD is
	       ;; the official keyword.
	       (kwd (or (cdr (assoc raw-kwd
				    org-element-keyword-translation-alist))
			raw-kwd))
	       ;; PARSED? is non-nil when keyword should have its
	       ;; value parsed.
	       (parsed? (member kwd org-element-parsed-keywords))
	       ;; Find main value for any keyword.
	       (value
		(let ((beg (match-end 0))
		      (end (save-excursion
			     (end-of-line)
			     (skip-chars-backward " \t")
			     (point))))
		  (if parsed?
		      (save-match-data
			(org-element--parse-objects beg end nil restrict))
		    (org-trim (buffer-substring-no-properties beg end)))))
	       ;; If KWD is a dual keyword, find its secondary value.
	       ;; Maybe parse it.
	       (dual? (member kwd org-element-dual-keywords))
	       (dual-value
		(and dual?
		     (let ((sec (match-string-no-properties 2)))
		       (cond
			((and sec parsed?)
			 (save-match-data
			   (org-element--parse-objects
			    (match-beginning 2) (match-end 2) nil restrict)))
			(sec sec)))))
	       ;; Attribute a property name to KWD.
	       (kwd-sym (and kwd (intern (concat ":" (downcase kwd))))))
	  ;; Now set final shape for VALUE.
	  (when dual?
	    (setq value (and (or value dual-value) (cons value dual-value))))
	  (when (or (member kwd org-element-multiple-keywords)
		    ;; Attributes can always appear on multiple lines.
		    (string-match "^ATTR_" kwd))
	    (setq value (append (plist-get output kwd-sym) (list value))))
	  ;; Eventually store the new value in OUTPUT.
	  (setq output (plist-put output kwd-sym value))
	  ;; Move to next keyword.
	  (forward-line)))
      ;; If affiliated keywords are orphaned: move back to first one.
      ;; They will be parsed as a paragraph.
      (when (looking-at "[ \t]*$") (goto-char origin) (setq output nil))
      ;; Return value.
      (cons origin output))))



;;; The Org Parser
;;
;; The two major functions here are `org-element-parse-buffer', which
;; parses Org syntax inside the current buffer, taking into account
;; region, narrowing, or even visibility if specified, and
;; `org-element-parse-secondary-string', which parses objects within
;; a given string.
;;
;; The (almost) almighty `org-element-map' allows applying a function
;; on elements or objects matching some type, and accumulating the
;; resulting values.  In an export situation, it also skips unneeded
;; parts of the parse tree.

(defun org-element-parse-element
    (&optional pos-or-element granularity
               visible-only first-only
               cached-only)
  "Parse element at POS-OR-ELEMENT or point in current buffer.
When POS-OR-ELEMENT is nil, parse element at point.  When position,
parse element at that position.  When element, parse the provided
element assuming that it is located in current buffer.

The parsing is done recursively.  See `org-element-parse-buffer' for the detailed
info on the return value.

When VISIBLE-ONLY is non-nil, don't parse contents of hidden
elements.

When CACHED-ONLY is non-nil, try to retrieve cached value and return nil
if such value is not available.

FIRST-ONLY controls parsing of elements inside.  When its value is
`no-recursion', do not parse inner elements.  Otherwise, when it is
non-nil, don't parse beyond first inner element, first inner element of
that inner element, and so on."
  (org-with-wide-buffer
   (let* ((element (pcase pos-or-element
                     (`nil (org-element-at-point))
                     ((pred number-or-marker-p)
                      (org-element-at-point pos-or-element))
                     (_ pos-or-element)))
          (key (pcase first-only
                 (`no-recursion (list 'org-element-parse-element (or granularity 'object) 'no-recursion))
                 (`nil (list 'org-element-parse-element (or granularity 'object)))
                 (_ (list 'org-element-parse-element (or granularity 'object) 'first-only))))
          result)
     (unless visible-only
       (setq result (org-element-cache-get-key element key)))
     (unless (or result cached-only)
       (setq result
             (car
              (org-element--parse-elements
               (org-element-property :begin element)
               (org-element-property :end element)
               (org-element-property :mode element)
               (org-element-property :structure element)
               granularity visible-only nil first-only)))
       (unless visible-only
         (org-element-cache-store-key element key result)))
     result)))

(defun org-element-parse-buffer (&optional granularity visible-only)
  "Recursively parse the buffer and return structure.
If narrowing is in effect, only parse the visible part of the
buffer.

Optional argument GRANULARITY determines the depth of the
recursion.  It can be set to the following symbols:

`headline'          Only parse headlines.
`greater-element'   Don't recurse into greater elements except
		    headlines and sections.  Thus, elements
		    parsed are the top-level ones.
`element'           Parse everything but objects and plain text.
`object'            Parse the complete buffer (default).

When VISIBLE-ONLY is non-nil, don't parse contents of hidden
elements.

An element or object is represented as a list with the
pattern (TYPE PROPERTIES CONTENTS), where :

  TYPE is a symbol describing the element or object.  See
  `org-element-all-elements' and `org-element-all-objects' for an
  exhaustive list of such symbols.  One can retrieve it with
  `org-element-type' function.

  PROPERTIES is the list of attributes attached to the element or
  object, as a plist.  Although most of them are specific to the
  element or object type, all types share `:begin', `:end',
  `:post-blank' and `:parent' properties, which respectively
  refer to buffer position where the element or object starts,
  ends, the number of white spaces or blank lines after it, and
  the element or object containing it.  Properties values can be
  obtained by using `org-element-property' function.

  CONTENTS is a list of elements, objects or raw strings
  contained in the current element or object, when applicable.
  One can access them with `org-element-contents' function.

The Org buffer has `org-data' as type and nil as properties.
`org-element-map' function can be used to find specific elements
or objects within the parse tree.

This function assumes that current major mode is `org-mode'."
  (save-excursion
    (goto-char (point-min))
    (let ((org-data (org-element-org-data-parser))
          (gc-cons-threshold #x40000000))
      (org-skip-whitespace)
      (org-element--parse-elements
       (point-at-bol) (point-max)
       ;; Start in `first-section' mode so text before the first
       ;; headline belongs to a section.
       'first-section nil granularity visible-only org-data))))

(defun org-element-parse-secondary-string (string restriction &optional parent)
  "Recursively parse objects in STRING and return structure.

RESTRICTION is a symbol limiting the object types that will be
looked after.

Optional argument PARENT, when non-nil, is the element or object
containing the secondary string.  It is used to set correctly
`:parent' property within the string.

If STRING is the empty string or nil, return nil."
  (cond
   ((not string) nil)
   ((equal string "") nil)
   (t (let ((local-variables (buffer-local-variables)))
	(with-temp-buffer
	  (dolist (v local-variables)
	    (ignore-errors
	      (if (symbolp v) (makunbound v)
		;; Don't set file name to avoid mishandling hooks (bug#44524)
		(unless (memq (car v) '(buffer-file-name buffer-file-truename))
		  (set (make-local-variable (car v)) (cdr v))))))
	  ;; Transferring local variables may put the temporary buffer
	  ;; into a read-only state.  Make sure we can insert STRING.
	  (let ((inhibit-read-only t)) (insert string))
	  ;; Prevent "Buffer *temp* modified; kill anyway?".
	  (restore-buffer-modified-p nil)
	  (org-element--parse-objects
	   (point-min) (point-max) nil restriction parent))))))

(defun org-element-map
    (data types fun &optional info first-match no-recursion with-affiliated)
  "Map a function on selected elements or objects.

DATA is a parse tree (for example, returned by
`org-element-parse-buffer'), an element, an object, a string, or a
list of such constructs.  TYPES is a symbol or list of symbols of
elements or object types (see `org-element-all-elements' and
`org-element-all-objects' for a complete list of types).  FUN is the
function called on the matching element or object.  It has to accept
one argument: the element or object itself.

When optional argument INFO is non-nil, it should be a plist
holding export options.  In that case, parts of the parse tree
not exportable according to that property list will be skipped.

When optional argument FIRST-MATCH is non-nil, stop at the first
match for which FUN doesn't return nil, and return that value.

Optional argument NO-RECURSION is a symbol or a list of symbols
representing elements or objects types.  `org-element-map' won't
enter any recursive element or object whose type belongs to that
list.  Though, FUN can still be applied on them.

When optional argument WITH-AFFILIATED is non-nil, FUN will also
apply to matching objects within parsed affiliated keywords (see
`org-element-parsed-keywords').

Nil values returned from FUN do not appear in the results.


Examples:
---------

Assuming TREE is a variable containing an Org buffer parse tree,
the following example will return a flat list of all `src-block'
and `example-block' elements in it:

  (setq tree (org-element-parse-buffer))
  (org-element-map tree \\='(example-block src-block) #\\='identity)

The following snippet will find the first headline with a level
of 1 and a \"phone\" tag, and will return its beginning position:

  (org-element-map tree \\='headline
   (lambda (hl)
     (and (= (org-element-property :level hl) 1)
          (member \"phone\" (org-element-property :tags hl))
          (org-element-property :begin hl)))
   nil t)

The next example will return a flat list of all `plain-list' type
elements in TREE that are not a sub-list themselves:

  (org-element-map tree \\='plain-list #\\='identity nil nil \\='plain-list)

Eventually, this example will return a flat list of all `bold'
type objects containing a `latex-snippet' type object, even
looking into captions:

  (org-element-map tree \\='bold
   (lambda (b)
     (and (org-element-map b \\='latex-snippet #\\='identity nil t) b))
   nil nil nil t)"
  (declare (indent 2))
  ;; Ensure TYPES and NO-RECURSION are a list, even of one element.
  (let* ((types (if (listp types) types (list types)))
	 (no-recursion (if (listp no-recursion) no-recursion
			 (list no-recursion)))
	 ;; Recursion depth is determined by --CATEGORY.
	 (--category
	  (catch :--found
	    (let ((category 'greater-elements)
		  (all-objects (cons 'plain-text org-element-all-objects)))
	      (dolist (type types category)
		(cond ((memq type all-objects)
		       ;; If one object is found, the function has
		       ;; to recurse into every object.
		       (throw :--found 'objects))
		      ((not (memq type org-element-greater-elements))
		       ;; If one regular element is found, the
		       ;; function has to recurse, at least, into
		       ;; every element it encounters.
		       (and (not (eq category 'elements))
			    (setq category 'elements))))))))
	 --acc)
    (letrec ((--walk-tree
	      (lambda (--data)
		;; Recursively walk DATA.  INFO, if non-nil, is a plist
		;; holding contextual information.
		(let ((--type (org-element-type --data)))
		  (cond
		   ((not --data))
		   ;; Ignored element in an export context.
		   ((and info (memq --data (plist-get info :ignore-list))))
		   ;; List of elements or objects.
		   ((not --type) (mapc --walk-tree --data))
		   ;; Unconditionally enter parse trees.
		   ((eq --type 'org-data)
		    (mapc --walk-tree (org-element-contents --data)))
		   (t
		    ;; Check if TYPE is matching among TYPES.  If so,
		    ;; apply FUN to --DATA and accumulate return value
		    ;; into --ACC (or exit if FIRST-MATCH is non-nil).
		    (when (memq --type types)
		      (let ((result (funcall fun --data)))
			(cond ((not result))
			      (first-match (throw :--map-first-match result))
			      (t (push result --acc)))))
		    ;; If --DATA has a secondary string that can contain
		    ;; objects with their type among TYPES, look inside.
		    (when (and (eq --category 'objects) (not (stringp --data)))
		      (dolist (p (cdr (assq --type
					    org-element-secondary-value-alist)))
			(funcall --walk-tree (org-element-property p --data))))
		    ;; If --DATA has any parsed affiliated keywords and
		    ;; WITH-AFFILIATED is non-nil, look for objects in
		    ;; them.
		    (when (and with-affiliated
			       (eq --category 'objects)
			       (eq (org-element-class --data) 'element))
		      (dolist (kwd-pair org-element--parsed-properties-alist)
			(let ((kwd (car kwd-pair))
			      (value (org-element-property (cdr kwd-pair) --data)))
			  ;; Pay attention to the type of parsed
			  ;; keyword.  In particular, preserve order for
			  ;; multiple keywords.
			  (cond
			   ((not value))
			   ((member kwd org-element-dual-keywords)
			    (if (member kwd org-element-multiple-keywords)
				(dolist (line value)
				  (funcall --walk-tree (cdr line))
				  (funcall --walk-tree (car line)))
			      (funcall --walk-tree (cdr value))
			      (funcall --walk-tree (car value))))
			   ((member kwd org-element-multiple-keywords)
			    (mapc --walk-tree (reverse value)))
			   (t (funcall --walk-tree value))))))
		    ;; Determine if a recursion into --DATA is possible.
		    (cond
		     ;; --TYPE is explicitly removed from recursion.
		     ((memq --type no-recursion))
		     ;; --DATA has no contents.
		     ((not (org-element-contents --data)))
		     ;; Looking for greater elements but --DATA is
		     ;; simply an element or an object.
		     ((and (eq --category 'greater-elements)
			   (not (memq --type org-element-greater-elements))))
		     ;; Looking for elements but --DATA is an object.
		     ((and (eq --category 'elements)
			   (eq (org-element-class --data) 'object)))
		     ;; In any other case, map contents.
		     (t (mapc --walk-tree (org-element-contents --data))))))))))
      (catch :--map-first-match
	(funcall --walk-tree data)
	;; Return value in a proper order.
	(nreverse --acc)))))

;; The following functions are internal parts of the parser.
;;
;; The first one, `org-element--parse-elements' acts at the element's
;; level.
;;
;; The second one, `org-element--parse-objects' applies on all objects
;; of a paragraph or a secondary string.  It calls
;; `org-element--object-lex' to find the next object in the current
;; container.

(defsubst org-element--next-mode (mode type parent?)
  "Return next mode according to current one.

MODE is a symbol representing the expectation about the next
element or object.  Meaningful values are `first-section',
`item', `node-property', `planning', `property-drawer',
`section', `table-row', `top-comment', and nil.

TYPE is the type of the current element or object.

If PARENT? is non-nil, assume the next element or object will be
located inside the current one."
  (if parent?
      (pcase type
	(`headline 'section)
	((and (guard (eq mode 'first-section)) `section) 'top-comment)
        ((and (guard (eq mode 'org-data)) `org-data) 'first-section)
        ((and (guard (not mode)) `org-data) 'first-section)
	(`inlinetask 'planning)
	(`plain-list 'item)
	(`property-drawer 'node-property)
	(`section 'planning)
	(`table 'table-row))
    (pcase mode
      (`item 'item)
      (`node-property 'node-property)
      ((and `planning (guard (eq type 'planning))) 'property-drawer)
      (`table-row 'table-row)
      ((and `top-comment (guard (eq type 'comment))) 'property-drawer))))

(defun org-element--parse-elements
    (beg end mode structure granularity visible-only acc &optional first-only)
  "Parse elements between BEG and END positions.

MODE prioritizes some elements over the others.  It can be set to
`first-section', `item', `node-property', `planning',
`property-drawer', `section', `table-row', `top-comment', or nil.

When value is `item', STRUCTURE will be used as the current list
structure.

GRANULARITY determines the depth of the recursion.  See
`org-element-parse-buffer' for more information.

When VISIBLE-ONLY is non-nil, don't parse contents of hidden
elements.

When FIRST-ONLY is `no-recursion', do not parse elements inside.
Otherwise, when FIRST-ONLY is non-nil, only parse the first inner
elements in contents.

Elements are accumulated into ACC."
  (save-excursion
    (goto-char beg)
    ;; When parsing only headlines, skip any text before first one.
    (when (and (eq granularity 'headline) (not (org-at-heading-p)))
      (org-with-limited-levels (outline-next-heading)))
    (let (elements)
      (while (and (< (point) end)
                  (or (not first-only)
                      (not elements)))
	;; Visible only: skip invisible parts due to folding.
	(if (and visible-only (org-invisible-p nil t))
	    (progn
	      (goto-char (org-find-visible))
	      (when (and (eolp) (not (eobp))) (forward-char)))
	  ;; Find current element's type and parse it accordingly to
	  ;; its category.
	  (let* ((element (org-element-copy
                           ;; `org-element--current-element' may return cached
                           ;; elements.  Below code reassigns
                           ;; `:parent' property of the element and
                           ;; may interfere with cache
                           ;; synchronisation if parent element is not
                           ;; yet in cache or when ACC is nil.
                           ;; Moreover, the returned structure may be
                           ;; altered by caller code arbitrarily.
                           ;; Hence, we return a copy of the
                           ;; potentially cached element to make
                           ;; potential modifications safe for element
                           ;; cache.
                           (org-element--current-element
			    end granularity mode structure)))
		 (type (org-element-type element))
		 (cbeg (org-element-property :contents-begin element)))
            (goto-char (org-element-property :end element))
	    ;; Fill ELEMENT contents by side-effect.
	    (cond
	     ;; If element has no contents, don't modify it.
	     ((not cbeg))
	     ;; Greater element: parse it between `contents-begin' and
	     ;; `contents-end'.  Ensure GRANULARITY allows recursion,
	     ;; or ELEMENT is a headline, in which case going inside
	     ;; is mandatory, in order to get sub-level headings.
	     ((and (memq type org-element-greater-elements)
	           (or (memq granularity '(element object nil))
		       (and (eq granularity 'greater-element)
			    (eq type 'section))
		       (eq type 'headline)))
              (unless (eq first-only 'no-recursion)
	        (org-element--parse-elements
	         cbeg (org-element-property :contents-end element)
	         ;; Possibly switch to a special mode.
	         (org-element--next-mode mode type t)
	         (and (memq type '(item plain-list))
		      (org-element-property :structure element))
	         granularity visible-only element first-only)))
	     ;; ELEMENT has contents.  Parse objects inside, if
	     ;; GRANULARITY allows it.
	     ((memq granularity '(object nil))
	      (org-element--parse-objects
	       cbeg (org-element-property :contents-end element) element
	       (org-element-restriction type))))
	    (push (org-element-put-property element :parent acc) elements)
	    ;; Update mode.
	    (setq mode (org-element--next-mode mode type nil)))))
      ;; Return result.
      (when acc
        (org-element-put-property acc :granularity granularity))
      (if acc
          (apply #'org-element-set-contents acc (nreverse elements))
        (nreverse elements)))))

(defun org-element--object-lex (restriction)
  "Return next object in current buffer or nil.
RESTRICTION is a list of object types, as symbols, that should be
looked after.  This function assumes that the buffer is narrowed
to an appropriate container (e.g., a paragraph)."
  (cond
   ((memq 'table-cell restriction) (org-element-table-cell-parser))
   ((memq 'citation-reference restriction)
    (org-element-citation-reference-parser))
   (t
    (let* ((start (point))
	   (limit
	    ;; Object regexp sometimes needs to have a peek at
	    ;; a character ahead.  Therefore, when there is a hard
	    ;; limit, make it one more than the true beginning of the
	    ;; radio target.
	    (save-excursion
	      (cond ((not org-target-link-regexp) nil)
		    ((not (memq 'link restriction)) nil)
		    ((progn
		       (unless (bolp) (forward-char -1))
		       (not (re-search-forward org-target-link-regexp nil t)))
		     nil)
		    ;; Since we moved backward, we do not want to
		    ;; match again an hypothetical 1-character long
		    ;; radio link before us.  Realizing that this can
		    ;; only happen if such a radio link starts at
		    ;; beginning of line, we prevent this here.
		    ((and (= start (1+ (line-beginning-position)))
			  (= start (match-end 1)))
		     (and (re-search-forward org-target-link-regexp nil t)
			  (1+ (match-beginning 1))))
		    (t (1+ (match-beginning 1))))))
	   found)
      (save-excursion
	(while (and (not found)
		    (re-search-forward org-element--object-regexp limit 'move))
	  (goto-char (match-beginning 0))
	  (let ((result (match-string 0)))
	    (setq found
		  (cond
		   ((string-prefix-p "call_" result t)
		    (and (memq 'inline-babel-call restriction)
			 (org-element-inline-babel-call-parser)))
		   ((string-prefix-p "src_" result t)
		    (and (memq 'inline-src-block restriction)
			 (org-element-inline-src-block-parser)))
		   (t
		    (pcase (char-after)
		      (?^ (and (memq 'superscript restriction)
			       (org-element-superscript-parser)))
		      (?_ (or (and (memq 'subscript restriction)
				   (org-element-subscript-parser))
			      (and (memq 'underline restriction)
				   (org-element-underline-parser))))
		      (?* (and (memq 'bold restriction)
			       (org-element-bold-parser)))
		      (?/ (and (memq 'italic restriction)
			       (org-element-italic-parser)))
		      (?~ (and (memq 'code restriction)
			       (org-element-code-parser)))
		      (?= (and (memq 'verbatim restriction)
			       (org-element-verbatim-parser)))
		      (?+ (and (memq 'strike-through restriction)
			       (org-element-strike-through-parser)))
		      (?@ (and (memq 'export-snippet restriction)
			       (org-element-export-snippet-parser)))
		      (?{ (and (memq 'macro restriction)
			       (org-element-macro-parser)))
		      (?$ (and (memq 'latex-fragment restriction)
			       (org-element-latex-fragment-parser)))
		      (?<
		       (if (eq (aref result 1) ?<)
			   (or (and (memq 'radio-target restriction)
				    (org-element-radio-target-parser))
			       (and (memq 'target restriction)
				    (org-element-target-parser)))
			 (or (and (memq 'timestamp restriction)
				  (org-element-timestamp-parser))
			     (and (memq 'link restriction)
				  (org-element-link-parser)))))
		      (?\\
		       (if (eq (aref result 1) ?\\)
			   (and (memq 'line-break restriction)
				(org-element-line-break-parser))
			 (or (and (memq 'entity restriction)
				  (org-element-entity-parser))
			     (and (memq 'latex-fragment restriction)
				  (org-element-latex-fragment-parser)))))
		      (?\[
		       (pcase (aref result 1)
			 ((and ?\[
			       (guard (memq 'link restriction)))
			  (org-element-link-parser))
			 ((and ?f
			       (guard (memq 'footnote-reference restriction)))
			  (org-element-footnote-reference-parser))
			 ((and ?c
			       (guard (memq 'citation restriction)))
			  (org-element-citation-parser))
			 ((and (or ?% ?/)
			       (guard (memq 'statistics-cookie restriction)))
			  (org-element-statistics-cookie-parser))
			 (_
			  (or (and (memq 'timestamp restriction)
				   (org-element-timestamp-parser))
			      (and (memq 'statistics-cookie restriction)
				   (org-element-statistics-cookie-parser))))))
		      ;; This is probably a plain link.
		      (_ (and (memq 'link restriction)
			      (org-element-link-parser)))))))
	    (or (eobp) (forward-char))))
	(cond (found)
	      (limit (forward-char -1)
		     (org-element-link-parser))	;radio link
	      (t nil)))))))

(defun org-element--parse-objects (beg end acc restriction &optional parent)
  "Parse objects between BEG and END and return recursive structure.

Objects are accumulated in ACC.  RESTRICTION is a list of object
successors which are allowed in the current object.

ACC becomes the parent for all parsed objects.  However, if ACC
is nil (i.e., a secondary string is being parsed) and optional
argument PARENT is non-nil, use it as the parent for all objects.
Eventually, if both ACC and PARENT are nil, the common parent is
the list of objects itself."
  (save-excursion
    (save-restriction
      (narrow-to-region beg end)
      (goto-char (point-min))
      (let (next-object contents)
	(while (and (not (eobp))
		    (setq next-object (org-element--object-lex restriction)))
	  ;; Text before any object.
	  (let ((obj-beg (org-element-property :begin next-object)))
	    (unless (= (point) obj-beg)
	      (let ((text (buffer-substring-no-properties (point) obj-beg)))
		(push (if acc (org-element-put-property text :parent acc) text)
		      contents))))
	  ;; Object...
	  (let ((obj-end (org-element-property :end next-object))
		(cont-beg (org-element-property :contents-begin next-object)))
	    (when acc (org-element-put-property next-object :parent acc))
	    (push (if cont-beg
		      ;; Fill contents of NEXT-OBJECT if possible.
		      (org-element--parse-objects
		       cont-beg
		       (org-element-property :contents-end next-object)
		       next-object
		       (org-element-restriction next-object))
		    next-object)
		  contents)
	    (goto-char obj-end)))
	;; Text after last object.
	(unless (eobp)
	  (let ((text (buffer-substring-no-properties (point) end)))
	    (push (if acc (org-element-put-property text :parent acc) text)
		  contents)))
	;; Result.  Set appropriate parent.
	(if acc (apply #'org-element-set-contents acc (nreverse contents))
	  (let* ((contents (nreverse contents))
		 (parent (or parent contents)))
	    (dolist (datum contents contents)
	      (org-element-put-property datum :parent parent))))))))



;;; Towards A Bijective Process
;;
;; The parse tree obtained with `org-element-parse-buffer' is really
;; a snapshot of the corresponding Org buffer.  Therefore, it can be
;; interpreted and expanded into a string with canonical Org syntax.
;; Hence `org-element-interpret-data'.
;;
;; The function relies internally on
;; `org-element--interpret-affiliated-keywords'.

;;;###autoload
(defun org-element-interpret-data (data)
  "Interpret DATA as Org syntax.
DATA is a parse tree, an element, an object or a secondary string
to interpret.  Return Org syntax as a string."
  (letrec ((fun
	    (lambda (data parent)
	      (let* ((type (org-element-type data))
		     ;; Find interpreter for current object or
		     ;; element.  If it doesn't exist (e.g. this is
		     ;; a pseudo object or element), return contents,
		     ;; if any.
		     (interpret
		      (let ((fun (intern
				  (format "org-element-%s-interpreter" type))))
			(if (fboundp fun) fun (lambda (_ contents) contents))))
		     (results
		      (cond
		       ;; Secondary string.
		       ((not type)
			(mapconcat (lambda (obj) (funcall fun obj parent))
				   data
				   ""))
		       ;; Full Org document.
		       ((eq type 'org-data)
			(mapconcat (lambda (obj) (funcall fun obj parent))
				   (org-element-contents data)
				   ""))
		       ;; Plain text: return it.
		       ((stringp data) data)
		       ;; Element or object without contents.
		       ((not (org-element-contents data))
			(funcall interpret data nil))
		       ;; Element or object with contents.
		       (t
			(funcall
			 interpret
			 data
			 ;; Recursively interpret contents.
			 (mapconcat
			  (lambda (datum) (funcall fun datum data))
			  (org-element-contents
			   (if (not (memq type '(paragraph verse-block)))
			       data
			     ;; Fix indentation of elements containing
			     ;; objects.  We ignore `table-row'
			     ;; elements as they are one line long
			     ;; anyway.
			     (org-element-normalize-contents
			      data
			      ;; When normalizing first paragraph of
			      ;; an item or a footnote-definition,
			      ;; ignore first line's indentation.
			      (and (eq type 'paragraph)
				   (memq (org-element-type parent)
					 '(footnote-definition item))
				   (eq data (car (org-element-contents parent)))
				   (eq (org-element-property :pre-blank parent)
				       0)))))
			  ""))))))
		(if (memq type '(org-data nil)) results
		  ;; Build white spaces.  If no `:post-blank' property
		  ;; is specified, assume its value is 0.
		  (let ((blank (or (org-element-property :post-blank data) 0)))
		    (if (eq (org-element-class data parent) 'object)
			(concat results (make-string blank ?\s))
		      (concat (org-element--interpret-affiliated-keywords data)
			      (org-element-normalize-string results)
			      (make-string blank ?\n)))))))))
    (funcall fun data nil)))

(defun org-element--interpret-affiliated-keywords (element)
  "Return ELEMENT's affiliated keywords as Org syntax.
If there is no affiliated keyword, return the empty string."
  (let ((keyword-to-org
	 (lambda (key value)
	   (let (dual)
	     (when (member key org-element-dual-keywords)
	       (setq dual (cdr value) value (car value)))
	     (concat "#+" (downcase key)
		     (and dual
			  (format "[%s]" (org-element-interpret-data dual)))
		     ": "
		     (if (member key org-element-parsed-keywords)
			 (org-element-interpret-data value)
		       value)
		     "\n")))))
    (mapconcat
     (lambda (prop)
       (let ((value (org-element-property prop element))
	     (keyword (upcase (substring (symbol-name prop) 1))))
	 (when value
	   (if (or (member keyword org-element-multiple-keywords)
		   ;; All attribute keywords can have multiple lines.
		   (string-match "^ATTR_" keyword))
	       (mapconcat (lambda (line) (funcall keyword-to-org keyword line))
			  (reverse value)
			  "")
	     (funcall keyword-to-org keyword value)))))
     ;; List all ELEMENT's properties matching an attribute line or an
     ;; affiliated keyword, but ignore translated keywords since they
     ;; cannot belong to the property list.
     (cl-loop for prop in (nth 1 element) by 'cddr
	      when (let ((keyword (upcase (substring (symbol-name prop) 1))))
		     (or (string-match "^ATTR_" keyword)
			 (and
			  (member keyword org-element-affiliated-keywords)
			  (not (assoc keyword
				      org-element-keyword-translation-alist)))))
	      collect prop)
     "")))

;; Because interpretation of the parse tree must return the same
;; number of blank lines between elements and the same number of white
;; space after objects, some special care must be given to white
;; spaces.
;;
;; The first function, `org-element-normalize-string', ensures any
;; string different from the empty string will end with a single
;; newline character.
;;
;; The second function, `org-element-normalize-contents', removes
;; global indentation from the contents of the current element.

(defun org-element-normalize-string (s)
  "Ensure string S ends with a single newline character.

If S isn't a string return it unchanged.  If S is the empty
string, return it.  Otherwise, return a new string with a single
newline character at its end."
  (cond
   ((not (stringp s)) s)
   ((string= "" s) "")
   (t (and (string-match "\\(\n[ \t]*\\)*\\'" s)
	   (replace-match "\n" nil nil s)))))

(defun org-element-normalize-contents (element &optional ignore-first)
  "Normalize plain text in ELEMENT's contents.

ELEMENT must only contain plain text and objects.

If optional argument IGNORE-FIRST is non-nil, ignore first line's
indentation to compute maximal common indentation.

Return the normalized element that is element with global
indentation removed from its contents."
  (letrec ((find-min-ind
	    ;; Return minimal common indentation within BLOB.  This is
	    ;; done by walking recursively BLOB and updating MIN-IND
	    ;; along the way.  FIRST-FLAG is non-nil when the next
	    ;; object is expected to be a string that doesn't start
	    ;; with a newline character.  It happens for strings at
	    ;; the beginnings of the contents or right after a line
	    ;; break.
	    (lambda (blob first-flag min-ind)
	      (dolist (datum (org-element-contents blob) min-ind)
		(when first-flag
		  (setq first-flag nil)
		  (cond
		   ;; Objects cannot start with spaces: in this
		   ;; case, indentation is 0.
		   ((not (stringp datum)) (throw :zero 0))
		   ((not (string-match
			  "\\`\\([ \t]+\\)\\([^ \t\n]\\|\n\\|\\'\\)" datum))
		    (throw :zero 0))
		   ((equal (match-string 2 datum) "\n")
		    (put-text-property
		     (match-beginning 1) (match-end 1) 'org-ind 'empty datum))
		   (t
		    (let ((i (string-width (match-string 1 datum))))
		      (put-text-property
		       (match-beginning 1) (match-end 1) 'org-ind i datum)
		      (setq min-ind (min i min-ind))))))
		(cond
		 ((stringp datum)
		  (let ((s 0))
		    (while (string-match
			    "\n\\([ \t]*\\)\\([^ \t\n]\\|\n\\|\\'\\)" datum s)
		      (setq s (match-end 1))
		      (cond
		       ((equal (match-string 1 datum) "")
			(unless (member (match-string 2 datum) '("" "\n"))
			  (throw :zero 0)))
		       ((equal (match-string 2 datum) "\n")
			(put-text-property (match-beginning 1) (match-end 1)
					   'org-ind 'empty datum))
		       (t
			(let ((i (string-width (match-string 1 datum))))
			  (put-text-property (match-beginning 1) (match-end 1)
					     'org-ind i datum)
			  (setq min-ind (min i min-ind))))))))
		 ((eq (org-element-type datum) 'line-break)
		  (setq first-flag t))
		 ((memq (org-element-type datum) org-element-recursive-objects)
		  (setq min-ind
			(funcall find-min-ind datum first-flag min-ind)))))))
	   (min-ind
	    (catch :zero
	      (funcall find-min-ind
		       element (not ignore-first) most-positive-fixnum))))
    (if (or (zerop min-ind) (= min-ind most-positive-fixnum)) element
      ;; Build ELEMENT back, replacing each string with the same
      ;; string minus common indentation.
      (letrec ((build
		(lambda (datum)
		  ;; Return DATUM with all its strings indentation
		  ;; shortened from MIN-IND white spaces.
		  (setcdr
		   (cdr datum)
		   (mapcar
		    (lambda (object)
		      (cond
		       ((stringp object)
			(with-temp-buffer
			  (insert object)
			  (let ((s (point-min)))
			    (while (setq s (text-property-not-all
					    s (point-max) 'org-ind nil))
			      (goto-char s)
			      (let ((i (get-text-property s 'org-ind)))
				(delete-region s (progn
						   (skip-chars-forward " \t")
						   (point)))
				(when (integerp i) (indent-to (- i min-ind))))))
			  (buffer-string)))
		       ((memq (org-element-type object)
			      org-element-recursive-objects)
			(funcall build object))
		       (t object)))
		    (org-element-contents datum)))
		  datum)))
	(funcall build element)))))



;;; Cache
;;
;; Implement a caching mechanism for `org-element-at-point', `org-element-context', and for
;; fast mapping across Org elements in `org-element-cache-map', which see.
;;
;; When cache is enabled, the elements returned by `org-element-at-point' and
;; `org-element-context' are returned by reference.  Altering these elements will
;; also alter their cache representation.  The same is true for
;; elements passed to mapping function in `org-element-cache-map'.
;;
;; Public functions are: `org-element-cache-reset', `org-element-cache-refresh', and
;; `org-element-cache-map'.
;;
;; Cache can be controlled using `org-element-use-cache' and `org-element-cache-persistent'.
;;  `org-element-cache-sync-idle-time', `org-element-cache-sync-duration' and
;; `org-element-cache-sync-break' can be tweaked to control caching behavior.
;;
;; Internally, parsed elements are stored in an AVL tree,
;; `org-element--cache'.  This tree is updated lazily: whenever
;; a change happens to the buffer, a synchronization request is
;; registered in `org-element--cache-sync-requests' (see
;; `org-element--cache-submit-request').  During idle time, requests
;; are processed by `org-element--cache-sync'.  Synchronization also
;; happens when an element is required from the cache.  In this case,
;; the process stops as soon as the needed element is up-to-date.
;;
;; A synchronization request can only apply on a synchronized part of
;; the cache.  Therefore, the cache is updated at least to the
;; location where the new request applies.  Thus, requests are ordered
;; from left to right and all elements starting before the first
;; request are correct.  This property is used by functions like
;; `org-element--cache-find' to retrieve elements in the part of the
;; cache that can be trusted.
;;
;; A request applies to every element, starting from its original
;; location (or key, see below).  When a request is processed, it
;; moves forward and may collide the next one.  In this case, both
;; requests are merged into a new one that starts from that element.
;; As a consequence, the whole synchronization complexity does not
;; depend on the number of pending requests, but on the number of
;; elements the very first request will be applied on.
;;
;; Elements cannot be accessed through their beginning position, which
;; may or may not be up-to-date.  Instead, each element in the tree is
;; associated to a key, obtained with `org-element--cache-key'.  This
;; mechanism is robust enough to preserve total order among elements
;; even when the tree is only partially synchronized.
;;
;; The cache code debuggin is fairly complex because cache request
;; state is often hard to reproduce.  An extensive diagnostics
;; functionality is built into the cache code to assist hunting bugs.
;; See `org-element--cache-self-verify', `org-element--cache-self-verify-frequency',
;; `org-element--cache-diagnostics', `org-element--cache-diagnostics-level',
;; `org-element--cache-diagnostics-ring-size', `org-element--cache-map-statistics',
;; `org-element--cache-map-statistics-threshold'.

(defvar org-element-use-cache t
  "Non-nil when Org parser should cache its results.")

(defvar org-element-cache-persistent t
  "Non-nil when cache should persist between Emacs sessions.")

(defvar org-element-cache-sync-idle-time 0.6
  "Length, in seconds, of idle time before syncing cache.")

(defvar org-element-cache-sync-duration 0.04
  "Maximum duration, as a time value, for a cache synchronization.
If the synchronization is not over after this delay, the process
pauses and resumes after `org-element-cache-sync-break'
seconds.")

(defvar org-element-cache-sync-break 0.3
  "Duration, as a time value, of the pause between synchronizations.
See `org-element-cache-sync-duration' for more information.")

(defvar org-element--cache-self-verify t
  "Activate extra consistency checks for the cache.

This may cause serious performance degradation depending on the value
of `org-element--cache-self-verify-frequency'.

When set to symbol `backtrace', record and display backtrace log if
any inconsistency is detected.")

(defvar org-element--cache-self-verify-frequency 0.03
  "Frequency of cache element verification.

This number is a probability to check an element requested from cache
to be correct.  Setting this to a value less than 0.0001 is useless.")

(defvar org-element--cache-diagnostics nil
  "Print detailed diagnostics of cache processing.")

(defvar org-element--cache-map-statistics nil
  "Print statistics for `org-element-cache-map'.")

(defvar org-element--cache-map-statistics-threshold 0.1
  "Time threshold in seconds to log statistics for `org-element-cache-map'.")

(defvar org-element--cache-diagnostics-modifications t
  "Non-nil enables cache warnings when for silent modifications.

Silent modifications are the modifications in Org buffers that are not
registered by `org-element--cache-before-change' and
`org-element--cache-after-change'.

This variable may cause false-positives because some Emacs versions
can change `buffer-chars-modified-tick' internally even though no
visible changes in buffer are being made.  Some of such expected cases
are covered by heuristics, but not all.")

(defvar org-element--cache-silent-modification-check t
  "Detect changes in buffer made inside `with-silent-modifications'.

Note that some internal Emacs functions may also trigger a warning and
cache reset.  The warning can be suppressed by setting
`org-element--cache-diagnostics-modifications' to nil, but the cache
will still be refreshed to be safe.

WARNING: Setting this variable to nil may cause cache corruption is some
third-party packages make undetected changes in buffers.")

(defvar org-element--cache-diagnostics-level 2
  "Detail level of the diagnostics.")

(defvar-local org-element--cache-diagnostics-ring nil
  "Ring containing last `org-element--cache-diagnostics-ring-size'
cache process log entries.")

(defvar org-element--cache-diagnostics-ring-size 5000
  "Size of `org-element--cache-diagnostics-ring'.")

;;;; Data Structure

(defvar-local org-element--cache nil
  "AVL tree used to cache elements.
Each node of the tree contains an element.  Comparison is done
with `org-element--cache-compare'.  This cache is used in
`org-element-at-point'.")

(defvar-local org-element--headline-cache nil
  "AVL tree used to cache headline and inlinetask elements.
Each node of the tree contains an element.  Comparison is done
with `org-element--cache-compare'.  This cache is used in
`org-element-cache-map'.")

(defvar-local org-element--cache-size 0
  "Size of the `org-element--cache'.

Storing value is variable is faster because `avl-tree-size' is O(N).")

(defvar-local org-element--headline-cache-size 0
  "Size of the `org-element--headline-cache'.

Storing value is variable is faster because `avl-tree-size' is O(N).")

(defvar-local org-element--cache-sync-requests nil
  "List of pending synchronization requests.

A request is a vector with the following pattern:

 [NEXT BEG END OFFSET PARENT PHASE]

Processing a synchronization request consists of three phases:

  0. Delete modified elements,
  1. Fill missing area in cache,
  2. Shift positions and re-parent elements after the changes.

During phase 0, NEXT is the key of the first element to be
removed, BEG and END is buffer position delimiting the
modifications.  Elements starting between them (inclusive) are
removed.  So are elements whose parent is removed.  PARENT, when
non-nil, is the common parent of all the elements between BEG and END.

It is guaranteed that only a single phase 0 request exists at any
moment of time.  If it does, it must be the first request in the list.

During phase 1, NEXT is the key of the next known element in
cache and BEG its beginning position.  Parse buffer between that
element and the one before it in order to determine the parent of
the next element.  Set PARENT to the element containing NEXT.

During phase 2, NEXT is the key of the next element to shift in
the parse tree.  All elements starting from this one have their
properties relative to buffer positions shifted by integer
OFFSET and, if they belong to element PARENT, are adopted by it.

PHASE specifies the phase number, as an integer.

For any synchronisation request, all the later requests in the cache
must not start at or before END.  See `org-element--cache-submit-request'.")

(defvar-local org-element--cache-sync-timer nil
  "Timer used for cache synchronization.")

(defvar-local org-element--cache-sync-keys-value nil
  "Id value used to identify keys during synchronisation.
See `org-element--cache-key' for more information.")

(defvar-local org-element--cache-change-tic nil
  "Last `buffer-chars-modified-tick' for registered changes.")

(defvar org-element--cache-non-modifying-commands
  '(org-agenda
    org-agenda-redo
    org-sparse-tree
    org-occur
    org-columns
    org-columns-redo
    org-columns-new
    org-columns-delete
    org-columns-compute
    org-columns-insert-dblock
    org-agenda-columns
    org-ctrl-c-ctrl-c)
  "List of commands that are not expected to change the cache state.

This variable is used to determine when re-parsing buffer is not going
to slow down the command.

If the commends end up modifying the cache, the worst case scenario is
performance drop.  So, advicing these commands is safe.  Yet, it is
better to remove the commands adviced in such way from this list.")

(defmacro org-element--request-key (request)
  "Get NEXT part of a `org-element--cache-sync-requests' REQUEST."
  `(aref ,request 0))

(defmacro org-element--request-beg (request)
  "Get BEG part of a `org-element--cache-sync-requests' REQUEST."
  `(aref ,request 1))

(defmacro org-element--request-end (request)
  "Get END part of a `org-element--cache-sync-requests' REQUEST."
  `(aref ,request 2))

(defmacro org-element--request-offset (request)
  "Get OFFSET part of a `org-element--cache-sync-requests' REQUEST."
  `(aref ,request 3))

(defmacro org-element--request-parent (request)
  "Get PARENT part of a `org-element--cache-sync-requests' REQUEST."
  `(aref ,request 4))

(defmacro org-element--request-phase (request)
  "Get PHASE part of a `org-element--cache-sync-requests' REQUEST."
  `(aref ,request 5))

(defmacro org-element--format-element (element)
  "Format ELEMENT for printing in diagnostics."
  `(let ((print-length 50)
         (print-level 5))
     (prin1-to-string ,element)))

(defmacro org-element--cache-log-message (format-string &rest args)
  "Add a new log message for org-element-cache."
  `(when (or org-element--cache-diagnostics
             (eq org-element--cache-self-verify 'backtrace))
     (let* ((format-string (concat (format "org-element-cache diagnostics(%s): "
                                           (buffer-name (current-buffer)))
                                   ,format-string))
            (format-string (funcall #'format format-string ,@args)))
       (if org-element--cache-diagnostics
           (display-warning 'org-element-cache format-string)
         (unless org-element--cache-diagnostics-ring
           (setq org-element--cache-diagnostics-ring
                 (make-ring org-element--cache-diagnostics-ring-size)))
         (ring-insert org-element--cache-diagnostics-ring format-string)))))

(defmacro org-element--cache-warn (format-string &rest args)
  "Raise warning for org-element-cache."
  `(let* ((format-string (funcall #'format ,format-string ,@args))
          (format-string
           (if (or (not org-element--cache-diagnostics-ring)
                   (not (eq 'backtrace org-element--cache-self-verify)))
               format-string
             (prog1
                 (concat (format "Warning(%s): "
                                 (buffer-name (current-buffer)))
                         format-string
                         "\nBacktrace:\n  "
                         (mapconcat #'identity
                                    (ring-elements org-element--cache-diagnostics-ring)
                                    "\n  "))
               (setq org-element--cache-diagnostics-ring nil)))))
     (if (and (boundp 'org-batch-test) org-batch-test)
         (error "%s" (concat "org-element--cache: " format-string))
       (display-warning 'org-element-cache
                        (concat "org-element--cache: " format-string)))))

(defsubst org-element--cache-key (element)
  "Return a unique key for ELEMENT in cache tree.

Keys are used to keep a total order among elements in the cache.
Comparison is done with `org-element--cache-key-less-p'.

When no synchronization is taking place, a key is simply the
beginning position of the element, or that position plus one in
the case of an first item (respectively row) in
a list (respectively a table).  They key of a section is its beginning
position minus one.

During a synchronization, the key is the one the element had when
the cache was synchronized for the last time.  Elements added to
cache during the synchronization get a new key generated with
`org-element--cache-generate-key'.

Such keys are stored inside the element property
`:org-element--cache-sync-key'.  The property is a cons containing
current `org-element--cache-sync-keys-value' and the element key."
  (or (when (eq org-element--cache-sync-keys-value (car (org-element-property :org-element--cache-sync-key element)))
        (cdr (org-element-property :org-element--cache-sync-key element)))
      (let* ((begin (org-element-property :begin element))
	     ;; Increase beginning position of items (respectively
	     ;; table rows) by one, so the first item can get
	     ;; a different key from its parent list (respectively
	     ;; table).
	     (key (if (memq (org-element-type element) '(item table-row))
		      (1+ begin)
                    ;; Decrease beginning position of sections by one,
                    ;; so that the first element of the section get
                    ;; different key from the parent section.
                    (if (eq (org-element-type element) 'section)
                        (1- begin)
                      (if (eq (org-element-type element) 'org-data)
                          (- begin 2)
		        begin)))))
        (when org-element--cache-sync-requests
	  (org-element-put-property
           element
           :org-element--cache-sync-key
           (cons org-element--cache-sync-keys-value key)))
        key)))

(defun org-element--cache-generate-key (lower upper)
  "Generate a key between LOWER and UPPER.

LOWER and UPPER are fixnums or lists of same, possibly empty.

If LOWER and UPPER are equals, return LOWER.  Otherwise, return
a unique key, as an integer or a list of integers, according to
the following rules:

  - LOWER and UPPER are compared level-wise until values differ.

  - If, at a given level, LOWER and UPPER differ from more than
    2, the new key shares all the levels above with LOWER and
    gets a new level.  Its value is the mean between LOWER and
    UPPER:

      (1 2) + (1 4) --> (1 3)

  - If LOWER has no value to compare with, it is assumed that its
    value is `most-negative-fixnum'.  E.g.,

      (1 1) + (1 1 2)

    is equivalent to

      (1 1 m) + (1 1 2)

    where m is `most-negative-fixnum'.  Likewise, if UPPER is
    short of levels, the current value is `most-positive-fixnum'.

  - If they differ from only one, the new key inherits from
    current LOWER level and fork it at the next level.  E.g.,

      (2 1) + (3 3)

    is equivalent to

      (2 1) + (2 M)

    where M is `most-positive-fixnum'.

  - If the key is only one level long, it is returned as an
    integer:

      (1 2) + (3 2) --> 2

When they are not equals, the function assumes that LOWER is
lesser than UPPER, per `org-element--cache-key-less-p'."
  (if (equal lower upper) lower
    (let ((lower (if (integerp lower) (list lower) lower))
	  (upper (if (integerp upper) (list upper) upper))
          skip-upper key)
      (catch 'exit
	(while t
	  (let ((min (or (car lower) most-negative-fixnum))
		(max (cond (skip-upper most-positive-fixnum)
                           ((car upper))
                           (t most-positive-fixnum))))
            (if (< (1+ min) max)
		(let ((mean (+ (ash min -1) (ash max -1) (logand min max 1))))
		  (throw 'exit (if key (nreverse (cons mean key)) mean)))
	      (when (and (< min max) (not skip-upper))
		;; When at a given level, LOWER and UPPER differ from
		;; 1, ignore UPPER altogether.  Instead create a key
		;; between LOWER and the greatest key with the same
		;; prefix as LOWER so far.
		(setq skip-upper t))
	      (push min key)
	      (setq lower (cdr lower) upper (cdr upper)))))))))

(defsubst org-element--cache-key-less-p (a b)
  "Non-nil if key A is less than key B.
A and B are either integers or lists of integers, as returned by
`org-element--cache-key'."
  (if (integerp a) (if (integerp b) (< a b) (<= a (car b)))
    (if (integerp b) (< (car a) b)
      (catch 'exit
	(while (and a b)
	  (cond ((car-less-than-car a b) (throw 'exit t))
		((car-less-than-car b a) (throw 'exit nil))
		(t (setq a (cdr a) b (cdr b)))))
	;; If A is empty, either keys are equal (B is also empty) and
	;; we return nil, or A is lesser than B (B is longer) and we
	;; return a non-nil value.
	;;
	;; If A is not empty, B is necessarily empty and A is greater
	;; than B (A is longer).  Therefore, return nil.
	(and (null a) b)))))

(defun org-element--cache-compare (a b)
  "Non-nil when element A is located before element B."
  (org-element--cache-key-less-p (org-element--cache-key a) (org-element--cache-key b)))

(defsubst org-element--cache-root ()
  "Return root value in `org-element--cache' .
This function assumes `org-element--cache' is a valid AVL tree."
  (avl-tree--node-left (avl-tree--dummyroot org-element--cache)))

(defsubst org-element--headline-cache-root ()
  "Return root value in `org-element--headline-cache' .
This function assumes `org-element--headline-cache' is a valid AVL tree."
  (avl-tree--node-left (avl-tree--dummyroot org-element--headline-cache)))

;;;; Tools

(defun org-element--cache-active-p (&optional called-from-cache-change-func-p)
  "Non-nil when cache is active in current buffer."
  (and org-element-use-cache
       org-element--cache
       (derived-mode-p 'org-mode)
       (or called-from-cache-change-func-p
           (and
            ;; org-num-mode calls some Org structure analysis functions
            ;; that can trigger cache update in the middle of changes.  See
            ;; `org-num--verify' calling `org-num--skip-value' calling
            ;; `org-entry-get' that uses cache.
            ;; Forcefully disable cache when called from inside a
            ;; modification hook, where `inhibit-modification-hooks' is set
            ;; to t.
            (not inhibit-modification-hooks)
            ;; `combine-change-calls' sets `after-change-functions' to
            ;; nil.  We need not to use cache inside
            ;; `combine-change-calls' because the buffer is potentially
            ;; changed without notice (the change will be registered
            ;; after exiting the `combine-change-calls' body though).
            (memq #'org-element--cache-after-change after-change-functions))
           (eq org-element--cache-change-tic (buffer-chars-modified-tick)))))

(defun org-element--cache-find (pos &optional side)
  "Find element in cache starting at POS or before.

POS refers to a buffer position.

When optional argument SIDE is non-nil, the function checks for
elements starting at or past POS instead.  If SIDE is `both', the
function returns a cons cell where car is the first element
starting at or before POS and cdr the first element starting
after POS.

The function can only find elements in the synchronized part of
the cache."
  (with-current-buffer (or (buffer-base-buffer) (current-buffer))
    (let ((limit (and org-element--cache-sync-requests
                      (org-element--request-key (car org-element--cache-sync-requests))))
	  (node (org-element--cache-root))
	  lower upper)
      (while node
        (let* ((element (avl-tree--node-data node))
	       (begin (org-element-property :begin element)))
	  (cond
	   ((and limit
	         (not (org-element--cache-key-less-p
	             (org-element--cache-key element) limit)))
	    (setq node (avl-tree--node-left node)))
	   ((> begin pos)
	    (setq upper element
		  node (avl-tree--node-left node)))
	   ((or (< begin pos)
                ;; If the element is section or org-data, we also need
                ;; to check the following element.
                (memq (org-element-type element) '(section org-data)))
	    (setq lower element
		  node (avl-tree--node-right node)))
	   ;; We found an element in cache starting at POS.  If `side'
	   ;; is `both' we also want the next one in order to generate
	   ;; a key in-between.
	   ;;
	   ;; If the element is the first row or item in a table or
	   ;; a plain list, we always return the table or the plain
	   ;; list.
	   ;;
	   ;; In any other case, we return the element found.
	   ((eq side 'both)
	    (setq lower element)
	    (setq node (avl-tree--node-right node)))
	   ((and (memq (org-element-type element) '(item table-row))
	         (let ((parent (org-element-property :parent element)))
		   (and (= (org-element-property :begin element)
			   (org-element-property :contents-begin parent))
		        (setq node nil
			      lower parent
			      upper parent)))))
	   (t
	    (setq node nil
		  lower element
		  upper element)))))
      (pcase side
        (`both (cons lower upper))
        (`nil lower)
        (_ upper)))))

(defun org-element--cache-put (element)
  "Store ELEMENT in current buffer's cache, if allowed."
  (when (org-element--cache-active-p)
    (when org-element--cache-sync-requests
      ;; During synchronization, first build an appropriate key for
      ;; the new element so `avl-tree-enter' can insert it at the
      ;; right spot in the cache.
      (let* ((keys (org-element--cache-find
		    (org-element-property :begin element) 'both))
             (new-key (org-element--cache-generate-key
		       (and (car keys) (org-element--cache-key (car keys)))
		       (cond ((cdr keys) (org-element--cache-key (cdr keys)))
			     (org-element--cache-sync-requests
			      (org-element--request-key (car org-element--cache-sync-requests)))))))
        (org-element-put-property
         element
         :org-element--cache-sync-key
         (cons org-element--cache-sync-keys-value new-key))))
    (when (>= org-element--cache-diagnostics-level 2)
      (org-element--cache-log-message
       "Added new element with %S key: %S"
       (org-element-property :org-element--cache-sync-key element)
       (org-element--format-element element)))
    (org-element-put-property element :cached t)
    (when (memq (org-element-type element) '(headline inlinetask))
      (cl-incf org-element--headline-cache-size)
      (avl-tree-enter org-element--headline-cache element))
    (cl-incf org-element--cache-size)
    (avl-tree-enter org-element--cache element)))

(defsubst org-element--cache-remove (element)
  "Remove ELEMENT from cache.
Assume ELEMENT belongs to cache and that a cache is active."
  (org-element-put-property element :cached nil)
  (cl-decf org-element--cache-size)
  ;; Invalidate contents of parent.
  (when (and (org-element-property :parent element)
             (org-element-contents (org-element-property :parent element)))
    (org-element-set-contents (org-element-property :parent element) nil))
  (when (memq (org-element-type element) '(headline inlinetask))
    (cl-decf org-element--headline-cache-size)
    (avl-tree-delete org-element--headline-cache element))
  (or (avl-tree-delete org-element--cache element)
      (progn
        ;; This should not happen, but if it is, would be better to know
        ;; where it happens.
        (org-element--cache-warn
         "Failed to delete %S element in %S at %S. The element cache key was %S.
If this warning appears regularly, please report the warning text to Org mode mailing list (M-x org-submit-bug-report)."
         (org-element-type element)
         (current-buffer)
         (org-element-property :begin element)
         (org-element-property :org-element--cache-sync-key element))
        (org-element-cache-reset)
        (throw 'quit nil))))

;;;; Synchronization

(defsubst org-element--cache-set-timer (buffer)
  "Set idle timer for cache synchronization in BUFFER."
  (when org-element--cache-sync-timer
    (cancel-timer org-element--cache-sync-timer))
  (setq org-element--cache-sync-timer
	(run-with-idle-timer
	 (let ((idle (current-idle-time)))
	   (if idle (time-add idle org-element-cache-sync-break)
	     org-element-cache-sync-idle-time))
	 nil
	 #'org-element--cache-sync
	 buffer)))

(defsubst org-element--cache-interrupt-p (time-limit)
  "Non-nil when synchronization process should be interrupted.
TIME-LIMIT is a time value or nil."
  (and time-limit
       (or (input-pending-p)
	   (time-less-p time-limit nil))))

(defsubst org-element--cache-shift-positions (element offset &optional props)
  "Shift ELEMENT properties relative to buffer positions by OFFSET.

Properties containing buffer positions are `:begin', `:end',
`:contents-begin', `:contents-end' and `:structure'.  When
optional argument PROPS is a list of keywords, only shift
properties provided in that list.

Properties are modified by side-effect."
  (let ((properties (nth 1 element)))
    ;; Shift `:structure' property for the first plain list only: it
    ;; is the only one that really matters and it prevents from
    ;; shifting it more than once.
    (when (and (or (not props) (memq :structure props))
	       (eq (org-element-type element) 'plain-list)
	       (not (eq (org-element-type (plist-get properties :parent)) 'item)))
      (dolist (item (plist-get properties :structure))
	(cl-incf (car item) offset)
	(cl-incf (nth 6 item) offset)))
    (dolist (key '( :begin :contents-begin :contents-end :end
                    :post-affiliated :robust-begin :robust-end))
      (let ((value (and (or (not props) (memq key props))
			(plist-get properties key))))
	(and value (plist-put properties key (+ offset value)))))))

(defvar org-element--cache-interrupt-C-g t
  "When non-nil, allow the user to abort `org-element--cache-sync'.
The execution is aborted upon pressing `\\[keyboard-quit]'
`org-element--cache-interrupt-C-g-max-count' times.")
(defvar org-element--cache-interrupt-C-g-max-count 5
  "`\\[keyboard-quit]' count to interrupt `org-element--cache-sync'.
See `org-element--cache-interrupt-C-g'.")
(defvar org-element--cache-interrupt-C-g-count 0
  "Current number of `org-element--cache-sync' calls.
See `org-element--cache-interrupt-C-g'.")

(defvar org-element--cache-change-warning nil
  "Non-nil when a sensitive line is about to be changed.
It is a symbol among nil, t, or a number representing smallest level of
modified headline.  The level considers headline levels both before
and after the modification.")

(defun org-element--cache-sync (buffer &optional threshold future-change offset)
  "Synchronize cache with recent modification in BUFFER.

When optional argument THRESHOLD is non-nil, do the
synchronization for all elements starting before or at threshold,
then exit.  Otherwise, synchronize cache for as long as
`org-element-cache-sync-duration' or until Emacs leaves idle
state.

FUTURE-CHANGE, when non-nil, is a buffer position where changes
not registered yet in the cache are going to happen.  OFFSET is the
change offset.  It is used in `org-element--cache-submit-request',
where cache is partially updated before current modification are
actually submitted."
  (when (buffer-live-p buffer)
    (with-current-buffer (or (buffer-base-buffer buffer) buffer)
      ;; Check if the buffer have been changed outside visibility of
      ;; `org-element--cache-before-change' and `org-element--cache-after-change'.
      (if (and (/= org-element--cache-change-tic
                  (buffer-chars-modified-tick))
               org-element--cache-silent-modification-check
               ;; FIXME: Below is a heuristics noticed by observation.
               ;; quail.el with non-latin input does silent
               ;; modifications in buffer increasing the tick counter
               ;; but not actually changing the buffer text:
               ;; https://list.orgmode.org/87sfw2luhj.fsf@localhost/T/#you
               ;; https://lists.gnu.org/archive/html/bug-gnu-emacs/2021-11/msg00894.html
               ;; However, the values of `buffer-chars-modified-tick'
               ;; and `buffer-modified-tick' appear to be same after
               ;; the quail.el's changes in buffer.  We do not
               ;; consider these exact changes as a dangerous silent
               ;; edit.
               (/= (buffer-chars-modified-tick)
                  (buffer-modified-tick)))
          (progn
            (when (or (and org-element--cache-diagnostics-modifications
                           ;; A number of Emacs internal operations in
                           ;; Emacs 26 and 27 alter
                           ;; `buffer-chars-modified-tick' (see
                           ;; https://list.orgmode.org/87ee7jdv70.fsf@localhost/T/#t
                           ;; https://list.orgmode.org/2022-01-06T12-13-17@devnull.Karl-Voit.at/T/#mb3771758f81b31721ba2f420878a4d16081dc483).
                           ;; We have no way to distinguish them from
                           ;; dangerious silent edits.  So, we can
                           ;; only reset the cache, but do not show
                           ;; warning to not irritate the users.)
                           (not (version< emacs-version "28")))
                      (and (boundp 'org-batch-test) org-batch-test))
              (org-element--cache-warn
               "Unregistered buffer modifications detected. Resetting.
If this warning appears regularly, please report the warning text to Org mode mailing list (M-x org-submit-bug-report).
The buffer is: %s\n Current command: %S\n Chars modified: %S\n Buffer modified: %S\n Backtrace:\n%S"
               (buffer-name (current-buffer))
               (list this-command (buffer-chars-modified-tick) (buffer-modified-tick))
               (buffer-chars-modified-tick)
               (buffer-modified-tick)
               (when (and (fboundp 'backtrace-get-frames)
                          (fboundp 'backtrace-to-string))
                 (backtrace-to-string (backtrace-get-frames 'backtrace)))))
            (org-element-cache-reset))
        (let ((inhibit-quit t) request next)
          (setq org-element--cache-interrupt-C-g-count 0)
	  (when org-element--cache-sync-timer
	    (cancel-timer org-element--cache-sync-timer))
          (let ((time-limit (time-add nil org-element-cache-sync-duration)))
	    (catch 'org-element--cache-interrupt
              (when org-element--cache-sync-requests
                (org-element--cache-log-message "Syncing down to %S-%S" (or future-change threshold) threshold))
	      (while org-element--cache-sync-requests
	        (setq request (car org-element--cache-sync-requests)
		      next (nth 1 org-element--cache-sync-requests))
	        (org-element--cache-process-request
	         request
	         (when next (org-element--request-key next))
	         threshold
	         (unless threshold time-limit)
	         future-change
                 offset)
                ;; Re-assign current and next requests.  It could have
                ;; been altered during phase 1.
                (setq request (car org-element--cache-sync-requests)
		      next (nth 1 org-element--cache-sync-requests))
	        ;; Request processed.  Merge current and next offsets and
	        ;; transfer ending position.
	        (when next
                  ;; The following requests can only be either phase 1
                  ;; or phase 2 requests.  We need to let them know
                  ;; that additional shifting happened ahead of them.
	          (cl-incf (org-element--request-offset next) (org-element--request-offset request))
                  (org-element--cache-log-message
                   "Updating next request offset to %S: %s"
                   (org-element--request-offset next)
                   (let ((print-length 10) (print-level 3)) (prin1-to-string next)))
                  ;; FIXME: END part of the request only matters for
                  ;; phase 0 requests.  However, the only possible
                  ;; phase 0 request must be the first request in the
                  ;; list all the time.  END position should be
                  ;; unused.
                  (setf (org-element--request-end next) (org-element--request-end request)))
	        (setq org-element--cache-sync-requests
		      (cdr org-element--cache-sync-requests)))))
	  ;; If more requests are awaiting, set idle timer accordingly.
	  ;; Otherwise, reset keys.
	  (if org-element--cache-sync-requests
	      (org-element--cache-set-timer buffer)
            (setq org-element--cache-change-warning nil)
            (setq org-element--cache-sync-keys-value (1+ org-element--cache-sync-keys-value))))))))

(defun org-element--cache-process-request
    (request next-request-key threshold time-limit future-change offset)
  "Process synchronization REQUEST for all entries before NEXT.

REQUEST is a vector, built by `org-element--cache-submit-request'.

NEXT-REQUEST-KEY is a cache key of the next request, as returned by
`org-element--cache-key'.

When non-nil, THRESHOLD is a buffer position.  Synchronization
stops as soon as a shifted element begins after it.

When non-nil, TIME-LIMIT is a time value.  Synchronization stops
after this time or when Emacs exits idle state.

When non-nil, FUTURE-CHANGE is a buffer position where changes not
registered yet in the cache are going to happen.  OFFSET is the
changed text length.  See `org-element--cache-submit-request' for more
information.

Throw `org-element--cache-interrupt' if the process stops before
completing the request."
  (org-element--cache-log-message
   "org-element-cache: Processing request %s up to %S-%S, next: %S"
   (let ((print-length 10) (print-level 3)) (prin1-to-string request))
   future-change
   threshold
   next-request-key)
  (catch 'org-element--cache-quit
    (when (= (org-element--request-phase request) 0)
      ;; Phase 0.
      ;;
      ;; Delete all elements starting after beginning of the element
      ;; with request key NEXT, but not after buffer position END.
      ;;
      ;; At each iteration, we start again at tree root since
      ;; a deletion modifies structure of the balanced tree.
      (org-element--cache-log-message "Phase 0")
      (catch 'org-element--cache-end-phase
        (let ((deletion-count 0))
          (while t
	    (when (org-element--cache-interrupt-p time-limit)
              (org-element--cache-log-message "Interrupt: time limit")
	      (throw 'org-element--cache-interrupt nil))
	    (let ((request-key (org-element--request-key request))
		  (end (org-element--request-end request))
		  (node (org-element--cache-root))
		  data data-key)
	      ;; Find first element in cache with key REQUEST-KEY or
	      ;; after it.
	      (while node
	        (let* ((element (avl-tree--node-data node))
		       (key (org-element--cache-key element)))
		  (cond
		   ((org-element--cache-key-less-p key request-key)
		    (setq node (avl-tree--node-right node)))
		   ((org-element--cache-key-less-p request-key key)
		    (setq data element
			  data-key key
			  node (avl-tree--node-left node)))
		   (t (setq data element
			    data-key key
			    node nil)))))
	      (if data
                  ;; We found first element in cache starting at or
                  ;; after REQUEST-KEY.
		  (let ((pos (org-element-property :begin data)))
                    ;; FIXME: Maybe simply (< pos end)?
		    (if (<= pos end)
                        (progn
                          (org-element--cache-log-message "removing %S::%S"
                                                          (org-element-property :org-element--cache-sync-key data)
                                                          (org-element--format-element data))
                          (cl-incf deletion-count)
                          (org-element--cache-remove data)
                          (when (and (> (log org-element--cache-size 2) 10)
                                     (> deletion-count
                                        (/ org-element--cache-size (log org-element--cache-size 2))))
                            (org-element--cache-log-message "Removed %S>N/LogN(=%S/%S) elements.  Resetting cache to prevent performance degradation"
                                                            deletion-count
                                                            org-element--cache-size
                                                            (log org-element--cache-size 2))
                            (org-element-cache-reset)
                            (throw 'org-element--cache-quit t)))
                      ;; Done deleting everthing starting before END.
                      ;; DATA-KEY is the first known element after END.
                      ;; Move on to phase 1.
                      (org-element--cache-log-message
                       "found element after %S: %S::%S"
                       end
                       (org-element-property :org-element--cache-sync-key data)
                       (org-element--format-element data))
                      (setf (org-element--request-key request) data-key)
                      (setf (org-element--request-beg request) pos)
                      (setf (org-element--request-phase request) 1)
		      (throw 'org-element--cache-end-phase nil)))
	        ;; No element starting after modifications left in
	        ;; cache: further processing is futile.
                (org-element--cache-log-message
                 "Phase 0 deleted all elements in cache after %S!"
                 request-key)
	        (throw 'org-element--cache-quit t)))))))
    (when (= (org-element--request-phase request) 1)
      ;; Phase 1.
      ;;
      ;; Phase 0 left a hole in the cache.  Some elements after it
      ;; could have parents within.  For example, in the following
      ;; buffer:
      ;;
      ;;   - item
      ;;
      ;;
      ;;     Paragraph1
      ;;
      ;;     Paragraph2
      ;;
      ;; if we remove a blank line between "item" and "Paragraph1",
      ;; everything down to "Paragraph2" is removed from cache.  But
      ;; the paragraph now belongs to the list, and its `:parent'
      ;; property no longer is accurate.
      ;;
      ;; Therefore we need to parse again elements in the hole, or at
      ;; least in its last section, so that we can re-parent
      ;; subsequent elements, during phase 2.
      ;;
      ;; Note that we only need to get the parent from the first
      ;; element in cache after the hole.
      ;;
      ;; When next key is lesser or equal to the current one, current
      ;; request is inside a to-be-shifted part of the cache.  It is
      ;; fine because the order of elements will not be altered by
      ;; shifting.  However, we cannot know the real position of the
      ;; unshifted NEXT element in the current request.  So, we need
      ;; to sort the request list according to keys and re-start
      ;; processing from the new leftmost request.
      (org-element--cache-log-message "Phase 1")
      (let ((key (org-element--request-key request)))
	(when (and next-request-key (not (org-element--cache-key-less-p key next-request-key)))
          ;; In theory, the only case when requests are not
          ;; ordered is when key of the next request is either the
          ;; same with current key or it is a key for a removed
          ;; element. Either way, we can simply merge the two
          ;; requests.
	  (let ((next-request (nth 1 org-element--cache-sync-requests)))
            (org-element--cache-log-message "Phase 1: Unorderered requests. Merging: %S\n%S\n"
                                            (let ((print-length 10) (print-level 3)) (prin1-to-string request))
                                            (let ((print-length 10) (print-level 3)) (prin1-to-string next-request)))
	    (setf (org-element--request-key next-request) key)
            (setf (org-element--request-beg next-request) (org-element--request-beg request))
	    (setf (org-element--request-phase next-request) 1)
            (throw 'org-element--cache-quit t))))
      ;; Next element will start at its beginning position plus
      ;; offset, since it hasn't been shifted yet.  Therefore, LIMIT
      ;; contains the real beginning position of the first element to
      ;; shift and re-parent.
      (let ((limit (+ (org-element--request-beg request) (org-element--request-offset request)))
            cached-before)
	(cond ((and threshold (> limit threshold))
               (org-element--cache-log-message "Interrupt: position %S after threshold %S" limit threshold)
               (throw 'org-element--cache-interrupt nil))
	      ((and future-change (>= limit future-change))
	       ;; Changes happened around this element and they will
	       ;; trigger another phase 1 request.  Skip re-parenting
	       ;; and simply proceed with shifting (phase 2) to make
	       ;; sure that followup phase 0 request for the recent
	       ;; changes can operate on the correctly shifted cache.
               (org-element--cache-log-message "position %S after future change %S" limit future-change)
               (setf (org-element--request-parent request) nil)
               (setf (org-element--request-phase request) 2))
	      (t
               (when future-change
                 ;; Changes happened, but not yet registered after
                 ;; this element.  However, we a not yet safe to look
                 ;; at the buffer and parse elements in the cache gap.
                 ;; Some of the parents to be added to cache may end
                 ;; after the changes.  Parsing this parents will
                 ;; assign the :end correct value for cache state
                 ;; after future-change.  Then, when the future change
                 ;; is going to be processed, such parent boundary
                 ;; will be altered unnecessarily.  To avoid this,
                 ;; we alter the new parents by -OFFSET.
                 ;; For now, just save last known cached element and
                 ;; then check all the parents below.
                 (setq cached-before (org-element--cache-find (1- limit) nil)))
               ;; No relevant changes happened after submitting this
               ;; request.  We are safe to look at the actual Org
               ;; buffer and calculate the new parent.
	       (let ((parent (org-element--parse-to (1- limit) nil time-limit)))
                 (when future-change
                   ;; Check all the newly added parents to not
                   ;; intersect with future change.
                   (let ((up parent))
                     (while (and up
                                 (or (not cached-before)
                                     (> (org-element-property :begin up)
                                        (org-element-property :begin cached-before))))
                       (when (> (org-element-property :end up) future-change)
                         (org-element-put-property up :fragile-cache nil)
                         ;; Offset future cache request.
                         (org-element--cache-shift-positions
                          up (- offset)
                          (if (and (org-element-property :robust-begin up)
                                   (org-element-property :robust-end up))
                              '(:contents-end :end :robust-end)
                            '(:contents-end :end))))
                       (setq up (org-element-property :parent up)))))
                 (org-element--cache-log-message
                  "New parent at %S: %S::%S"
                  limit
                  (org-element-property :org-element--cache-sync-key parent)
                  (org-element--format-element parent))
                 (setf (org-element--request-parent request) parent)
		 (setf (org-element--request-phase request) 2))))))
    ;; Phase 2.
    ;;
    ;; Shift all elements starting from key START, but before NEXT, by
    ;; OFFSET, and re-parent them when appropriate.
    ;;
    ;; Elements are modified by side-effect so the tree structure
    ;; remains intact.
    ;;
    ;; Once THRESHOLD, if any, is reached, or once there is an input
    ;; pending, exit.  Before leaving, the current synchronization
    ;; request is updated.
    (org-element--cache-log-message "Phase 2")
    (let ((start (org-element--request-key request))
	  (offset (org-element--request-offset request))
	  (parent (org-element--request-parent request))
	  (node (org-element--cache-root))
	  (stack (list nil))
	  (leftp t)
	  exit-flag continue-flag)
      ;; No re-parenting nor shifting planned: request is over.
      (when (and (not parent) (zerop offset))
        (org-element--cache-log-message "Empty offset. Request completed.")
        (throw 'org-element--cache-quit t))
      (while node
	(let* ((data (avl-tree--node-data node))
	       (key (org-element--cache-key data)))
          ;; Traverse the cache tree.  Ignore all the elements before
          ;; START.  Note that `avl-tree-stack' would not bypass the
          ;; elements before START and thus would have beeen less
          ;; efficient.
	  (if (and leftp (avl-tree--node-left node)
		   (not (org-element--cache-key-less-p key start)))
	      (progn (push node stack)
		     (setq node (avl-tree--node-left node)))
            ;; Shift and re-parent when current node starts at or
            ;; after START, but before NEXT.
	    (unless (org-element--cache-key-less-p key start)
	      ;; We reached NEXT.  Request is complete.
	      (when (and next-request-key
                         (not (org-element--cache-key-less-p key next-request-key)))
                (org-element--cache-log-message "Reached next request.")
                (let ((next-request (nth 1 org-element--cache-sync-requests)))
                  (unless (and (org-element-property :cached (org-element--request-parent next-request))
                               (org-element-property :begin (org-element--request-parent next-request))
                               parent
                               (> (org-element-property :begin (org-element--request-parent next-request))
                                  (org-element-property :begin parent)))
                    (setf (org-element--request-parent next-request) parent)))
                (throw 'org-element--cache-quit t))
	      ;; Handle interruption request.  Update current request.
	      (when (or exit-flag (org-element--cache-interrupt-p time-limit))
                (org-element--cache-log-message "Interrupt: %s" (if exit-flag "threshold" "time limit"))
                (setf (org-element--request-key request) key)
                (setf (org-element--request-parent request) parent)
                (throw 'org-element--cache-interrupt nil))
	      ;; Shift element.
              (org-element-put-property data :fragile-cache nil)
	      (unless (zerop offset)
                (when (>= org-element--cache-diagnostics-level 3)
                  (org-element--cache-log-message "Shifting positions (𝝙%S) in %S::%S"
                                                  offset
                                                  (org-element-property :org-element--cache-sync-key data)
                                                  (org-element--format-element data)))
		(org-element--cache-shift-positions data offset))
	      (let ((begin (org-element-property :begin data)))
		;; Update PARENT and re-parent DATA, only when
		;; necessary.  Propagate new structures for lists.
		(while (and parent
			    (<= (org-element-property :end parent) begin))
		  (setq parent (org-element-property :parent parent)))
		(cond ((and (not parent) (zerop offset)) (throw 'org-element--cache-quit nil))
                      ;; Consider scenario when DATA lays within
                      ;; sensitive lines of PARENT that was found
                      ;; during phase 2.  For example:
                      ;; 
                      ;; #+ begin_quote
                      ;; Paragraph
                      ;; #+end_quote
                      ;;
                      ;; In the above source block, remove space in
                      ;; the first line will trigger re-parenting of
                      ;; the paragraph and "#+end_quote" that is also
                      ;; considered paragraph before the modification.
                      ;; However, the paragraph element stored in
                      ;; cache must be deleted instead.
                      ((and parent
                            (or (not (memq (org-element-type parent) org-element-greater-elements))
                                (and (org-element-property :contents-begin parent)
                                     (< (org-element-property :begin data) (org-element-property :contents-begin parent)))
                                (and (org-element-property :contents-end parent)
                                     (>= (org-element-property :begin data) (org-element-property :contents-end parent)))
                                (> (org-element-property :end data) (org-element-property :end parent))
                                (and (org-element-property :contents-end data)
                                     (> (org-element-property :contents-end data) (org-element-property :contents-end parent)))))
                       (org-element--cache-log-message "org-element-cache: Removing obsolete element with key %S::%S"
                                                       (org-element-property :org-element--cache-sync-key data)
                                                       (org-element--format-element data))
                       (org-element--cache-remove data)
                       ;; We altered the tree structure.  The tree
                       ;; traversal needs to be restarted.
                       (setf (org-element--request-key request) key)
                       (setf (org-element--request-parent request) parent)
                       ;; Restart tree traversal.
                       (setq node (org-element--cache-root)
	                     stack (list nil)
	                     leftp t
                             begin -1
                             continue-flag t))
		      ((and parent
                            (not (eq parent data))
			    (let ((p (org-element-property :parent data)))
			      (or (not p)
				  (< (org-element-property :begin p)
				     (org-element-property :begin parent))
                                  (unless (eq p parent)
                                    (not (org-element-property :cached p))
                                    ;; (not (avl-tree-member-p org-element--cache p))
                                    ))))
                       (org-element--cache-log-message
                        "Updating parent in %S\n Old parent: %S\n New parent: %S"
                        (org-element--format-element data)
                        (org-element--format-element (org-element-property :parent data))
                        (org-element--format-element parent))
                       (when (and (eq 'org-data (org-element-type parent))
                                  (not (eq 'headline (org-element-type data))))
                         ;; FIXME: This check is here to see whether
                         ;; such error happens within
                         ;; `org-element--cache-process-request' or somewhere
                         ;; else.
                         (org-element--cache-warn
                          "Added org-data parent to non-headline element: %S
If this warning appears regularly, please report the warning text to Org mode mailing list (M-x org-submit-bug-report)."
                          data)
                         (org-element-cache-reset)
                         (throw 'org-element--cache-quit t))
		       (org-element-put-property data :parent parent)
		       (let ((s (org-element-property :structure parent)))
			 (when (and s (org-element-property :structure data))
			   (org-element-put-property data :structure s)))))
		;; Cache is up-to-date past THRESHOLD.  Request
		;; interruption.
		(when (and threshold (> begin threshold))
                  (org-element--cache-log-message "Reached threshold %S: %S"
                                                  threshold
                                                  (org-element--format-element data))
                  (setq exit-flag t))))
            (if continue-flag
                (setq continue-flag nil)
	      (setq node (if (setq leftp (avl-tree--node-right node))
			     (avl-tree--node-right node)
			   (pop stack)))))))
      ;; We reached end of tree: synchronization complete.
      t))
  (org-element--cache-log-message
   "org-element-cache: Finished process. The cache size is %S. The remaining sync requests: %S"
   org-element--cache-size
   (let ((print-level 2)) (prin1-to-string org-element--cache-sync-requests))))

(defsubst org-element--open-end-p (element)
  "Check if ELEMENT in current buffer contains extra blank lines after
it and does not have closing term.

Examples of such elements are: section, headline, org-data,
and footnote-definition."
  (and (org-element-property :contents-end element)
       (= (org-element-property :contents-end element)
          (save-excursion
            (goto-char (org-element-property :end element))
            (skip-chars-backward " \r\n\t")
            (line-beginning-position 2)))))

(defun org-element--parse-to (pos &optional syncp time-limit)
  "Parse elements in current section, down to POS.

Start parsing from the closest between the last known element in
cache or headline above.  Return the smallest element containing
POS.

When optional argument SYNCP is non-nil, return the parent of the
element containing POS instead.  In that case, it is also
possible to provide TIME-LIMIT, which is a time value specifying
when the parsing should stop.  The function throws
`org-element--cache-interrupt' if the process stopped before finding
the expected result."
  (catch 'exit
    (save-match-data
      (org-with-wide-buffer
       (goto-char pos)
       (save-excursion
         (end-of-line)
         (skip-chars-backward " \r\t\n")
         ;; Within blank lines at the beginning of buffer, return nil.
         (when (bobp) (throw 'exit nil)))
       (let* ((cached (and (org-element--cache-active-p)
			   (org-element--cache-find pos nil)))
              (mode (org-element-property :mode cached))
              element next)
         (cond
          ;; Nothing in cache before point: start parsing from first
          ;; element in buffer down to POS or from the beginning of the
          ;; file.
          ((and (not cached) (org-element--cache-active-p))
           (setq element (org-element-org-data-parser))
           (unless (org-element-property :begin element)
             (org-element--cache-warn "Error parsing org-data. Got %S\nPlease report to Org mode mailing list (M-x org-submit-bug-report)." element))
           (org-element--cache-log-message
            "Nothing in cache. Adding org-data: %S"
            (org-element--format-element element))
           (org-element--cache-put element)
           (goto-char (org-element-property :contents-begin element))
	   (setq mode 'org-data))
          ;; Nothing in cache before point because cache is not active.
          ;; Parse from previous heading to avoid re-parsing the whole
          ;; buffer above.  This comes at the cost of not calculating
          ;; `:parent' property for headings.
          ((not cached)
           (if (org-with-limited-levels (outline-previous-heading))
               (progn
                 (setq element (org-element-headline-parser nil 'fast))
	         (setq mode 'planning)
	         (forward-line))
             (setq element (org-element-org-data-parser))
	     (setq mode 'org-data))
           (org-skip-whitespace)
           (beginning-of-line))
          ;; Check if CACHED or any of its ancestors contain point.
          ;;
          ;; If there is such an element, we inspect it in order to know
          ;; if we return it or if we need to parse its contents.
          ;; Otherwise, we just start parsing from location, which is
          ;; right after the top-most element containing CACHED but
          ;; still before POS.
          ;;
          ;; As a special case, if POS is at the end of the buffer, we
          ;; want to return the innermost element ending there.
          ;;
          ;; Also, if we find an ancestor and discover that we need to
          ;; parse its contents, make sure we don't start from
          ;; `:contents-begin', as we would otherwise go past CACHED
          ;; again.  Instead, in that situation, we will resume parsing
          ;; from NEXT, which is located after CACHED or its higher
          ;; ancestor not containing point.
          (t
           (let ((up cached)
                 (pos (if (= (point-max) pos) (1- pos) pos)))
             (while (and up (<= (org-element-property :end up) pos))
               (goto-char (org-element-property :end up))
               (setq element up
                     mode (org-element--next-mode (org-element-property :mode element) (org-element-type element) nil)
                     up (org-element-property :parent up)
                     next (point)))
             ;; Within blank lines at the end of UP, we may need to
             ;; return ancestor in some special cases (see below).
             (let ((parent (org-element-property :parent up)))
               (when (org-element--open-end-p up)
                 (while (and parent
                             (org-element-property :contents-end parent)
                             (not (memq (org-element-type parent) '(headline section org-data)))
                             (<= (org-element-property :contents-end parent) pos)
                             (org-element--open-end-p parent))
                   (setq up parent
                         parent (org-element-property :parent up)))))
             (when up (setq element up)))))
         ;; Parse successively each element until we reach POS.
         (let ((end (or (org-element-property :end element) (point-max)))
	       (parent (org-element-property :parent element)))
           (while t
	     (when (org-element--cache-interrupt-p time-limit)
               (throw 'org-element--cache-interrupt nil))
             (when (and inhibit-quit org-element--cache-interrupt-C-g quit-flag)
               (when quit-flag
	         (cl-incf org-element--cache-interrupt-C-g-count)
                 (setq quit-flag nil))
               (when (>= org-element--cache-interrupt-C-g-count
                        org-element--cache-interrupt-C-g-max-count)
                 (setq quit-flag t)
                 (setq org-element--cache-interrupt-C-g-count 0)
                 (org-element-cache-reset)
                 (error "org-element: Parsing aborted by user.  Cache has been cleared.
If you observe Emacs hangs frequently, please report this to Org mode mailing list (M-x org-submit-bug-report)."))
               (message (substitute-command-keys
                         "`org-element--parse-buffer': Suppressed `\\[keyboard-quit]'.  Press `\\[keyboard-quit]' %d more times to force interruption.")
                        (- org-element--cache-interrupt-C-g-max-count
                           org-element--cache-interrupt-C-g-count)))
	     (unless element
               ;; Do not try to parse within blank at EOB.
               (unless (save-excursion
                         (org-skip-whitespace)
                         (eobp))
                 (org-element-with-disabled-cache
                   (setq element (org-element--current-element
			          end 'element mode
			          (org-element-property :structure parent)))))
               ;; Make sure that we return referenced element in cache
               ;; that can be altered directly.
               (if element
                   (setq element (or (org-element--cache-put element) element))
                 ;; Nothing to parse (i.e. empty file).
                 (throw 'exit parent))
               (unless (or (not (org-element--cache-active-p)) parent)
                 (org-element--cache-warn
                  "Got empty parent while parsing. Please report it to Org mode mailing list (M-x org-submit-bug-report).\n Backtrace:\n%S"
                  (when (and (fboundp 'backtrace-get-frames)
                             (fboundp 'backtrace-to-string))
                    (backtrace-to-string (backtrace-get-frames 'backtrace))
                    (org-element-cache-reset)
                    (error "org-element--cache: Emergency exit"))))
	       (org-element-put-property element :parent parent))
	     (let ((elem-end (org-element-property :end element))
	           (type (org-element-type element)))
	       (cond
	        ;; Skip any element ending before point.  Also skip
	        ;; element ending at point (unless it is also the end of
	        ;; buffer) since we're sure that another element begins
	        ;; after it.
	        ((and (<= elem-end pos) (/= (point-max) elem-end))
                 ;; Avoid parsing headline siblings above.
                 (goto-char elem-end)
                 (when (eq type 'headline)
                   (save-match-data
                     (unless (when (and (/= 1 (org-element-property :level element))
                                        (re-search-forward
                                         (rx-to-string
                                          `(and bol (repeat 1 ,(1- (let ((level (org-element-property :level element)))
                                                                     (if org-odd-levels-only (1- (* level 2)) level)))
                                                            "*")
                                                " "))
                                         pos t))
                               (beginning-of-line)
                               t)
                       ;; There are headings with lower level than
                       ;; ELEMENT between ELEM-END and POS.  Siblings
                       ;; may exist though.  Parse starting from the
                       ;; last sibling or from ELEM-END if there are
                       ;; no other siblings.
                       (goto-char pos)
                       (unless
                           (re-search-backward
                            (rx-to-string
                             `(and bol (repeat ,(let ((level (org-element-property :level element)))
                                                  (if org-odd-levels-only (1- (* level 2)) level))
                                               "*")
                                   " "))
                            elem-end t)
                         ;; Roll-back to normal parsing.
                         (goto-char elem-end)))))
	         (setq mode (org-element--next-mode mode type nil)))
	        ;; A non-greater element contains point: return it.
	        ((not (memq type org-element-greater-elements))
	         (throw 'exit (if syncp parent element)))
	        ;; Otherwise, we have to decide if ELEMENT really
	        ;; contains POS.  In that case we start parsing from
	        ;; contents' beginning.
	        ;;
	        ;; If POS is at contents' beginning but it is also at
	        ;; the beginning of the first item in a list or a table.
	        ;; In that case, we need to create an anchor for that
	        ;; list or table, so return it.
	        ;;
	        ;; Also, if POS is at the end of the buffer, no element
	        ;; can start after it, but more than one may end there.
	        ;; Arbitrarily, we choose to return the innermost of
	        ;; such elements.
	        ((let ((cbeg (org-element-property :contents-begin element))
		       (cend (org-element-property :contents-end element)))
	           (when (and cbeg cend
			      (or (< cbeg pos)
			          (and (= cbeg pos)
				       (not (memq type '(plain-list table)))))
			      (or (> cend pos)
                                  ;; When we are at cend or within blank
                                  ;; lines after, it is a special case:
                                  ;; 1. At the end of buffer we return
                                  ;; the innermost element.
                                  ;; 2. At cend of element with return
                                  ;; that element.
                                  ;; 3. At the end of element, we would
                                  ;; return in the earlier cond form.
                                  ;; 4. Within blank lines after cend,
                                  ;; when element does not have a
                                  ;; closing keyword, we return that
                                  ;; outermost element, unless the
                                  ;; outermost element is a non-empty
                                  ;; headline.  In the latter case, we
                                  ;; return the outermost element inside
                                  ;; the headline section.
			          (and (org-element--open-end-p element)
                                       (or (= (org-element-property :end element) (point-max))
                                           (and (>= pos (org-element-property :contents-end element))
                                                (memq (org-element-type element) '(org-data section headline)))))))
		     (goto-char (or next cbeg))
		     (setq mode (if next mode (org-element--next-mode mode type t))
                           next nil
		           parent element
		           end (if (org-element--open-end-p element)
                                   (org-element-property :end element)
                                 (org-element-property :contents-end element))))))
	        ;; Otherwise, return ELEMENT as it is the smallest
	        ;; element containing POS.
	        (t (throw 'exit (if syncp parent element)))))
	     (setq element nil))))))))

;;;; Staging Buffer Changes

(defconst org-element--cache-sensitive-re
  (concat
   "^\\*+ " "\\|"
   "\\\\end{[A-Za-z0-9*]+}[ \t]*$" "\\|"
   "^[ \t]*\\(?:"
   "#\\+END\\(?:_\\|:?[ \t]*$\\)" "\\|"
   org-list-full-item-re "\\|"
   ":\\(?: \\|$\\)" "\\|"
   ":\\(?:\\w\\|[-_]\\)+:[ \t]*$"
   "\\)")
  "Regexp matching a sensitive line, structure wise.
A sensitive line is a headline, inlinetask, block, drawer, or
latex-environment boundary.  When such a line is modified,
structure changes in the document may propagate in the whole
section, possibly making cache invalid.")

(defun org-element--cache-before-change (beg end)
  "Detect modifications in sensitive parts of Org buffer.
BEG and END are the beginning and end of the range of changed
text.  See `before-change-functions' for more information.

The function returns the new value of `org-element--cache-change-warning'."
  (with-current-buffer (or (buffer-base-buffer (current-buffer))
                           (current-buffer))
    (when (org-element--cache-active-p t)
      (org-with-wide-buffer
       (setq org-element--cache-change-tic (buffer-chars-modified-tick))
       (goto-char beg)
       (beginning-of-line)
       (let ((bottom (save-excursion
                       (goto-char end)
                       (if (and (bolp)
                                ;; When beg == end, still extent to eol.
                                (> (point) beg))
                           ;; FIXME: Potential pitfall.
                           ;; We are appending to an element end.
                           ;; Unless the last inserted char is not
                           ;; newline, the next element is not broken
                           ;; and does not need to be purged from the
                           ;; cache.
                           end
                         (line-end-position)))))
         (prog1
             ;; Use the worst change warning to not miss important edits.
             ;; This function is called before edit and after edit by
             ;; `org-element--cache-after-change'.  Before the edit, we still
             ;; want to use the old value if it comes from previous
             ;; not yet processed edit (they may be merged by
             ;; `org-element--cache-submit-request').  After the edit, we want to
             ;; look if there was a sensitive removed during edit.
             ;; FIXME: This is not the most efficient way and we now
             ;; have to delete more elemetns than needed in some
             ;; cases.  A better approach may be storing the warning
             ;; in the modification request itself.
             (let ((org-element--cache-change-warning-before org-element--cache-change-warning)
                   (org-element--cache-change-warning-after))
               (setq org-element--cache-change-warning-after
	             (save-match-data
                       (let ((case-fold-search t))
                         (when (re-search-forward
		                org-element--cache-sensitive-re bottom t)
                           (goto-char beg)
                           (beginning-of-line)
                           (let (min-level)
                             (cl-loop while (re-search-forward
                                             (rx-to-string
                                              (if (and min-level
                                                       (> min-level 1))
                                                  `(and bol (repeat 1 ,(1- min-level) "*") " ")
                                                `(and bol (+ "*") " ")))
                                             bottom t)
                                      do (setq min-level (1- (length (match-string 0))))
                                      until (= min-level 1))
                             (goto-char beg)
                             (beginning-of-line)
                             (or (and min-level (org-reduced-level min-level))
                                 (when (looking-at-p "^[ \t]*#\\+CATEGORY:")
                                   'org-data)
                                 t))))))
               (setq org-element--cache-change-warning
                     (cond
                      ((and (numberp org-element--cache-change-warning-before)
                            (numberp org-element--cache-change-warning-after))
                       (min org-element--cache-change-warning-after
                            org-element--cache-change-warning-before))
                      ((numberp org-element--cache-change-warning-before)
                       org-element--cache-change-warning-before)
                      ((numberp org-element--cache-change-warning-after)
                       org-element--cache-change-warning-after)
                      (t (or org-element--cache-change-warning-after
                             org-element--cache-change-warning-before)))))
           (org-element--cache-log-message
            "%S is about to modify text: warning %S"
            this-command
            org-element--cache-change-warning)))))))

(defun org-element--cache-after-change (beg end pre)
  "Update buffer modifications for current buffer.
BEG and END are the beginning and end of the range of changed
text, and the length in bytes of the pre-change text replaced by
that range.  See `after-change-functions' for more information."
  (with-current-buffer (or (buffer-base-buffer (current-buffer))
                           (current-buffer))
    (when (org-element--cache-active-p t)
      (when (not (eq org-element--cache-change-tic (buffer-chars-modified-tick)))
        (org-element--cache-log-message "After change")
        (setq org-element--cache-change-warning (org-element--cache-before-change beg end))
        ;; If beg is right after spaces in front of an element, we
        ;; risk affecting previous element, so move beg to bol, making
        ;; sure that we capture preceding element.
        (setq beg (save-excursion
                    (goto-char beg)
                    (cl-incf pre (- beg (line-beginning-position)))
                    (line-beginning-position)))
        ;; Store synchronization request.
        (let ((offset (- end beg pre)))
          (save-match-data
            (org-element--cache-submit-request beg (- end offset) offset)))
        ;; Activate a timer to process the request during idle time.
        (org-element--cache-set-timer (current-buffer))))))

(defvar org-element--cache-avoid-synchronous-headline-re-parsing nil
  "This variable controls how buffer changes are handled by the cache.

By default (when this variable is nil), cache re-parses modified
headlines immidiately after modification preserving all the unaffected
elements inside the headline.

The default behaviour works best when users types inside Org buffer of
when buffer modifications are mixed with cache requests.  However,
large automated edits inserting/deleting many headlines are somewhat
slower by default (as in `org-archive-subtree').  Let-binding this
variable to non-nil will reduce cache latency after every singular edit
(`after-change-functions') at the cost of slower cache queries.")
(defun org-element--cache-for-removal (beg end offset)
  "Return first element to remove from cache.

BEG and END are buffer positions delimiting buffer modifications.
OFFSET is the size of the changes.

Returned element is usually the first element in cache containing
any position between BEG and END.  As an exception, greater
elements around the changes that are robust to contents
modifications are preserved and updated according to the
changes.  In the latter case, the returned element is the outermost
non-robust element affected by the changes.  Note that the returned
element may end before END position in which case some cached element
starting after the returned may still be affected by the changes.

Also, when there are no elements in cache before BEG, return first
known element in cache (it may start after END)."
  (let* ((elements (org-element--cache-find (1- beg) 'both))
	 (before (car elements))
	 (after (cdr elements)))
    (if (not before) after
      ;; If BEFORE is a keyword, it may need to be removed to become
      ;; an affiliated keyword.
      (when (eq 'keyword (org-element-type before))
        (let ((prev before))
          (while (eq 'keyword (org-element-type prev))
            (setq before prev
                  beg (org-element-property :begin prev))
            (setq prev (org-element--cache-find (1- (org-element-property :begin before)))))))
      (let ((up before)
	    (robust-flag t))
	(while up
	  (if (let ((type (org-element-type up)))
                (or (and (memq type '( center-block dynamic-block
                                       quote-block special-block
                                       drawer))
                         (or (not (eq type 'drawer))
                             (not (string= "PROPERTIES" (org-element-property :drawer-name up))))
                         ;; Sensitive change.  This is
                         ;; unconditionally non-robust change.
                         (not org-element--cache-change-warning)
		         (let ((cbeg (org-element-property :contents-begin up))
                               (cend (org-element-property :contents-end up)))
		           (and cbeg
                                (<= cbeg beg)
			        (or (> cend end)
                                    (and (= cend end)
                                         (= (+ end offset) (point-max)))))))
                    (and (memq type '(headline section org-data))
		         (let ((rbeg (org-element-property :robust-begin up))
                               (rend (org-element-property :robust-end up)))
		           (and rbeg rend
                                (<= rbeg beg)
                                (or (> rend end)
                                    (and (= rend end)
                                         (= (+ end offset) (point-max))))))
                         (pcase type
                           ;; Sensitive change in section.  Need to
                           ;; re-parse.
                           (`section (not org-element--cache-change-warning))
                           ;; Headline might be inserted.  This is non-robust
                           ;; change when `up' is a `headline' or `section'
                           ;; with `>' level compared to the inserted headline.
                           ;;
                           ;; Also, planning info/property drawer
                           ;; could have been inserted.  It is not
                           ;; robust change then.
                           (`headline
                            (and
                             (or (not (numberp org-element--cache-change-warning))
                                 (> org-element--cache-change-warning
                                    (org-element-property :level up)))
                             (org-with-point-at (org-element-property :contents-begin up)
                               (unless
                                   (save-match-data
                                     (when (looking-at-p org-element-planning-line-re)
                                       (forward-line))
                                     (when (looking-at org-property-drawer-re)
                                       (< beg (match-end 0))))
                                 'robust))))
                           (`org-data (and (not (eq org-element--cache-change-warning 'org-data))
                                           ;; Property drawer could
                                           ;; have been inserted.  It
                                           ;; is not robust change
                                           ;; then.
                                           (org-with-wide-buffer
                                            (goto-char (point-min))
                                            (while (and (org-at-comment-p) (bolp)) (forward-line))
                                            ;; Should not see property
                                            ;; drawer within changed
                                            ;; region.
                                            (save-match-data
                                              (or (not (looking-at org-property-drawer-re))
                                                  (> beg (match-end 0)))))))
                           (_ 'robust)))))
	      ;; UP is a robust greater element containing changes.
	      ;; We only need to extend its ending boundaries.
              (progn
                (org-element-put-property up :fragile-cache nil)
	        (org-element--cache-shift-positions
                 up offset
                 (if (and (org-element-property :robust-begin up)
                          (org-element-property :robust-end up))
                     '(:contents-end :end :robust-end)
                   '(:contents-end :end)))
                (org-element--cache-log-message
                 "Shifting end positions of robust parent: %S"
                 (org-element--format-element up)))
            (unless (or
                     ;; UP is non-robust.  Yet, if UP is headline, flagging
                     ;; everything inside for removal may be to
                     ;; costly.  Instead, we should better re-parse only the
                     ;; headline itself when possible.  If a headline is still
                     ;; starting from old :begin position, we do not care that
                     ;; its boundaries could have extended to shrinked - we
                     ;; will re-parent and shift them anyway.
                     (and (eq 'headline (org-element-type up))
                          (not org-element--cache-avoid-synchronous-headline-re-parsing)
                          ;; The change is not inside headline.  Not
                          ;; updating here.
                          (not (<= beg (org-element-property :begin up)))
                          (not (> end (org-element-property :end up)))
                          (let ((current (org-with-point-at (org-element-property :begin up)
                                           (org-element-with-disabled-cache
                                             (org-element--current-element (point-max))))))
                            (when (eq 'headline (org-element-type current))
                              (org-element--cache-log-message
                               "Found non-robust headline that can be updated individually: %S"
                               (org-element--format-element current))
                              (org-element-set-element up current)
                              t)))
                     ;; If UP is org-data, the situation is similar to
                     ;; headline case.  We just need to re-parse the
                     ;; org-data itself, unless the change is made
                     ;; within blank lines at BOB (that could
                     ;; potentially alter first-section).
                     (when (and (eq 'org-data (org-element-type up))
                                (>= beg (org-element-property :contents-begin up)))
                       (org-element-set-element up (org-with-point-at 1 (org-element-org-data-parser)))
                       (org-element--cache-log-message
                        "Found non-robust change invalidating org-data. Re-parsing: %S"
                        (org-element--format-element up))
                       t))
              (org-element--cache-log-message
               "Found non-robust element: %S"
               (org-element--format-element up))
              (setq before up)
	      (when robust-flag (setq robust-flag nil))))
          (unless (or (org-element-property :parent up)
                      (eq 'org-data (org-element-type up)))
            (org-element--cache-warn "Got element without parent. Please report it to Org mode mailing list (M-x org-submit-bug-report).\n%S" up)
            (org-element-cache-reset)
            (error "org-element--cache: Emergency exit"))
	  (setq up (org-element-property :parent up)))
        ;; We're at top level element containing ELEMENT: if it's
        ;; altered by buffer modifications, it is first element in
        ;; cache to be removed.  Otherwise, that first element is the
        ;; following one.
        ;;
        ;; As a special case, do not remove BEFORE if it is a robust
        ;; container for current changes.
        (if (or (< (org-element-property :end before) beg) robust-flag) after
	  before)))))

(defun org-element--cache-submit-request (beg end offset)
  "Submit a new cache synchronization request for current buffer.
BEG and END are buffer positions delimiting the minimal area
where cache data should be removed.  OFFSET is the size of the
change, as an integer."
  (org-element--cache-log-message
   "Submitting new synchronization request for [%S..%S]𝝙%S"
   beg end offset)
  (with-current-buffer (or (buffer-base-buffer (current-buffer))
                           (current-buffer))
    (let ((next (car org-element--cache-sync-requests))
	  delete-to delete-from)
      (if (and next
               ;; First existing sync request is in phase 0.
	       (= 0 (org-element--request-phase next))
               ;; Current changes intersect with the first sync request.
	       (> (setq delete-to (+ (org-element--request-end next)
                                     (org-element--request-offset next)))
                  end)
	       (<= (setq delete-from (org-element--request-beg next))
                  end))
	  ;; Current changes can be merged with first sync request: we
	  ;; can save a partial cache synchronization.
	  (progn
            (org-element--cache-log-message "Found another phase 0 request intersecting with current")
            ;; Update OFFSET of the existing request.
	    (cl-incf (org-element--request-offset next) offset)
	    ;; If last change happened within area to be removed, extend
	    ;; boundaries of robust parents, if any.  Otherwise, find
	    ;; first element to remove and update request accordingly.
	    (if (> beg delete-from)
                ;; The current modification is completely inside NEXT.
                ;; We already added the current OFFSET to the NEXT
                ;; request.  However, the robust elements around
                ;; modifications also need to be shifted.  Moreover, the
                ;; new modification may also have non-nil
                ;; `org-element--cache-change-warning'.  In the latter case, we
                ;; also need to update the request.
                (let ((first (org-element--cache-for-removal delete-from end offset) ; Shift as needed.
                             ))
                  (org-element--cache-log-message
                   "Current request is inside next. Candidate parent: %S"
                   (org-element--format-element first))
                  (when
                      ;; Non-robust element is now before NEXT.  Need to
                      ;; update.
                      (and first
                           (org-element--cache-key-less-p
                            (org-element--cache-key first)
                            (org-element--request-key next)))
                    (org-element--cache-log-message
                     "Current request is inside next. New parent: %S"
                     (org-element--format-element first))
                    (setf (org-element--request-key next)
                          (org-element--cache-key first))
                    (setf (org-element--request-beg next)
                          (org-element-property :begin first))
                    (setf (org-element--request-end next)
                          (max (org-element-property :end first)
                               (org-element--request-end next)))
                    (setf (org-element--request-parent next)
                          (org-element-property :parent first))))
              ;; The current and NEXT modifications are intersecting
              ;; with current modification starting before NEXT and NEXT
              ;; ending after current.  We need to update the common
              ;; non-robust parent for the new extended modification
              ;; region.
	      (let ((first (org-element--cache-for-removal beg delete-to offset)))
                (org-element--cache-log-message
                 "Current request intersects with next. Candidate parent: %S"
                 (org-element--format-element first))
	        (when (and first
                           (org-element--cache-key-less-p
                            (org-element--cache-key first)
                            (org-element--request-key next)))
                  (org-element--cache-log-message
                   "Current request intersects with next. Updating. New parent: %S"
                   (org-element--format-element first))
                  (setf (org-element--request-key next) (org-element--cache-key first))
                  (setf (org-element--request-beg next) (org-element-property :begin first))
                  (setf (org-element--request-end next)
                        (max (org-element-property :end first)
                             (org-element--request-end next)))
                  (setf (org-element--request-parent next) (org-element-property :parent first))))))
        ;; Ensure cache is correct up to END.  Also make sure that NEXT,
        ;; if any, is no longer a 0-phase request, thus ensuring that
        ;; phases are properly ordered.  We need to provide OFFSET as
        ;; optional parameter since current modifications are not known
        ;; yet to the otherwise correct part of the cache (i.e, before
        ;; the first request).
        (org-element--cache-log-message "Adding new phase 0 request")
        (when next (org-element--cache-sync (current-buffer) end beg offset))
        (let ((first (org-element--cache-for-removal beg end offset)))
	  (if first
	      (push (let ((first-beg (org-element-property :begin first))
			  (key (org-element--cache-key first)))
		      (cond
		       ;; When changes happen before the first known
		       ;; element, re-parent and shift the rest of the
		       ;; cache.
		       ((> first-beg end)
                        (org-element--cache-log-message "Changes are before first known element. Submitting phase 1 request")
                        (vector key first-beg nil offset nil 1))
		       ;; Otherwise, we find the first non robust
		       ;; element containing END.  All elements between
		       ;; FIRST and this one are to be removed.
                       ;;
                       ;; The current modification is completely inside
                       ;; FIRST.  Clear and update cached elements in
                       ;; region containing FIRST.
		       ((let ((first-end (org-element-property :end first)))
			  (when (> first-end end)
                            (org-element--cache-log-message "Extending to non-robust element %S" (org-element--format-element first))
			    (vector key first-beg first-end offset (org-element-property :parent first) 0))))
		       (t
                        ;; Now, FIRST is the first element after BEG or
                        ;; non-robust element containing BEG.  However,
                        ;; FIRST ends before END and there might be
                        ;; another ELEMENT before END that spans beyond
                        ;; END.  If there is such element, we need to
                        ;; extend the region down to end of the common
                        ;; parent of FIRST and everything inside
                        ;; BEG..END.
		        (let* ((element (org-element--cache-find end))
			       (element-end (org-element-property :end element))
			       (up element))
			  (while (and (not (eq up first))
                                      (setq up (org-element-property :parent up))
				      (>= (org-element-property :begin up) first-beg))
                            ;; Note that UP might have been already
                            ;; shifted if it is a robust element.  After
                            ;; deletion, it can put it's end before yet
                            ;; unprocessed ELEMENT.
			    (setq element-end (max (org-element-property :end up) element-end)
				  element up))
                          ;; Extend region to remove elements between
                          ;; beginning of first and the end of outermost
                          ;; element starting before END but after
                          ;; beginning of first.
                          ;; of the FIRST.
                          (org-element--cache-log-message
                           "Extending to all elements between:\n 1: %S\n 2: %S"
                           (org-element--format-element first)
                           (org-element--format-element element))
			  (vector key first-beg element-end offset up 0)))))
		    org-element--cache-sync-requests)
	    ;; No element to remove.  No need to re-parent either.
	    ;; Simply shift additional elements, if any, by OFFSET.
	    (if org-element--cache-sync-requests
                (progn
                  (org-element--cache-log-message
                   "Nothing to remove. Updating offset of the next request by 𝝙%S: %S"
                   offset
                   (let ((print-level 3))
                     (car org-element--cache-sync-requests)))
	          (cl-incf (org-element--request-offset (car org-element--cache-sync-requests))
		           offset))
              (org-element--cache-log-message
               "Nothing to remove. No elements in cache after %S. Terminating."
               end))))))
    (setq org-element--cache-change-warning nil)))

(defun org-element--cache-verify-element (element)
  "Verify correctness of ELEMENT when `org-element--cache-self-verify' is non-nil.

Return non-nil when verification failed."
  ;; Verify correct parent for the element.
  (unless (or (org-element-property :parent element)
              (eq 'org-data (org-element-type element)))
    (org-element--cache-warn "Got element without parent (cache active?: %S). Please report it to Org mode mailing list (M-x org-submit-bug-report).\n%S" (org-element--cache-active-p)  element)
    (org-element-cache-reset))
  (let ((org-element--cache-self-verify
         (or org-element--cache-self-verify
             (and (boundp 'org-batch-test) org-batch-test)))
        (org-element--cache-self-verify-frequency
         (if (and (boundp 'org-batch-test) org-batch-test)
             1
           org-element--cache-self-verify-frequency)))
    (when (and org-element--cache-self-verify
               (org-element--cache-active-p)
               (derived-mode-p 'org-mode)
               (org-element-property :parent element)
               (eq 'headline (org-element-type element))
               ;; Avoid too much slowdown
               (< (random 1000) (* 1000 org-element--cache-self-verify-frequency)))
      (org-with-point-at (org-element-property :begin element)
        (org-element-with-disabled-cache (org-up-heading-or-point-min))
        (unless (or (= (point) (org-element-property :begin (org-element-property :parent element)))
                    (eq (point) (point-min)))
          (org-element--cache-warn
           "Cached element has wrong parent in %s. Resetting.
If this warning appears regularly, please report the warning text to Org mode mailing list (M-x org-submit-bug-report).
The element is: %S\n The parent is: %S\n The real parent is: %S"
           (buffer-name (current-buffer))
           (org-element--format-element element)
           (org-element--format-element (org-element-property :parent element))
           (org-element--format-element (org-element--current-element (org-element-property :end (org-element-property :parent element)))))
          (org-element-cache-reset))
        (org-element--cache-verify-element (org-element-property :parent element))))
    ;; Verify the element itself.
    (when (and org-element--cache-self-verify
               (org-element--cache-active-p)
               element
               (not (memq (org-element-type element) '(section org-data)))
               ;; Avoid too much slowdown
               (< (random 1000) (* 1000 org-element--cache-self-verify-frequency)))
      (let ((real-element (let (org-element-use-cache)
                            (org-element--parse-to
                             (if (memq (org-element-type element) '(table-row item))
                                 (1+ (org-element-property :begin element))
                               (org-element-property :begin element))))))
        (unless (and (eq (org-element-type real-element) (org-element-type element))
                     (eq (org-element-property :begin real-element) (org-element-property :begin element))
                     (eq (org-element-property :end real-element) (org-element-property :end element))
                     (eq (org-element-property :contents-begin real-element) (org-element-property :contents-begin element))
                     (eq (org-element-property :contents-end real-element) (org-element-property :contents-end element))
                     (or (not (org-element-property :ID real-element))
                         (string= (org-element-property :ID real-element) (org-element-property :ID element))))
          (org-element--cache-warn "(%S) Cached element is incorrect in %s. (Cache tic up to date: %S) Resetting.
If this warning appears regularly, please report the warning text to Org mode mailing list (M-x org-submit-bug-report).
The element is: %S\n The real element is: %S\n Cache around :begin:\n%S\n%S\n%S"
                                   this-command
                                   (buffer-name (current-buffer))
                                   (if (/= org-element--cache-change-tic
                                          (buffer-chars-modified-tick))
                                       "no" "yes")
                                   (org-element--format-element element)
                                   (org-element--format-element real-element)
                                   (org-element--cache-find (1- (org-element-property :begin real-element)))
                                   (car (org-element--cache-find (org-element-property :begin real-element) 'both))
                                   (cdr (org-element--cache-find (org-element-property :begin real-element) 'both)))
          (org-element-cache-reset))))))

;;; Cache persistance

(defun org-element--cache-persist-before-write (container &optional associated)
  "Sync cache before saving."
  (when (equal container '(elisp org-element--cache))
    (if (and org-element-use-cache
             (plist-get associated :file)
             (get-file-buffer (plist-get associated :file))
             org-element-cache-persistent)
        (with-current-buffer (get-file-buffer (plist-get associated :file))
          (if (and (derived-mode-p 'org-mode)
                   org-element--cache)
              (progn
                ;; Cleanup cache request keys to avoid collisions during next
                ;; Emacs session.
                (avl-tree-mapc
                 (lambda (el)
                   (org-element-put-property el :org-element--cache-sync-key nil))
                 org-element--cache)
                (org-with-wide-buffer
                 (org-element-at-point (point-max)))
                nil)
            'forbid))
      'forbid)))

(defun org-element--cache-persist-before-read (container &optional associated)
  "Avoid reading cache before Org mode is loaded."
  (when (equal container '(elisp org-element--cache))
    (if (not (and (plist-get associated :file)
                (get-file-buffer (plist-get associated :file))))
        'forbid
      (with-current-buffer (get-file-buffer (plist-get associated :file))
        (unless (and org-element-use-cache
                     org-element-cache-persistent
                     (derived-mode-p 'org-mode)
                     (equal (secure-hash 'md5 (current-buffer))
                            (plist-get associated :hash)))
          'forbid)))))

(defun org-element--cache-persist-after-read (container &optional associated)
  "Setup restored cache."
  (when (and (plist-get associated :file)
             (get-file-buffer (plist-get associated :file)))
    (with-current-buffer (get-file-buffer (plist-get associated :file))
      (when (and org-element-use-cache org-element-cache-persistent)
        (when (and (equal container '(elisp org-element--cache)) org-element--cache)
          (setq-local org-element--cache-size (avl-tree-size org-element--cache)))
        (when (and (equal container '(elisp org-element--headline-cache)) org-element--headline-cache)
          (setq-local org-element--headline-cache-size (avl-tree-size org-element--headline-cache)))))))

(add-hook 'org-persist-before-write-hook #'org-element--cache-persist-before-write)
(add-hook 'org-persist-before-read-hook #'org-element--cache-persist-before-read)
(add-hook 'org-persist-after-read-hook #'org-element--cache-persist-after-read)

;;;; Public Functions

(defvar-local org-element--cache-gapless nil
  "An alist containing (granularity . `org-element--cache-change-tic') elements.
Each element indicates the latest `org-element--cache-change-tic' when
change did not contain gaps.")

;;;###autoload
(defun org-element-cache-reset (&optional all)
  "Reset cache in current buffer.
When optional argument ALL is non-nil, reset cache in all Org
buffers."
  (interactive "P")
  (dolist (buffer (if all (buffer-list) (list (current-buffer))))
    (with-current-buffer (or (buffer-base-buffer buffer) buffer)
      (when (and org-element-use-cache (derived-mode-p 'org-mode))
        (when (not org-element-cache-persistent)
          (org-persist-unregister 'org-element--headline-cache (current-buffer))
          (org-persist-unregister 'org-element--cache (current-buffer)))
        (when (and org-element-cache-persistent
                   (buffer-file-name (current-buffer)))
          (org-persist-register 'org-element--cache (current-buffer))
          (org-persist-register 'org-element--headline-cache
                                (current-buffer)
                                :inherit 'org-element--cache))
        (setq-local org-element--cache-change-tic (buffer-chars-modified-tick))
        (setq-local org-element--cache-gapless nil)
	(setq-local org-element--cache
		    (avl-tree-create #'org-element--cache-compare))
        (setq-local org-element--headline-cache
		    (avl-tree-create #'org-element--cache-compare))
        (setq-local org-element--cache-size 0)
        (setq-local org-element--headline-cache-size 0)
	(setq-local org-element--cache-sync-keys-value 0)
	(setq-local org-element--cache-change-warning nil)
	(setq-local org-element--cache-sync-requests nil)
	(setq-local org-element--cache-sync-timer nil)
	(add-hook 'before-change-functions
		  #'org-element--cache-before-change nil t)
	(add-hook 'after-change-functions
		  #'org-element--cache-after-change nil t)))))

;;;###autoload
(defun org-element-cache-refresh (pos)
  "Refresh cache at position POS."
  (when (org-element--cache-active-p)
    (org-element--cache-sync (current-buffer) pos)
    (org-element--cache-submit-request pos pos 0)
    (org-element--cache-set-timer (current-buffer))))

;;;###autoload
(defun org-element-cache-store-key (pos-or-element key value)
  "Store KEY with VALUE associated with POS-OR-ELEMENT.
The key can be retrieved as long as the element (provided or at point)
contents is not modified."
  (let ((element (pcase pos-or-element
                   ((pred number-or-marker-p)
                    (org-element-at-point pos-or-element))
                   (_ pos-or-element))))
    (let ((key-store (org-element-property :fragile-cache element)))
      (unless (hash-table-p key-store)
        (setq key-store (make-hash-table :test #'equal))
        (org-element-put-property element :fragile-cache key-store))
      (puthash key value key-store))))

;;;###autoload
(defun org-element-cache-get-key (pos-or-element key)
  "Get KEY associated with POS-OR-ELEMENT.
The key can be retrieved as long as the element (provided or at point)
contents is not modified."
  (let ((element (pcase pos-or-element
                   ((pred number-or-marker-p)
                    (org-element-at-point pos-or-element))
                   (_ pos-or-element))))
    (let ((key-store (org-element-property :fragile-cache element)))
      (when (hash-table-p key-store)
        (gethash key key-store)))))

(defvar warning-minimum-log-level) ; Defined in warning.el

(defvar org-element-cache-map--recurse nil)
(defvar org-element-cache-map-continue-from nil
  "Position from where mapping should continue.
This variable can be set by called function, especially when the
function modified the buffer.")
;;;###autoload
(cl-defun org-element-cache-map (func &key (granularity 'headline+inlinetask) restrict-elements
                                      next-re fail-re from-pos (to-pos (point-max-marker)) after-element limit-count
                                      narrow)
  "Map all elements in current buffer with FUNC according to
GRANULARITY.  Collect non-nil return values into result list.

FUNC should accept a single argument - the element.

FUNC can modify the buffer, but doing so may reduce performance.  If
buffer is modified, the mapping will continue from an element starting
after the last mapped element.  If the last mapped element is deleted,
the subsequent element will be skipped as it cannot be distinguished
deterministically from a changed element.  If FUNC is expected to
delete the element, it should directly set the value of
`org-element-cache-map-continue-from' to force `org-element-cache-map'
continue from the right point in buffer.

If some elements are not yet in cache, they will be added.

GRANULARITY can be `headline', `headline+inlinetask'
`greater-element', or `element'.  The default is
`headline+inlinetask'.  `object' granularity is not supported.

RESTRICT-ELEMENTS is a list of element types to be mapped over.

NEXT-RE is a regexp used to search next candidate match when FUNC
returns non-nil and to search the first candidate match.  FAIL-RE is a
regexp used to search next candidate match when FUNC returns nil.  The
mapping will continue starting from headline at the RE match.

FROM-POS and TO-POS are buffer positions.  When non-nil, they bound the
mapped elements to elements starting at of after FROM-POS but before
TO-POS.

AFTER-ELEMENT, when non-nil, bounds the mapping to all the elements
after AFTER-ELEMENT (i.e. if AFTER-ELEMENT is a headline section, we
map all the elements starting from first element inside section, but
not including the section).

LIMIT-COUNT limits mapping to that many first matches where FUNC
returns non-nil.

NARROW controls whether current buffer narrowing should be preserved.

This function does a subset of what `org-element-map' does, but with
much better performance.  Cached elements are supplied as the single
argument of FUNC.  Changes to elements made in FUNC will also alter
the cache."
  (unless (org-element--cache-active-p)
    (error "Cache must be active."))
  (unless (memq granularity '( headline headline+inlinetask
                               greater-element element))
    (error "Unsupported granularity: %S" granularity))
  ;; Make TO-POS marker.  Otherwise, buffer edits may garble the the
  ;; process.
  (unless (markerp to-pos)
    (let ((mk (make-marker)))
      (set-marker mk to-pos)
      (setq to-pos mk)))
  ;; Make sure that garbage collector does not stand on the way to
  ;; maximum performance.
  (let ((gc-cons-threshold #x40000000)
        ;; Bind variables used inside loop to avoid memory
        ;; re-allocation on every iteration.
        ;; See https://emacsconf.org/2021/talks/faster/
        tmpnext-start tmpparent tmpelement)
    (save-excursion
      (save-restriction
        (unless narrow (widen))
        ;; Synchronise cache up to the end of mapped region.
        (org-element-at-point to-pos)
        (cl-macrolet ((cache-root
                       ;; Use the most optimal version of cache available.
                       () `(if (memq granularity '(headline headline+inlinetask))
                               (org-element--headline-cache-root)
                             (org-element--cache-root)))
                      (cache-size
                       ;; Use the most optimal version of cache available.
                       () `(if (memq granularity '(headline headline+inlinetask))
                               org-element--headline-cache-size
                             org-element--cache-size))
                      (cache-walk-restart
                       ;; Restart tree traversal after AVL tree re-balance.
                       () `(when node
                             (org-element-at-point (point-max))
                             (setq node (cache-root)
		                   stack (list nil)
		                   leftp t
		                   continue-flag t)))
                      (cache-walk-abort
                       ;; Abort tree traversal.
                       () `(setq continue-flag t
                                 node nil))
                      (element-match-at-point
                       ;; Returning the first element to match around point.
                       ;; For example, if point is inside headline and
                       ;; granularity is restricted to headlines only, skip
                       ;; over all the child elements inside the headline
                       ;; and return the first parent headline.
                       ;; When we are inside a cache gap, calling
                       ;; `org-element-at-point' also fills the cache gap down to
                       ;; point.
                       () `(progn
                             ;; Parsing is one of the performance
                             ;; bottlenecks.  Make sure to optimise it as
                             ;; much as possible.
                             ;;
                             ;; Avoid extra staff like timer cancels et al
                             ;; and only call `org-element--cache-sync-requests' when
                             ;; there are pending requests.
                             (when org-element--cache-sync-requests
                               (org-element--cache-sync (current-buffer)))
                             ;; Call `org-element--parse-to' directly avoiding any
                             ;; kind of `org-element-at-point' overheads.
                             (if restrict-elements
                                 ;; Search directly instead of calling
                                 ;; `org-element-lineage' to avoid funcall overheads
                                 ;; and making sure that we do not go all
                                 ;; the way to `org-data' as `org-element-lineage'
                                 ;; does.
                                 (progn
                                   (setq tmpelement (org-element--parse-to (point)))
                                   (while (and tmpelement (not (memq (org-element-type tmpelement) restrict-elements)))
                                     (setq tmpelement (org-element-property :parent tmpelement)))
                                   tmpelement)
                               (org-element--parse-to (point)))))
                      ;; Starting from (point), search RE and move START to
                      ;; the next valid element to be matched according to
                      ;; restriction.  Abort cache walk if no next element
                      ;; can be found.  When RE is nil, just find element at
                      ;; point.
                      (move-start-to-next-match
<<<<<<< HEAD
                        (re) `(save-match-data
                                (if (or (not ,re)
                                        (if org-element--cache-map-statistics
                                            (progn
                                              (setq before-time (float-time))
                                              (re-search-forward (or (car-safe ,re) ,re) nil 'move)
                                              (cl-incf re-search-time
                                                       (- (float-time)
                                                          before-time)))
                                          (re-search-forward (or (car-safe ,re) ,re) nil 'move)))
                                    (let ((beg-data (org-element-property :begin data)))
                                      (unless (or (< (point) (or start -1))
                                                  (and data (< (point) beg-data)))
                                        (if (cdr-safe ,re)
                                            ;; Avoid parsing when we are 100%
                                            ;; sure that regexp is good enough
                                            ;; to find new START.
                                            (setq start (match-beginning 0))
                                          (setq start (max (or start -1)
                                                           (or beg-data -1)
                                                           (or (org-element-property :begin (element-match-at-point)) -1))))
                                        (when (>= start to-pos) (cache-walk-abort))
                                        (when (eq start -1) (setq start nil))))
                                  (cache-walk-abort))))
=======
                       (re) `(save-match-data
                               (if (or (not ,re)
                                       (if org-element--cache-map-statistics
                                           (progn
                                             (setq before-time (float-time))
                                             (re-search-forward (or (car-safe ,re) ,re) nil 'move)
                                             (cl-incf re-search-time
                                                      (- (float-time)
                                                         before-time)))
                                         (re-search-forward (or (car-safe ,re) ,re) nil 'move)))
                                   (unless (or (< (point) (or start -1))
                                               (and data
                                                    (< (point) (org-element-property :begin data))))
                                     (if (cdr-safe ,re)
                                         ;; Avoid parsing when we are 100%
                                         ;; sure that regexp is good enough
                                         ;; to find new START.
                                         (setq start (match-beginning 0))
                                       (setq start (max (or start -1)
                                                        (or (org-element-property :begin data) -1)
                                                        (or (org-element-property :begin (element-match-at-point)) -1))))
                                     (when (>= start to-pos) (cache-walk-abort))
                                     (when (eq start -1) (setq start nil)))
                                 (cache-walk-abort))))
>>>>>>> d9ac6503
                      ;; Find expected begin position of an element after
                      ;; DATA.
                      (next-element-start
                       () `(progn
                             (setq tmpnext-start nil)
                             (if (memq granularity '(headline headline+inlinetask))
                                 (setq tmpnext-start (or (when (memq (org-element-type data) '(headline org-data))
                                                           (org-element-property :contents-begin data))
                                                         (org-element-property :end data)))
		               (setq tmpnext-start (or (when (memq (org-element-type data) org-element-greater-elements)
                                                         (org-element-property :contents-begin data))
                                                       (org-element-property :end data))))
                             ;; DATA end may be the last element inside
                             ;; i.e. source block.  Skip up to the end
                             ;; of parent in such case.
                             (setq tmpparent data)
		             (catch :exit
                               (when (eq tmpnext-start (org-element-property :contents-end tmpparent))
			         (setq tmpnext-start (org-element-property :end tmpparent)))
			       (while (setq tmpparent (org-element-property :parent tmpparent))
			         (if (eq tmpnext-start (org-element-property :contents-end tmpparent))
			             (setq tmpnext-start (org-element-property :end tmpparent))
                                   (throw :exit t))))
                             tmpnext-start))
                      ;; Check if cache does not have gaps.
                      (cache-gapless-p
                       () `(eq org-element--cache-change-tic
                               (alist-get granularity org-element--cache-gapless))))
          ;; The core algorithm is simple walk along binary tree.  However,
          ;; instead of checking all the tree elements from first to last
          ;; (like in `avl-tree-mapcar'), we begin from FROM-POS skipping
          ;; the elements before FROM-POS efficiently: O(logN) instead of
          ;; O(Nbefore).
          ;;
          ;; Later, we may also not check every single element in the
          ;; binary tree after FROM-POS.  Instead, we can find position of
          ;; next candidate elements by means of regexp search and skip the
          ;; binary tree branches that are before the next candidate:
          ;; again, O(logN) instead of O(Nbetween).
          ;;
          ;; Some elements might not yet be in the tree.  So, we also parse
          ;; the empty gaps in cache as needed making sure that we do not
          ;; miss anything.
          (let* (;; START is always beginning of an element.  When there is
                 ;; no element in cache at START, we are inside cache gap
                 ;; and need to fill it.
                 (start (and from-pos
                             (progn
                               (goto-char from-pos)
                               (org-element-property :begin (element-match-at-point)))))
                 ;; Some elements may start at the same position, so we
                 ;; also keep track of the last processed element and make
                 ;; sure that we do not try to search it again.
                 (prev after-element)
                 (node (cache-root))
                 data
                 (stack (list nil))
                 (leftp t)
                 result
                 ;; Whether previous element matched FUNC (FUNC
                 ;; returned non-nil).
                 (last-match t)
                 continue-flag
                 ;; Generic regexp to search next potential match.  If it
                 ;; is a cons of (regexp . 'match-beg), we are 100% sure
                 ;; that the match beginning is the existing element
                 ;; beginning.
                 (next-element-re (pcase granularity
                                    ((or `headline
                                         (guard (eq '(headline)
                                                    restrict-elements)))
                                     (cons
                                      (org-with-limited-levels
                                       org-element-headline-re)
                                      'match-beg))
                                    (`headline+inlinetask
                                     (cons
                                      (if (eq '(inlinetask) restrict-elements)
                                          (org-inlinetask-outline-regexp)
                                        org-element-headline-re)
                                      'match-beg))
                                    ;; TODO: May add other commonly
                                    ;; searched elements as needed.
                                    (_)))
                 ;; Make sure that we are not checking the same regexp twice.
                 (next-re (unless (and next-re
                                       (string= next-re
                                                (or (car-safe next-element-re)
                                                    next-element-re)))
                            next-re))
                 (fail-re (unless (and fail-re
                                       (string= fail-re
                                                (or (car-safe next-element-re)
                                                    next-element-re)))
                            fail-re))
                 (restrict-elements (or restrict-elements
                                        (pcase granularity
                                          (`headline
                                           '(headline))
                                          (`headline+inlinetask
                                           '(headline inlinetask))
                                          (`greater-element
                                           org-element-greater-elements)
                                          (_ nil))))
                 ;; Statistics
                 (time (float-time))
                 (predicate-time 0)
                 (pre-process-time 0)
                 (re-search-time 0)
                 (count-predicate-calls-match 0)
                 (count-predicate-calls-fail 0)
                 ;; Bind variables used inside loop to avoid memory
                 ;; re-allocation on every iteration.
                 ;; See https://emacsconf.org/2021/talks/faster/
                 cache-size before-time modified-tic data-beg)
            ;; Skip to first element within region.
            (goto-char (or start (point-min)))
            (move-start-to-next-match next-element-re)
            (unless (and start (>= start to-pos))
              ;; Pre-process cache filling all the gaps.
              (unless (or org-element-cache-map--recurse
                          (cache-gapless-p)
                          ;; Pre-processing all the elements in large
                          ;; buffers when NEXT-RE/FAIL-RE are provided
                          ;; may be much slower compared to using
                          ;; regexp.
                          (and (eq granularity 'element)
                               (or next-re fail-re)))
                (let ((org-element-cache-map--recurse t))
                  (setq before-time (float-time))
                  (org-element-cache-map
                   #'ignore
                   :granularity granularity)  
                  (cl-incf pre-process-time
                           (- (float-time)
                              before-time))
                  ;; Re-assign the cache root after filling the cache
                  ;; gaps.
                  (setq node (cache-root)))
                (setf (alist-get granularity org-element--cache-gapless)
                      org-element--cache-change-tic))
              (while node
                (setq data (avl-tree--node-data node))
                ;; Query :begin once since `org-element-property' is O(N_props) -
                ;; not ideal.
                (setq data-beg (org-element-property :begin data))
                (if (and leftp (avl-tree--node-left node) ; Left branch.
                         ;; Do not move to left branch when we are before
                         ;; PREV.
		         (or (not prev)
		             (not (org-element--cache-key-less-p
		                 (org-element--cache-key data)
			         (org-element--cache-key prev))))
                         ;; ... or when we are before START.
                         (or (not start)
                             (not (> start data-beg))))
	            (progn (push node stack)
		           (setq node (avl-tree--node-left node)))
                  ;; The whole tree left to DATA is before START and
                  ;; PREV.  DATA may still be before START (i.e. when
                  ;; DATA is the root or when START moved), at START, or
                  ;; after START.
                  ;;
                  ;; If DATA is before start, skip it over and move to
                  ;; subsequent elements.
                  ;; If DATA is at start, run FUNC if necessary and
                  ;; update START according and NEXT-RE, FAIL-RE,
                  ;; NEXT-ELEMENT-RE.
                  ;; If DATA is after start, we have found a cache gap
                  ;; and need to fill it.
                  (unless (or (and start (< data-beg start))
		              (and prev (not (org-element--cache-key-less-p
				            (org-element--cache-key prev)
				            (org-element--cache-key data)))))
                    ;; DATA is at of after START and PREV.
	            (if (or (not start) (= data-beg start))
                        ;; DATA is at START.  Match it.
                        ;; In the process, we may alter the buffer,
                        ;; so also keep track of the cache state.
                        (progn
                          (setq modified-tic org-element--cache-change-tic)
                          (setq cache-size (cache-size))
                          ;; When NEXT-RE/FAIL-RE is provided, skip to
                          ;; next regexp match after :begin of the current
                          ;; element.
                          (when (if last-match next-re fail-re)
                            (goto-char data-beg)
                            (move-start-to-next-match
                             (if last-match next-re fail-re)))
                          (when (and (or (not start) (eq data-beg start))
                                     (< data-beg to-pos)) 
                            ;; Calculate where next possible element
                            ;; starts and update START if needed.
		            (setq start (next-element-start))
                            (goto-char start)
                            ;; Move START further if possible.
                            (when (and next-element-re
                                       ;; Do not move if we know for
                                       ;; sure that cache does not
                                       ;; contain gaps.  Regexp
                                       ;; searches are not cheap.
                                       (not (cache-gapless-p)))
                              (move-start-to-next-match next-element-re)
                              ;; Make sure that point is at START
                              ;; before running FUNC.
                              (goto-char start))
                            ;; Try FUNC if DATA matches all the
                            ;; restrictions.  Calculate new START.
                            (when (or (not restrict-elements)
                                      (memq (org-element-type data) restrict-elements))
                              ;; DATA matches restriction.  FUNC may
                              ;; 
                              ;; Call FUNC.  FUNC may move point.
                              (setq org-element-cache-map-continue-from nil)
                              (if org-element--cache-map-statistics
                                  (progn
                                    (setq before-time (float-time))
                                    (push (funcall func data) result)
                                    (cl-incf predicate-time
                                             (- (float-time)
                                                before-time))
                                    (if (car result)
                                        (cl-incf count-predicate-calls-match)
                                      (cl-incf count-predicate-calls-fail)))
                                (push (funcall func data) result)
                                (when (car result) (cl-incf count-predicate-calls-match)))
                              ;; Set `last-match'.
                              (setq last-match (car result))
                              ;; If FUNC moved point forward, update
                              ;; START.
                              (when org-element-cache-map-continue-from
                                (goto-char org-element-cache-map-continue-from))
                              (when (> (point) start)
                                (move-start-to-next-match nil))
                              ;; Drop nil.
                              (unless (car result) (pop result)))
                            ;; If FUNC did not move the point and we
                            ;; know for sure that cache does not contain
                            ;; gaps, do not try to calculate START in
                            ;; advance but simply loop to the next cache
                            ;; element.
                            (when (and (cache-gapless-p)
                                       (eq (next-element-start)
                                           start))
                              (setq start nil))
                            ;; Check if the buffer has been modified.
                            (unless (and (eq modified-tic org-element--cache-change-tic)
                                         (eq cache-size (cache-size)))
                              ;; START may no longer be valid, update
                              ;; it to beginning of real element.
                              ;; Upon modification, START may lay
                              ;; inside an element.  We want to move
                              ;; it to real beginning then despite
                              ;; START being larger.
                              (setq start nil)
                              (move-start-to-next-match nil)
                              ;; The new element may now start before
                              ;; or at already processed position.
                              ;; Make sure that we continue from an
                              ;; element past already processed
                              ;; place.
                              (when (and start
                                         (<= start data-beg)
                                         (not org-element-cache-map-continue-from))
                                (goto-char start)
                                (setq data (element-match-at-point))
                                ;; If DATA is nil, buffer is
                                ;; empty. Abort.
                                (when data
                                  (goto-char (next-element-start))
                                  (move-start-to-next-match next-element-re)))
                              (org-element-at-point to-pos)
                              (cache-walk-restart))
                            ;; Reached LIMIT-COUNT.  Abort.
                            (when (and limit-count
                                       (>= count-predicate-calls-match
                                          limit-count))
                              (cache-walk-abort))
                            (if (org-element-property :cached data)
		                (setq prev data)
                              (setq prev nil))))
                      ;; DATA is after START.  Fill the gap.
                      (if (memq (org-element-type (org-element--parse-to start)) '(plain-list table))
                          ;; Tables and lists are special, we need a
                          ;; trickery to make items/rows be populated
                          ;; into cache.
                          (org-element--parse-to (1+ start)))
                      ;; Restart tree traversal as AVL tree is
                      ;; re-balanced upon adding elements.  We can no
                      ;; longer trust STACK.
                      (cache-walk-restart)))
                  ;; Second, move to the right branch of the tree or skip
                  ;; it alltogether.
                  (if continue-flag
	              (setq continue-flag nil)
	            (setq node (if (and (car stack)
                                        ;; If START advanced beyond stack parent, skip the right branch.
                                        (or (and start (< (org-element-property :begin (avl-tree--node-data (car stack))) start))
		                            (and prev (org-element--cache-key-less-p
				                       (org-element--cache-key (avl-tree--node-data (car stack)))
                                                       (org-element--cache-key prev)))))
                                   (progn
                                     (setq leftp nil)
                                     (pop stack))
                                 ;; Otherwise, move ahead into the right
                                 ;; branch when it exists.
                                 (if (setq leftp (avl-tree--node-right node))
		                     (avl-tree--node-right node)
		                   (pop stack))))))))
            (when (and org-element--cache-map-statistics
                       (or (not org-element--cache-map-statistics-threshold)
                           (> (- (float-time) time) org-element--cache-map-statistics-threshold)))
              (message "Mapped over elements in %S. %d/%d predicate matches. Total time: %f sec. Pre-process time: %f sec. Predicate time: %f sec. Re-search time: %f sec.
       Calling parameters: :granularity %S :restrict-elements %S :next-re %S :fail-re %S :from-pos %S :to-pos %S :limit-count %S :after-element %S"
                       (current-buffer)
                       count-predicate-calls-match
                       (+ count-predicate-calls-match
                          count-predicate-calls-fail)
                       (- (float-time) time)
                       pre-process-time
                       predicate-time
                       re-search-time
                       granularity restrict-elements next-re fail-re from-pos to-pos limit-count after-element))
            ;; Return result.
            (nreverse result)))))))




;;; The Toolbox
;;
;; The first move is to implement a way to obtain the smallest element
;; containing point.  This is the job of `org-element-at-point'.  It
;; basically jumps back to the beginning of section containing point
;; and proceed, one element after the other, with
;; `org-element--current-element' until the container is found.  Note:
;; When using `org-element-at-point', secondary values are never
;; parsed since the function focuses on elements, not on objects.
;;
;; At a deeper level, `org-element-context' lists all elements and
;; objects containing point.
;;
;; `org-element-nested-p' and `org-element-swap-A-B' may be used
;; internally by navigation and manipulation tools.


;;;###autoload
(defun org-element-at-point (&optional pom cached-only)
  "Determine closest element around point or POM.

Only check cached element when CACHED-ONLY is non-nil and return nil
unconditionally when element at POM is not in cache.

Return value is a list like (TYPE PROPS) where TYPE is the type
of the element and PROPS a plist of properties associated to the
element.

Possible types are defined in `org-element-all-elements'.
Properties depend on element or object type, but always include
`:begin', `:end', and `:post-blank' properties.

As a special case, if point is at the very beginning of the first
item in a list or sub-list, returned element will be that list
instead of the item.  Likewise, if point is at the beginning of
the first row of a table, returned element will be the table
instead of the first row.

When point is at the end of the buffer, return the innermost
element ending there."
  (setq pom (or pom (point)))
  ;; Allow re-parsing when the command can benefit from it.
  (when (and cached-only
             (memq this-command org-element--cache-non-modifying-commands))
    (setq cached-only nil))
  (let (element)
    (when (org-element--cache-active-p)
      (if (not org-element--cache) (org-element-cache-reset)
        (unless cached-only (org-element--cache-sync (current-buffer) pom))))
    (setq element (if cached-only
                      (and (org-element--cache-active-p)
                           (or (not org-element--cache-sync-requests)
                               (org-element--cache-key-less-p pom (org-element--request-key (car org-element--cache-sync-requests))))
                           (org-element--cache-find pom))
                    (condition-case err
                        (org-element--parse-to pom)
                      (error
                       (org-element--cache-warn
                        "Org parser error in %s::%S. Resetting.\n The error was: %S\n Backtrace:\n%S\n Please report this to Org mode mailing list (M-x org-submit-bug-report)."
                        (buffer-name (current-buffer))
                        pom
                        err
                        (when (and (fboundp 'backtrace-get-frames)
                                   (fboundp 'backtrace-to-string))
                          (backtrace-to-string (backtrace-get-frames 'backtrace))))
                       (org-element-cache-reset)
                       (org-element--parse-to pom)))))
    (when (and (org-element--cache-active-p)
               element
               (org-element--cache-verify-element element))
      (setq element (org-element--parse-to pom)))
    (unless (eq 'org-data (org-element-type element))
      (unless (and cached-only
                   (not (and element
                           (or (= pom (org-element-property :begin element))
                               (and (not (memq (org-element-type element) org-element-greater-elements))
                                    (>= pom (org-element-property :begin element))
                                    (< pom (org-element-property :end element)))
                               (and (org-element-property :contents-begin element)
                                    (>= pom (org-element-property :begin element))
                                    (< pom (org-element-property :contents-begin element)))
                               (and (not (org-element-property :contents-end element))
                                    (>= pom (org-element-property :begin element))
                                    (< pom (org-element-property :end element)))))))
        (if (not (eq (org-element-type element) 'section))
            element
          (org-element-at-point (1+ pom) cached-only))))))

;;;###autoload
(defsubst org-element-at-point-no-context (&optional pom)
  "Quickly find element at point or POM.

It is a faster version of `org-element-at-point' that is not
guaranteed to return correct `:parent' properties even when cache is
enabled."
  (or (org-element-at-point pom 'cached-only)
      (let (org-element-use-cache) (org-element-at-point pom))))

;; FIXME: This function does not honour `org-element-secondary-value-alist' and
;; assumes its specific value. Make more general?
;;;###autoload
(defun org-element-context (&optional element)
  "Return smallest element or object around point.

Return value is a list like (TYPE PROPS) where TYPE is the type
of the element or object and PROPS a plist of properties
associated to it.

Possible types are defined in `org-element-all-elements' and
`org-element-all-objects'.  Properties depend on element or
object type, but always include `:begin', `:end', `:parent' and
`:post-blank'.

As a special case, if point is right after an object and not at
the beginning of any other object, return that object.

Optional argument ELEMENT, when non-nil, is the closest element
containing point, as returned by `org-element-at-point'.
Providing it allows for quicker computation."
  (catch 'objects-forbidden
    (org-with-wide-buffer
     (let* ((pos (point))
	    (element (or element (org-element-at-point)))
	    (type (org-element-type element))
	    (post (org-element-property :post-affiliated element)))
       ;; If point is inside an element containing objects or
       ;; a secondary string, narrow buffer to the container and
       ;; proceed with parsing.  Otherwise, return ELEMENT.
       (cond
	;; At a parsed affiliated keyword, check if we're inside main
	;; or dual value.
	((and post (< pos post))
	 (beginning-of-line)
	 (let ((case-fold-search t)) (looking-at org-element--affiliated-re))
	 (cond
	  ((not (member-ignore-case (match-string 1)
				    org-element-parsed-keywords))
	   (throw 'objects-forbidden element))
	  ((< (match-end 0) pos)
	   (narrow-to-region (match-end 0) (line-end-position)))
	  ((and (match-beginning 2)
		(>= pos (match-beginning 2))
		(< pos (match-end 2)))
	   (narrow-to-region (match-beginning 2) (match-end 2)))
	  (t (throw 'objects-forbidden element)))
	 ;; Also change type to retrieve correct restrictions.
	 (setq type 'keyword))
	;; At an item, objects can only be located within tag, if any.
	((eq type 'item)
	 (let* ((tag (org-element-property :tag element))
                (tag (and tag (org-element-interpret-data tag))))
	   (if (or (not tag) (/= (line-beginning-position) post))
	       (throw 'objects-forbidden element)
	     (beginning-of-line)
	     (search-forward tag (line-end-position))
	     (goto-char (match-beginning 0))
	     (if (and (>= pos (point)) (< pos (match-end 0)))
		 (narrow-to-region (point) (match-end 0))
	       (throw 'objects-forbidden element)))))
	;; At an headline or inlinetask, objects are in title.
	((memq type '(headline inlinetask))
	 (let ((case-fold-search nil))
	   (goto-char (org-element-property :begin element))
	   (looking-at org-complex-heading-regexp)
	   (let ((end (match-end 4)))
	     (if (not end) (throw 'objects-forbidden element)
	       (goto-char (match-beginning 4))
	       (when (looking-at org-element-comment-string)
		 (goto-char (match-end 0)))
	       (if (>= (point) end) (throw 'objects-forbidden element)
		 (narrow-to-region (point) end))))))
	;; At a paragraph, a table-row or a verse block, objects are
	;; located within their contents.
	((memq type '(paragraph table-row verse-block))
	 (let ((cbeg (org-element-property :contents-begin element))
	       (cend (org-element-property :contents-end element)))
	   ;; CBEG is nil for table rules.
	   (if (and cbeg cend (>= pos cbeg)
		    (or (< pos cend) (and (= pos cend) (eobp))))
	       (narrow-to-region cbeg cend)
	     (throw 'objects-forbidden element))))
	(t (throw 'objects-forbidden element)))
       (goto-char (point-min))
       (let ((restriction (org-element-restriction type))
	     (parent element)
             (cached (or (org-element-parse-element element 'object nil nil 'cached)
                         (org-element-parse-element element 'object nil 'no-recursion 'cached)
                         (org-element-parse-element element 'object nil 'first-only 'cached)))
	     last)
<<<<<<< HEAD
         (if cached
             (let ((last-obj
                    (org-element-map cached org-element-all-objects
                      (lambda (obj)
                        (if (> (org-element-property :begin obj) pos)
                            (or last parent)
                          ;; Skip objects outside current context.
                          (unless (< (org-element-property :begin obj) (point-min))
                            (setq last obj))
                          ;; Continue.
                          nil))
                      nil 'first-match nil 'affiliated)))
               (setq last-obj (or last-obj last parent))
               ;; Reassign parent.
               (unless (eq last-obj parent)
                 (let ((obj-parent last-obj))
                   (while obj-parent
                     (when (or (eq cached (org-element-property :parent obj-parent))
                               ;; e.g. affiliated keywords.
                               (and (org-element-property :parent obj-parent)
                                    (not (org-element-type (org-element-property :parent obj-parent)))))
                       (org-element-put-property obj-parent :parent parent))
                     (setq obj-parent (org-element-property :parent obj-parent)))))
               ;; If POS is after LAST-OBJ, return the outermost
               ;; object ending before point, unless we are at
               ;; point-max.  At point-max, return the innermost
               ;; containing object.
               (while (and (org-element-property :parent last-obj)
                           (>= pos (org-element-property :end (org-element-property :parent last-obj)))
                           (not (and (eq pos (point-max))
                                   (= pos (org-element-property :end last-obj)))))
                 (setq last-obj (org-element-property :parent last-obj)))
               last-obj)
	   (catch 'exit
	     (while t
	       (let ((next (org-element--object-lex restriction)))
	         (when next (org-element-put-property next :parent parent))
	         ;; Process NEXT, if any, in order to know if we need to
	         ;; skip it, return it or move into it.
	         (if (or (not next) (> (org-element-property :begin next) pos))
		     (throw 'exit (or last parent))
		   (let ((end (org-element-property :end next))
		         (cbeg (org-element-property :contents-begin next))
		         (cend (org-element-property :contents-end next)))
		     (cond
		      ;; Skip objects ending before point.  Also skip
		      ;; objects ending at point unless it is also the
		      ;; end of buffer, since we want to return the
		      ;; innermost object.
		      ((and (<= end pos) (/= (point-max) end))
		       (goto-char end)
		       ;; For convenience, when object ends at POS,
		       ;; without any space, store it in LAST, as we
		       ;; will return it if no object starts here.
		       (when (and (= end pos)
				  (not (memq (char-before) '(?\s ?\t))))
		         (setq last next)))
		      ;; If POS is within a container object, move into
		      ;; that object.
		      ((and cbeg cend
			    (>= pos cbeg)
			    (or (< pos cend)
			        ;; At contents' end, if there is no
			        ;; space before point, also move into
			        ;; object, for consistency with
			        ;; convenience feature above.
			        (and (= pos cend)
				     (or (= (point-max) pos)
				         (not (memq (char-before pos)
					          '(?\s ?\t)))))))
		       (goto-char cbeg)
		       (narrow-to-region (point) cend)
		       (setq parent next)
		       (setq restriction (org-element-restriction next)))
		      ;; Otherwise, return NEXT.
		      (t (throw 'exit next))))))))))))))
=======
	 (catch 'exit
	   (while t
	     (let ((next (org-element--object-lex restriction)))
	       (when next (org-element-put-property next :parent parent))
	       ;; Process NEXT, if any, in order to know if we need to
	       ;; skip it, return it or move into it.
	       (if (or (not next) (> (org-element-property :begin next) pos))
		   (throw 'exit (or last parent))
		 (let ((end (org-element-property :end next))
		       (cbeg (org-element-property :contents-begin next))
		       (cend (org-element-property :contents-end next)))
		   (cond
		    ;; Skip objects ending before point.  Also skip
		    ;; objects ending at point unless it is also the
		    ;; end of buffer, since we want to return the
		    ;; innermost object.
		    ((and (<= end pos) (/= (point-max) end))
		     (goto-char end)
		     ;; For convenience, when object ends at POS,
		     ;; without any space, store it in LAST, as we
		     ;; will return it if no object starts here.
		     (when (and (= end pos)
				(not (memq (char-before) '(?\s ?\t))))
		       (setq last next)))
		    ;; If POS is within a container object, move into
		    ;; that object.
		    ((and cbeg cend
			  (>= pos cbeg)
			  (or (< pos cend)
			      ;; At contents' end, if there is no
			      ;; space before point, also move into
			      ;; object, for consistency with
			      ;; convenience feature above.
			      (and (= pos cend)
				   (or (= (point-max) pos)
				       (not (memq (char-before pos)
					        '(?\s ?\t)))))))
		     (goto-char cbeg)
		     (narrow-to-region (point) cend)
		     (setq parent next)
		     (setq restriction (org-element-restriction next)))
		    ;; Otherwise, return NEXT.
		    (t (throw 'exit next)))))))))))))
>>>>>>> d9ac6503

(defun org-element-lineage (datum &optional types with-self)
  "List all ancestors of a given element or object.

DATUM is an object or element.

Return ancestors from the closest to the farthest.  When optional
argument TYPES is a list of symbols, return the first element or
object in the lineage whose type belongs to that list instead.

When optional argument WITH-SELF is non-nil, lineage includes
DATUM itself as the first element, and TYPES, if provided, also
apply to it.

When DATUM is obtained through `org-element-context' or
`org-element-at-point', only ancestors from its section can be
found.  There is no such limitation when DATUM belongs to a full
parse tree."
  (let ((up (if with-self datum (org-element-property :parent datum)))
	ancestors)
    (while (and up (not (memq (org-element-type up) types)))
      (unless types (push up ancestors))
      (setq up (org-element-property :parent up)))
    (if types up (nreverse ancestors))))

(defun org-element-nested-p (elem-A elem-B)
  "Non-nil when elements ELEM-A and ELEM-B are nested."
  (let ((beg-A (org-element-property :begin elem-A))
	(beg-B (org-element-property :begin elem-B))
	(end-A (org-element-property :end elem-A))
	(end-B (org-element-property :end elem-B)))
    (or (and (>= beg-A beg-B) (<= end-A end-B))
	(and (>= beg-B beg-A) (<= end-B end-A)))))

(defun org-element-swap-A-B--overlays (elem-A elem-B)
  "Swap elements ELEM-A and ELEM-B.
Assume ELEM-B is after ELEM-A in the buffer.  Leave point at the
end of ELEM-A."
  (goto-char (org-element-property :begin elem-A))
  ;; There are two special cases when an element doesn't start at bol:
  ;; the first paragraph in an item or in a footnote definition.
  (let ((specialp (not (bolp))))
    ;; Only a paragraph without any affiliated keyword can be moved at
    ;; ELEM-A position in such a situation.  Note that the case of
    ;; a footnote definition is impossible: it cannot contain two
    ;; paragraphs in a row because it cannot contain a blank line.
    (when (and specialp
	       (or (not (eq (org-element-type elem-B) 'paragraph))
		   (/= (org-element-property :begin elem-B)
		       (org-element-property :contents-begin elem-B))))
      (error "Cannot swap elements"))
    ;; In a special situation, ELEM-A will have no indentation.  We'll
    ;; give it ELEM-B's (which will in, in turn, have no indentation).
    (let* ((ind-B (when specialp
		    (goto-char (org-element-property :begin elem-B))
		    (current-indentation)))
	   (beg-A (org-element-property :begin elem-A))
	   (end-A (save-excursion
		    (goto-char (org-element-property :end elem-A))
		    (skip-chars-backward " \r\t\n")
		    (point-at-eol)))
	   (beg-B (org-element-property :begin elem-B))
	   (end-B (save-excursion
		    (goto-char (org-element-property :end elem-B))
		    (skip-chars-backward " \r\t\n")
		    (point-at-eol)))
	   ;; Store inner overlays responsible for visibility status.
	   ;; We also need to store their boundaries as they will be
	   ;; removed from buffer.
	   (overlays
	    (cons
	     (delq nil
		   (mapcar (lambda (o)
			     (and (>= (overlay-start o) beg-A)
				  (<= (overlay-end o) end-A)
				  (list o (overlay-start o) (overlay-end o))))
			   (overlays-in beg-A end-A)))
	     (delq nil
		   (mapcar (lambda (o)
			     (and (>= (overlay-start o) beg-B)
				  (<= (overlay-end o) end-B)
				  (list o (overlay-start o) (overlay-end o))))
			   (overlays-in beg-B end-B)))))
	   ;; Get contents.
	   (body-A (buffer-substring beg-A end-A))
	   (body-B (delete-and-extract-region beg-B end-B)))
      (goto-char beg-B)
      (when specialp
	(setq body-B (replace-regexp-in-string "\\`[ \t]*" "" body-B))
	(indent-to-column ind-B))
      (insert body-A)
      ;; Restore ex ELEM-A overlays.
      (let ((offset (- beg-B beg-A)))
	(dolist (o (car overlays))
	  (move-overlay (car o) (+ (nth 1 o) offset) (+ (nth 2 o) offset)))
	(goto-char beg-A)
	(delete-region beg-A end-A)
	(insert body-B)
	;; Restore ex ELEM-B overlays.
	(dolist (o (cdr overlays))
	  (move-overlay (car o) (- (nth 1 o) offset) (- (nth 2 o) offset))))
      (goto-char (org-element-property :end elem-B)))))
(defun org-element-swap-A-B--text-properties (elem-A elem-B)
  "Swap elements ELEM-A and ELEM-B.
Assume ELEM-B is after ELEM-A in the buffer.  Leave point at the
end of ELEM-A."
  (goto-char (org-element-property :begin elem-A))
  ;; There are two special cases when an element doesn't start at bol:
  ;; the first paragraph in an item or in a footnote definition.
  (let ((specialp (not (bolp))))
    ;; Only a paragraph without any affiliated keyword can be moved at
    ;; ELEM-A position in such a situation.  Note that the case of
    ;; a footnote definition is impossible: it cannot contain two
    ;; paragraphs in a row because it cannot contain a blank line.
    (when (and specialp
	       (or (not (eq (org-element-type elem-B) 'paragraph))
		   (/= (org-element-property :begin elem-B)
	              (org-element-property :contents-begin elem-B))))
      (error "Cannot swap elements"))
    ;; In a special situation, ELEM-A will have no indentation.  We'll
    ;; give it ELEM-B's (which will in, in turn, have no indentation).
    (org-fold-core-ignore-modifications ;; Preserve folding state
      (let* ((ind-B (when specialp
		      (goto-char (org-element-property :begin elem-B))
		      (current-indentation)))
	     (beg-A (org-element-property :begin elem-A))
	     (end-A (save-excursion
		      (goto-char (org-element-property :end elem-A))
		      (skip-chars-backward " \r\t\n")
		      (point-at-eol)))
	     (beg-B (org-element-property :begin elem-B))
	     (end-B (save-excursion
		      (goto-char (org-element-property :end elem-B))
		      (skip-chars-backward " \r\t\n")
		      (point-at-eol)))
	     ;; Get contents.
	     (body-A (buffer-substring beg-A end-A))
	     (body-B (delete-and-extract-region beg-B end-B)))
        (goto-char beg-B)
        (when specialp
	  (setq body-B (replace-regexp-in-string "\\`[ \t]*" "" body-B))
	  (indent-to-column ind-B))
        (insert body-A)
	(goto-char beg-A)
	(delete-region beg-A end-A)
	(insert body-B)
        (goto-char (org-element-property :end elem-B))))))
(defsubst org-element-swap-A-B (elem-A elem-B)
  "Swap elements ELEM-A and ELEM-B.
Assume ELEM-B is after ELEM-A in the buffer.  Leave point at the
end of ELEM-A."
  (if (eq org-fold-core-style 'text-properties)
      (org-element-swap-A-B--text-properties elem-A elem-B)
    (org-element-swap-A-B--overlays elem-A elem-B)))


(provide 'org-element)

;; Local variables:
;; generated-autoload-file: "org-loaddefs.el"
;; End:

;;; org-element.el ends here<|MERGE_RESOLUTION|>--- conflicted
+++ resolved
@@ -652,12 +652,8 @@
 
 (defconst org-element--cache-element-properties
   '(:cached
-<<<<<<< HEAD
     :org-element--cache-sync-key
     :fragile-cache)
-=======
-    :org-element--cache-sync-key)
->>>>>>> d9ac6503
   "List of element properties used internally by cache.")
 
 (defun org-element-set-element (old new)
@@ -7483,7 +7479,6 @@
                       ;; can be found.  When RE is nil, just find element at
                       ;; point.
                       (move-start-to-next-match
-<<<<<<< HEAD
                         (re) `(save-match-data
                                 (if (or (not ,re)
                                         (if org-element--cache-map-statistics
@@ -7508,32 +7503,6 @@
                                         (when (>= start to-pos) (cache-walk-abort))
                                         (when (eq start -1) (setq start nil))))
                                   (cache-walk-abort))))
-=======
-                       (re) `(save-match-data
-                               (if (or (not ,re)
-                                       (if org-element--cache-map-statistics
-                                           (progn
-                                             (setq before-time (float-time))
-                                             (re-search-forward (or (car-safe ,re) ,re) nil 'move)
-                                             (cl-incf re-search-time
-                                                      (- (float-time)
-                                                         before-time)))
-                                         (re-search-forward (or (car-safe ,re) ,re) nil 'move)))
-                                   (unless (or (< (point) (or start -1))
-                                               (and data
-                                                    (< (point) (org-element-property :begin data))))
-                                     (if (cdr-safe ,re)
-                                         ;; Avoid parsing when we are 100%
-                                         ;; sure that regexp is good enough
-                                         ;; to find new START.
-                                         (setq start (match-beginning 0))
-                                       (setq start (max (or start -1)
-                                                        (or (org-element-property :begin data) -1)
-                                                        (or (org-element-property :begin (element-match-at-point)) -1))))
-                                     (when (>= start to-pos) (cache-walk-abort))
-                                     (when (eq start -1) (setq start nil)))
-                                 (cache-walk-abort))))
->>>>>>> d9ac6503
                       ;; Find expected begin position of an element after
                       ;; DATA.
                       (next-element-start
@@ -8053,7 +8022,6 @@
                          (org-element-parse-element element 'object nil 'no-recursion 'cached)
                          (org-element-parse-element element 'object nil 'first-only 'cached)))
 	     last)
-<<<<<<< HEAD
          (if cached
              (let ((last-obj
                     (org-element-map cached org-element-all-objects
@@ -8130,51 +8098,6 @@
 		       (setq restriction (org-element-restriction next)))
 		      ;; Otherwise, return NEXT.
 		      (t (throw 'exit next))))))))))))))
-=======
-	 (catch 'exit
-	   (while t
-	     (let ((next (org-element--object-lex restriction)))
-	       (when next (org-element-put-property next :parent parent))
-	       ;; Process NEXT, if any, in order to know if we need to
-	       ;; skip it, return it or move into it.
-	       (if (or (not next) (> (org-element-property :begin next) pos))
-		   (throw 'exit (or last parent))
-		 (let ((end (org-element-property :end next))
-		       (cbeg (org-element-property :contents-begin next))
-		       (cend (org-element-property :contents-end next)))
-		   (cond
-		    ;; Skip objects ending before point.  Also skip
-		    ;; objects ending at point unless it is also the
-		    ;; end of buffer, since we want to return the
-		    ;; innermost object.
-		    ((and (<= end pos) (/= (point-max) end))
-		     (goto-char end)
-		     ;; For convenience, when object ends at POS,
-		     ;; without any space, store it in LAST, as we
-		     ;; will return it if no object starts here.
-		     (when (and (= end pos)
-				(not (memq (char-before) '(?\s ?\t))))
-		       (setq last next)))
-		    ;; If POS is within a container object, move into
-		    ;; that object.
-		    ((and cbeg cend
-			  (>= pos cbeg)
-			  (or (< pos cend)
-			      ;; At contents' end, if there is no
-			      ;; space before point, also move into
-			      ;; object, for consistency with
-			      ;; convenience feature above.
-			      (and (= pos cend)
-				   (or (= (point-max) pos)
-				       (not (memq (char-before pos)
-					        '(?\s ?\t)))))))
-		     (goto-char cbeg)
-		     (narrow-to-region (point) cend)
-		     (setq parent next)
-		     (setq restriction (org-element-restriction next)))
-		    ;; Otherwise, return NEXT.
-		    (t (throw 'exit next)))))))))))))
->>>>>>> d9ac6503
 
 (defun org-element-lineage (datum &optional types with-self)
   "List all ancestors of a given element or object.
