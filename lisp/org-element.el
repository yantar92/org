--- conflicted
+++ resolved
@@ -939,40 +939,10 @@
 		      (format ":%s:" (mapconcat #'identity tag-list ":")))))
 	 (commentedp (org-element-property :commentedp headline))
 	 (pre-blank (or (org-element-property :pre-blank headline) 0))
-<<<<<<< HEAD
-	 (heading (concat (make-string (org-reduced-level level) ?*)
-			  (and todo (concat " " todo))
-			  (and commentedp (concat " " org-comment-string))
-			  (and priority
-			       (format " [#%s]" (char-to-string priority)))
-			  (cond ((and org-footnote-section
-				      (org-element-property
-				       :footnote-section-p headline))
-				 (concat " " org-footnote-section))
-				(title (concat " " title))))))
-    (concat heading
-	    ;; Align tags.
-	    (when tags
-	      (cond
-	       ((zerop org-tags-column) (format " %s" tags))
-	       ((< org-tags-column 0)
-		(concat
-		 (make-string
-		  (max (- (+ org-tags-column (length heading) (length tags))) 1)
-		  ? )
-		 tags))
-	       (t
-		(concat
-		 (make-string (max (- org-tags-column (length heading)) 1) ? )
-		 tags))))
-	    (make-string (1+ pre-blank) 10)
-	    contents)))
-=======
 	 (heading
 	  (concat (make-string (if org-odd-levels-only (1- (* level 2)) level)
 			       ?*)
 		  (and todo (concat " " todo))
-		  (and quotedp (concat " " org-quote-string))
 		  (and commentedp (concat " " org-comment-string))
 		  (and priority (format " [#%s]" (char-to-string priority)))
 		  " "
@@ -998,7 +968,6 @@
 	  tags))))
      (make-string (1+ pre-blank) ?\n)
      contents)))
->>>>>>> 2e5b3ded
 
 
 ;;;; Inlinetask
