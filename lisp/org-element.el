--- conflicted
+++ resolved
@@ -6033,91 +6033,54 @@
 
 (defun org-element--cache-put (element)
   "Store ELEMENT in current buffer's cache, if allowed."
-<<<<<<< HEAD
-  (when (org-element--cache-active-p)
-    (when org-element--cache-sync-requests
-      ;; During synchronization, first build an appropriate key for
-      ;; the new element so `avl-tree-enter' can insert it at the
-      ;; right spot in the cache.
-      (let* ((keys (org-element--cache-find
-		    (org-element-property :begin element) 'both))
-             (new-key (org-element--cache-generate-key
-		       (and (car keys) (org-element--cache-key (car keys)))
-		       (cond ((cdr keys) (org-element--cache-key (cdr keys)))
-			     (org-element--cache-sync-requests
-			      (org-element--request-key (car org-element--cache-sync-requests)))))))
-        (org-element-put-property
-         element
-         :org-element--cache-sync-key
-         (cons org-element--cache-sync-keys-value new-key))))
-    (when (>= org-element--cache-diagnostics-level 2)
-      (org-element--cache-log-message
-       "Added new element with %S key (cache size=%S): %S"
-       (org-element-property :org-element--cache-sync-key element)
-       org-element--cache-size
-       (org-element--format-element element)))
-    (org-element-put-property element :cached t)
-    (when (memq (org-element-type element) '(headline inlinetask))
-      (cl-incf org-element--headline-cache-size)
-      (avl-tree-enter org-element--headline-cache element))
-    (cl-incf org-element--cache-size)
-    (prog1 (avl-tree-enter org-element--cache element)
-      (run-hook-with-args org-element-cache-add-functions element))))
-=======
   (org-with-base-buffer nil
     (when (org-element--cache-active-p)
       (when org-element--cache-sync-requests
-        ;; During synchronization, first build an appropriate key for
-        ;; the new element so `avl-tree-enter' can insert it at the
-        ;; right spot in the cache.
-        (let* ((keys (org-element--cache-find
+	;; During synchronization, first build an appropriate key for
+	;; the new element so `avl-tree-enter' can insert it at the
+	;; right spot in the cache.
+	(let* ((keys (org-element--cache-find
 		      (org-element-property :begin element) 'both))
                (new-key (org-element--cache-generate-key
-		         (and (car keys) (org-element--cache-key (car keys)))
-		         (cond ((cdr keys) (org-element--cache-key (cdr keys)))
+			 (and (car keys) (org-element--cache-key (car keys)))
+			 (cond ((cdr keys) (org-element--cache-key (cdr keys)))
 			       (org-element--cache-sync-requests
-			        (org-element--request-key (car org-element--cache-sync-requests)))))))
+				(org-element--request-key (car org-element--cache-sync-requests)))))))
           (org-element-put-property
            element
            :org-element--cache-sync-key
            (cons org-element--cache-sync-keys-value new-key))))
       (when (>= org-element--cache-diagnostics-level 2)
-        (org-element--cache-log-message
-         "Added new element with %S key: %S"
-         (org-element-property :org-element--cache-sync-key element)
-         (org-element--format-element element)))
+	(org-element--cache-log-message
+	 "Added new element with %S key (cache size=%S): %S"
+	 (org-element-property :org-element--cache-sync-key element)
+	 org-element--cache-size
+	 (org-element--format-element element)))
       (org-element-put-property element :cached t)
       (when (memq (org-element-type element) '(headline inlinetask))
-        (cl-incf org-element--headline-cache-size)
-        (avl-tree-enter org-element--headline-cache element))
+	(cl-incf org-element--headline-cache-size)
+	(avl-tree-enter org-element--headline-cache element))
       (cl-incf org-element--cache-size)
-      (avl-tree-enter org-element--cache element))))
->>>>>>> 9f7199dd
+      (prog1 (avl-tree-enter org-element--cache element)
+	(run-hook-with-args org-element-cache-add-functions element)))))
 
 (defsubst org-element--cache-remove (element)
   "Remove ELEMENT from cache.
 Assume ELEMENT belongs to cache and that a cache is active."
-<<<<<<< HEAD
-  (run-hook-with-args org-element-cache-remove-functions element)
-  (org-element-put-property element :cached nil)
-  (cl-decf org-element--cache-size)
-  ;; Invalidate contents of parent.
-  (when (and (org-element-property :parent element)
-             (org-element-contents (org-element-property :parent element)))
-    (org-element-set-contents (org-element-property :parent element) nil))
-  (when (memq (org-element-type element) '(headline inlinetask))
-    (cl-decf org-element--headline-cache-size)
-    (avl-tree-delete org-element--headline-cache element))
-  (or (avl-tree-delete org-element--cache element)
-      (progn
-        ;; This should not happen, but if it is, would be better to know
-        ;; where it happens.
-        (org-element--cache-warn
-         "Failed to delete %S element in %S at %S. The element cache key was %S.
-=======
   (org-with-base-buffer nil
+    (run-hook-with-args org-element-cache-remove-functions element)
     (org-element-put-property element :cached nil)
     (cl-decf org-element--cache-size)
+    (when (< org-element--cache-size 0)
+      (org-element--cache-warn
+       "Cache grew to negative size in %S when deleting %S at %S.  Cache key: %S.
+If this warning appears regularly, please report the warning text to Org mode mailing list (M-x org-submit-bug-report)."
+       (org-element-type element)
+       (current-buffer)
+       (org-element-property :begin element)
+       (org-element-property :org-element--cache-sync-key element))
+      (org-element-cache-reset)
+      (throw 'quit nil))
     ;; Invalidate contents of parent.
     (when (and (org-element-property :parent element)
                (org-element-contents (org-element-property :parent element)))
@@ -6125,33 +6088,32 @@
     (when (memq (org-element-type element) '(headline inlinetask))
       (cl-decf org-element--headline-cache-size)
       (avl-tree-delete org-element--headline-cache element))
-    (org-element--cache-log-message
-     "Decreasing cache size to %S"
-     org-element--cache-size)
-    (when (< org-element--cache-size 0)
-      (org-element--cache-warn
-       "Cache grew to negative size in %S when deleting %S at %S.  Cache key: %S.
->>>>>>> 9f7199dd
-If this warning appears regularly, please report the warning text to Org mode mailing list (M-x org-submit-bug-report)."
-       (org-element-type element)
-       (current-buffer)
-       (org-element-property :begin element)
-       (org-element-property :org-element--cache-sync-key element))
-      (org-element-cache-reset)
-      (throw 'quit nil))
     (or (avl-tree-delete org-element--cache element)
-        (progn
+	(progn
           ;; This should not happen, but if it is, would be better to know
           ;; where it happens.
           (org-element--cache-warn
            "Failed to delete %S element in %S at %S. The element cache key was %S.
 If this warning appears regularly, please report the warning text to Org mode mailing list (M-x org-submit-bug-report)."
-           (org-element-type element)
-           (current-buffer)
-           (org-element-property :begin element)
-           (org-element-property :org-element--cache-sync-key element))
-          (org-element-cache-reset)
-          (throw 'quit nil)))))
+	   (org-element-type element)
+	   (current-buffer)
+	   (org-element-property :begin element)
+	   (org-element-property :org-element--cache-sync-key element))
+	  (org-element-cache-reset)
+	  (throw 'quit nil))
+	(or (avl-tree-delete org-element--cache element)
+            (progn
+              ;; This should not happen, but if it is, would be better to know
+              ;; where it happens.
+              (org-element--cache-warn
+               "Failed to delete %S element in %S at %S. The element cache key was %S.
+If this warning appears regularly, please report the warning text to Org mode mailing list (M-x org-submit-bug-report)."
+               (org-element-type element)
+               (current-buffer)
+               (org-element-property :begin element)
+               (org-element-property :org-element--cache-sync-key element))
+              (org-element-cache-reset)
+              (throw 'quit nil))))))
 
 ;;;; Synchronization
 
@@ -6700,69 +6662,31 @@
 when the parsing should stop.  The function throws
 `org-element--cache-interrupt' if the process stopped before finding
 the expected result."
-  (when (>= org-element--cache-diagnostics-level 3)
-    (org-element--cache-log-message "Parsing down to %S." pos))
-  (catch 'exit
-    (save-match-data
-<<<<<<< HEAD
-      (org-with-wide-buffer
-       (goto-char pos)
-       (save-excursion
-         (end-of-line)
-         (skip-chars-backward " \r\t\n")
-         ;; Within blank lines at the beginning of buffer, return nil.
-         (when (bobp) (throw 'exit nil)))
-       (let* ((cached (and (org-element--cache-active-p)
-			   (org-element--cache-find pos nil)))
-              (mode (org-element-property :mode cached))
-              element next)
-         (when (>= org-element--cache-diagnostics-level 3)
-           (org-element--cache-log-message
-            "Last cached before %S: %S"
-            pos (org-element--format-element cached)))
-         (cond
-          ;; Nothing in cache before point: start parsing from first
-          ;; element in buffer down to POS or from the beginning of the
-          ;; file.
-          ((and (not cached) (org-element--cache-active-p))
-           (setq element (org-element-org-data-parser))
-           (unless (org-element-property :begin element)
-             (org-element--cache-warn "Error parsing org-data. Got %S\nPlease report to Org mode mailing list (M-x org-submit-bug-report)." element))
-           (org-element--cache-log-message
-            "Nothing in cache. Adding org-data: %S"
-            (org-element--format-element element))
-           (org-element--cache-put element)
-           (goto-char (org-element-property :contents-begin element))
-	   (setq mode 'org-data))
-          ;; Nothing in cache before point because cache is not active.
-          ;; Parse from previous heading to avoid re-parsing the whole
-          ;; buffer above.  This comes at the cost of not calculating
-          ;; `:parent' property for headings.
-          ((not cached)
-           (if (org-with-limited-levels (outline-previous-heading))
-               (progn
-                 (setq element (org-element-headline-parser nil 'fast))
-	         (setq mode 'planning)
-	         (forward-line))
-=======
-      (org-with-base-buffer nil
-        (org-with-wide-buffer
-         (goto-char pos)
-         (save-excursion
+  (org-with-base-buffer nil
+    (when (>= org-element--cache-diagnostics-level 3)
+      (org-element--cache-log-message "Parsing down to %S." pos))
+    (catch 'exit
+      (save-match-data
+	(org-with-wide-buffer
+	 (goto-char pos)
+	 (save-excursion
            (end-of-line)
            (skip-chars-backward " \r\t\n")
            ;; Within blank lines at the beginning of buffer, return nil.
            (when (bobp) (throw 'exit nil)))
-         (let* ((cached (and (org-element--cache-active-p)
+	 (let* ((cached (and (org-element--cache-active-p)
 			     (org-element--cache-find pos nil)))
-                (mode (org-element-property :mode cached))
-                element next)
+		(mode (org-element-property :mode cached))
+		element next)
+           (when (>= org-element--cache-diagnostics-level 3)
+             (org-element--cache-log-message
+              "Last cached before %S: %S"
+              pos (org-element--format-element cached)))
            (cond
             ;; Nothing in cache before point: start parsing from first
             ;; element in buffer down to POS or from the beginning of the
             ;; file.
             ((and (not cached) (org-element--cache-active-p))
->>>>>>> 9f7199dd
              (setq element (org-element-org-data-parser))
              (unless (org-element-property :begin element)
                (org-element--cache-warn "Error parsing org-data. Got %S\nPlease report to Org mode mailing list (M-x org-submit-bug-report)." element))
@@ -6772,75 +6696,24 @@
              (org-element--cache-put element)
              (goto-char (org-element-property :contents-begin element))
 	     (setq mode 'org-data))
-<<<<<<< HEAD
-           (org-skip-whitespace)
-           (beginning-of-line))
-          ;; Check if CACHED or any of its ancestors contain point.
-          ;;
-          ;; If there is such an element, we inspect it in order to know
-          ;; if we return it or if we need to parse its contents.
-          ;; Otherwise, we just start parsing from location, which is
-          ;; right after the top-most element containing CACHED but
-          ;; still before POS.
-          ;;
-          ;; As a special case, if POS is at the end of the buffer, we
-          ;; want to return the innermost element ending there.
-          ;;
-          ;; Also, if we find an ancestor and discover that we need to
-          ;; parse its contents, make sure we don't start from
-          ;; `:contents-begin', as we would otherwise go past CACHED
-          ;; again.  Instead, in that situation, we will resume parsing
-          ;; from NEXT, which is located after CACHED or its higher
-          ;; ancestor not containing point.
-          (t
-           (let ((up cached)
-                 (pos (if (= (point-max) pos) (1- pos) pos)))
-             (while (and up (<= (org-element-property :end up) pos))
-               (goto-char (org-element-property :end up))
-               (setq element up
-                     mode (org-element--next-mode (org-element-property :mode element) (org-element-type element) nil)
-                     up (org-element-property :parent up)
-                     next (point)))
-             ;; Within blank lines at the end of UP, we may need to
-             ;; return ancestor in some special cases (see below).
-             (let ((parent (org-element-property :parent up)))
-               (when (org-element--open-end-p up)
-                 (while (and parent
-                             (org-element-property :contents-end parent)
-                             (not (memq (org-element-type parent) '(headline section org-data)))
-                             (<= (org-element-property :contents-end parent) pos)
-                             (org-element--open-end-p parent))
-                   (setq up parent
-                         parent (org-element-property :parent up)))))
-             (when up (setq element up)))))
-         ;; Parse successively each element until we reach POS.
-         (let ((end (or (org-element-property :end element) (point-max)))
-	       (parent (org-element-property :parent element)))
-           (while t
-	     (when (org-element--cache-interrupt-p time-limit)
-               (throw 'org-element--cache-interrupt nil))
-             (when (and inhibit-quit org-element--cache-interrupt-C-g quit-flag)
-               (when quit-flag
-	         (cl-incf org-element--cache-interrupt-C-g-count)
-                 (setq quit-flag nil))
-               (when (>= org-element--cache-interrupt-C-g-count
-                        org-element--cache-interrupt-C-g-max-count)
-                 (setq quit-flag t)
-                 (setq org-element--cache-interrupt-C-g-count 0)
-                 (org-element-cache-reset)
-                 (error "org-element: Parsing aborted by user.  Cache has been cleared.
-=======
             ;; Nothing in cache before point because cache is not active.
             ;; Parse from previous heading to avoid re-parsing the whole
             ;; buffer above.  This comes at the cost of not calculating
             ;; `:parent' property for headings.
             ((not cached)
              (if (org-with-limited-levels (outline-previous-heading))
-                 (progn
+		 (progn
                    (setq element (org-element-headline-parser nil 'fast))
 	           (setq mode 'planning)
 	           (forward-line))
                (setq element (org-element-org-data-parser))
+               (unless (org-element-property :begin element)
+		 (org-element--cache-warn "Error parsing org-data. Got %S\nPlease report to Org mode mailing list (M-x org-submit-bug-report)." element))
+               (org-element--cache-log-message
+		"Nothing in cache. Adding org-data: %S"
+		(org-element--format-element element))
+               (org-element--cache-put element)
+               (goto-char (org-element-property :contents-begin element))
 	       (setq mode 'org-data))
              (org-skip-whitespace)
              (beginning-of-line))
@@ -6865,50 +6738,60 @@
              (let ((up cached)
                    (pos (if (= (point-max) pos) (1- pos) pos)))
                (while (and up (<= (org-element-property :end up) pos))
-                 (goto-char (org-element-property :end up))
-                 (setq element up
+		 (goto-char (org-element-property :end up))
+		 (setq element up
                        mode (org-element--next-mode (org-element-property :mode element) (org-element-type element) nil)
                        up (org-element-property :parent up)
                        next (point)))
+               ;; Within blank lines at the end of UP, we may need to
+               ;; return ancestor in some special cases (see below).
+               (let ((parent (org-element-property :parent up)))
+		 (when (org-element--open-end-p up)
+                   (while (and parent
+                               (org-element-property :contents-end parent)
+                               (not (memq (org-element-type parent) '(headline section org-data)))
+                               (<= (org-element-property :contents-end parent) pos)
+                               (org-element--open-end-p parent))
+                     (setq up parent
+                           parent (org-element-property :parent up)))))
                (when up (setq element up)))))
            ;; Parse successively each element until we reach POS.
            (let ((end (or (org-element-property :end element) (point-max)))
-	         (parent (org-element-property :parent element)))
+		 (parent (org-element-property :parent element)))
              (while t
 	       (when (org-element--cache-interrupt-p time-limit)
-                 (throw 'org-element--cache-interrupt nil))
+		 (throw 'org-element--cache-interrupt nil))
                (when (and inhibit-quit org-element--cache-interrupt-C-g quit-flag)
-                 (when quit-flag
+		 (when quit-flag
 	           (cl-incf org-element--cache-interrupt-C-g-count)
                    (setq quit-flag nil))
-                 (when (>= org-element--cache-interrupt-C-g-count
-                           org-element--cache-interrupt-C-g-max-count)
+		 (when (>= org-element--cache-interrupt-C-g-count
+                          org-element--cache-interrupt-C-g-max-count)
                    (setq quit-flag t)
                    (setq org-element--cache-interrupt-C-g-count 0)
                    (org-element-cache-reset)
                    (error "org-element: Parsing aborted by user.  Cache has been cleared.
->>>>>>> 9f7199dd
 If you observe Emacs hangs frequently, please report this to Org mode mailing list (M-x org-submit-bug-report)."))
-                 (message (substitute-command-keys
+		 (message (substitute-command-keys
                            "`org-element--parse-buffer': Suppressed `\\[keyboard-quit]'.  Press `\\[keyboard-quit]' %d more times to force interruption.")
                           (- org-element--cache-interrupt-C-g-max-count
                              org-element--cache-interrupt-C-g-count)))
 	       (unless element
-                 ;; Do not try to parse within blank at EOB.
-                 (unless (save-excursion
+		 ;; Do not try to parse within blank at EOB.
+		 (unless (save-excursion
                            (org-skip-whitespace)
                            (eobp))
                    (org-element-with-disabled-cache
                      (setq element (org-element--current-element
 			            end 'element mode
 			            (org-element-property :structure parent)))))
-                 ;; Make sure that we return referenced element in cache
-                 ;; that can be altered directly.
-                 (if element
+		 ;; Make sure that we return referenced element in cache
+		 ;; that can be altered directly.
+		 (if element
                      (setq element (or (org-element--cache-put element) element))
                    ;; Nothing to parse (i.e. empty file).
                    (throw 'exit parent))
-                 (unless (or (not (org-element--cache-active-p)) parent)
+		 (unless (or (not (org-element--cache-active-p)) parent)
                    (org-element--cache-warn
                     "Got empty parent while parsing. Please report it to Org mode mailing list (M-x org-submit-bug-report).\n Backtrace:\n%S"
                     (when (and (fboundp 'backtrace-get-frames)
@@ -6916,10 +6799,10 @@
                       (backtrace-to-string (backtrace-get-frames 'backtrace))
                       (org-element-cache-reset)
                       (error "org-element--cache: Emergency exit"))))
-	         (org-element-put-property element :parent parent))
+		 (org-element-put-property element :parent parent))
 	       (let ((elem-end (org-element-property :end element))
 	             (type (org-element-type element)))
-	         (cond
+		 (cond
 	          ;; Skip any element ending before point.  Also skip
 	          ;; element ending at point (unless it is also the end of
 	          ;; buffer) since we're sure that another element begins
@@ -6937,20 +6820,20 @@
                                                               "*")
                                                   " "))
                                            pos t))
-                                 (beginning-of-line)
-                                 t)
-                         ;; There are headings with lower level than
-                         ;; ELEMENT between ELEM-END and POS.  Siblings
-                         ;; may exist though.  Parse starting from the
-                         ;; last sibling or from ELEM-END if there are
-                         ;; no other siblings.
-                         (goto-char pos)
-                         (unless
+				 (beginning-of-line)
+				 t)
+			 ;; There are headings with lower level than
+			 ;; ELEMENT between ELEM-END and POS.  Siblings
+			 ;; may exist though.  Parse starting from the
+			 ;; last sibling or from ELEM-END if there are
+			 ;; no other siblings.
+			 (goto-char pos)
+			 (unless
                              (re-search-backward
                               (rx-to-string
                                `(and bol (repeat ,(let ((level (org-element-property :level element)))
                                                     (if org-odd-levels-only (1- (* level 2)) level))
-                                                 "*")
+						 "*")
                                      " "))
                               elem-end t)
                            ;; Roll-back to normal parsing.
@@ -6973,12 +6856,12 @@
 	          ;; Arbitrarily, we choose to return the innermost of
 	          ;; such elements.
 	          ((let ((cbeg (org-element-property :contents-begin element))
-		         (cend (org-element-property :contents-end element)))
+			 (cend (org-element-property :contents-end element)))
 	             (when (and cbeg cend
-			        (or (< cbeg pos)
+				(or (< cbeg pos)
 			            (and (= cbeg pos)
-				         (not (memq type '(plain-list table)))))
-			        (or (> cend pos)
+					 (not (memq type '(plain-list table)))))
+				(or (> cend pos)
                                     ;; When we are at cend or within blank
                                     ;; lines after, it is a special case:
                                     ;; 1. At the end of buffer we return
@@ -6996,7 +6879,7 @@
                                     ;; return the outermost element inside
                                     ;; the headline section.
 			            (and (org-element--open-end-p element)
-                                         (or (= (org-element-property :end element) (point-max))
+					 (or (= (org-element-property :end element) (point-max))
                                              (and (>= pos (org-element-property :contents-end element))
                                                   (memq (org-element-type element) '(org-data section headline)))))))
 		       (goto-char (or next cbeg))
@@ -7329,22 +7212,15 @@
 where cache data should be removed.  OFFSET is the size of the
 change, as an integer."
   (org-element--cache-log-message
-<<<<<<< HEAD
    "Submitting new synchronization request for [%S..%S]𝝙%S (buffer boundaries: %S..%S)"
    beg end offset (point-min) (point-max))
-  (with-current-buffer (or (buffer-base-buffer (current-buffer))
-                           (current-buffer))
-=======
-   "Submitting new synchronization request for [%S..%S]𝝙%S"
-   beg end offset)
   (org-with-base-buffer nil
->>>>>>> 9f7199dd
     (let ((next (car org-element--cache-sync-requests))
 	  delete-to delete-from)
       (if (and next
-               ;; First existing sync request is in phase 0.
+	       ;; First existing sync request is in phase 0.
 	       (= 0 (org-element--request-phase next))
-               ;; Current changes intersect with the first sync request.
+	       ;; Current changes intersect with the first sync request.
 	       (> (setq delete-to (+ (org-element--request-end next)
                                      (org-element--request-offset next)))
                   end)
@@ -7360,22 +7236,22 @@
 	    ;; boundaries of robust parents, if any.  Otherwise, find
 	    ;; first element to remove and update request accordingly.
 	    (if (> beg delete-from)
-                ;; The current modification is completely inside NEXT.
-                ;; We already added the current OFFSET to the NEXT
-                ;; request.  However, the robust elements around
-                ;; modifications also need to be shifted.  Moreover, the
-                ;; new modification may also have non-nil
-                ;; `org-element--cache-change-warning'.  In the latter case, we
-                ;; also need to update the request.
-                (let ((first (org-element--cache-for-removal delete-from end offset) ; Shift as needed.
+		;; The current modification is completely inside NEXT.
+		;; We already added the current OFFSET to the NEXT
+		;; request.  However, the robust elements around
+		;; modifications also need to be shifted.  Moreover, the
+		;; new modification may also have non-nil
+		;; `org-element--cache-change-warning'.  In the latter case, we
+		;; also need to update the request.
+		(let ((first (org-element--cache-for-removal delete-from end offset) ; Shift as needed.
                              ))
                   (org-element--cache-log-message
                    "Current request is inside next. Candidate parent: %S"
                    (org-element--format-element first))
                   (when
-                      ;; Non-robust element is now before NEXT.  Need to
-                      ;; update.
-                      (and first
+		      ;; Non-robust element is now before NEXT.  Need to
+		      ;; update.
+		      (and first
                            (org-element--cache-key-less-p
                             (org-element--cache-key first)
                             (org-element--request-key next)))
@@ -7388,19 +7264,19 @@
                           (org-element-property :begin first))
                     (setf (org-element--request-end next)
                           (max (org-element-property :end first)
-                               (org-element--request-end next)))
+			       (org-element--request-end next)))
                     (setf (org-element--request-parent next)
                           (org-element-property :parent first))))
-              ;; The current and NEXT modifications are intersecting
-              ;; with current modification starting before NEXT and NEXT
-              ;; ending after current.  We need to update the common
-              ;; non-robust parent for the new extended modification
-              ;; region.
+	      ;; The current and NEXT modifications are intersecting
+	      ;; with current modification starting before NEXT and NEXT
+	      ;; ending after current.  We need to update the common
+	      ;; non-robust parent for the new extended modification
+	      ;; region.
 	      (let ((first (org-element--cache-for-removal beg delete-to offset)))
-                (org-element--cache-log-message
+		(org-element--cache-log-message
                  "Current request intersects with next. Candidate parent: %S"
                  (org-element--format-element first))
-	        (when (and first
+		(when (and first
                            (org-element--cache-key-less-p
                             (org-element--cache-key first)
                             (org-element--request-key next)))
@@ -7410,18 +7286,18 @@
                   (setf (org-element--request-key next) (org-element--cache-key first))
                   (setf (org-element--request-beg next) (org-element-property :begin first))
                   (setf (org-element--request-end next)
-                        (max (org-element-property :end first)
+			(max (org-element-property :end first)
                              (org-element--request-end next)))
                   (setf (org-element--request-parent next) (org-element-property :parent first))))))
-        ;; Ensure cache is correct up to END.  Also make sure that NEXT,
-        ;; if any, is no longer a 0-phase request, thus ensuring that
-        ;; phases are properly ordered.  We need to provide OFFSET as
-        ;; optional parameter since current modifications are not known
-        ;; yet to the otherwise correct part of the cache (i.e, before
-        ;; the first request).
-        (org-element--cache-log-message "Adding new phase 0 request")
-        (when next (org-element--cache-sync (current-buffer) end beg offset))
-        (let ((first (org-element--cache-for-removal beg end offset)))
+	;; Ensure cache is correct up to END.  Also make sure that NEXT,
+	;; if any, is no longer a 0-phase request, thus ensuring that
+	;; phases are properly ordered.  We need to provide OFFSET as
+	;; optional parameter since current modifications are not known
+	;; yet to the otherwise correct part of the cache (i.e, before
+	;; the first request).
+	(org-element--cache-log-message "Adding new phase 0 request")
+	(when next (org-element--cache-sync (current-buffer) end beg offset))
+	(let ((first (org-element--cache-for-removal beg end offset)))
 	  (if first
 	      (push (let ((first-beg (org-element-property :begin first))
 			  (key (org-element--cache-key first)))
@@ -7430,33 +7306,33 @@
 		       ;; element, re-parent and shift the rest of the
 		       ;; cache.
 		       ((> first-beg end)
-                        (org-element--cache-log-message "Changes are before first known element. Submitting phase 1 request")
-                        (vector key first-beg nil offset nil 1))
+			(org-element--cache-log-message "Changes are before first known element. Submitting phase 1 request")
+			(vector key first-beg nil offset nil 1))
 		       ;; Otherwise, we find the first non robust
 		       ;; element containing END.  All elements between
 		       ;; FIRST and this one are to be removed.
-                       ;;
-                       ;; The current modification is completely inside
-                       ;; FIRST.  Clear and update cached elements in
-                       ;; region containing FIRST.
+		       ;;
+		       ;; The current modification is completely inside
+		       ;; FIRST.  Clear and update cached elements in
+		       ;; region containing FIRST.
 		       ((let ((first-end (org-element-property :end first)))
 			  (when (> first-end end)
                             (org-element--cache-log-message "Extending to non-robust element %S" (org-element--format-element first))
 			    (vector key first-beg first-end offset (org-element-property :parent first) 0))))
 		       (t
-                        ;; Now, FIRST is the first element after BEG or
-                        ;; non-robust element containing BEG.  However,
-                        ;; FIRST ends before END and there might be
-                        ;; another ELEMENT before END that spans beyond
-                        ;; END.  If there is such element, we need to
-                        ;; extend the region down to end of the common
-                        ;; parent of FIRST and everything inside
-                        ;; BEG..END.
-		        (let* ((element (org-element--cache-find end))
+			;; Now, FIRST is the first element after BEG or
+			;; non-robust element containing BEG.  However,
+			;; FIRST ends before END and there might be
+			;; another ELEMENT before END that spans beyond
+			;; END.  If there is such element, we need to
+			;; extend the region down to end of the common
+			;; parent of FIRST and everything inside
+			;; BEG..END.
+			(let* ((element (org-element--cache-find end))
 			       (element-end (org-element-property :end element))
 			       (up element))
 			  (while (and (not (eq up first))
-                                      (setq up (org-element-property :parent up))
+				      (setq up (org-element-property :parent up))
 				      (>= (org-element-property :begin up) first-beg))
                             ;; Note that UP might have been already
                             ;; shifted if it is a robust element.  After
@@ -7478,7 +7354,7 @@
 	    ;; No element to remove.  No need to re-parent either.
 	    ;; Simply shift additional elements, if any, by OFFSET.
 	    (if org-element--cache-sync-requests
-                (progn
+		(progn
                   (org-element--cache-log-message
                    "Nothing to remove. Updating offset of the next request by 𝝙%S: %S"
                    offset
@@ -7486,9 +7362,9 @@
                      (car org-element--cache-sync-requests)))
 	          (cl-incf (org-element--request-offset (car org-element--cache-sync-requests))
 		           offset))
-              (org-element--cache-log-message
-               "Nothing to remove. No elements in cache after %S. Terminating."
-               end))))))
+	      (org-element--cache-log-message
+	       "Nothing to remove. No elements in cache after %S. Terminating."
+	       end))))))
     (setq org-element--cache-change-warning nil)))
 
 (defun org-element--cache-verify-element (element)
