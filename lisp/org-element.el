;;; org-element.el --- Parser for Org Syntax         -*- lexical-binding: t; -*-

;; Copyright (C) 2012-2023 Free Software Foundation, Inc.

;; Author: Nicolas Goaziou <n.goaziou at gmail dot com>
;; Keywords: outlines, hypermedia, calendar, wp

;; This file is part of GNU Emacs.

;; GNU Emacs is free software: you can redistribute it and/or modify
;; it under the terms of the GNU General Public License as published by
;; the Free Software Foundation, either version 3 of the License, or
;; (at your option) any later version.

;; GNU Emacs is distributed in the hope that it will be useful,
;; but WITHOUT ANY WARRANTY; without even the implied warranty of
;; MERCHANTABILITY or FITNESS FOR A PARTICULAR PURPOSE.  See the
;; GNU General Public License for more details.

;; You should have received a copy of the GNU General Public License
;; along with GNU Emacs.  If not, see <https://www.gnu.org/licenses/>.

;;; Commentary:
;;
;; See <https://orgmode.org/worg/dev/org-syntax.html> for details about
;; Org syntax.
;;
;; Lisp-wise, a syntax object can be represented as a list.
;; It follows the pattern (TYPE PROPERTIES CONTENTS), where:
;;   TYPE is a symbol describing the object.
;;   PROPERTIES is the property list attached to it.  See docstring of
;;              appropriate parsing function to get an exhaustive list.
;;   CONTENTS is a list of syntax objects or raw strings contained
;;            in the current object, when applicable.
;;
;; For the whole document, TYPE is `org-data' and PROPERTIES is nil.
;;
;; The first part of this file defines constants for the Org syntax,
;; while the second one provide accessors and setters functions.
;;
;; The next part implements a parser and an interpreter for each
;; element and object type in Org syntax.
;;
;; The following part creates a fully recursive buffer parser.  It
;; also provides a tool to map a function to elements or objects
;; matching some criteria in the parse tree.  Functions of interest
;; are `org-element-parse-buffer', `org-element-map' and, to a lesser
;; extent, `org-element-parse-secondary-string'.
;;
;; The penultimate part is the cradle of an interpreter for the
;; obtained parse tree: `org-element-interpret-data'.
;;
;; The library ends by furnishing `org-element-at-point' function, and
;; a way to give information about document structure around point
;; with `org-element-context'.  A cache mechanism is also provided for
;; these functions.


;;; Code:

(require 'org-macs)
(org-assert-version)

(require 'avl-tree)
(require 'ring)
(require 'cl-lib)
(require 'ol)
(require 'org)
(require 'org-persist)
(require 'org-compat)
(require 'org-entities)
(require 'org-footnote)
(require 'org-list)
(require 'org-macs)
(require 'org-table)
(require 'org-fold-core)

(declare-function org-at-heading-p "org" (&optional _))
(declare-function org-escape-code-in-string "org-src" (s))
(declare-function org-macro-escape-arguments "org-macro" (&rest args))
(declare-function org-macro-extract-arguments "org-macro" (s))
(declare-function org-reduced-level "org" (l))
(declare-function org-unescape-code-in-string "org-src" (s))
(declare-function org-inlinetask-outline-regexp "org-inlinetask" ())
(declare-function outline-next-heading "outline" ())
(declare-function outline-previous-heading "outline" ())

(defvar org-complex-heading-regexp)
(defvar org-done-keywords)
(defvar org-edit-src-content-indentation)
(defvar org-match-substring-regexp)
(defvar org-odd-levels-only)
(defvar org-property-drawer-re)
(defvar org-property-format)
(defvar org-property-re)
(defvar org-src-preserve-indentation)
(defvar org-tags-column)
(defvar org-todo-regexp)
(defvar org-ts-regexp-both)


;;; Definitions And Rules
;;
;; Define elements, greater elements and specify recursive objects,
;; along with the affiliated keywords recognized.  Also set up
;; restrictions on recursive objects combinations.
;;
;; `org-element-update-syntax' builds proper syntax regexps according
;; to current setup.

(defconst org-element-archive-tag "ARCHIVE"
  "Tag marking a substree as archived.")

(defconst org-element-citation-key-re
  (rx "@" (group (one-or-more (any word "-.:?!`'/*@+|(){}<>&_^$#%~"))))
  "Regexp matching a citation key.
Key is located in match group 1.")

(defconst org-element-citation-prefix-re
  (rx "[cite"
      (opt "/" (group (one-or-more (any "/_-" alnum)))) ;style
      ":"
      (zero-or-more (any "\t\n ")))
  "Regexp matching a citation prefix.
Style, if any, is located in match group 1.")

(defconst org-element-clock-line-re
  (rx-to-string
   `(seq
     line-start (0+ (or ?\t ?\s))
     "CLOCK: "
     (regexp ,org-ts-regexp-inactive)
     (opt "--"
          (regexp ,org-ts-regexp-inactive)
          (1+ (or ?\t ?\s)) "=>" (1+ (or ?\t ?\s))
          (1+ digit) ":" digit digit)
     (0+ (or ?\t ?\s))
     line-end))
  "Regexp matching a clock line.")

(defconst org-element-comment-string "COMMENT"
  "String marker for commented headlines.")

(defconst org-element-closed-keyword "CLOSED:"
  "Keyword used to close TODO entries.")

(defconst org-element-deadline-keyword "DEADLINE:"
  "Keyword used to mark deadline entries.")

(defconst org-element-scheduled-keyword "SCHEDULED:"
  "Keyword used to mark scheduled entries.")

(defconst org-element-planning-keywords-re
  (regexp-opt (list org-element-closed-keyword
                    org-element-deadline-keyword
                    org-element-scheduled-keyword))
  "Regexp matching any planning line keyword.")

(defconst org-element-planning-line-re
  (rx-to-string
   `(seq line-start (0+ (any ?\s ?\t))
         (group (regexp ,org-element-planning-keywords-re))))
  "Regexp matching a planning line.")

(defconst org-element-drawer-re
  (rx line-start (0+ (any ?\s ?\t))
      ":" (group (1+ (any ?- ?_ word))) ":"
      (0+ (any ?\s ?\t)) line-end)
  "Regexp matching opening or closing line of a drawer.
Drawer's name is located in match group 1.")

(defconst org-element-dynamic-block-open-re
  (rx line-start (0+ (any ?\s ?\t))
      "#+BEGIN:" (0+ (any ?\s ?\t))
      (group (1+ word))
      (opt
       (1+ (any ?\s ?\t))
       (group (1+ nonl))))
  "Regexp matching the opening line of a dynamic block.
Dynamic block's name is located in match group 1.
Parameters are in match group 2.")

(defconst org-element-headline-re
  (rx line-start (1+ "*") " ")
  "Regexp matching a headline.")

(defvar org-element-paragraph-separate nil
  "Regexp to separate paragraphs in an Org buffer.
In the case of lines starting with \"#\" and \":\", this regexp
is not sufficient to know if point is at a paragraph ending.  See
`org-element-paragraph-parser' for more information.")

(defvar org-element--object-regexp nil
  "Regexp possibly matching the beginning of an object.
This regexp allows false positives.  Dedicated parser (e.g.,
`org-element-bold-parser') will take care of further filtering.
Radio links are not matched by this regexp, as they are treated
specially in `org-element--object-lex'.")

(defun org-element--set-regexps ()
  "Build variable syntax regexps."
  (setq org-element-paragraph-separate
	(concat "^\\(?:"
		;; Headlines, inlinetasks.
		"\\*+ " "\\|"
		;; Footnote definitions.
		"\\[fn:[-_[:word:]]+\\]" "\\|"
		;; Diary sexps.
		"%%(" "\\|"
		"[ \t]*\\(?:"
		;; Empty lines.
		"$" "\\|"
		;; Tables (any type).
		"|" "\\|"
		"\\+\\(?:-+\\+\\)+[ \t]*$" "\\|"
		;; Comments, keyword-like or block-like constructs.
		;; Blocks and keywords with dual values need to be
		;; double-checked.
		"#\\(?: \\|$\\|\\+\\(?:"
		"BEGIN_\\S-+" "\\|"
		"\\S-+\\(?:\\[.*\\]\\)?:[ \t]*\\)\\)"
		"\\|"
		;; Drawers (any type) and fixed-width areas.  Drawers
		;; need to be double-checked.
		":\\(?: \\|$\\|[-_[:word:]]+:[ \t]*$\\)" "\\|"
		;; Horizontal rules.
		"-\\{5,\\}[ \t]*$" "\\|"
		;; LaTeX environments.
		"\\\\begin{\\([A-Za-z0-9*]+\\)}" "\\|"
		;; Clock lines.
		org-element-clock-line-re "\\|"
		;; Lists.
		(let ((term (pcase org-plain-list-ordered-item-terminator
			      (?\) ")") (?. "\\.") (_ "[.)]")))
		      (alpha (and org-list-allow-alphabetical "\\|[A-Za-z]")))
		  (concat "\\(?:[-+*]\\|\\(?:[0-9]+" alpha "\\)" term "\\)"
			  "\\(?:[ \t]\\|$\\)"))
		"\\)\\)")
	org-element--object-regexp
	(mapconcat #'identity
		   (let ((link-types (regexp-opt (org-link-types))))
		     (list
		      ;; Sub/superscript.
		      "\\(?:[_^][-{(*+.,[:alnum:]]\\)"
		      ;; Bold, code, italic, strike-through, underline
		      ;; and verbatim.
                      (rx (or "*" "~" "=" "+" "_" "/") (not space))
		      ;; Plain links.
		      (concat "\\<" link-types ":")
		      ;; Objects starting with "[": citations,
		      ;; footnote reference, statistics cookie,
		      ;; timestamp (inactive) and regular link.
		      (format "\\[\\(?:%s\\)"
			      (mapconcat
			       #'identity
			       (list "cite[:/]"
				     "fn:"
				     "\\(?:[0-9]\\|\\(?:%\\|/[0-9]*\\)\\]\\)"
				     "\\[")
			       "\\|"))
		      ;; Objects starting with "@": export snippets.
		      "@@"
		      ;; Objects starting with "{": macro.
		      "{{{"
		      ;; Objects starting with "<" : timestamp
		      ;; (active, diary), target, radio target and
		      ;; angular links.
		      (concat "<\\(?:%%\\|<\\|[0-9]\\|" link-types "\\)")
		      ;; Objects starting with "$": latex fragment.
		      "\\$"
		      ;; Objects starting with "\": line break,
		      ;; entity, latex fragment.
		      "\\\\\\(?:[a-zA-Z[(]\\|\\\\[ \t]*$\\|_ +\\)"
		      ;; Objects starting with raw text: inline Babel
		      ;; source block, inline Babel call.
		      "\\(?:call\\|src\\)_"))
		   "\\|")))

(org-element--set-regexps)

;;;###autoload
(defun org-element-update-syntax ()
  "Update parser internals."
  (interactive)
  (org-element--set-regexps)
  (org-element-cache-reset 'all))

(defconst org-element-all-elements
  '(babel-call center-block clock comment comment-block diary-sexp drawer
	       dynamic-block example-block export-block fixed-width
	       footnote-definition headline horizontal-rule inlinetask item
	       keyword latex-environment node-property paragraph plain-list
	       planning property-drawer quote-block section
	       special-block src-block table table-row verse-block)
  "Complete list of element types.")

(defconst org-element-greater-elements
  '(center-block drawer dynamic-block footnote-definition headline inlinetask
		 item plain-list property-drawer quote-block section
		 special-block table org-data)
  "List of recursive element types aka Greater Elements.")

(defconst org-element-all-objects
  '(bold citation citation-reference code entity export-snippet
	 footnote-reference inline-babel-call inline-src-block italic line-break
	 latex-fragment link macro radio-target statistics-cookie strike-through
	 subscript superscript table-cell target timestamp underline verbatim)
  "Complete list of object types.")

(defconst org-element-recursive-objects
  '(bold citation footnote-reference italic link subscript radio-target
	 strike-through superscript table-cell underline)
  "List of recursive object types.")

(defconst org-element-object-containers
  (append org-element-recursive-objects '(paragraph table-row verse-block))
  "List of object or element types that can directly contain objects.")

(defconst org-element-affiliated-keywords
  '("CAPTION" "DATA" "HEADER" "HEADERS" "LABEL" "NAME" "PLOT" "RESNAME" "RESULT"
    "RESULTS" "SOURCE" "SRCNAME" "TBLNAME")
  "List of affiliated keywords as strings.
By default, all keywords setting attributes (e.g., \"ATTR_LATEX\")
are affiliated keywords and need not to be in this list.")

(defconst org-element-keyword-translation-alist
  '(("DATA" . "NAME")  ("LABEL" . "NAME") ("RESNAME" . "NAME")
    ("SOURCE" . "NAME") ("SRCNAME" . "NAME") ("TBLNAME" . "NAME")
    ("RESULT" . "RESULTS") ("HEADERS" . "HEADER"))
  "Alist of usual translations for keywords.
The key is the old name and the value the new one.  The property
holding their value will be named after the translated name.")

(defconst org-element-multiple-keywords '("CAPTION" "HEADER")
  "List of affiliated keywords that can occur more than once in an element.

Their value will be consed into a list of strings, which will be
returned as the value of the property.

This list is checked after translations have been applied.  See
`org-element-keyword-translation-alist'.

By default, all keywords setting attributes (e.g., \"ATTR_LATEX\")
allow multiple occurrences and need not to be in this list.")

(defconst org-element-parsed-keywords '("CAPTION")
  "List of affiliated keywords whose value can be parsed.

Their value will be stored as a secondary string: a list of
strings and objects.

This list is checked after translations have been applied.  See
`org-element-keyword-translation-alist'.")

(defconst org-element--parsed-properties-alist
  (mapcar (lambda (k) (cons k (intern (concat ":" (downcase k)))))
	  org-element-parsed-keywords)
  "Alist of parsed keywords and associated properties.
This is generated from `org-element-parsed-keywords', which
see.")

(defconst org-element-dual-keywords '("CAPTION" "RESULTS")
  "List of affiliated keywords which can have a secondary value.

In Org syntax, they can be written with optional square brackets
before the colons.  For example, RESULTS keyword can be
associated to a hash value with the following:

  #+RESULTS[hash-string]: some-source

This list is checked after translations have been applied.  See
`org-element-keyword-translation-alist'.")

(defconst org-element--affiliated-re
  (format "[ \t]*#\\+\\(?:%s\\):[ \t]*"
	  (concat
	   ;; Dual affiliated keywords.
	   (format "\\(?1:%s\\)\\(?:\\[\\(.*\\)\\]\\)?"
		   (regexp-opt org-element-dual-keywords))
	   "\\|"
	   ;; Regular affiliated keywords.
	   (format "\\(?1:%s\\)"
		   (regexp-opt
		    (cl-remove-if
		     (lambda (k) (member k org-element-dual-keywords))
		     org-element-affiliated-keywords)))
	   "\\|"
	   ;; Export attributes.
	   "\\(?1:ATTR_[-_A-Za-z0-9]+\\)"))
  "Regexp matching any affiliated keyword.

Keyword name is put in match group 1.  Moreover, if keyword
belongs to `org-element-dual-keywords', put the dual value in
match group 2.

Don't modify it, set `org-element-affiliated-keywords' instead.")

(defconst org-element-object-restrictions
  (let* ((minimal-set '(bold code entity italic latex-fragment strike-through
			     subscript superscript underline verbatim))
	 (standard-set
	  (remq 'citation-reference (remq 'table-cell org-element-all-objects)))
	 (standard-set-no-line-break (remq 'line-break standard-set)))
    `((bold ,@standard-set)
      (citation citation-reference)
      (citation-reference ,@minimal-set)
      (footnote-reference ,@standard-set)
      (headline ,@standard-set-no-line-break)
      (inlinetask ,@standard-set-no-line-break)
      (italic ,@standard-set)
      (item ,@standard-set-no-line-break)
      (keyword ,@(remq 'footnote-reference standard-set))
      ;; Ignore all links in a link description.  Also ignore
      ;; radio-targets and line breaks.
      (link export-snippet inline-babel-call inline-src-block macro
	    statistics-cookie ,@minimal-set)
      (paragraph ,@standard-set)
      ;; Remove any variable object from radio target as it would
      ;; prevent it from being properly recognized.
      (radio-target ,@minimal-set)
      (strike-through ,@standard-set)
      (subscript ,@standard-set)
      (superscript ,@standard-set)
      ;; Ignore inline babel call and inline source block as formulas
      ;; are possible.  Also ignore line breaks and statistics
      ;; cookies.
      (table-cell citation export-snippet footnote-reference link macro
                  radio-target target timestamp ,@minimal-set)
      (table-row table-cell)
      (underline ,@standard-set)
      (verse-block ,@standard-set)))
  "Alist of objects restrictions.

key is an element or object type containing objects and value is
a list of types that can be contained within an element or object
of such type.

This alist also applies to secondary string.  For example, an
`headline' type element doesn't directly contain objects, but
still has an entry since one of its properties (`:title') does.")

(defconst org-element-secondary-value-alist
  '((citation :prefix :suffix)
    (headline :title)
    (inlinetask :title)
    (item :tag)
    (citation-reference :prefix :suffix)
    (planning :scheduled :deadline :closed)
    (clock :value))
  "Alist between element types and locations of secondary values.")

(defconst org-element--pair-round-table
  (let ((table (make-char-table 'syntax-table '(2))))
    (modify-syntax-entry ?\( "()" table)
    (modify-syntax-entry ?\) ")(" table)
    table)
  "Table used internally to pair only round brackets.")

(defconst org-element--pair-square-table
  (let ((table (make-char-table 'syntax-table '(2))))
    (modify-syntax-entry ?\[ "(]" table)
    (modify-syntax-entry ?\] ")[" table)
    table)
  "Table used internally to pair only square brackets.")

(defconst org-element--pair-curly-table
  (let ((table (make-char-table 'syntax-table '(2))))
    (modify-syntax-entry ?\{ "(}" table)
    (modify-syntax-entry ?\} "){" table)
    table)
  "Table used internally to pair only curly brackets.")

(defun org-element--parse-paired-brackets (char)
  "Parse paired brackets at point.
CHAR is the opening bracket to consider, as a character.  Return
contents between brackets, as a string, or nil.  Also move point
past the brackets."
  (when (eq char (char-after))
    (let ((syntax-table (pcase char
			  (?\{ org-element--pair-curly-table)
			  (?\[ org-element--pair-square-table)
			  (?\( org-element--pair-round-table)
			  (_ nil)))
	  (pos (point)))
      (when syntax-table
	(with-syntax-table syntax-table
	  (let ((end (ignore-errors (scan-lists pos 1 0))))
	    (when end
	      (goto-char end)
	      (buffer-substring-no-properties (1+ pos) (1- end)))))))))


;;; Accessors and Setters
;;
;; Provide four accessors: `org-element-type', `org-element-property'
;; `org-element-contents' and `org-element-restriction'.
;;
;; Setter functions allow modification of elements by side effect.
;; There is `org-element-put-property', `org-element-set-contents'.
;; These low-level functions are useful to build a parse tree.
;;
;; `org-element-adopt-elements', `org-element-set-element',
;; `org-element-extract-element' and `org-element-insert-before' are
;; high-level functions useful to modify a parse tree.
;;
;; `org-element-secondary-p' is a predicate used to know if a given
;; object belongs to a secondary string.  `org-element-class' tells if
;; some parsed data is an element or an object, handling pseudo
;; elements and objects.  `org-element-copy' returns an element or
;; object, stripping its parent property in the process.

(defsubst org-element-type (element)
  "Return type of ELEMENT.

The function returns the type of the element or object provided.
It can also return the following special value:
  `plain-text'       for a string
  `org-data'         for a complete document
  nil                in any other case."
  (cond
   ((not (consp element)) (and (stringp element) 'plain-text))
   ((symbolp (car element)) (car element))))

(defsubst org-element-put-property (element property value)
  "In ELEMENT set PROPERTY to VALUE.
Return modified element."
  (if (stringp element) (org-add-props element nil property value)
    (setcar (cdr element) (plist-put (nth 1 element) property value))
    element))

(defun org-element--resolve-deferred-property (element)
  "Force resolving :deferred property in ELEMENT.
Return non-nil, when the property was actually resolved."
  (pcase (org-element-property :deferred element)
    (`nil nil)
    ((and (pred functionp) fun)
     (org-element-put-property element :deferred nil)
     (let ((filename
            (org-element-property :path (org-element-lineage element '(org-data) t))))
       (with-current-buffer
           (if filename
               (get-file-buffer filename)
             (current-buffer))
         (funcall fun element)))
     'resolved)))

(defun org-element-property (property element)
  "Extract the value from the PROPERTY of an ELEMENT."
  (pcase (if (stringp element) (get-text-property 0 property element)
           (plist-get (nth 1 element) property))
    ;; Calculate deferred property on demand.
    ((guard (not element)) nil)
    (`nil
     (unless (or (eq :deferred property)
                 (and (not (stringp element))
                      (and (symbolp (car element)) ; actual element.
                           (plist-member (nth 1 element) property))))
       (when (org-element--resolve-deferred-property element)
         (org-element-property property element))))
    (val val)))

(defsubst org-element-contents (element)
  "Extract contents from an ELEMENT."
  (cond ((not (consp element)) nil)
	((symbolp (car element)) (nthcdr 2 element))
	(t element)))

(defsubst org-element-restriction (element)
  "Return restriction associated to ELEMENT.
ELEMENT can be an element, an object or a symbol representing an
element or object type."
  (cdr (assq (if (symbolp element) element (org-element-type element))
	     org-element-object-restrictions)))

(defsubst org-element-set-contents (element &rest contents)
  "Set ELEMENT's contents to CONTENTS.
Return ELEMENT."
  (cond ((null element) contents)
	((not (symbolp (car element))) contents)
	((cdr element) (setcdr (cdr element) contents) element)
	(t (nconc element contents))))

(defun org-element-secondary-p (object)
  "Non-nil when OBJECT directly belongs to a secondary string.
Return value is the property name, as a keyword, or nil."
  (let* ((parent (org-element-property :parent object))
	 (properties (cdr (assq (org-element-type parent)
				org-element-secondary-value-alist))))
    (catch 'exit
      (dolist (p properties)
	(and (memq object (org-element-property p parent))
	     (throw 'exit p))))))

(defsubst org-element-class (datum &optional parent)
  "Return class for ELEMENT, as a symbol.
Class is either `element' or `object'.  Optional argument PARENT
is the element or object containing DATUM.  It defaults to the
value of DATUM `:parent' property."
  (let ((type (org-element-type datum))
	(parent (or parent (org-element-property :parent datum))))
    (cond
     ;; Trivial cases.
     ((memq type org-element-all-objects) 'object)
     ((memq type org-element-all-elements) 'element)
     ;; Special cases.
     ((eq type 'org-data) 'element)
     ((eq type 'plain-text) 'object)
     ((not type) 'object)
     ;; Pseudo object or elements.  Make a guess about its class.
     ;; Basically a pseudo object is contained within another object,
     ;; a secondary string or a container element.
     ((not parent) 'element)
     (t
      (let ((parent-type (org-element-type parent)))
	(cond ((not parent-type) 'object)
	      ((memq parent-type org-element-object-containers) 'object)
	      ((org-element-secondary-p datum) 'object)
	      (t 'element)))))))

(defsubst org-element-adopt-elements (parent &rest children)
  "Append elements to the contents of another element.

PARENT is an element or object.  CHILDREN can be elements,
objects, or a strings.

The function takes care of setting `:parent' property for CHILD.
Return parent element."
  (declare (indent 1))
  (if (not children) parent
    ;; Link every child to PARENT. If PARENT is nil, it is a secondary
    ;; string: parent is the list itself.
    (dolist (child children)
      (when child
        (org-element-put-property child :parent (or parent children))))
    ;; Add CHILDREN at the end of PARENT contents.
    (when parent
      (apply #'org-element-set-contents
	     parent
	     (nconc (org-element-contents parent) children)))
    ;; Return modified PARENT element.
    (or parent children)))

(defun org-element-extract-element (element)
  "Extract ELEMENT from parse tree.
Remove element from the parse tree by side-effect, and return it
with its `:parent' property stripped out."
  (let ((parent (org-element-property :parent element))
	(secondary (org-element-secondary-p element)))
    (if secondary
        (org-element-put-property
	 parent secondary
	 (delq element (org-element-property secondary parent)))
      (apply #'org-element-set-contents
	     parent
	     (delq element (org-element-contents parent))))
    ;; Return ELEMENT with its :parent removed.
    (org-element-put-property element :parent nil)))

(defun org-element-insert-before (element location)
  "Insert ELEMENT before LOCATION in parse tree.
LOCATION is an element, object or string within the parse tree.
Parse tree is modified by side effect."
  (let* ((parent (org-element-property :parent location))
	 (property (org-element-secondary-p location))
	 (siblings (if property (org-element-property property parent)
		     (org-element-contents parent)))
	 ;; Special case: LOCATION is the first element of an
	 ;; independent secondary string (e.g. :title property).  Add
	 ;; ELEMENT in-place.
	 (specialp (and (not property)
			(eq siblings parent)
			(eq (car parent) location))))
    ;; Install ELEMENT at the appropriate LOCATION within SIBLINGS.
    (cond (specialp)
	  ((or (null siblings) (eq (car siblings) location))
	   (push element siblings))
	  ((null location) (nconc siblings (list element)))
	  (t
	   (let ((index (cl-position location siblings)))
	     (unless index (error "No location found to insert element"))
	     (push element (cdr (nthcdr (1- index) siblings))))))
    ;; Store SIBLINGS at appropriate place in parse tree.
    (cond
     (specialp (setcdr parent (copy-sequence parent)) (setcar parent element))
     (property (org-element-put-property parent property siblings))
     (t (apply #'org-element-set-contents parent siblings)))
    ;; Set appropriate :parent property.
    (org-element-put-property element :parent parent)))

(defconst org-element--cache-element-properties
  '(:cached
    :org-element--cache-sync-key)
  "List of element properties used internally by cache.")

(defun org-element-set-element (old new)
  "Replace element or object OLD with element or object NEW.
The function takes care of setting `:parent' property for NEW."
  ;; Ensure OLD and NEW have the same parent.
  (org-element-put-property new :parent (org-element-property :parent old))
  (dolist (p org-element--cache-element-properties)
    (when (org-element-property p old)
      (org-element-put-property new p (org-element-property p old))))
  (if (or (memq (org-element-type old) '(plain-text nil))
	  (memq (org-element-type new) '(plain-text nil)))
      ;; We cannot replace OLD with NEW since one of them is not an
      ;; object or element.  We take the long path.
      (progn (org-element-insert-before new old)
	     (org-element-extract-element old))
    ;; Since OLD is going to be changed into NEW by side-effect, first
    ;; make sure that every element or object within NEW has OLD as
    ;; parent.
    (dolist (blob (org-element-contents new))
      (org-element-put-property blob :parent old))
    ;; Transfer contents.
    (apply #'org-element-set-contents old (org-element-contents new))
    ;; Overwrite OLD's properties with NEW's.
    (setcar (cdr old) (nth 1 new))
    ;; Transfer type.
    (setcar old (car new))))

(defun org-element-create (type &optional props &rest children)
  "Create a new element of type TYPE.
Optional argument PROPS, when non-nil, is a plist defining the
properties of the element.  CHILDREN can be elements, objects or
strings."
  (apply #'org-element-adopt-elements (list type props) children))

(defun org-element-copy (datum)
  "Return a copy of DATUM.
DATUM is an element, object, string or nil.  `:parent' property
is cleared and contents are removed in the process."
  (when datum
    (let ((type (org-element-type datum)))
      (pcase type
	(`org-data (list 'org-data nil))
	(`plain-text (substring-no-properties datum))
	(`nil (copy-sequence datum))
	(_
         ;; Evaluate all the deferred property values.
         (org-element-map datum (append '(plain-text) org-element-all-objects org-element-all-elements)
           #'org-element--resolve-deferred-property nil nil nil t)
         (let ((element-copy (list type (plist-put (copy-sequence (nth 1 datum)) :parent nil))))
           ;; Copy :structure property separately as it is not handled
           ;; by shallow `copy-sequence'.
           (when (org-element-property :structure element-copy)
             (org-element-put-property
              element-copy :structure
              (copy-tree (org-element-property :structure element-copy))))
           ;; We cannot simply return the copies property list.  When
           ;; DATUM is i.e. a headline, it's property list (`:title'
           ;; in case of headline) can contain parsed objects.  The
           ;; objects will contain `:parent' property set to the DATUM
           ;; itself.  When copied, these inner `:parent' property
           ;; values will contain incorrect object decoupled from
           ;; DATUM.  Changes to the DATUM copy will not longer be
           ;; reflected in the `:parent' properties.  So, we need to
           ;; reassign inner `:parent' properties to the DATUM copy
           ;; explicitly.
           (org-element-map element-copy (cons 'plain-text org-element-all-objects)
             (lambda (obj) (when (equal datum (org-element-property :parent obj))
                        (org-element-put-property obj :parent element-copy))))
           element-copy))))))



;;; Greater elements
;;
;; For each greater element type, we define a parser and an
;; interpreter.
;;
;; A parser returns the element or object as the list described above.
;; Most of them accepts no argument.  Though, exceptions exist.  Hence
;; every element containing a secondary string (see
;; `org-element-secondary-value-alist') will accept an optional
;; argument to toggle parsing of these secondary strings.  Moreover,
;; `item' parser requires current list's structure as its first
;; element.
;;
;; An interpreter accepts two arguments: the list representation of
;; the element or object, and its contents.  The latter may be nil,
;; depending on the element or object considered.  It returns the
;; appropriate Org syntax, as a string.
;;
;; Parsing functions must follow the naming convention:
;; org-element-TYPE-parser, where TYPE is greater element's type, as
;; defined in `org-element-greater-elements'.
;;
;; Similarly, interpreting functions must follow the naming
;; convention: org-element-TYPE-interpreter.
;;
;; With the exception of `headline' and `item' types, greater elements
;; cannot contain other greater elements of their own type.
;;
;; Beside implementing a parser and an interpreter, adding a new
;; greater element requires tweaking `org-element--current-element'.
;; Moreover, the newly defined type must be added to both
;; `org-element-all-elements' and `org-element-greater-elements'.


;;;; Center Block

(defun org-element-center-block-parser (limit affiliated)
  "Parse a center block.

LIMIT bounds the search.  AFFILIATED is a list of which CAR is
the buffer position at the beginning of the first affiliated
keyword and CDR is a plist of affiliated keywords along with
their value.

Return a list whose CAR is `center-block' and CDR is a plist
containing `:begin', `:end', `:contents-begin', `:contents-end',
`:post-blank' and `:post-affiliated' keywords.

Assume point is at the beginning of the block."
  (let ((case-fold-search t))
    (if (not (save-excursion
	       (re-search-forward "^[ \t]*#\\+END_CENTER[ \t]*$" limit t)))
	;; Incomplete block: parse it as a paragraph.
	(org-element-paragraph-parser limit affiliated)
      (let ((block-end-line (match-beginning 0)))
	(let* ((begin (car affiliated))
	       (post-affiliated (point))
	       ;; Empty blocks have no contents.
	       (contents-begin (progn (forward-line)
				      (and (< (point) block-end-line)
					   (point))))
	       (contents-end (and contents-begin block-end-line))
	       (pos-before-blank (progn (goto-char block-end-line)
					(forward-line)
					(point)))
	       (end (save-excursion
		      (skip-chars-forward " \r\t\n" limit)
		      (if (eobp) (point) (line-beginning-position)))))
	  (list 'center-block
		(nconc
		 (list :begin begin
		       :end end
		       :contents-begin contents-begin
		       :contents-end contents-end
		       :post-blank (count-lines pos-before-blank end)
		       :post-affiliated post-affiliated)
		 (cdr affiliated))))))))

(defun org-element-center-block-interpreter (_ contents)
  "Interpret a center-block element as Org syntax.
CONTENTS is the contents of the element."
  (format "#+begin_center\n%s#+end_center" contents))


;;;; Drawer

(defun org-element-drawer-parser (limit affiliated)
  "Parse a drawer.

LIMIT bounds the search.  AFFILIATED is a list of which CAR is
the buffer position at the beginning of the first affiliated
keyword and CDR is a plist of affiliated keywords along with
their value.

Return a list whose CAR is `drawer' and CDR is a plist containing
`:drawer-name', `:begin', `:end', `:contents-begin',
`:contents-end', `:post-blank' and `:post-affiliated' keywords.

Assume point is at beginning of drawer."
  (let ((case-fold-search t))
    (if (not (save-excursion
               (goto-char (min limit (line-end-position)))
               (re-search-forward "^[ \t]*:END:[ \t]*$" limit t)))
	;; Incomplete drawer: parse it as a paragraph.
	(org-element-paragraph-parser limit affiliated)
      (save-excursion
	(let* ((drawer-end-line (match-beginning 0))
	       (name
                (progn
                  (looking-at org-element-drawer-re)
		  (match-string-no-properties 1)))
	       (begin (car affiliated))
	       (post-affiliated (point))
	       ;; Empty drawers have no contents.
	       (contents-begin (progn (forward-line)
				      (and (< (point) drawer-end-line)
					   (point))))
	       (contents-end (and contents-begin drawer-end-line))
	       (pos-before-blank (progn (goto-char drawer-end-line)
					(forward-line)
					(point)))
	       (end (progn (skip-chars-forward " \r\t\n" limit)
			   (if (eobp) (point) (line-beginning-position)))))
	  (list 'drawer
		(nconc
		 (list :begin begin
		       :end end
		       :drawer-name name
		       :contents-begin contents-begin
		       :contents-end contents-end
		       :post-blank (count-lines pos-before-blank end)
		       :post-affiliated post-affiliated)
		 (cdr affiliated))))))))

(defun org-element-drawer-interpreter (drawer contents)
  "Interpret DRAWER element as Org syntax.
CONTENTS is the contents of the element."
  (format ":%s:\n%s:END:"
	  (org-element-property :drawer-name drawer)
	  contents))


;;;; Dynamic Block

(defun org-element-dynamic-block-parser (limit affiliated)
  "Parse a dynamic block.

LIMIT bounds the search.  AFFILIATED is a list of which CAR is
the buffer position at the beginning of the first affiliated
keyword and CDR is a plist of affiliated keywords along with
their value.

Return a list whose CAR is `dynamic-block' and CDR is a plist
containing `:block-name', `:begin', `:end', `:contents-begin',
`:contents-end', `:arguments', `:post-blank' and
`:post-affiliated' keywords.

Assume point is at beginning of dynamic block."
  (let ((case-fold-search t))
    (if (not (save-excursion
	       (re-search-forward "^[ \t]*#\\+END:?[ \t]*$" limit t)))
	;; Incomplete block: parse it as a paragraph.
	(org-element-paragraph-parser limit affiliated)
      (let ((block-end-line (match-beginning 0)))
	(save-excursion
	  (let* ((name (progn
                         (looking-at org-element-dynamic-block-open-re)
			 (match-string-no-properties 1)))
		 (arguments (match-string-no-properties 2))
		 (begin (car affiliated))
		 (post-affiliated (point))
		 ;; Empty blocks have no contents.
		 (contents-begin (progn (forward-line)
					(and (< (point) block-end-line)
					     (point))))
		 (contents-end (and contents-begin block-end-line))
		 (pos-before-blank (progn (goto-char block-end-line)
					  (forward-line)
					  (point)))
		 (end (progn (skip-chars-forward " \r\t\n" limit)
			     (if (eobp) (point) (line-beginning-position)))))
	    (list 'dynamic-block
		  (nconc
		   (list :begin begin
			 :end end
			 :block-name name
			 :arguments arguments
			 :contents-begin contents-begin
			 :contents-end contents-end
			 :post-blank (count-lines pos-before-blank end)
			 :post-affiliated post-affiliated)
		   (cdr affiliated)))))))))

(defun org-element-dynamic-block-interpreter (dynamic-block contents)
  "Interpret DYNAMIC-BLOCK element as Org syntax.
CONTENTS is the contents of the element."
  (format "#+begin: %s%s\n%s#+end:"
	  (org-element-property :block-name dynamic-block)
	  (let ((args (org-element-property :arguments dynamic-block)))
	    (if args (concat " " args) ""))
	  contents))


;;;; Footnote Definition

(defconst org-element--footnote-separator
  (concat org-element-headline-re "\\|"
	  org-footnote-definition-re "\\|"
	  "^\\([ \t]*\n\\)\\{2,\\}")
  "Regexp used as a footnote definition separator.")

(defun org-element-footnote-definition-parser (limit affiliated)
  "Parse a footnote definition.

LIMIT bounds the search.  AFFILIATED is a list of which CAR is
the buffer position at the beginning of the first affiliated
keyword and CDR is a plist of affiliated keywords along with
their value.

Return a list whose CAR is `footnote-definition' and CDR is
a plist containing `:label', `:begin' `:end', `:contents-begin',
`:contents-end', `:pre-blank',`:post-blank' and
`:post-affiliated' keywords.

Assume point is at the beginning of the footnote definition."
  (save-excursion
    (let* ((label (progn (looking-at org-footnote-definition-re)
			 (match-string-no-properties 1)))
	   (begin (car affiliated))
	   (post-affiliated (point))
	   (end
	    (save-excursion
	      (end-of-line)
	      (cond
	       ((not
		 (re-search-forward org-element--footnote-separator limit t))
		limit)
	       ((eq ?\[ (char-after (match-beginning 0)))
		;; At a new footnote definition, make sure we end
		;; before any affiliated keyword above.
		(forward-line -1)
		(while (and (> (point) post-affiliated)
			    (looking-at-p org-element--affiliated-re))
		  (forward-line -1))
		(line-beginning-position 2))
	       ((eq ?* (char-after (match-beginning 0))) (match-beginning 0))
	       (t (skip-chars-forward " \r\t\n" limit)
		  (if (= limit (point)) limit (line-beginning-position))))))
	   (pre-blank 0)
	   (contents-begin
	    (progn (search-forward "]")
		   (skip-chars-forward " \r\t\n" end)
		   (cond ((= (point) end) nil)
			 ((= (line-beginning-position) post-affiliated) (point))
			 (t
			  (setq pre-blank
				(count-lines (line-beginning-position) begin))
			  (line-beginning-position)))))
	   (contents-end
	    (progn (goto-char end)
		   (skip-chars-backward " \r\t\n")
		   (line-beginning-position 2))))
      (list 'footnote-definition
	    (nconc
	     (list :label label
		   :begin begin
		   :end end
		   :contents-begin contents-begin
		   :contents-end (and contents-begin contents-end)
		   :pre-blank pre-blank
		   :post-blank (count-lines contents-end end)
		   :post-affiliated post-affiliated)
	     (cdr affiliated))))))

(defun org-element-footnote-definition-interpreter (footnote-definition contents)
  "Interpret FOOTNOTE-DEFINITION element as Org syntax.
CONTENTS is the contents of the footnote-definition."
  (let ((pre-blank
	 (min (or (org-element-property :pre-blank footnote-definition)
		  ;; 0 is specific to paragraphs at the beginning of
		  ;; the footnote definition, so we use 1 as
		  ;; a fall-back value, which is more universal.
		  1)
	      ;; Footnote ends after more than two consecutive empty
	      ;; lines: limit ourselves to 2 newline characters.
	      2)))
    (concat (format "[fn:%s]" (org-element-property :label footnote-definition))
	    (if (= pre-blank 0) (concat " " (org-trim contents))
	      (concat (make-string pre-blank ?\n) contents)))))

;;;; Headline

(defun org-element--get-node-properties (&optional at-point-p?)
  "Return node properties for headline or property drawer at point.
Upcase property names.  It avoids confusion between properties
obtained through property drawer and default properties from the
parser (e.g. `:end' and :END:).  Return value is a plist.

When AT-POINT-P? is nil, assume that point as at a headline.  Otherwise
parse properties for property drawer at point."
  (save-excursion
    (unless at-point-p?
      (forward-line)
      (when (looking-at-p org-element-planning-line-re) (forward-line)))
    (when (looking-at org-property-drawer-re)
      (forward-line)
      (let ((end (match-end 0)) properties)
	(while (< (line-end-position) end)
	  (looking-at org-property-re)
          (let* ((property-name (concat ":" (upcase (match-string 2))))
                 (property-name-symbol (intern property-name))
                 (property-value (match-string-no-properties 3)))
            (cond
             ((and (plist-member properties property-name-symbol)
                   (string-match-p "\\+$" property-name))
              (let ((val (plist-get properties property-name-symbol)))
                (if (listp val)
                    (setq properties
                          (plist-put properties
                                     property-name-symbol
                                     (append (plist-get properties property-name-symbol)
                                             (list property-value))))
                  (plist-put properties property-name-symbol (list val property-value)))))
             (t (setq properties (plist-put properties property-name-symbol property-value)))))
	  (forward-line))
	properties))))

(defun org-element--get-time-properties ()
  "Return time properties associated to headline at point.
Return value is a plist."
  (save-excursion
    (when (progn (forward-line) (looking-at org-element-planning-line-re))
      (let ((end (line-end-position))
            plist)
	(while (re-search-forward org-element-planning-keywords-re end t)
	  (skip-chars-forward " \t")
	  (let ((keyword (match-string 0))
		(time (org-element-timestamp-parser)))
	    (cond ((equal keyword org-element-scheduled-keyword)
		   (setq plist (plist-put plist :scheduled time)))
		  ((equal keyword org-element-deadline-keyword)
		   (setq plist (plist-put plist :deadline time)))
		  (t (setq plist (plist-put plist :closed time))))))
	plist))))

(defun org-element-headline-parser--deferred (element)
  "Parse extra properties for ELEMENT headline."
  (org-with-wide-buffer
   ;; Update robust boundaries to not
   ;; include property drawer and planning.
   ;; Changes there can now invalidate the
   ;; properties.
   (org-element-put-property
    element :robust-begin
    (let ((contents-begin (org-element-property :contents-begin element))
          (contents-end (org-element-property :contents-end element)))
      (when contents-begin
        (progn (goto-char contents-begin)
               (when (looking-at-p org-element-planning-line-re)
                 (forward-line))
               (when (looking-at org-property-drawer-re)
                 (goto-char (match-end 0)))
               ;; If there is :pre-blank, we
               ;; need to be careful about
               ;; robust beginning.
               (max (if (< (+ 2 contents-begin) contents-end)
                        (+ 2 contents-begin)
                      0)
                    (point))))))
   (org-element-put-property
    element :robust-end
    (let ((contents-end (org-element-property :contents-end element))
          (robust-begin (org-element-property :robust-begin element)))
      (when contents-end
        (when (> (- contents-end 2) robust-begin)
          (- contents-end 2)))))
   (unless (org-element-property :robust-end element)
     (org-element-put-property element :robust-begin nil))
   (goto-char (org-element-property :begin element))
   (setcar (cdr element)
           (nconc
            (nth 1 element)
            (org-element--get-time-properties)))
   (goto-char (org-element-property :begin element))
   (setcar (cdr element)
           (nconc
            (nth 1 element)
            (org-element--get-node-properties)))))

(defvar org-element--headline-re-cache (make-hash-table :test #'eql)
  "Hash table holding association between headline level regexp.")
(defmacro org-element--headline-re (true-level)
  "Generate headline regexp for TRUE-LEVEL."
  `(or (gethash ,true-level org-element--headline-re-cache)
       (puthash
        ,true-level
        (rx-to-string
         `(seq line-start (** 1 ,,true-level "*") " "))
        org-element--headline-re-cache)))

(defun org-element-headline-parser (&optional _ raw-secondary-p)
  "Parse a headline.

Return a list whose CAR is `headline' and CDR is a plist
containing `:raw-value', `:title', `:begin', `:end',
`:pre-blank', `:contents-begin' and `:contents-end', `:level',
`:priority', `:tags', `:todo-keyword', `:todo-type', `:scheduled',
`:deadline', `:closed', `:archivedp', `:commentedp'
`:footnote-section-p', `:post-blank' and `:post-affiliated'
keywords.

The plist also contains any property set in the property drawer,
with its name in upper cases and colons added at the
beginning (e.g., `:CUSTOM_ID').

When RAW-SECONDARY-P is non-nil, headline's title will not be
parsed as a secondary string, but as a plain string instead.

Assume point is at beginning of the headline."
  (save-excursion
    (let* ((begin (point))
           (true-level (prog1 (skip-chars-forward "*")
                         (skip-chars-forward " \t")))
	   (level (org-reduced-level true-level))
	   (todo (and org-todo-regexp
		      (let (case-fold-search) (looking-at (concat org-todo-regexp " ")))
		      (progn (goto-char (match-end 0))
			     (skip-chars-forward " \t")
			     (match-string 1))))
	   (todo-type
	    (and todo (if (member todo org-done-keywords) 'done 'todo)))
	   (priority (and (looking-at "\\[#.\\][ \t]*")
			  (progn (goto-char (match-end 0))
				 (aref (match-string 0) 2))))
	   (commentedp
	    (and (let ((case-fold-search nil))
                   (looking-at org-element-comment-string))
		 (goto-char (match-end 0))
                 (when (looking-at-p "\\(?:[ \t]\\|$\\)")
                   (point))))
	   (title-start (prog1 (point)
                          (unless (or todo priority commentedp)
                            ;; Headline like "* :tag:"
                            (skip-chars-backward " \t"))))
	   (tags (when (re-search-forward
			"[ \t]+\\(:[[:alnum:]_@#%:]+:\\)[ \t]*$"
			(line-end-position)
			'move)
		   (goto-char (match-beginning 0))
		   (org-split-string (match-string 1) ":")))
	   (title-end (point))
	   (raw-value (org-trim
		       (buffer-substring-no-properties title-start title-end)))
	   (archivedp (member org-element-archive-tag tags))
	   (footnote-section-p (and org-footnote-section
				    (string= org-footnote-section raw-value)))
           (end
            (save-excursion
              (if (re-search-forward (org-element--headline-re true-level) nil t)
                  (line-beginning-position)
                (point-max))))
	   (contents-begin (save-excursion
			     (forward-line)
			     (skip-chars-forward " \r\t\n" end)
			     (and (/= (point) end) (line-beginning-position))))
	   (contents-end (and contents-begin
			      (progn (goto-char end)
				     (skip-chars-backward " \r\t\n")
				     (line-beginning-position 2))))
           (robust-begin
            ;; If there is :pre-blank, we
            ;; need to be careful about
            ;; robust beginning.
            (when contents-begin
              (when (< (+ 2 contents-begin) contents-end)
                (+ 2 contents-begin))))
           (robust-end (and robust-begin
                            (when (> (- contents-end 2) robust-begin)
                              (- contents-end 2)))))
      (unless robust-end (setq robust-begin nil))
      (let ((headline
	     (list 'headline
		   (list :raw-value raw-value
			 :begin begin
			 :end end
			 :pre-blank
			 (if (not contents-begin) 0
			   (1- (count-lines begin contents-begin)))
			 :contents-begin contents-begin
			 :contents-end contents-end
                         :robust-begin robust-begin
                         :robust-end robust-end
			 :level level
			 :priority priority
			 :tags tags
			 :todo-keyword todo
			 :todo-type todo-type
			 :post-blank
			 (if contents-end
			     (count-lines contents-end end)
			   (1- (count-lines begin end)))
			 :footnote-section-p footnote-section-p
			 :archivedp archivedp
			 :commentedp commentedp
			 :post-affiliated begin
                         ;; Avoid triggering deferred invocation.
                         :parent nil
                         :structure nil
                         :org-element--cache-sync-key nil
                         :fragile-cache nil
                         :robust-cache nil
                         :deferred #'org-element-headline-parser--deferred))))
	(org-element-put-property
	 headline :title
	 (if raw-secondary-p raw-value
	   (org-element--parse-objects
	    (progn (goto-char title-start)
		   (skip-chars-forward " \t")
		   (point))
	    (progn (goto-char title-end)
		   (skip-chars-backward " \t")
		   (point))
	    nil
	    (org-element-restriction 'headline)
	    headline)))))))

(defun org-element-headline-interpreter (headline contents)
  "Interpret HEADLINE element as Org syntax.
CONTENTS is the contents of the element."
  (let* ((level (org-element-property :level headline))
	 (todo (org-element-property :todo-keyword headline))
	 (priority (org-element-property :priority headline))
	 (title (org-element-interpret-data
		 (org-element-property :title headline)))
	 (tags (let ((tag-list (org-element-property :tags headline)))
		 (and tag-list
		      (format ":%s:" (mapconcat #'identity tag-list ":")))))
	 (commentedp (org-element-property :commentedp headline))
	 (pre-blank (or (org-element-property :pre-blank headline) 0))
	 (heading
	  (concat (make-string (if org-odd-levels-only (1- (* level 2)) level)
			       ?*)
		  (and todo (concat " " todo))
		  (and commentedp (concat " " org-element-comment-string))
		  (and priority (format " [#%c]" priority))
		  " "
		  (if (and org-footnote-section
			   (org-element-property :footnote-section-p headline))
		      org-footnote-section
		    title))))
    (concat
     heading
     ;; Align tags.
     (when tags
       (cond
	((zerop org-tags-column) (format " %s" tags))
	((< org-tags-column 0)
	 (concat
	  (make-string
	   (max (- (+ org-tags-column (length heading) (length tags))) 1)
	   ?\s)
	  tags))
	(t
	 (concat
	  (make-string (max (- org-tags-column (length heading)) 1) ?\s)
	  tags))))
     (make-string (1+ pre-blank) ?\n)
     contents)))

;;;; org-data

(defun org-element--get-global-node-properties ()
  "Return node properties associated with the whole Org buffer.
Upcase property names.  It avoids confusion between properties
obtained through property drawer and default properties from the
parser (e.g. `:end' and :END:).  Return value is a plist."
  (org-with-wide-buffer
   (goto-char (point-min))
   (while (and (org-at-comment-p) (bolp)) (forward-line))
   (org-element--get-node-properties t)))


(defvar org-element-org-data-parser--recurse nil)
(defun org-element-org-data-parser (&optional _)
  "Parse org-data."
  (org-with-wide-buffer
   (let* ((begin 1)
          (contents-begin (progn
                            (goto-char 1)
                            (org-skip-whitespace)
                            (beginning-of-line)
                            (point)))
	  (end (point-max))
	  (pos-before-blank (progn (goto-char (point-max))
                                   (skip-chars-backward " \r\t\n")
                                   (line-beginning-position 2)))
          (robust-end (when (> (- pos-before-blank 2) contents-begin)
                        (- pos-before-blank 2)))
          (robust-begin (when (and robust-end
                                   (< (+ 2 contents-begin) pos-before-blank))
                          (or
                           (org-with-wide-buffer
                            (goto-char (point-min))
                            (while (and (org-at-comment-p) (bolp)) (forward-line))
                            (when (looking-at org-property-drawer-re)
                              (goto-char (match-end 0))
                              (skip-chars-backward " \t")
                              (min robust-end (point))))
                           (+ 2 contents-begin))))
          (category (cond ((null org-category)
		           (when (org-with-base-buffer nil
                                   buffer-file-name)
		             (file-name-sans-extension
		              (file-name-nondirectory
                               (org-with-base-buffer nil
                                 buffer-file-name)))))
		          ((symbolp org-category) (symbol-name org-category))
		          (t org-category)))
          (category (catch 'buffer-category
                      (unless org-element-org-data-parser--recurse
                        (org-with-point-at end
                          ;; Avoid recursive calls from
                          ;; `org-element-at-point-no-context'.
                          (let ((org-element-org-data-parser--recurse t))
	                    (while (re-search-backward "^[ \t]*#\\+CATEGORY:" (point-min) t)
                              (org-element-with-disabled-cache
	                        (let ((element (org-element-at-point-no-context)))
	                          (when (eq (org-element-type element) 'keyword)
		                    (throw 'buffer-category
		                           (org-element-property :value element)))))))))
	              category))
          (properties (org-element--get-global-node-properties)))
     (unless (plist-get properties :CATEGORY)
       (setq properties (plist-put properties :CATEGORY category)))
     (list 'org-data
           (nconc
            (list :begin begin
                  :contents-begin contents-begin
                  :contents-end pos-before-blank
                  :end end
                  :robust-begin robust-begin
                  :robust-end robust-end
                  :post-blank (count-lines pos-before-blank end)
                  :post-affiliated begin
                  :path (buffer-file-name)
                  :mode 'org-data)
            properties)))))

(defun org-element-org-data-interpreter (_ contents)
  "Interpret ORG-DATA element as Org syntax.
CONTENTS is the contents of the element."
  contents)

;;;; Inlinetask

(defun org-element-inlinetask-parser (limit &optional raw-secondary-p)
  "Parse an inline task.

Return a list whose CAR is `inlinetask' and CDR is a plist
containing `:title', `:begin', `:end', `:pre-blank',
`:contents-begin' and `:contents-end', `:level', `:priority',
`:raw-value', `:tags', `:todo-keyword', `:todo-type',
`:scheduled', `:deadline', `:closed', `:post-blank' and
`:post-affiliated' keywords.

The plist also contains any property set in the property drawer,
with its name in upper cases and colons added at the
beginning (e.g., `:CUSTOM_ID').

When optional argument RAW-SECONDARY-P is non-nil, inline-task's
title will not be parsed as a secondary string, but as a plain
string instead.

Assume point is at beginning of the inline task."
  (save-excursion
    (let* ((begin (point))
	   (level (prog1 (org-reduced-level (skip-chars-forward "*"))
		    (skip-chars-forward " \t")))
	   (todo (and org-todo-regexp
		      (let (case-fold-search) (looking-at org-todo-regexp))
		      (progn (goto-char (match-end 0))
			     (skip-chars-forward " \t")
			     (match-string 0))))
	   (todo-type (and todo
			   (if (member todo org-done-keywords) 'done 'todo)))
	   (priority (and (looking-at "\\[#.\\][ \t]*")
			  (progn (goto-char (match-end 0))
				 (aref (match-string 0) 2))))
           (commentedp
	    (and (let ((case-fold-search nil))
                   (looking-at org-element-comment-string))
		 (goto-char (match-end 0))
                 (when (looking-at-p "\\(?:[ \t]\\|$\\)")
                   (point))))
	   (title-start (prog1 (point)
                          (unless (or todo priority commentedp)
                            ;; Headline like "* :tag:"
                            (skip-chars-backward " \t"))))
	   (tags (when (re-search-forward
			"[ \t]+\\(:[[:alnum:]_@#%:]+:\\)[ \t]*$"
			(line-end-position)
			'move)
		   (goto-char (match-beginning 0))
		   (org-split-string (match-string 1) ":")))
	   (title-end (point))
	   (raw-value (org-trim
		       (buffer-substring-no-properties title-start title-end)))
           (archivedp (member org-element-archive-tag tags))
	   (task-end (save-excursion
		       (end-of-line)
		       (and (re-search-forward org-element-headline-re limit t)
			    (looking-at-p "[ \t]*END[ \t]*$")
			    (line-beginning-position))))
	   (standard-props (and task-end (org-element--get-node-properties)))
	   (time-props (and task-end (org-element--get-time-properties)))
	   (contents-begin (and task-end
				(< (point) task-end)
				(progn
				  (forward-line)
				  (skip-chars-forward " \t\n")
				  (line-beginning-position))))
	   (contents-end (and contents-begin task-end))
           (contents-begin (if (eq contents-begin contents-end)
                               nil
                             contents-begin))
           (contents-end (when contents-begin contents-end))
	   (end (progn (when task-end (goto-char task-end))
		       (forward-line)
		       (skip-chars-forward " \r\t\n" limit)
		       (if (eobp) (point) (line-beginning-position))))
           (inlinetask
	    (list 'inlinetask
		  (nconc
		   (list :raw-value raw-value
			 :begin begin
			 :end end
			 :pre-blank
			 (if (not contents-begin) 0
			   (1- (count-lines begin contents-begin)))
			 :contents-begin contents-begin
			 :contents-end contents-end
			 :level level
			 :priority priority
			 :tags tags
			 :todo-keyword todo
			 :todo-type todo-type
			 :post-blank (1- (count-lines (or task-end begin) end))
			 :post-affiliated begin
                         :archivedp archivedp
			 :commentedp commentedp)
		   time-props
		   standard-props))))
      (org-element-put-property
       inlinetask :title
       (if raw-secondary-p raw-value
	 (org-element--parse-objects
	  (progn (goto-char title-start)
		 (skip-chars-forward " \t")
		 (point))
	  (progn (goto-char title-end)
		 (skip-chars-backward " \t")
		 (point))
	  nil
	  (org-element-restriction 'inlinetask)
	  inlinetask))))))

(defun org-element-inlinetask-interpreter (inlinetask contents)
  "Interpret INLINETASK element as Org syntax.
CONTENTS is the contents of inlinetask."
  (let* ((level (org-element-property :level inlinetask))
	 (todo (org-element-property :todo-keyword inlinetask))
	 (priority (org-element-property :priority inlinetask))
	 (title (org-element-interpret-data
		 (org-element-property :title inlinetask)))
	 (tags (let ((tag-list (org-element-property :tags inlinetask)))
		 (and tag-list
		      (format ":%s:" (mapconcat 'identity tag-list ":")))))
	 (task (concat (make-string level ?*)
		       (and todo (concat " " todo))
		       (and priority (format " [#%c]" priority))
		       (and title (concat " " title)))))
    (concat task
	    ;; Align tags.
	    (when tags
	      (cond
	       ((zerop org-tags-column) (format " %s" tags))
	       ((< org-tags-column 0)
		(concat
		 (make-string
		  (max (- (+ org-tags-column (length task) (length tags))) 1)
		  ?\s)
		 tags))
	       (t
		(concat
		 (make-string (max (- org-tags-column (length task)) 1) ?\s)
		 tags))))
	    ;; Prefer degenerate inlinetasks when there are no
	    ;; contents.
	    (when contents
	      (concat "\n"
		      contents
		      (make-string level ?*) " end")))))


;;;; Item

(defun org-element-item-parser (_ struct &optional raw-secondary-p)
  "Parse an item.

STRUCT is the structure of the plain list.

Return a list whose CAR is `item' and CDR is a plist containing
`:bullet', `:begin', `:end', `:contents-begin', `:contents-end',
`:checkbox', `:counter', `:tag', `:structure', `:pre-blank',
`:post-blank' and `:post-affiliated' keywords.

When optional argument RAW-SECONDARY-P is non-nil, item's tag, if
any, will not be parsed as a secondary string, but as a plain
string instead.

Assume point is at the beginning of the item."
  (save-excursion
    (beginning-of-line)
    (when (looking-at org-list-full-item-re)
      (let* ((begin (point))
	     (bullet (match-string-no-properties 1))
	     (checkbox (let ((box (match-string 3)))
		         (cond ((equal "[ ]" box) 'off)
			       ((equal "[X]" box) 'on)
			       ((equal "[-]" box) 'trans))))
	     (counter (let ((c (match-string 2)))
		        (save-match-data
			  (cond
			   ((not c) nil)
			   ((string-match "[A-Za-z]" c)
			    (- (string-to-char (upcase (match-string 0 c)))
			       64))
			   ((string-match "[0-9]+" c)
			    (string-to-number (match-string 0 c)))))))
	     (end (progn (goto-char (nth 6 (assq (point) struct)))
		         (if (bolp) (point) (line-beginning-position 2))))
	     (pre-blank 0)
	     (contents-begin
	      (progn
	        (goto-char
	         ;; Ignore tags in un-ordered lists: they are just
	         ;; a part of item's body.
	         (if (and (match-beginning 4)
			  (save-match-data (string-match "[.)]" bullet)))
		     (match-beginning 4)
		   (match-end 0)))
	        (skip-chars-forward " \r\t\n" end)
	        (cond ((= (point) end) nil)
		      ;; If first line isn't empty, contents really
		      ;; start at the text after item's meta-data.
		      ((= (line-beginning-position) begin) (point))
		      (t
		       (setq pre-blank
			     (count-lines (line-beginning-position) begin))
		       (line-beginning-position)))))
	     (contents-end (and contents-begin
			        (progn (goto-char end)
				       (skip-chars-backward " \r\t\n")
				       (line-beginning-position 2))))
	     (item
	      (list 'item
		    (list :bullet bullet
			  :begin begin
			  :end end
			  :contents-begin contents-begin
			  :contents-end contents-end
			  :checkbox checkbox
			  :counter counter
			  :structure struct
			  :pre-blank pre-blank
			  :post-blank (count-lines (or contents-end begin) end)
			  :post-affiliated begin))))
        (org-element-put-property
         item :tag
         (let ((raw (org-list-get-tag begin struct)))
	   (when raw
	     (if raw-secondary-p raw
	       (org-element--parse-objects
	        (match-beginning 4) (match-end 4) nil
	        (org-element-restriction 'item)
	        item)))))))))

(defun org-element-item-interpreter (item contents)
  "Interpret ITEM element as Org syntax.
CONTENTS is the contents of the element."
  (let ((tag (pcase (org-element-property :tag item)
	       (`nil nil)
	       (tag (format "%s :: " (org-element-interpret-data tag)))))
	(bullet
	 (org-list-bullet-string
	  (cond
	   ((not (string-match-p "[0-9a-zA-Z]"
				 (org-element-property :bullet item))) "- ")
	   ((eq org-plain-list-ordered-item-terminator ?\)) "1)")
	   (t "1.")))))
    (concat
     bullet
     (pcase (org-element-property :counter item)
       (`nil nil)
       (counter (format "[@%d] " counter)))
     (pcase (org-element-property :checkbox item)
       (`on "[X] ")
       (`off "[ ] ")
       (`trans "[-] ")
       (_ nil))
     tag
     (when contents
       (let* ((ind (make-string (if tag 5 (length bullet)) ?\s))
	      (pre-blank
	       (min (or (org-element-property :pre-blank item)
			;; 0 is specific to paragraphs at the
			;; beginning of the item, so we use 1 as
			;; a fall-back value, which is more universal.
			1)
		    ;; Lists ends after more than two consecutive
		    ;; empty lines: limit ourselves to 2 newline
		    ;; characters.
		    2))
	      (contents (replace-regexp-in-string
			 "\\(^\\)[ \t]*\\S-" ind contents nil nil 1)))
	 (if (= pre-blank 0) (org-trim contents)
	   (concat (make-string pre-blank ?\n) contents)))))))


;;;; Plain List

(defun org-element--list-struct (limit)
  ;; Return structure of list at point.  Internal function.  See
  ;; `org-list-struct' for details.
  (let ((case-fold-search t)
	(top-ind limit)
	(item-re (org-item-re))
	(inlinetask-re (and (featurep 'org-inlinetask)
                            (boundp 'org-inlinetask-min-level)
                            (boundp 'org-inlinetask-max-level)
                            (format "^\\*\\{%d,%d\\}+ "
                                    org-inlinetask-min-level
                                    org-inlinetask-max-level)))
	items struct)
    (save-excursion
      (catch :exit
	(while t
	  (cond
	   ;; At limit: end all items.
	   ((>= (point) limit)
	    (let ((end (progn (skip-chars-backward " \r\t\n")
			      (line-beginning-position 2))))
	      (dolist (item items) (setcar (nthcdr 6 item) end)))
	    (throw :exit (sort (nconc items struct) #'car-less-than-car)))
	   ;; At list end: end all items.
	   ((looking-at org-list-end-re)
	    (dolist (item items) (setcar (nthcdr 6 item) (point)))
	    (throw :exit (sort (nconc items struct) #'car-less-than-car)))
	   ;; At a new item: end previous sibling.
	   ((looking-at item-re)
	    (let ((ind (save-excursion (skip-chars-forward " \t")
				       (org-current-text-column))))
	      (setq top-ind (min top-ind ind))
	      (while (and items (<= ind (nth 1 (car items))))
		(let ((item (pop items)))
		  (setcar (nthcdr 6 item) (point))
		  (push item struct)))
	      (push (progn (looking-at org-list-full-item-re)
			   (let ((bullet (match-string-no-properties 1)))
			     (list (point)
				   ind
				   bullet
				   (match-string-no-properties 2) ; counter
				   (match-string-no-properties 3) ; checkbox
				   ;; Description tag.
				   (and (save-match-data
					  (string-match "[-+*]" bullet))
					(match-string-no-properties 4))
				   ;; Ending position, unknown so far.
				   nil)))
		    items))
	    (forward-line))
	   ;; Skip empty lines.
	   ((looking-at "^[ \t]*$") (forward-line))
	   ;; Skip inline tasks and blank lines along the way.
	   ((and inlinetask-re (looking-at inlinetask-re))
	    (forward-line)
	    (let ((origin (point)))
	      (when (re-search-forward inlinetask-re limit t)
		(if (looking-at-p "END[ \t]*$") (forward-line)
		  (goto-char origin)))))
	   ;; At some text line.  Check if it ends any previous item.
	   (t
	    (let ((ind (save-excursion
			 (skip-chars-forward " \t")
			 (org-current-text-column)))
		  (end (save-excursion
			 (skip-chars-backward " \r\t\n")
			 (line-beginning-position 2))))
	      (while (<= ind (nth 1 (car items)))
		(let ((item (pop items)))
		  (setcar (nthcdr 6 item) end)
		  (push item struct)
		  (unless items
		    (throw :exit (sort struct #'car-less-than-car))))))
	    ;; Skip blocks (any type) and drawers contents.
	    (cond
	     ((and (looking-at "[ \t]*#\\+BEGIN\\(:\\|_\\S-+\\)")
		   (re-search-forward
		    (format "^[ \t]*#\\+END%s[ \t]*$" (match-string 1))
		    limit t)))
	     ((and (looking-at org-element-drawer-re)
		   (re-search-forward "^[ \t]*:END:[ \t]*$" limit t))))
	    (forward-line))))))))

(defun org-element-plain-list-parser (limit affiliated structure)
  "Parse a plain list.

LIMIT bounds the search.  AFFILIATED is a list of which CAR is
the buffer position at the beginning of the first affiliated
keyword and CDR is a plist of affiliated keywords along with
their value.  STRUCTURE is the structure of the plain list being
parsed.

Return a list whose CAR is `plain-list' and CDR is a plist
containing `:type', `:begin', `:end', `:contents-begin' and
`:contents-end', `:structure', `:post-blank' and
`:post-affiliated' keywords.

Assume point is at the beginning of the list."
  (save-excursion
    (let* ((struct (or structure (org-element--list-struct limit)))
	   (type (cond ((looking-at-p "[ \t]*[A-Za-z0-9]") 'ordered)
		       ((nth 5 (assq (point) struct)) 'descriptive)
		       (t 'unordered)))
	   (contents-begin (point))
	   (begin (car affiliated))
	   (contents-end (let* ((item (assq contents-begin struct))
				(ind (nth 1 item))
				(pos (nth 6 item)))
			   (while (and (setq item (assq pos struct))
				       (= (nth 1 item) ind))
			     (setq pos (nth 6 item)))
			   pos))
	   (end (progn (goto-char contents-end)
		       (skip-chars-forward " \r\t\n" limit)
		       (if (= (point) limit) limit (line-beginning-position)))))
      ;; Return value.
      (list 'plain-list
	    (nconc
	     (list :type type
		   :begin begin
		   :end end
		   :contents-begin contents-begin
		   :contents-end contents-end
		   :structure struct
		   :post-blank (count-lines contents-end end)
		   :post-affiliated contents-begin)
	     (cdr affiliated))))))

(defun org-element-plain-list-interpreter (_ contents)
  "Interpret plain-list element as Org syntax.
CONTENTS is the contents of the element."
  (with-temp-buffer
    (insert contents)
    (goto-char (point-min))
    (org-list-repair)
    (buffer-string)))


;;;; Property Drawer

(defun org-element-property-drawer-parser (limit)
  "Parse a property drawer.

LIMIT bounds the search.

Return a list whose car is `property-drawer' and cdr is a plist
containing `:begin', `:end', `:contents-begin', `:contents-end',
`:post-blank' and `:post-affiliated' keywords.

Assume point is at the beginning of the property drawer."
  (save-excursion
    (let ((case-fold-search t)
	  (begin (point))
	  (contents-begin (line-beginning-position 2)))
      (re-search-forward "^[ \t]*:END:[ \t]*$" limit t)
      (let ((contents-end (and (> (match-beginning 0) contents-begin)
			       (match-beginning 0)))
	    (before-blank (progn (forward-line) (point)))
	    (end (progn (skip-chars-forward " \r\t\n" limit)
			(if (eobp) (point) (line-beginning-position)))))
	(list 'property-drawer
	      (list :begin begin
		    :end end
		    :contents-begin (and contents-end contents-begin)
		    :contents-end contents-end
		    :post-blank (count-lines before-blank end)
		    :post-affiliated begin))))))

(defun org-element-property-drawer-interpreter (_ contents)
  "Interpret property-drawer element as Org syntax.
CONTENTS is the properties within the drawer."
  (format ":PROPERTIES:\n%s:END:" contents))


;;;; Quote Block

(defun org-element-quote-block-parser (limit affiliated)
  "Parse a quote block.

LIMIT bounds the search.  AFFILIATED is a list of which CAR is
the buffer position at the beginning of the first affiliated
keyword and CDR is a plist of affiliated keywords along with
their value.

Return a list whose CAR is `quote-block' and CDR is a plist
containing `:begin', `:end', `:contents-begin', `:contents-end',
`:post-blank' and `:post-affiliated' keywords.

Assume point is at the beginning of the block."
  (let ((case-fold-search t))
    (if (not (save-excursion
	       (re-search-forward "^[ \t]*#\\+END_QUOTE[ \t]*$" limit t)))
	;; Incomplete block: parse it as a paragraph.
	(org-element-paragraph-parser limit affiliated)
      (let ((block-end-line (match-beginning 0)))
	(save-excursion
	  (let* ((begin (car affiliated))
		 (post-affiliated (point))
		 ;; Empty blocks have no contents.
		 (contents-begin (progn (forward-line)
					(and (< (point) block-end-line)
					     (point))))
		 (contents-end (and contents-begin block-end-line))
		 (pos-before-blank (progn (goto-char block-end-line)
					  (forward-line)
					  (point)))
		 (end (progn (skip-chars-forward " \r\t\n" limit)
			     (if (eobp) (point) (line-beginning-position)))))
	    (list 'quote-block
		  (nconc
		   (list :begin begin
			 :end end
			 :contents-begin contents-begin
			 :contents-end contents-end
			 :post-blank (count-lines pos-before-blank end)
			 :post-affiliated post-affiliated)
		   (cdr affiliated)))))))))

(defun org-element-quote-block-interpreter (_ contents)
  "Interpret quote-block element as Org syntax.
CONTENTS is the contents of the element."
  (format "#+begin_quote\n%s#+end_quote" contents))


;;;; Section

(defun org-element-section-parser (_)
  "Parse a section.

Return a list whose CAR is `section' and CDR is a plist
containing `:begin', `:end', `:contents-begin', `contents-end',
`:post-blank' and `:post-affiliated' keywords."
  (save-excursion
    ;; Beginning of section is the beginning of the first non-blank
    ;; line after previous headline.
    (let* ((begin (point))
	   (end (progn (org-with-limited-levels (outline-next-heading))
		       (point)))
	   (pos-before-blank (progn (skip-chars-backward " \r\t\n")
				    (line-beginning-position 2)))
           (robust-end (when (> (- pos-before-blank 2) begin)
                         (- pos-before-blank 2)))
           (robust-begin (when robust-end begin))
           )
      (list 'section
	    (list :begin begin
		  :end end
		  :contents-begin begin
		  :contents-end pos-before-blank
                  :robust-begin robust-begin
                  :robust-end robust-end
		  :post-blank (count-lines pos-before-blank end)
		  :post-affiliated begin)))))

(defun org-element-section-interpreter (_ contents)
  "Interpret section element as Org syntax.
CONTENTS is the contents of the element."
  contents)


;;;; Special Block

(defun org-element-special-block-parser (limit affiliated)
  "Parse a special block.

LIMIT bounds the search.  AFFILIATED is a list of which CAR is
the buffer position at the beginning of the first affiliated
keyword and CDR is a plist of affiliated keywords along with
their value.

Return a list whose CAR is `special-block' and CDR is a plist
containing `:type', `:parameters', `:begin', `:end',
`:contents-begin', `:contents-end', `:post-blank' and
`:post-affiliated' keywords.

Assume point is at the beginning of the block."
  (let* ((case-fold-search t)
	 (type (progn (looking-at "[ \t]*#\\+BEGIN_\\(\\S-+\\)[ \t]*\\(.*\\)[ \t]*$")
		      (match-string-no-properties 1)))
	 (parameters (match-string-no-properties 2)))
    (if (not (save-excursion
	       (re-search-forward
		(format "^[ \t]*#\\+END_%s[ \t]*$" (regexp-quote type))
		limit t)))
	;; Incomplete block: parse it as a paragraph.
	(org-element-paragraph-parser limit affiliated)
      (let ((block-end-line (match-beginning 0)))
	(save-excursion
	  (let* ((begin (car affiliated))
		 (post-affiliated (point))
		 ;; Empty blocks have no contents.
		 (contents-begin (progn (forward-line)
					(and (< (point) block-end-line)
					     (point))))
		 (contents-end (and contents-begin block-end-line))
		 (pos-before-blank (progn (goto-char block-end-line)
					  (forward-line)
					  (point)))
		 (end (progn (skip-chars-forward " \r\t\n" limit)
			     (if (eobp) (point) (line-beginning-position)))))
	    (list 'special-block
		  (nconc
		   (list :type type
			 :parameters (and (org-string-nw-p parameters)
					  (org-trim parameters))
			 :begin begin
			 :end end
			 :contents-begin contents-begin
			 :contents-end contents-end
			 :post-blank (count-lines pos-before-blank end)
			 :post-affiliated post-affiliated)
		   (cdr affiliated)))))))))

(defun org-element-special-block-interpreter (special-block contents)
  "Interpret SPECIAL-BLOCK element as Org syntax.
CONTENTS is the contents of the element."
  (let ((block-type (org-element-property :type special-block))
        (parameters (org-element-property :parameters special-block)))
    (format "#+begin_%s%s\n%s#+end_%s" block-type
            (if parameters (concat " " parameters) "")
            (or contents "") block-type)))



;;; Elements
;;
;; For each element, a parser and an interpreter are also defined.
;; Both follow the same naming convention used for greater elements.
;;
;; Also, as for greater elements, adding a new element type is done
;; through the following steps: implement a parser and an interpreter,
;; tweak `org-element--current-element' so that it recognizes the new
;; type and add that new type to `org-element-all-elements'.


;;;; Babel Call

(defun org-element-babel-call-parser (limit affiliated)
  "Parse a babel call.

LIMIT bounds the search.  AFFILIATED is a list of which car is
the buffer position at the beginning of the first affiliated
keyword and cdr is a plist of affiliated keywords along with
their value.

Return a list whose car is `babel-call' and cdr is a plist
containing `:call', `:inside-header', `:arguments',
`:end-header', `:begin', `:end', `:value', `:post-blank' and
`:post-affiliated' as keywords."
  (save-excursion
    (let* ((begin (car affiliated))
	   (post-affiliated (point))
	   (before-blank (line-beginning-position 2))
	   (value (progn (search-forward ":" before-blank t)
			 (skip-chars-forward " \t")
			 (org-trim
			  (buffer-substring-no-properties
			   (point) (line-end-position)))))
	   (call
	    (or (org-string-nw-p
		 (buffer-substring-no-properties
		  (point) (progn (skip-chars-forward "^[]()" before-blank)
				 (point))))))
	   (inside-header (org-element--parse-paired-brackets ?\[))
	   (arguments (org-string-nw-p
		       (org-element--parse-paired-brackets ?\()))
	   (end-header
	    (org-string-nw-p
	     (org-trim
	      (buffer-substring-no-properties (point) (line-end-position)))))
	   (end (progn (forward-line)
		       (skip-chars-forward " \r\t\n" limit)
		       (if (eobp) (point) (line-beginning-position)))))
      (list 'babel-call
	    (nconc
	     (list :call call
		   :inside-header inside-header
		   :arguments arguments
		   :end-header end-header
		   :begin begin
		   :end end
		   :value value
		   :post-blank (count-lines before-blank end)
		   :post-affiliated post-affiliated)
	     (cdr affiliated))))))

(defun org-element-babel-call-interpreter (babel-call _)
  "Interpret BABEL-CALL element as Org syntax."
  (concat "#+call: "
	  (org-element-property :call babel-call)
	  (let ((h (org-element-property :inside-header babel-call)))
	    (and h (format "[%s]" h)))
	  (concat "(" (org-element-property :arguments babel-call) ")")
	  (let ((h (org-element-property :end-header babel-call)))
	    (and h (concat " " h)))))


;;;; Clock

(defun org-element-clock-parser (limit)
  "Parse a clock.

LIMIT bounds the search.

Return a list whose CAR is `clock' and CDR is a plist containing
`:status', `:value', `:time', `:begin', `:end', `:post-blank' and
`:post-affiliated' as keywords."
  (save-excursion
    (let* ((case-fold-search nil)
	   (begin (point))
	   (value (progn (search-forward "CLOCK:" (line-end-position) t)
			 (skip-chars-forward " \t")
			 (org-element-timestamp-parser)))
	   (duration (and (search-forward " => " (line-end-position) t)
			  (progn (skip-chars-forward " \t")
				 (looking-at "\\(\\S-+\\)[ \t]*$"))
			  (match-string-no-properties 1)))
	   (status (if duration 'closed 'running))
	   (post-blank (let ((before-blank (progn (forward-line) (point))))
			 (skip-chars-forward " \r\t\n" limit)
			 (skip-chars-backward " \t")
			 (unless (bolp) (end-of-line))
			 (count-lines before-blank (point))))
	   (end (point)))
      (list 'clock
	    (list :status status
		  :value value
		  :duration duration
		  :begin begin
		  :end end
		  :post-blank post-blank
		  :post-affiliated begin)))))

(defun org-element-clock-interpreter (clock _)
  "Interpret CLOCK element as Org syntax."
  (concat "CLOCK: "
	  (org-element-timestamp-interpreter
	   (org-element-property :value clock) nil)
	  (let ((duration (org-element-property :duration clock)))
	    (and duration
		 (concat " => "
			 (apply 'format
				"%2s:%02s"
				(org-split-string duration ":")))))))


;;;; Comment

(defun org-element-comment-parser (limit)
  "Parse a comment.

LIMIT bounds the search.

Return a list whose CAR is `comment' and CDR is a plist
containing `:begin', `:end', `:value', `:post-blank',
`:post-affiliated' keywords.

Assume point is at comment beginning."
  (save-excursion
    (let* ((begin (point))
	   (value (prog2 (looking-at "[ \t]*# ?")
		      (buffer-substring-no-properties
		       (match-end 0) (line-end-position))
		    (forward-line)))
	   (com-end
	    ;; Get comments ending.
	    (progn
	      (while (and (< (point) limit) (looking-at "[ \t]*#\\( \\|$\\)"))
		;; Accumulate lines without leading hash and first
		;; whitespace.
		(setq value
		      (concat value
			      "\n"
			      (buffer-substring-no-properties
			       (match-end 0) (line-end-position))))
		(forward-line))
	      (point)))
	   (end (progn (goto-char com-end)
		       (skip-chars-forward " \r\t\n" limit)
		       (if (eobp) (point) (line-beginning-position)))))
      (list 'comment
	    (list :begin begin
		  :end end
		  :value value
		  :post-blank (count-lines com-end end)
		  :post-affiliated begin)))))

(defun org-element-comment-interpreter (comment _)
  "Interpret COMMENT element as Org syntax.
CONTENTS is nil."
  (replace-regexp-in-string "^" "# " (org-element-property :value comment)))


;;;; Comment Block

(defun org-element-comment-block-parser (limit affiliated)
  "Parse an export block.

LIMIT bounds the search.  AFFILIATED is a list of which CAR is
the buffer position at the beginning of the first affiliated
keyword and CDR is a plist of affiliated keywords along with
their value.

Return a list whose CAR is `comment-block' and CDR is a plist
containing `:begin', `:end', `:value', `:post-blank' and
`:post-affiliated' keywords.

Assume point is at comment block beginning."
  (let ((case-fold-search t))
    (if (not (save-excursion
	       (re-search-forward "^[ \t]*#\\+END_COMMENT[ \t]*$" limit t)))
	;; Incomplete block: parse it as a paragraph.
	(org-element-paragraph-parser limit affiliated)
      (let ((contents-end (match-beginning 0)))
	(save-excursion
	  (let* ((begin (car affiliated))
		 (post-affiliated (point))
		 (contents-begin (progn (forward-line) (point)))
		 (pos-before-blank (progn (goto-char contents-end)
					  (forward-line)
					  (point)))
		 (end (progn (skip-chars-forward " \r\t\n" limit)
			     (if (eobp) (point) (line-beginning-position))))
		 (value (buffer-substring-no-properties
			 contents-begin contents-end)))
	    (list 'comment-block
		  (nconc
		   (list :begin begin
			 :end end
			 :value value
			 :post-blank (count-lines pos-before-blank end)
			 :post-affiliated post-affiliated)
		   (cdr affiliated)))))))))

(defun org-element-comment-block-interpreter (comment-block _)
  "Interpret COMMENT-BLOCK element as Org syntax."
  (format "#+begin_comment\n%s#+end_comment"
	  (org-element-normalize-string
	   (org-remove-indentation
	    (org-element-property :value comment-block)))))


;;;; Diary Sexp

(defun org-element-diary-sexp-parser (limit affiliated)
  "Parse a diary sexp.

LIMIT bounds the search.  AFFILIATED is a list of which CAR is
the buffer position at the beginning of the first affiliated
keyword and CDR is a plist of affiliated keywords along with
their value.

Return a list whose CAR is `diary-sexp' and CDR is a plist
containing `:begin', `:end', `:value', `:post-blank' and
`:post-affiliated' keywords."
  (save-excursion
    (let ((begin (car affiliated))
	  (post-affiliated (point))
	  (value (progn (looking-at "\\(%%(.*\\)[ \t]*$")
			(match-string-no-properties 1)))
	  (pos-before-blank (progn (forward-line) (point)))
	  (end (progn (skip-chars-forward " \r\t\n" limit)
		      (if (eobp) (point) (line-beginning-position)))))
      (list 'diary-sexp
	    (nconc
	     (list :value value
		   :begin begin
		   :end end
		   :post-blank (count-lines pos-before-blank end)
		   :post-affiliated post-affiliated)
	     (cdr affiliated))))))

(defun org-element-diary-sexp-interpreter (diary-sexp _)
  "Interpret DIARY-SEXP as Org syntax."
  (org-element-property :value diary-sexp))


;;;; Example Block

(defun org-element-example-block-parser (limit affiliated)
  "Parse an example block.

LIMIT bounds the search.  AFFILIATED is a list of which CAR is
the buffer position at the beginning of the first affiliated
keyword and CDR is a plist of affiliated keywords along with
their value.

Return a list whose CAR is `example-block' and CDR is a plist
containing `:begin', `:end', `:number-lines', `:preserve-indent',
`:retain-labels', `:use-labels', `:label-fmt', `:switches',
`:value', `:post-blank' and `:post-affiliated' keywords."
  (let ((case-fold-search t))
    (if (not (save-excursion
	       (re-search-forward "^[ \t]*#\\+END_EXAMPLE[ \t]*$" limit t)))
	;; Incomplete block: parse it as a paragraph.
	(org-element-paragraph-parser limit affiliated)
      (let ((contents-end (match-beginning 0)))
	(save-excursion
	  (let* ((switches
		  (progn
		    (looking-at "^[ \t]*#\\+BEGIN_EXAMPLE\\(?: +\\(.*\\)\\)?")
		    (match-string-no-properties 1)))
		 ;; Switches analysis.
		 (number-lines
		  (and switches
		       (string-match "\\([-+]\\)n\\(?: *\\([0-9]+\\)\\)?\\>"
				     switches)
		       (cons
			(if (equal (match-string 1 switches) "-")
			    'new
			  'continued)
			(if (not (match-end 2)) 0
			  ;; Subtract 1 to give number of lines before
			  ;; first line.
			  (1- (string-to-number (match-string 2 switches)))))))
		 (preserve-indent
		  (and switches (string-match "-i\\>" switches)))
		 ;; Should labels be retained in (or stripped from) example
		 ;; blocks?
		 (retain-labels
		  (or (not switches)
		      (not (string-match "-r\\>" switches))
		      (and number-lines (string-match "-k\\>" switches))))
		 ;; What should code-references use - labels or
		 ;; line-numbers?
		 (use-labels
		  (or (not switches)
		      (and retain-labels
			   (not (string-match "-k\\>" switches)))))
		 (label-fmt
		  (and switches
		       (string-match "-l +\"\\([^\"\n]+\\)\"" switches)
		       (match-string 1 switches)))
		 ;; Standard block parsing.
		 (begin (car affiliated))
		 (post-affiliated (point))
		 (contents-begin (line-beginning-position 2))
		 (value (org-unescape-code-in-string
			 (buffer-substring-no-properties
			  contents-begin contents-end)))
		 (pos-before-blank (progn (goto-char contents-end)
					  (forward-line)
					  (point)))
		 (end (progn (skip-chars-forward " \r\t\n" limit)
			     (if (eobp) (point) (line-beginning-position)))))
	    (list 'example-block
		  (nconc
		   (list :begin begin
			 :end end
			 :value value
			 :switches switches
			 :number-lines number-lines
			 :preserve-indent preserve-indent
			 :retain-labels retain-labels
			 :use-labels use-labels
			 :label-fmt label-fmt
			 :post-blank (count-lines pos-before-blank end)
			 :post-affiliated post-affiliated)
		   (cdr affiliated)))))))))

(defun org-element-example-block-interpreter (example-block _)
  "Interpret EXAMPLE-BLOCK element as Org syntax."
  (let ((switches (org-element-property :switches example-block))
	(value
	 (let ((val (org-element-property :value example-block)))
	   (cond
	    ((or org-src-preserve-indentation
		 (org-element-property :preserve-indent example-block))
	     val)
	    ((= 0 org-edit-src-content-indentation)
	     (org-remove-indentation val))
	    (t
	     (let ((ind (make-string org-edit-src-content-indentation ?\s)))
	       (replace-regexp-in-string "^[ \t]*\\S-"
					 (concat ind "\\&")
					 (org-remove-indentation val))))))))
    (concat "#+begin_example" (and switches (concat " " switches)) "\n"
	    (org-element-normalize-string (org-escape-code-in-string value))
	    "#+end_example")))


;;;; Export Block

(defun org-element-export-block-parser (limit affiliated)
  "Parse an export block.

LIMIT bounds the search.  AFFILIATED is a list of which CAR is
the buffer position at the beginning of the first affiliated
keyword and CDR is a plist of affiliated keywords along with
their value.

Return a list whose CAR is `export-block' and CDR is a plist
containing `:begin', `:end', `:type', `:value', `:post-blank' and
`:post-affiliated' keywords.

Assume point is at export-block beginning."
  (let* ((case-fold-search t))
    (if (not (save-excursion
	       (re-search-forward "^[ \t]*#\\+END_EXPORT[ \t]*$" limit t)))
	;; Incomplete block: parse it as a paragraph.
	(org-element-paragraph-parser limit affiliated)
      (save-excursion
	(let* ((contents-end (match-beginning 0))
	       (backend
		(progn
		  (looking-at
		   "[ \t]*#\\+BEGIN_EXPORT\\(?:[ \t]+\\(\\S-+\\)\\)?[ \t]*$")
		  (match-string-no-properties 1)))
	       (begin (car affiliated))
	       (post-affiliated (point))
	       (contents-begin (progn (forward-line) (point)))
	       (pos-before-blank (progn (goto-char contents-end)
					(forward-line)
					(point)))
	       (end (progn (skip-chars-forward " \r\t\n" limit)
			   (if (eobp) (point) (line-beginning-position))))
	       (value (org-unescape-code-in-string
		       (buffer-substring-no-properties contents-begin
						       contents-end))))
	  (list 'export-block
		(nconc
		 (list :type (and backend (upcase backend))
		       :begin begin
		       :end end
		       :value value
		       :post-blank (count-lines pos-before-blank end)
		       :post-affiliated post-affiliated)
		 (cdr affiliated))))))))

(defun org-element-export-block-interpreter (export-block _)
  "Interpret EXPORT-BLOCK element as Org syntax."
  (format "#+begin_export %s\n%s#+end_export"
	  (org-element-property :type export-block)
	  (org-element-property :value export-block)))


;;;; Fixed-width

(defun org-element-fixed-width-parser (limit affiliated)
  "Parse a fixed-width section.

LIMIT bounds the search.  AFFILIATED is a list of which CAR is
the buffer position at the beginning of the first affiliated
keyword and CDR is a plist of affiliated keywords along with
their value.

Return a list whose CAR is `fixed-width' and CDR is a plist
containing `:begin', `:end', `:value', `:post-blank' and
`:post-affiliated' keywords.

Assume point is at the beginning of the fixed-width area."
  (save-excursion
    (let* ((begin (car affiliated))
	   (post-affiliated (point))
	   (end-area
	    (progn
	      (while (and (< (point) limit)
			  (looking-at "[ \t]*:\\( \\|$\\)"))
		(forward-line))
	      (if (bolp) (line-end-position 0) (point))))
	   (end (progn (skip-chars-forward " \r\t\n" limit)
		       (if (eobp) (point) (line-beginning-position)))))
      (list 'fixed-width
	    (nconc
	     (list :begin begin
		   :end end
		   :value (replace-regexp-in-string
			   "^[ \t]*: ?" ""
			   (buffer-substring-no-properties post-affiliated
							   end-area))
		   :post-blank (count-lines end-area end)
		   :post-affiliated post-affiliated)
	     (cdr affiliated))))))

(defun org-element-fixed-width-interpreter (fixed-width _)
  "Interpret FIXED-WIDTH element as Org syntax."
  (let ((value (org-element-property :value fixed-width)))
    (and value
         (if (string-empty-p value) ":\n"
           (replace-regexp-in-string "^" ": " value)))))


;;;; Horizontal Rule

(defun org-element-horizontal-rule-parser (limit affiliated)
  "Parse an horizontal rule.

LIMIT bounds the search.  AFFILIATED is a list of which CAR is
the buffer position at the beginning of the first affiliated
keyword and CDR is a plist of affiliated keywords along with
their value.

Return a list whose CAR is `horizontal-rule' and CDR is a plist
containing `:begin', `:end', `:post-blank' and `:post-affiliated'
keywords."
  (save-excursion
    (let ((begin (car affiliated))
	  (post-affiliated (point))
	  (post-hr (progn (forward-line) (point)))
	  (end (progn (skip-chars-forward " \r\t\n" limit)
		      (if (eobp) (point) (line-beginning-position)))))
      (list 'horizontal-rule
	    (nconc
	     (list :begin begin
		   :end end
		   :post-blank (count-lines post-hr end)
		   :post-affiliated post-affiliated)
	     (cdr affiliated))))))

(defun org-element-horizontal-rule-interpreter (&rest _)
  "Interpret HORIZONTAL-RULE element as Org syntax."
  "-----")


;;;; Keyword

(defun org-element-keyword-parser (limit affiliated)
  "Parse a keyword at point.

LIMIT bounds the search.  AFFILIATED is a list of which CAR is
the buffer position at the beginning of the first affiliated
keyword and CDR is a plist of affiliated keywords along with
their value.

Return a list whose CAR is a normalized `keyword' (uppercase) and
CDR is a plist containing `:key', `:value', `:begin', `:end',
`:post-blank' and `:post-affiliated' keywords."
  (save-excursion
    ;; An orphaned affiliated keyword is considered as a regular
    ;; keyword.  In this case AFFILIATED is nil, so we take care of
    ;; this corner case.
    (let ((begin (or (car affiliated) (point)))
	  (post-affiliated (point))
	  (key (progn (looking-at "[ \t]*#\\+\\(\\S-*\\):")
		      (upcase (match-string-no-properties 1))))
	  (value (org-trim (buffer-substring-no-properties
                            (match-end 0) (line-end-position))))
	  (pos-before-blank (progn (forward-line) (point)))
	  (end (progn (skip-chars-forward " \r\t\n" limit)
		      (if (eobp) (point) (line-beginning-position)))))
      (list 'keyword
	    (nconc
	     (list :key key
		   :value value
		   :begin begin
		   :end end
		   :post-blank (count-lines pos-before-blank end)
		   :post-affiliated post-affiliated)
	     (cdr affiliated))))))

(defun org-element-keyword-interpreter (keyword _)
  "Interpret KEYWORD element as Org syntax."
  (format "#+%s: %s"
	  (downcase (org-element-property :key keyword))
	  (org-element-property :value keyword)))


;;;; Latex Environment

(defconst org-element--latex-begin-environment
  "^[ \t]*\\\\begin{\\([A-Za-z0-9*]+\\)}"
  "Regexp matching the beginning of a LaTeX environment.
The environment is captured by the first group.

See also `org-element--latex-end-environment'.")

(defconst org-element--latex-end-environment
  "\\\\end{%s}[ \t]*$"
  "Format string matching the ending of a LaTeX environment.
See also `org-element--latex-begin-environment'.")

(defun org-element-latex-environment-parser (limit affiliated)
  "Parse a LaTeX environment.

LIMIT bounds the search.  AFFILIATED is a list of which CAR is
the buffer position at the beginning of the first affiliated
keyword and CDR is a plist of affiliated keywords along with
their value.

Return a list whose CAR is `latex-environment' and CDR is a plist
containing `:begin', `:end', `:value', `:post-blank' and
`:post-affiliated' keywords.

Assume point is at the beginning of the latex environment."
  (save-excursion
    (let ((case-fold-search t)
	  (code-begin (point)))
      (looking-at org-element--latex-begin-environment)
      (if (not (re-search-forward (format org-element--latex-end-environment
					  (regexp-quote (match-string 1)))
				  limit t))
	  ;; Incomplete latex environment: parse it as a paragraph.
	  (org-element-paragraph-parser limit affiliated)
	(let* ((code-end (progn (forward-line) (point)))
	       (begin (car affiliated))
	       (value (buffer-substring-no-properties code-begin code-end))
	       (end (progn (skip-chars-forward " \r\t\n" limit)
			   (if (eobp) (point) (line-beginning-position)))))
	  (list 'latex-environment
		(nconc
		 (list :begin begin
		       :end end
		       :value value
		       :post-blank (count-lines code-end end)
		       :post-affiliated code-begin)
		 (cdr affiliated))))))))

(defun org-element-latex-environment-interpreter (latex-environment _)
  "Interpret LATEX-ENVIRONMENT element as Org syntax."
  (org-element-property :value latex-environment))


;;;; Node Property

(defun org-element-node-property-parser (limit)
  "Parse a node-property at point.

LIMIT bounds the search.

Return a list whose CAR is `node-property' and CDR is a plist
containing `:key', `:value', `:begin', `:end', `:post-blank' and
`:post-affiliated' keywords."
  (looking-at org-property-re)
  (let ((case-fold-search t)
	(begin (point))
	(key   (match-string-no-properties 2))
	(value (match-string-no-properties 3))
	(end (save-excursion
	       (end-of-line)
	       (if (re-search-forward org-property-re limit t)
		   (line-beginning-position)
		 limit))))
    (list 'node-property
	  (list :key key
		:value value
		:begin begin
		:end end
		:post-blank 0
		:post-affiliated begin))))

(defun org-element-node-property-interpreter (node-property _)
  "Interpret NODE-PROPERTY element as Org syntax."
  (format org-property-format
	  (format ":%s:" (org-element-property :key node-property))
	  (or (org-element-property :value node-property) "")))


;;;; Paragraph

(defun org-element-paragraph-parser (limit affiliated)
  "Parse a paragraph.

LIMIT bounds the search.  AFFILIATED is a list of which CAR is
the buffer position at the beginning of the first affiliated
keyword and CDR is a plist of affiliated keywords along with
their value.

Return a list whose CAR is `paragraph' and CDR is a plist
containing `:begin', `:end', `:contents-begin' and
`:contents-end', `:post-blank' and `:post-affiliated' keywords.

Assume point is at the beginning of the paragraph."
  (save-excursion
    (let* ((begin (car affiliated))
	   (contents-begin (point))
	   (before-blank
	    (let ((case-fold-search t))
	      (end-of-line)
	      ;; A matching `org-element-paragraph-separate' is not
	      ;; necessarily the end of the paragraph.  In particular,
	      ;; drawers, blocks or LaTeX environments opening lines
	      ;; must be closed.  Moreover keywords with a secondary
	      ;; value must belong to "dual keywords".
	      (while (not
		      (cond
		       ((not (and (re-search-forward
				   org-element-paragraph-separate limit 'move)
				  (progn (beginning-of-line) t))))
		       ((looking-at org-element-drawer-re)
			(save-excursion
			  (re-search-forward "^[ \t]*:END:[ \t]*$" limit t)))
		       ((looking-at "[ \t]*#\\+BEGIN_\\(\\S-+\\)")
			(save-excursion
			  (re-search-forward
			   (format "^[ \t]*#\\+END_%s[ \t]*$"
				   (regexp-quote (match-string 1)))
			   limit t)))
		       ((looking-at org-element--latex-begin-environment)
			(save-excursion
			  (re-search-forward
			   (format org-element--latex-end-environment
				   (regexp-quote (match-string 1)))
			   limit t)))
		       ((looking-at "[ \t]*#\\+\\(\\S-+\\)\\[.*\\]:")
			(member-ignore-case (match-string 1)
					    org-element-dual-keywords))
		       ;; Everything else is unambiguous.
		       (t)))
		(end-of-line))
	      (if (= (point) limit) limit
		(goto-char (line-beginning-position)))))
	   (contents-end (save-excursion
			   (skip-chars-backward " \r\t\n" contents-begin)
			   (line-beginning-position 2)))
	   (end (progn (skip-chars-forward " \r\t\n" limit)
		       (if (eobp) (point) (line-beginning-position)))))
      (list 'paragraph
	    (nconc
	     (list :begin begin
		   :end end
		   :contents-begin contents-begin
		   :contents-end contents-end
		   :post-blank (count-lines before-blank end)
		   :post-affiliated contents-begin)
	     (cdr affiliated))))))

(defun org-element-paragraph-interpreter (_ contents)
  "Interpret paragraph element as Org syntax.
CONTENTS is the contents of the element."
  contents)


;;;; Planning

(defun org-element-planning-parser (limit)
  "Parse a planning.

LIMIT bounds the search.

Return a list whose CAR is `planning' and CDR is a plist
containing `:closed', `:deadline', `:scheduled', `:begin',
`:end', `:post-blank' and `:post-affiliated' keywords."
  (save-excursion
    (let* ((case-fold-search nil)
	   (begin (point))
	   (post-blank (let ((before-blank (progn (forward-line) (point))))
			 (skip-chars-forward " \r\t\n" limit)
			 (skip-chars-backward " \t")
			 (unless (bolp) (end-of-line))
			 (count-lines before-blank (point))))
	   (end (point))
	   closed deadline scheduled)
      (goto-char begin)
      (while (re-search-forward org-element-planning-keywords-re end t)
	(skip-chars-forward " \t" end)
	(let ((keyword (match-string 0))
	      (time (org-element-timestamp-parser)))
	  (cond
           ((equal keyword org-element-closed-keyword) (setq closed time))
	   ((equal keyword org-element-deadline-keyword) (setq deadline time))
	   (t (setq scheduled time)))))
      (list 'planning
	    (list :closed closed
		  :deadline deadline
		  :scheduled scheduled
		  :begin begin
		  :end end
		  :post-blank post-blank
		  :post-affiliated begin)))))

(defun org-element-planning-interpreter (planning _)
  "Interpret PLANNING element as Org syntax."
  (mapconcat
   #'identity
   (delq nil
	 (list (let ((deadline (org-element-property :deadline planning)))
		 (when deadline
		   (concat org-element-deadline-keyword " "
			   (org-element-timestamp-interpreter deadline nil))))
	       (let ((scheduled (org-element-property :scheduled planning)))
		 (when scheduled
		   (concat org-element-scheduled-keyword " "
			   (org-element-timestamp-interpreter scheduled nil))))
	       (let ((closed (org-element-property :closed planning)))
		 (when closed
		   (concat org-element-closed-keyword " "
			   (org-element-timestamp-interpreter closed nil))))))
   " "))


;;;; Src Block

(defun org-element-src-block-parser (limit affiliated)
  "Parse a source block.

LIMIT bounds the search.  AFFILIATED is a list of which CAR is
the buffer position at the beginning of the first affiliated
keyword and CDR is a plist of affiliated keywords along with
their value.

Return a list whose CAR is `src-block' and CDR is a plist
containing `:language', `:switches', `:parameters', `:begin',
`:end', `:number-lines', `:retain-labels', `:use-labels',
`:label-fmt', `:preserve-indent', `:value', `:post-blank' and
`:post-affiliated' keywords.

Assume point is at the beginning of the block."
  (let ((case-fold-search t))
    (if (not (save-excursion (re-search-forward "^[ \t]*#\\+END_SRC[ \t]*$"
						limit t)))
	;; Incomplete block: parse it as a paragraph.
	(org-element-paragraph-parser limit affiliated)
      (let ((contents-end (match-beginning 0)))
	(save-excursion
	  (let* ((begin (car affiliated))
		 (post-affiliated (point))
		 ;; Get language as a string.
		 (language
		  (progn
		    (looking-at
		     "^[ \t]*#\\+BEGIN_SRC\
\\(?: +\\(\\S-+\\)\\)?\
\\(\\(?: +\\(?:-\\(?:l \".+\"\\|[ikr]\\)\\|[-+]n\\(?: *[0-9]+\\)?\\)\\)+\\)?\
\\(.*\\)[ \t]*$")
		    (match-string-no-properties 1)))
		 ;; Get switches.
		 (switches (match-string-no-properties 2))
		 ;; Get parameters.
		 (parameters (match-string-no-properties 3))
		 ;; Switches analysis.
		 (number-lines
		  (and switches
		       (string-match "\\([-+]\\)n\\(?: *\\([0-9]+\\)\\)?\\>"
				     switches)
		       (cons
			(if (equal (match-string 1 switches) "-")
			    'new
			  'continued)
			(if (not (match-end 2)) 0
			  ;; Subtract 1 to give number of lines before
			  ;; first line.
			  (1- (string-to-number (match-string 2 switches)))))))
		 (preserve-indent (and switches
				       (string-match "-i\\>" switches)))
		 (label-fmt
		  (and switches
		       (string-match "-l +\"\\([^\"\n]+\\)\"" switches)
		       (match-string 1 switches)))
		 ;; Should labels be retained in (or stripped from)
		 ;; source blocks?
		 (retain-labels
		  (or (not switches)
		      (not (string-match "-r\\>" switches))
		      (and number-lines (string-match "-k\\>" switches))))
		 ;; What should code-references use - labels or
		 ;; line-numbers?
		 (use-labels
		  (or (not switches)
		      (and retain-labels
			   (not (string-match "-k\\>" switches)))))
		 ;; Retrieve code.
		 (value (org-unescape-code-in-string
			 (buffer-substring-no-properties
			  (line-beginning-position 2) contents-end)))
		 (pos-before-blank (progn (goto-char contents-end)
					  (forward-line)
					  (point)))
		 ;; Get position after ending blank lines.
		 (end (progn (skip-chars-forward " \r\t\n" limit)
			     (if (eobp) (point) (line-beginning-position)))))
	    (list 'src-block
		  (nconc
		   (list :language language
			 :switches (and (org-string-nw-p switches)
					(org-trim switches))
			 :parameters (and (org-string-nw-p parameters)
					  (org-trim parameters))
			 :begin begin
			 :end end
			 :number-lines number-lines
			 :preserve-indent preserve-indent
			 :retain-labels retain-labels
			 :use-labels use-labels
			 :label-fmt label-fmt
			 :value value
			 :post-blank (count-lines pos-before-blank end)
			 :post-affiliated post-affiliated)
		   (cdr affiliated)))))))))

(defun org-element-src-block-interpreter (src-block _)
  "Interpret SRC-BLOCK element as Org syntax."
  (let ((lang (org-element-property :language src-block))
	(switches (org-element-property :switches src-block))
	(params (org-element-property :parameters src-block))
	(value
	 (let ((val (org-element-property :value src-block)))
	   (cond
	    ((or org-src-preserve-indentation
		 (org-element-property :preserve-indent src-block))
	     val)
	    ((zerop org-edit-src-content-indentation)
	     (org-remove-indentation val))
	    (t
	     (let ((ind (make-string org-edit-src-content-indentation ?\s)))
	       (replace-regexp-in-string "^[ \t]*\\S-"
					 (concat ind "\\&")
					 (org-remove-indentation val))))))))
    (format "#+begin_src%s\n%s#+end_src"
	    (concat (and lang (concat " " lang))
		    (and switches (concat " " switches))
		    (and params (concat " " params)))
	    (org-element-normalize-string (org-escape-code-in-string value)))))


;;;; Table

(defun org-element-table-parser (limit affiliated)
  "Parse a table at point.

LIMIT bounds the search.  AFFILIATED is a list of which CAR is
the buffer position at the beginning of the first affiliated
keyword and CDR is a plist of affiliated keywords along with
their value.

Return a list whose CAR is `table' and CDR is a plist containing
`:begin', `:end', `:tblfm', `:type', `:contents-begin',
`:contents-end', `:value', `:post-blank' and `:post-affiliated'
keywords.

Assume point is at the beginning of the table."
  (save-excursion
    (let* ((case-fold-search t)
	   (table-begin (point))
	   (type (if (looking-at "[ \t]*|") 'org 'table.el))
           (end-re (format "^[ \t]*\\($\\|[^| \t%s]\\)"
			   (if (eq type 'org) "" "+")))
	   (begin (car affiliated))
	   (table-end
	    (if (re-search-forward end-re limit 'move)
		(goto-char (match-beginning 0))
	      (point)))
	   (tblfm (let (acc)
		    (while (looking-at "[ \t]*#\\+TBLFM: +\\(.*\\)[ \t]*$")
		      (push (match-string-no-properties 1) acc)
		      (forward-line))
		    acc))
	   (pos-before-blank (point))
	   (end (progn (skip-chars-forward " \r\t\n" limit)
		       (if (eobp) (point) (line-beginning-position)))))
      (list 'table
	    (nconc
	     (list :begin begin
		   :end end
		   :type type
		   :tblfm tblfm
		   ;; Only `org' tables have contents.  `table.el' tables
		   ;; use a `:value' property to store raw table as
		   ;; a string.
		   :contents-begin (and (eq type 'org) table-begin)
		   :contents-end (and (eq type 'org) table-end)
		   :value (and (eq type 'table.el)
			       (buffer-substring-no-properties
				table-begin table-end))
		   :post-blank (count-lines pos-before-blank end)
		   :post-affiliated table-begin)
	     (cdr affiliated))))))

(defun org-element-table-interpreter (table contents)
  "Interpret TABLE element as Org syntax.
CONTENTS is a string, if table's type is `org', or nil."
  (if (eq (org-element-property :type table) 'table.el)
      (org-remove-indentation (org-element-property :value table))
    (concat (with-temp-buffer (insert contents)
			      (org-table-align)
			      (buffer-string))
	    (mapconcat (lambda (fm) (concat "#+TBLFM: " fm))
		       (reverse (org-element-property :tblfm table))
		       "\n"))))


;;;; Table Row

(defun org-element-table-row-parser (_)
  "Parse table row at point.

Return a list whose CAR is `table-row' and CDR is a plist
containing `:begin', `:end', `:contents-begin', `:contents-end',
`:type', `:post-blank' and `:post-affiliated' keywords."
  (save-excursion
    (let* ((type (if (looking-at "^[ \t]*|-") 'rule 'standard))
	   (begin (point))
	   ;; A table rule has no contents.  In that case, ensure
	   ;; CONTENTS-BEGIN matches CONTENTS-END.
	   (contents-begin (and (eq type 'standard) (search-forward "|")))
	   (contents-end (and (eq type 'standard)
			      (progn
				(end-of-line)
				(skip-chars-backward " \t")
				(point))))
	   (end (line-beginning-position 2)))
      (list 'table-row
	    (list :type type
		  :begin begin
		  :end end
		  :contents-begin contents-begin
		  :contents-end contents-end
		  :post-blank 0
		  :post-affiliated begin)))))

(defun org-element-table-row-interpreter (table-row contents)
  "Interpret TABLE-ROW element as Org syntax.
CONTENTS is the contents of the table row."
  (if (eq (org-element-property :type table-row) 'rule) "|-"
    (concat "|" contents)))


;;;; Verse Block

(defun org-element-verse-block-parser (limit affiliated)
  "Parse a verse block.

LIMIT bounds the search.  AFFILIATED is a list of which CAR is
the buffer position at the beginning of the first affiliated
keyword and CDR is a plist of affiliated keywords along with
their value.

Return a list whose CAR is `verse-block' and CDR is a plist
containing `:begin', `:end', `:contents-begin', `:contents-end',
`:post-blank' and `:post-affiliated' keywords.

Assume point is at beginning of the block."
  (let ((case-fold-search t))
    (if (not (save-excursion
	       (re-search-forward "^[ \t]*#\\+END_VERSE[ \t]*$" limit t)))
	;; Incomplete block: parse it as a paragraph.
	(org-element-paragraph-parser limit affiliated)
      (let ((contents-end (match-beginning 0)))
	(save-excursion
	  (let* ((begin (car affiliated))
		 (post-affiliated (point))
		 (contents-begin (progn (forward-line) (point)))
		 (pos-before-blank (progn (goto-char contents-end)
					  (forward-line)
					  (point)))
		 (end (progn (skip-chars-forward " \r\t\n" limit)
			     (if (eobp) (point) (line-beginning-position)))))
	    (list 'verse-block
		  (nconc
		   (list :begin begin
			 :end end
			 :contents-begin contents-begin
			 :contents-end contents-end
			 :post-blank (count-lines pos-before-blank end)
			 :post-affiliated post-affiliated)
		   (cdr affiliated)))))))))

(defun org-element-verse-block-interpreter (_ contents)
  "Interpret verse-block element as Org syntax.
CONTENTS is verse block contents."
  (format "#+begin_verse\n%s#+end_verse" contents))



;;; Objects
;;
;; Unlike to elements, raw text can be found between objects.  Hence,
;; `org-element--object-lex' is provided to find the next object in
;; buffer.
;;
;; Some object types (e.g., `italic') are recursive.  Restrictions on
;; object types they can contain will be specified in
;; `org-element-object-restrictions'.
;;
;; Creating a new type of object requires to alter
;; `org-element--object-regexp' and `org-element--object-lex', add the
;; new type in `org-element-all-objects', and possibly add
;; restrictions in `org-element-object-restrictions'.

;;;; Bold

(defun org-element--parse-generic-emphasis (mark type)
  "Parse emphasis object at point, if any.

MARK is the delimiter string used.  TYPE is a symbol among
`bold', `code', `italic', `strike-through', `underline', and
`verbatim'.

Assume point is at first MARK."
  (save-excursion
    (let ((origin (point)))
      (unless (bolp) (forward-char -1))
      (let ((opening-re
             (rx-to-string
              `(seq (or line-start (any space ?- ?\( ?' ?\" ?\{))
                    ,mark
                    (not space)))))
        (when (looking-at opening-re)
          (goto-char (1+ origin))
          (let ((closing-re
                 (rx-to-string
                  `(seq
                    (not space)
                    (group ,mark)
                    (or (any space ?- ?. ?, ?\; ?: ?! ?? ?' ?\" ?\) ?\} ?\\ ?\[)
                        line-end)))))
            (when (re-search-forward closing-re nil t)
              (let ((closing (match-end 1)))
                (goto-char closing)
                (let* ((post-blank (skip-chars-forward " \t"))
                       (contents-begin (1+ origin))
                       (contents-end (1- closing)))
                  (list type
                        (append
                         (list :begin origin
                               :end (point)
                               :post-blank post-blank)
                         (if (memq type '(code verbatim))
                             (list :value
                                   (and (memq type '(code verbatim))
                                        (buffer-substring
                                         contents-begin contents-end)))
                           (list :contents-begin contents-begin
                                 :contents-end contents-end)))))))))))))

(defun org-element-bold-parser ()
  "Parse bold object at point, if any.

When at a bold object, return a list whose car is `bold' and cdr
is a plist with `:begin', `:end', `:contents-begin' and
`:contents-end' and `:post-blank' keywords.  Otherwise, return
nil.

Assume point is at the first star marker."
  (org-element--parse-generic-emphasis "*" 'bold))

(defun org-element-bold-interpreter (_ contents)
  "Interpret bold object as Org syntax.
CONTENTS is the contents of the object."
  (format "*%s*" contents))


;;;; Citation

(defun org-element-citation-parser ()
  "Parse citation object at point, if any.

When at a citation object, return a list whose car is `citation'
and cdr is a plist with `:style', `:prefix', `:suffix', `:begin',
`:end', `:contents-begin', `:contents-end', and `:post-blank'
keywords.  Otherwise, return nil.

Assume point is at the beginning of the citation."
  (when (looking-at org-element-citation-prefix-re)
    (let* ((begin (point))
	   (style (and (match-end 1)
		       (match-string-no-properties 1)))
	   ;; Ignore blanks between cite type and prefix or key.
	   (start (match-end 0))
	   (closing (with-syntax-table org-element--pair-square-table
		      (ignore-errors (scan-lists begin 1 0)))))
      (save-excursion
	(when (and closing
		   (re-search-forward org-element-citation-key-re closing t))
	  ;; Find prefix, if any.
	  (let ((first-key-end (match-end 0))
		(types (org-element-restriction 'citation-reference))
                (cite
		 (list 'citation
		       (list :style style
			     :begin begin
			     :post-blank (progn
					   (goto-char closing)
					   (skip-chars-forward " \t"))
			     :end (point)))))
	    ;; `:contents-begin' depends on the presence of
	    ;; a non-empty common prefix.
	    (goto-char first-key-end)
	    (if (not (search-backward ";" start t))
		(org-element-put-property cite :contents-begin start)
	      (when (< start (point))
		(org-element-put-property
                 cite :prefix
                 (org-element--parse-objects start (point) nil types cite)))
	      (forward-char)
	      (org-element-put-property cite :contents-begin (point)))
	    ;; `:contents-end' depends on the presence of a non-empty
	    ;; common suffix.
	    (goto-char (1- closing))
	    (skip-chars-backward " \r\t\n")
	    (let ((end (point)))
	      (if (or (not (search-backward ";" first-key-end t))
		      (re-search-forward org-element-citation-key-re end t))
		  (org-element-put-property cite :contents-end end)
                (forward-char)
		(when (< (point) end)
		  (org-element-put-property
                   cite :suffix
                   (org-element--parse-objects (point) end nil types cite)))
		(org-element-put-property cite :contents-end (point))))
	    cite))))))

(defun org-element-citation-interpreter (citation contents)
  "Interpret CITATION object as Org syntax.
CONTENTS is the contents of the object, as a string."
  (let ((prefix (org-element-property :prefix citation))
        (suffix (org-element-property :suffix citation))
        (style (org-element-property :style citation)))
    (concat "[cite"
            (and style (concat "/" style))
            ":"
            (and prefix (concat (org-element-interpret-data prefix) ";"))
            (if suffix
                (concat contents (org-element-interpret-data suffix))
              ;; Remove spurious semicolon.
              (substring contents nil -1))
            "]")))


;;;; Citation Reference

(defun org-element-citation-reference-parser ()
  "Parse citation reference object at point, if any.

When at a reference, return a list whose car is
`citation-reference', and cdr is a plist with `:key',
`:prefix', `:suffix', `:begin', `:end', and `:post-blank' keywords.

Assume point is at the beginning of the reference."
  (save-excursion
    (let ((begin (point)))
      (when (re-search-forward org-element-citation-key-re nil t)
        (let* ((key (match-string-no-properties 1))
	       (key-start (match-beginning 0))
	       (key-end (match-end 0))
	       (separator (search-forward ";" nil t))
               (end (or separator (point-max)))
               (suffix-end (if separator (1- end) end))
               (types (org-element-restriction 'citation-reference))
	       (reference
	        (list 'citation-reference
		      (list :key key
			    :begin begin
			    :end end
			    :post-blank 0))))
	  (when (< begin key-start)
	    (org-element-put-property
	     reference :prefix
             (org-element--parse-objects begin key-start nil types reference)))
	  (when (< key-end suffix-end)
	    (org-element-put-property
	     reference :suffix
             (org-element--parse-objects key-end suffix-end nil types reference)))
	  reference)))))

(defun org-element-citation-reference-interpreter (citation-reference _)
  "Interpret CITATION-REFERENCE object as Org syntax."
  (concat (org-element-interpret-data
           (org-element-property :prefix citation-reference))
	  "@" (org-element-property :key citation-reference)
	  (org-element-interpret-data
           (org-element-property :suffix citation-reference))
          ";"))


;;;; Code

(defun org-element-code-parser ()
  "Parse code object at point, if any.

When at a code object, return a list whose car is `code' and cdr
is a plist with `:value', `:begin', `:end' and `:post-blank'
keywords.  Otherwise, return nil.

Assume point is at the first tilde marker."
  (org-element--parse-generic-emphasis "~" 'code))

(defun org-element-code-interpreter (code _)
  "Interpret CODE object as Org syntax."
  (format "~%s~" (org-element-property :value code)))


;;;; Entity

(defun org-element-entity-parser ()
  "Parse entity at point, if any.

When at an entity, return a list whose car is `entity' and cdr
a plist with `:begin', `:end', `:latex', `:latex-math-p',
`:html', `:latin1', `:utf-8', `:ascii', `:use-brackets-p' and
`:post-blank' as keywords.  Otherwise, return nil.

Assume point is at the beginning of the entity."
  (catch 'no-object
    (when (looking-at "\\\\\\(?:\\(?1:_ +\\)\\|\\(?1:there4\\|sup[123]\\|frac[13][24]\\|[a-zA-Z]+\\)\\(?2:$\\|{}\\|[^[:alpha:]]\\)\\)")
      (save-excursion
	(let* ((value (or (org-entity-get (match-string 1))
			  (throw 'no-object nil)))
	       (begin (match-beginning 0))
	       (bracketsp (string= (match-string 2) "{}"))
	       (post-blank (progn (goto-char (match-end 1))
				  (when bracketsp (forward-char 2))
				  (skip-chars-forward " \t")))
	       (end (point)))
	  (list 'entity
		(list :name (car value)
		      :latex (nth 1 value)
		      :latex-math-p (nth 2 value)
		      :html (nth 3 value)
		      :ascii (nth 4 value)
		      :latin1 (nth 5 value)
		      :utf-8 (nth 6 value)
		      :begin begin
		      :end end
		      :use-brackets-p bracketsp
		      :post-blank post-blank)))))))

(defun org-element-entity-interpreter (entity _)
  "Interpret ENTITY object as Org syntax."
  (concat "\\"
	  (org-element-property :name entity)
	  (when (org-element-property :use-brackets-p entity) "{}")))


;;;; Export Snippet

(defun org-element-export-snippet-parser ()
  "Parse export snippet at point.

When at an export snippet, return a list whose car is
`export-snippet' and cdr a plist with `:begin', `:end',
`:back-end', `:value' and `:post-blank' as keywords.  Otherwise,
return nil.

Assume point is at the beginning of the snippet."
  (save-excursion
    (let (contents-end)
      (when (and (looking-at "@@\\([-A-Za-z0-9]+\\):")
		 (setq contents-end
		       (save-match-data (goto-char (match-end 0))
                                        (when
					    (re-search-forward "@@" nil t)
					  (match-beginning 0)))))
	(let* ((begin (match-beginning 0))
	       (back-end (match-string-no-properties 1))
	       (value (buffer-substring-no-properties
		       (match-end 0) contents-end))
	       (post-blank (skip-chars-forward " \t"))
	       (end (point)))
	  (list 'export-snippet
		(list :back-end back-end
		      :value value
		      :begin begin
		      :end end
		      :post-blank post-blank)))))))

(defun org-element-export-snippet-interpreter (export-snippet _)
  "Interpret EXPORT-SNIPPET object as Org syntax."
  (format "@@%s:%s@@"
	  (org-element-property :back-end export-snippet)
	  (org-element-property :value export-snippet)))


;;;; Footnote Reference

(defun org-element-footnote-reference-parser ()
  "Parse footnote reference at point, if any.

When at a footnote reference, return a list whose car is
`footnote-reference' and cdr a plist with `:label', `:type',
`:begin', `:end', `:contents-begin', `:contents-end' and
`:post-blank' as keywords.  Otherwise, return nil."
  (when (looking-at org-footnote-re)
    (let ((closing (with-syntax-table org-element--pair-square-table
		     (ignore-errors (scan-lists (point) 1 0)))))
      (when closing
	(save-excursion
	  (let* ((begin (point))
		 (label (match-string-no-properties 1))
		 (inner-begin (match-end 0))
		 (inner-end (1- closing))
		 (type (if (match-end 2) 'inline 'standard))
		 (post-blank (progn (goto-char closing)
				    (skip-chars-forward " \t")))
		 (end (point)))
	    (list 'footnote-reference
		  (list :label label
			:type type
			:begin begin
			:end end
			:contents-begin (and (eq type 'inline) inner-begin)
			:contents-end (and (eq type 'inline) inner-end)
			:post-blank post-blank))))))))

(defun org-element-footnote-reference-interpreter (footnote-reference contents)
  "Interpret FOOTNOTE-REFERENCE object as Org syntax.
CONTENTS is its definition, when inline, or nil."
  (format "[fn:%s%s]"
	  (or (org-element-property :label footnote-reference) "")
	  (if contents (concat ":" contents) "")))


;;;; Inline Babel Call

(defun org-element-inline-babel-call-parser ()
  "Parse inline babel call at point, if any.

When at an inline babel call, return a list whose car is
`inline-babel-call' and cdr a plist with `:call',
`:inside-header', `:arguments', `:end-header', `:begin', `:end',
`:value' and `:post-blank' as keywords.  Otherwise, return nil.

Assume point is at the beginning of the babel call."
  (save-excursion
    (catch :no-object
      (when (let ((case-fold-search nil))
	      (looking-at "\\<call_\\([^ \t\n[(]+\\)[([]"))
	(goto-char (match-end 1))
	(let* ((begin (match-beginning 0))
	       (call (match-string-no-properties 1))
	       (inside-header
		(let ((p (org-element--parse-paired-brackets ?\[)))
		  (and (org-string-nw-p p)
		       (replace-regexp-in-string "\n[ \t]*" " " (org-trim p)))))
	       (arguments (org-string-nw-p
			   (or (org-element--parse-paired-brackets ?\()
			       ;; Parenthesis are mandatory.
			       (throw :no-object nil))))
	       (end-header
		(let ((p (org-element--parse-paired-brackets ?\[)))
		  (and (org-string-nw-p p)
		       (replace-regexp-in-string "\n[ \t]*" " " (org-trim p)))))
	       (value (buffer-substring-no-properties begin (point)))
	       (post-blank (skip-chars-forward " \t"))
	       (end (point)))
	  (list 'inline-babel-call
		(list :call call
		      :inside-header inside-header
		      :arguments arguments
		      :end-header end-header
		      :begin begin
		      :end end
		      :value value
		      :post-blank post-blank)))))))

(defun org-element-inline-babel-call-interpreter (inline-babel-call _)
  "Interpret INLINE-BABEL-CALL object as Org syntax."
  (concat "call_"
	  (org-element-property :call inline-babel-call)
	  (let ((h (org-element-property :inside-header inline-babel-call)))
	    (and h (format "[%s]" h)))
	  "(" (org-element-property :arguments inline-babel-call) ")"
	  (let ((h (org-element-property :end-header inline-babel-call)))
	    (and h (format "[%s]" h)))))


;;;; Inline Src Block

(defun org-element-inline-src-block-parser ()
  "Parse inline source block at point, if any.

When at an inline source block, return a list whose car is
`inline-src-block' and cdr a plist with `:begin', `:end',
`:language', `:value', `:parameters' and `:post-blank' as
keywords.  Otherwise, return nil.

Assume point is at the beginning of the inline source block."
  (save-excursion
    (catch :no-object
      (when (let ((case-fold-search nil))
	      (looking-at "\\<src_\\([^ \t\n[{]+\\)[{[]"))
	(goto-char (match-end 1))
	(let ((begin (match-beginning 0))
	      (language (match-string-no-properties 1))
	      (parameters
	       (let ((p (org-element--parse-paired-brackets ?\[)))
		 (and (org-string-nw-p p)
		      (replace-regexp-in-string "\n[ \t]*" " " (org-trim p)))))
	      (value (or (org-element--parse-paired-brackets ?\{)
			 (throw :no-object nil)))
	      (post-blank (skip-chars-forward " \t")))
	  (list 'inline-src-block
		(list :language language
		      :value value
		      :parameters parameters
		      :begin begin
		      :end (point)
		      :post-blank post-blank)))))))

(defun org-element-inline-src-block-interpreter (inline-src-block _)
  "Interpret INLINE-SRC-BLOCK object as Org syntax."
  (let ((language (org-element-property :language inline-src-block))
	(arguments (org-element-property :parameters inline-src-block))
	(body (org-element-property :value inline-src-block)))
    (format "src_%s%s{%s}"
	    language
	    (if arguments (format "[%s]" arguments) "")
	    body)))

;;;; Italic

(defun org-element-italic-parser ()
  "Parse italic object at point, if any.

When at an italic object, return a list whose car is `italic' and
cdr is a plist with `:begin', `:end', `:contents-begin' and
`:contents-end' and `:post-blank' keywords.  Otherwise, return
nil.

Assume point is at the first slash marker."
  (org-element--parse-generic-emphasis "/" 'italic))

(defun org-element-italic-interpreter (_ contents)
  "Interpret italic object as Org syntax.
CONTENTS is the contents of the object."
  (format "/%s/" contents))


;;;; Latex Fragment

(defun org-element-latex-fragment-parser ()
  "Parse LaTeX fragment at point, if any.

When at a LaTeX fragment, return a list whose car is
`latex-fragment' and cdr a plist with `:value', `:begin', `:end',
and `:post-blank' as keywords.  Otherwise, return nil.

Assume point is at the beginning of the LaTeX fragment."
  (catch 'no-object
    (save-excursion
      (let* ((begin (point))
	     (after-fragment
	      (cond
	       ((not (eq ?$ (char-after)))
		(pcase (char-after (1+ (point)))
		  (?\( (search-forward "\\)" nil t))
		  (?\[ (search-forward "\\]" nil t))
		  (_
		   ;; Macro.
		   (and (looking-at "\\\\[a-zA-Z]+\\*?\\(\\(\\[[^][\n{}]*\\]\\)\
\\|\\({[^{}\n]*}\\)\\)*")
			(match-end 0)))))
	       ((eq ?$ (char-after (1+ (point))))
		(search-forward "$$" nil t 2))
	       (t
		(and (not (eq ?$ (char-before)))
		     (not (memq (char-after (1+ (point)))
				'(?\s ?\t ?\n ?, ?. ?\;)))
		     (search-forward "$" nil t 2)
		     (not (memq (char-before (match-beginning 0))
				'(?\s ?\t ?\n ?, ?.)))
		     (looking-at-p
		      "\\(\\s.\\|\\s-\\|\\s(\\|\\s)\\|\\s\"\\|'\\|$\\)")
		     (point)))))
	     (post-blank
	      (if (not after-fragment) (throw 'no-object nil)
		(goto-char after-fragment)
		(skip-chars-forward " \t")))
	     (end (point)))
	(list 'latex-fragment
	      (list :value (buffer-substring-no-properties begin after-fragment)
		    :begin begin
		    :end end
		    :post-blank post-blank))))))

(defun org-element-latex-fragment-interpreter (latex-fragment _)
  "Interpret LATEX-FRAGMENT object as Org syntax."
  (org-element-property :value latex-fragment))

;;;; Line Break

(defun org-element-line-break-parser ()
  "Parse line break at point, if any.

When at a line break, return a list whose car is `line-break',
and cdr a plist with `:begin', `:end' and `:post-blank' keywords.
Otherwise, return nil.

Assume point is at the beginning of the line break."
  (when (and (looking-at-p "\\\\\\\\[ \t]*$")
	     (not (eq (char-before) ?\\)))
    (list 'line-break
	  (list :begin (point)
		:end (line-beginning-position 2)
		:post-blank 0))))

(defun org-element-line-break-interpreter (&rest _)
  "Interpret LINE-BREAK object as Org syntax."
  "\\\\\n")


;;;; Link

(defun org-element-link-parser ()
  "Parse link at point, if any.

When at a link, return a list whose car is `link' and cdr a plist
with `:type', `:path', `:format', `:raw-link', `:application',
`:search-option', `:begin', `:end', `:contents-begin',
`:contents-end' and `:post-blank' as keywords.  Otherwise, return
nil.

Assume point is at the beginning of the link."
  (catch 'no-object
    (let ((begin (point))
	  end contents-begin contents-end link-end post-blank path type format
	  raw-link search-option application)
      (cond
       ;; Type 1: Text targeted from a radio target.
       ((and org-target-link-regexp
	     (save-excursion (or (bolp) (backward-char))
			     (looking-at org-target-link-regexp)))
	(setq type "radio")
	(setq format 'plain)
	(setq link-end (match-end 1))
	(setq path (match-string-no-properties 1))
	(setq contents-begin (match-beginning 1))
	(setq contents-end (match-end 1)))
       ;; Type 2: Standard link, i.e. [[https://orgmode.org][website]]
       ((looking-at org-link-bracket-re)
	(setq format 'bracket)
	(setq contents-begin (match-beginning 2))
	(setq contents-end (match-end 2))
	(setq link-end (match-end 0))
	;; RAW-LINK is the original link.  Decode any encoding.
	;; Expand any abbreviation in it.
	;;
	;; Also treat any newline character and associated
	;; indentation as a single space character.  This is not
	;; compatible with RFC 3986, which requires to ignore
	;; them altogether.  However, doing so would require
	;; users to encode spaces on the fly when writing links
	;; (e.g., insert [[shell:ls%20*.org]] instead of
	;; [[shell:ls *.org]], which defeats Org's focus on
	;; simplicity.
	(setq raw-link (org-link-expand-abbrev
			(org-link-unescape
			 (replace-regexp-in-string
			  "[ \t]*\n[ \t]*" " "
			  (match-string-no-properties 1)))))
	;; Determine TYPE of link and set PATH accordingly.  According
	;; to RFC 3986, remove whitespaces from URI in external links.
	;; In internal ones, treat indentation as a single space.
	(cond
	 ;; File type.
	 ((or (file-name-absolute-p raw-link)
	      (string-match "\\`\\.\\.?/" raw-link))
	  (setq type "file")
	  (setq path raw-link))
	 ;; Explicit type (http, irc, bbdb...).
	 ((string-match org-link-types-re raw-link)
	  (setq type (match-string 1 raw-link))
	  (setq path (substring raw-link (match-end 0))))
	 ;; Code-ref type: PATH is the name of the reference.
	 ((and (string-match-p "\\`(" raw-link)
	       (string-match-p ")\\'" raw-link))
	  (setq type "coderef")
	  (setq path (substring raw-link 1 -1)))
	 ;; Custom-id type: PATH is the name of the custom id.
	 ((= (string-to-char raw-link) ?#)
	  (setq type "custom-id")
	  (setq path (substring raw-link 1)))
	 ;; Fuzzy type: Internal link either matches a target, an
	 ;; headline name or nothing.  PATH is the target or
	 ;; headline's name.
	 (t
	  (setq type "fuzzy")
	  (setq path raw-link))))
       ;; Type 3: Plain link, e.g., https://orgmode.org
       ((looking-at org-link-plain-re)
	(setq format 'plain)
	(setq raw-link (match-string-no-properties 0))
	(setq type (match-string-no-properties 1))
	(setq link-end (match-end 0))
	(setq path (match-string-no-properties 2)))
       ;; Type 4: Angular link, e.g., <https://orgmode.org>.  Unlike to
       ;; bracket links, follow RFC 3986 and remove any extra
       ;; whitespace in URI.
       ((looking-at org-link-angle-re)
	(setq format 'angle)
	(setq type (match-string-no-properties 1))
	(setq link-end (match-end 0))
	(setq raw-link
	      (buffer-substring-no-properties
	       (match-beginning 1) (match-end 2)))
	(setq path (replace-regexp-in-string
		    "[ \t]*\n[ \t]*" "" (match-string-no-properties 2))))
       (t (throw 'no-object nil)))
      ;; In any case, deduce end point after trailing white space from
      ;; LINK-END variable.
      (save-excursion
	(setq post-blank
	      (progn (goto-char link-end) (skip-chars-forward " \t")))
	(setq end (point)))
      ;; Special "file"-type link processing.  Extract opening
      ;; application and search option, if any.  Also normalize URI.
      (when (string-match "\\`file\\(?:\\+\\(.+\\)\\)?\\'" type)
	(setq application (match-string 1 type))
	(setq type "file")
	(when (string-match "::\\(.*\\)\\'" path)
	  (setq search-option (match-string 1 path))
	  (setq path (replace-match "" nil nil path)))
	(setq path (replace-regexp-in-string "\\`///*\\(.:\\)?/" "\\1/" path)))
      ;; Translate link, if `org-link-translation-function' is set.
      (let ((trans (and (functionp org-link-translation-function)
			(funcall org-link-translation-function type path))))
	(when trans
	  (setq type (car trans))
	  (setq path (cdr trans))))
      (list 'link
	    (list :type type
		  :path path
		  :format format
		  :raw-link (or raw-link path)
		  :application application
		  :search-option search-option
		  :begin begin
		  :end end
		  :contents-begin contents-begin
		  :contents-end contents-end
		  :post-blank post-blank)))))

(defun org-element-link-interpreter (link contents)
  "Interpret LINK object as Org syntax.
CONTENTS is the contents of the object, or nil."
  (let ((type (org-element-property :type link))
	(path (org-element-property :path link)))
    (if (string= type "radio") path
      (let ((fmt (pcase (org-element-property :format link)
		   ;; Links with contents and internal links have to
		   ;; use bracket syntax.  Ignore `:format' in these
		   ;; cases.  This is also the default syntax when the
		   ;; property is not defined, e.g., when the object
		   ;; was crafted by the user.
		   ((guard contents)
		    (format "[[%%s][%s]]"
			    ;; Since this is going to be used as
			    ;; a format string, escape percent signs
			    ;; in description.
			    (replace-regexp-in-string "%" "%%" contents)))
		   ((or `bracket
			`nil
			(guard (member type '("coderef" "custom-id" "fuzzy"))))
		    "[[%s]]")
		   ;; Otherwise, just obey to `:format'.
		   (`angle "<%s>")
		   (`plain "%s")
		   (f (error "Wrong `:format' value: %s" f)))))
	(format fmt
		(pcase type
		  ("coderef" (format "(%s)" path))
		  ("custom-id" (concat "#" path))
		  ("file"
		   (let ((app (org-element-property :application link))
			 (opt (org-element-property :search-option link)))
		     (concat type (and app (concat "+" app)) ":"
			     path
			     (and opt (concat "::" opt)))))
		  ("fuzzy" path)
		  (_ (concat type ":" path))))))))


;;;; Macro

(defun org-element-macro-parser ()
  "Parse macro at point, if any.

When at a macro, return a list whose car is `macro' and cdr
a plist with `:key', `:args', `:begin', `:end', `:value' and
`:post-blank' as keywords.  Otherwise, return nil.

Assume point is at the macro."
  (save-excursion
    (when (looking-at "{{{\\([a-zA-Z][-a-zA-Z0-9_]*\\)\\((\\([^\000]*?\\))\\)?}}}")
      (let ((begin (point))
	    (key (downcase (match-string-no-properties 1)))
	    (value (match-string-no-properties 0))
	    (post-blank (progn (goto-char (match-end 0))
			       (skip-chars-forward " \t")))
	    (end (point))
	    (args (pcase (match-string-no-properties 3)
		    (`nil nil)
		    (a (org-macro-extract-arguments
			(replace-regexp-in-string
			 "[ \t\r\n]+" " " (org-trim a)))))))
	(list 'macro
	      (list :key key
		    :value value
		    :args args
		    :begin begin
		    :end end
		    :post-blank post-blank))))))

(defun org-element-macro-interpreter (macro _)
  "Interpret MACRO object as Org syntax."
  (format "{{{%s%s}}}"
	  (org-element-property :key macro)
	  (pcase (org-element-property :args macro)
	    (`nil "")
	    (args (format "(%s)" (apply #'org-macro-escape-arguments args))))))


;;;; Radio-target

(defun org-element-radio-target-parser ()
  "Parse radio target at point, if any.

When at a radio target, return a list whose car is `radio-target'
and cdr a plist with `:begin', `:end', `:contents-begin',
`:contents-end', `:value' and `:post-blank' as keywords.
Otherwise, return nil.

Assume point is at the radio target."
  (save-excursion
    (when (looking-at org-radio-target-regexp)
      (let ((begin (point))
	    (contents-begin (match-beginning 1))
	    (contents-end (match-end 1))
	    (value (match-string-no-properties 1))
	    (post-blank (progn (goto-char (match-end 0))
			       (skip-chars-forward " \t")))
	    (end (point)))
	(list 'radio-target
	      (list :begin begin
		    :end end
		    :contents-begin contents-begin
		    :contents-end contents-end
		    :post-blank post-blank
		    :value value))))))

(defun org-element-radio-target-interpreter (_ contents)
  "Interpret target object as Org syntax.
CONTENTS is the contents of the object."
  (concat "<<<" contents ">>>"))


;;;; Statistics Cookie

(defun org-element-statistics-cookie-parser ()
  "Parse statistics cookie at point, if any.

When at a statistics cookie, return a list whose car is
`statistics-cookie', and cdr a plist with `:begin', `:end',
`:value' and `:post-blank' keywords.  Otherwise, return nil.

Assume point is at the beginning of the statistics-cookie."
  (save-excursion
    (when (looking-at "\\[[0-9]*\\(%\\|/[0-9]*\\)\\]")
      (let* ((begin (point))
	     (value (buffer-substring-no-properties
		     (match-beginning 0) (match-end 0)))
	     (post-blank (progn (goto-char (match-end 0))
				(skip-chars-forward " \t")))
	     (end (point)))
	(list 'statistics-cookie
	      (list :begin begin
		    :end end
		    :value value
		    :post-blank post-blank))))))

(defun org-element-statistics-cookie-interpreter (statistics-cookie _)
  "Interpret STATISTICS-COOKIE object as Org syntax."
  (org-element-property :value statistics-cookie))


;;;; Strike-Through

(defun org-element-strike-through-parser ()
  "Parse strike-through object at point, if any.

When at a strike-through object, return a list whose car is
`strike-through' and cdr is a plist with `:begin', `:end',
`:contents-begin' and `:contents-end' and `:post-blank' keywords.
Otherwise, return nil.

Assume point is at the first plus sign marker."
  (org-element--parse-generic-emphasis "+" 'strike-through))

(defun org-element-strike-through-interpreter (_ contents)
  "Interpret strike-through object as Org syntax.
CONTENTS is the contents of the object."
  (format "+%s+" contents))


;;;; Subscript

(defun org-element-subscript-parser ()
  "Parse subscript at point, if any.

When at a subscript object, return a list whose car is
`subscript' and cdr a plist with `:begin', `:end',
`:contents-begin', `:contents-end', `:use-brackets-p' and
`:post-blank' as keywords.  Otherwise, return nil.

Assume point is at the underscore."
  (save-excursion
    (unless (bolp) (backward-char))
    (when (looking-at org-match-substring-regexp)
      (let ((bracketsp (match-beginning 4))
	    (begin (match-beginning 2))
	    (contents-begin (or (match-beginning 4)
				(match-beginning 3)))
	    (contents-end (or (match-end 4) (match-end 3)))
	    (post-blank (progn (goto-char (match-end 0))
			       (skip-chars-forward " \t")))
	    (end (point)))
	(list 'subscript
	      (list :begin begin
		    :end end
		    :use-brackets-p bracketsp
		    :contents-begin contents-begin
		    :contents-end contents-end
		    :post-blank post-blank))))))

(defun org-element-subscript-interpreter (subscript contents)
  "Interpret SUBSCRIPT object as Org syntax.
CONTENTS is the contents of the object."
  (format
   (if (org-element-property :use-brackets-p subscript) "_{%s}" "_%s")
   contents))


;;;; Superscript

(defun org-element-superscript-parser ()
  "Parse superscript at point, if any.

When at a superscript object, return a list whose car is
`superscript' and cdr a plist with `:begin', `:end',
`:contents-begin', `:contents-end', `:use-brackets-p' and
`:post-blank' as keywords.  Otherwise, return nil.

Assume point is at the caret."
  (save-excursion
    (unless (bolp) (backward-char))
    (when (looking-at org-match-substring-regexp)
      (let ((bracketsp (match-beginning 4))
	    (begin (match-beginning 2))
	    (contents-begin (or (match-beginning 4)
				(match-beginning 3)))
	    (contents-end (or (match-end 4) (match-end 3)))
	    (post-blank (progn (goto-char (match-end 0))
			       (skip-chars-forward " \t")))
	    (end (point)))
	(list 'superscript
	      (list :begin begin
		    :end end
		    :use-brackets-p bracketsp
		    :contents-begin contents-begin
		    :contents-end contents-end
		    :post-blank post-blank))))))

(defun org-element-superscript-interpreter (superscript contents)
  "Interpret SUPERSCRIPT object as Org syntax.
CONTENTS is the contents of the object."
  (format
   (if (org-element-property :use-brackets-p superscript) "^{%s}" "^%s")
   contents))


;;;; Table Cell

(defun org-element-table-cell-parser ()
  "Parse table cell at point.
Return a list whose car is `table-cell' and cdr is a plist
containing `:begin', `:end', `:contents-begin', `:contents-end'
and `:post-blank' keywords."
  (looking-at "[ \t]*\\(.*?\\)[ \t]*\\(?:|\\|$\\)")
  (let* ((begin (match-beginning 0))
	 (end (match-end 0))
	 (contents-begin (match-beginning 1))
	 (contents-end (match-end 1)))
    (list 'table-cell
	  (list :begin begin
		:end end
		:contents-begin contents-begin
		:contents-end contents-end
		:post-blank 0))))

(defun org-element-table-cell-interpreter (_ contents)
  "Interpret table-cell element as Org syntax.
CONTENTS is the contents of the cell, or nil."
  (concat  " " contents " |"))


;;;; Target

(defun org-element-target-parser ()
  "Parse target at point, if any.

When at a target, return a list whose car is `target' and cdr
a plist with `:begin', `:end', `:value' and `:post-blank' as
keywords.  Otherwise, return nil.

Assume point is at the target."
  (save-excursion
    (when (looking-at org-target-regexp)
      (let ((begin (point))
	    (value (match-string-no-properties 1))
	    (post-blank (progn (goto-char (match-end 0))
			       (skip-chars-forward " \t")))
	    (end (point)))
	(list 'target
	      (list :begin begin
		    :end end
		    :value value
		    :post-blank post-blank))))))

(defun org-element-target-interpreter (target _)
  "Interpret TARGET object as Org syntax."
  (format "<<%s>>" (org-element-property :value target)))


;;;; Timestamp

(defconst org-element--timestamp-regexp
  (concat org-ts-regexp-both
	  "\\|"
	  "\\(?:<[0-9]+-[0-9]+-[0-9]+[^>\n]+?\\+[0-9]+[dwmy]>\\)"
	  "\\|"
	  "\\(?:<%%\\(?:([^>\n]+)\\)>\\)")
  "Regexp matching any timestamp type object.")

(defun org-element-timestamp-parser ()
  "Parse time stamp at point, if any.

When at a time stamp, return a list whose car is `timestamp', and
cdr a plist with `:type', `:raw-value', `:year-start',
`:month-start', `:day-start', `:hour-start', `:minute-start',
`:year-end', `:month-end', `:day-end', `:hour-end',
`:minute-end', `:repeater-type', `:repeater-value',
`:repeater-unit', `:warning-type', `:warning-value',
`:warning-unit', `:begin', `:end' and `:post-blank' keywords.
Otherwise, return nil.

Assume point is at the beginning of the timestamp."
  (when (looking-at-p org-element--timestamp-regexp)
    (save-excursion
      (let* ((begin (point))
	     (activep (eq (char-after) ?<))
	     (raw-value
	      (progn
		(looking-at (concat "\\([<[]\\(%%\\)?.*?\\)[]>]\\(?:--\\("
                                    org-ts-regexp-both
                                    "\\)\\)?"))
		(match-string-no-properties 0)))
	     (date-start (match-string-no-properties 1))
	     (date-end (match-string 3))
	     (diaryp (match-beginning 2))
	     (post-blank (progn (goto-char (match-end 0))
				(skip-chars-forward " \t")))
	     (end (point))
	     (time-range
	      (and (not diaryp)
		   (string-match
		    "[012]?[0-9]:[0-5][0-9]\\(-\\([012]?[0-9]\\):\\([0-5][0-9]\\)\\)"
		    date-start)
		   (cons (string-to-number (match-string 2 date-start))
			 (string-to-number (match-string 3 date-start)))))
	     (type (cond (diaryp 'diary)
			 ((and activep (or date-end time-range)) 'active-range)
			 (activep 'active)
			 ((or date-end time-range) 'inactive-range)
			 (t 'inactive)))
	     (repeater-props
	      (and (not diaryp)
		   (string-match "\\([.+]?\\+\\)\\([0-9]+\\)\\([hdwmy]\\)"
				 raw-value)
		   (list
		    :repeater-type
		    (let ((type (match-string 1 raw-value)))
		      (cond ((equal "++" type) 'catch-up)
			    ((equal ".+" type) 'restart)
			    (t 'cumulate)))
		    :repeater-value (string-to-number (match-string 2 raw-value))
		    :repeater-unit
		    (pcase (string-to-char (match-string 3 raw-value))
		      (?h 'hour) (?d 'day) (?w 'week) (?m 'month) (_ 'year)))))
	     (warning-props
	      (and (not diaryp)
		   (string-match "\\(-\\)?-\\([0-9]+\\)\\([hdwmy]\\)" raw-value)
		   (list
		    :warning-type (if (match-string 1 raw-value) 'first 'all)
		    :warning-value (string-to-number (match-string 2 raw-value))
		    :warning-unit
		    (pcase (string-to-char (match-string 3 raw-value))
		      (?h 'hour) (?d 'day) (?w 'week) (?m 'month) (_ 'year)))))
	     year-start month-start day-start hour-start minute-start year-end
	     month-end day-end hour-end minute-end)
	;; Parse date-start.
	(unless diaryp
	  (let ((date (org-parse-time-string date-start t)))
	    (setq year-start (nth 5 date)
		  month-start (nth 4 date)
		  day-start (nth 3 date)
		  hour-start (nth 2 date)
		  minute-start (nth 1 date))))
	;; Compute date-end.  It can be provided directly in time-stamp,
	;; or extracted from time range.  Otherwise, it defaults to the
	;; same values as date-start.
	(unless diaryp
	  (let ((date (and date-end (org-parse-time-string date-end t))))
	    (setq year-end (or (nth 5 date) year-start)
		  month-end (or (nth 4 date) month-start)
		  day-end (or (nth 3 date) day-start)
		  hour-end (or (nth 2 date) (car time-range) hour-start)
		  minute-end (or (nth 1 date) (cdr time-range) minute-start))))
	(list 'timestamp
	      (nconc (list :type type
			   :raw-value raw-value
			   :year-start year-start
			   :month-start month-start
			   :day-start day-start
			   :hour-start hour-start
			   :minute-start minute-start
			   :year-end year-end
			   :month-end month-end
			   :day-end day-end
			   :hour-end hour-end
			   :minute-end minute-end
			   :begin begin
			   :end end
			   :post-blank post-blank)
		     repeater-props
		     warning-props))))))

(defun org-element-timestamp-interpreter (timestamp _)
  "Interpret TIMESTAMP object as Org syntax."
  (let* ((repeat-string
	  (concat
	   (pcase (org-element-property :repeater-type timestamp)
	     (`cumulate "+") (`catch-up "++") (`restart ".+"))
	   (let ((val (org-element-property :repeater-value timestamp)))
	     (and val (number-to-string val)))
	   (pcase (org-element-property :repeater-unit timestamp)
	     (`hour "h") (`day "d") (`week "w") (`month "m") (`year "y"))))
	 (warning-string
	  (concat
	   (pcase (org-element-property :warning-type timestamp)
	     (`first "--") (`all "-"))
	   (let ((val (org-element-property :warning-value timestamp)))
	     (and val (number-to-string val)))
	   (pcase (org-element-property :warning-unit timestamp)
	     (`hour "h") (`day "d") (`week "w") (`month "m") (`year "y"))))
	 (build-ts-string
	  ;; Build an Org timestamp string from TIME.  ACTIVEP is
	  ;; non-nil when time stamp is active.  If WITH-TIME-P is
	  ;; non-nil, add a time part.  HOUR-END and MINUTE-END
	  ;; specify a time range in the timestamp.  REPEAT-STRING is
	  ;; the repeater string, if any.
	  (lambda (time activep &optional with-time-p hour-end minute-end)
	    (let ((ts (format-time-string
                       (org-time-stamp-format with-time-p)
		       time)))
	      (when (and hour-end minute-end)
		(string-match "[012]?[0-9]:[0-5][0-9]" ts)
		(setq ts
		      (replace-match
		       (format "\\&-%02d:%02d" hour-end minute-end)
		       nil nil ts)))
	      (unless activep (setq ts (format "[%s]" (substring ts 1 -1))))
	      (dolist (s (list repeat-string warning-string))
		(when (org-string-nw-p s)
		  (setq ts (concat (substring ts 0 -1)
				   " "
				   s
				   (substring ts -1)))))
	      ;; Return value.
	      ts)))
	 (type (org-element-property :type timestamp)))
    (pcase type
      ((or `active `inactive)
       (let* ((minute-start (org-element-property :minute-start timestamp))
	      (minute-end (org-element-property :minute-end timestamp))
	      (hour-start (org-element-property :hour-start timestamp))
	      (hour-end (org-element-property :hour-end timestamp))
	      (time-range-p (and hour-start hour-end minute-start minute-end
				 (or (/= hour-start hour-end)
				     (/= minute-start minute-end)))))
	 (funcall
	  build-ts-string
	  (org-encode-time 0
                           (or minute-start 0)
                           (or hour-start 0)
                           (org-element-property :day-start timestamp)
                           (org-element-property :month-start timestamp)
                           (org-element-property :year-start timestamp))
	  (eq type 'active)
	  (and hour-start minute-start)
	  (and time-range-p hour-end)
	  (and time-range-p minute-end))))
      ((or `active-range `inactive-range)
       (let ((minute-start (org-element-property :minute-start timestamp))
	     (minute-end (org-element-property :minute-end timestamp))
	     (hour-start (org-element-property :hour-start timestamp))
	     (hour-end (org-element-property :hour-end timestamp)))
	 (concat
	  (funcall
	   build-ts-string (org-encode-time
			    0
			    (or minute-start 0)
			    (or hour-start 0)
			    (org-element-property :day-start timestamp)
			    (org-element-property :month-start timestamp)
			    (org-element-property :year-start timestamp))
	   (eq type 'active-range)
	   (and hour-start minute-start))
	  "--"
	  (funcall build-ts-string
		   (org-encode-time
                    0
                    (or minute-end 0)
                    (or hour-end 0)
                    (org-element-property :day-end timestamp)
                    (org-element-property :month-end timestamp)
                    (org-element-property :year-end timestamp))
		   (eq type 'active-range)
		   (and hour-end minute-end)))))
      (_ (org-element-property :raw-value timestamp)))))


;;;; Underline

(defun org-element-underline-parser ()
  "Parse underline object at point, if any.

When at an underline object, return a list whose car is
`underline' and cdr is a plist with `:begin', `:end',
`:contents-begin' and `:contents-end' and `:post-blank' keywords.
Otherwise, return nil.

Assume point is at the first underscore marker."
  (org-element--parse-generic-emphasis "_" 'underline))

(defun org-element-underline-interpreter (_ contents)
  "Interpret underline object as Org syntax.
CONTENTS is the contents of the object."
  (format "_%s_" contents))


;;;; Verbatim

(defun org-element-verbatim-parser ()
  "Parse verbatim object at point, if any.

When at a verbatim object, return a list whose car is `verbatim'
and cdr is a plist with `:value', `:begin', `:end' and
`:post-blank' keywords.  Otherwise, return nil.

Assume point is at the first equal sign marker."
  (org-element--parse-generic-emphasis "=" 'verbatim))

(defun org-element-verbatim-interpreter (verbatim _)
  "Interpret VERBATIM object as Org syntax."
  (format "=%s=" (org-element-property :value verbatim)))



;;; Parsing Element Starting At Point
;;
;; `org-element--current-element' is the core function of this section.
;; It returns the Lisp representation of the element starting at
;; point.

(defvar org-element--cache-sync-requests); Declared later
(defun org-element--current-element (limit &optional granularity mode structure add-to-cache)
  "Parse the element starting at point.

Return value is a list like (TYPE PROPS) where TYPE is the type
of the element and PROPS a plist of properties associated to the
element.

Possible types are defined in `org-element-all-elements'.

LIMIT bounds the search.

Optional argument GRANULARITY determines the depth of the
recursion.  Allowed values are `headline', `greater-element',
`element', `object' or nil.  When it is broader than `object' (or
nil), secondary values will not be parsed, since they only
contain objects.

Optional argument MODE, when non-nil, can be either
`first-section', `item', `node-property', `planning',
`property-drawer', `section', `table-row', or `top-comment'.


If STRUCTURE isn't provided but MODE is set to `item', it will be
computed.

Optional argument ADD-TO-CACHE, when non-nil, and when cache is active,
will also add current element to cache if it is not yet there.  Use
this argument with care, as validity of the element in parse tree is
not checked.

This function assumes point is always at the beginning of the
element it has to parse."
  (let* ((element (and (not (buffer-narrowed-p))
                       (org-element--cache-active-p)
                       (not org-element--cache-sync-requests)
                       (org-element--cache-find (point) t)))
         (element (progn (while (and element
                                     (not (and (eq (point) (org-element-property :begin element))
                                               (eq mode (org-element-property :mode element)))))
                           (setq element (org-element-property :parent element)))
                         element))
         (old-element element)
         (element (if (or (eq (org-element-property :granularity element) granularity)
                          (and (memq granularity '(nil object))
                               (memq (org-element-property :granularity element) '(nil object))))
                      element
                    (let ((cached (org-element-cache-get-key
                                   element
                                   (list 'org-element--current-element (or granularity 'object)))))
                      (when cached
                        (org-element-put-property
                         cached :parent
                         (org-element-property :parent element)))))))
    (if element
        element
      (save-excursion
        (let ((case-fold-search t)
	      ;; Determine if parsing depth allows for secondary strings
	      ;; parsing.  It only applies to elements referenced in
	      ;; `org-element-secondary-value-alist'.
	      (raw-secondary-p (and granularity (not (eq granularity 'object))))
              result)
          (setq
           result
           (cond
            ;; Item.
            ((eq mode 'item)
	     (org-element-item-parser limit structure raw-secondary-p))
            ;; Table Row.
            ((eq mode 'table-row) (org-element-table-row-parser limit))
            ;; Node Property.
            ((eq mode 'node-property) (org-element-node-property-parser limit))
            ;; Headline.
            ((and (looking-at "^\\*+ ")
                  (org-with-limited-levels (looking-at-p org-outline-regexp-bol)))
             (org-element-headline-parser limit raw-secondary-p))
            ;; Sections (must be checked after headline).
            ((eq mode 'section) (org-element-section-parser limit))
            ((eq mode 'first-section)
	     (org-element-section-parser
	      (or (save-excursion (org-with-limited-levels (outline-next-heading)))
	          limit)))
            ;; Comments.
            ((looking-at "^[ \t]*#\\(?: \\|$\\)")
	     (org-element-comment-parser limit))
            ;; Planning.
            ((and (eq mode 'planning)
	          (eq ?* (char-after (line-beginning-position 0)))
	          (looking-at org-element-planning-line-re))
	     (org-element-planning-parser limit))
            ;; Property drawer.
            ((and (pcase mode
	            (`planning (eq ?* (char-after (line-beginning-position 0))))
	            ((or `property-drawer `top-comment)
		     (save-excursion
		       (beginning-of-line 0)
		       (not (looking-at "[[:blank:]]*$"))))
	            (_ nil))
	          (looking-at org-property-drawer-re))
	     (org-element-property-drawer-parser limit))
            ;; When not at bol, point is at the beginning of an item or
            ;; a footnote definition: next item is always a paragraph.
            ((not (bolp)) (org-element-paragraph-parser limit (list (point))))
            ;; Clock.
            ((looking-at org-element-clock-line-re)
             (org-element-clock-parser limit))
            ;; Inlinetask.
            ((looking-at "^\\*+ ")
	     (org-element-inlinetask-parser limit raw-secondary-p))
            ;; From there, elements can have affiliated keywords.
            (t (let ((affiliated (org-element--collect-affiliated-keywords
			          limit (memq granularity '(nil object)))))
	         (cond
	          ;; Jumping over affiliated keywords put point off-limits.
	          ;; Parse them as regular keywords.
	          ((and (cdr affiliated) (>= (point) limit))
	           (goto-char (car affiliated))
	           (org-element-keyword-parser limit nil))
	          ;; LaTeX Environment.
	          ((looking-at org-element--latex-begin-environment)
	           (org-element-latex-environment-parser limit affiliated))
	          ;; Drawer.
	          ((looking-at org-element-drawer-re)
	           (org-element-drawer-parser limit affiliated))
	          ;; Fixed Width
	          ((looking-at "[ \t]*:\\( \\|$\\)")
	           (org-element-fixed-width-parser limit affiliated))
	          ;; Inline Comments, Blocks, Babel Calls, Dynamic Blocks and
	          ;; Keywords.
	          ((looking-at "[ \t]*#\\+")
	           (goto-char (match-end 0))
	           (cond
	            ((looking-at "BEGIN_\\(\\S-+\\)")
		     (beginning-of-line)
		     (funcall (pcase (upcase (match-string 1))
			        ("CENTER"  #'org-element-center-block-parser)
			        ("COMMENT" #'org-element-comment-block-parser)
			        ("EXAMPLE" #'org-element-example-block-parser)
			        ("EXPORT"  #'org-element-export-block-parser)
			        ("QUOTE"   #'org-element-quote-block-parser)
			        ("SRC"     #'org-element-src-block-parser)
			        ("VERSE"   #'org-element-verse-block-parser)
			        (_         #'org-element-special-block-parser))
			      limit
			      affiliated))
	            ((looking-at "CALL:")
		     (beginning-of-line)
		     (org-element-babel-call-parser limit affiliated))
	            ((save-excursion
                       (beginning-of-line)
                       (looking-at org-element-dynamic-block-open-re))
		     (beginning-of-line)
		     (org-element-dynamic-block-parser limit affiliated))
	            ((looking-at "\\S-+:")
		     (beginning-of-line)
		     (org-element-keyword-parser limit affiliated))
	            (t
		     (beginning-of-line)
		     (org-element-paragraph-parser limit affiliated))))
	          ;; Footnote Definition.
	          ((looking-at org-footnote-definition-re)
	           (org-element-footnote-definition-parser limit affiliated))
	          ;; Horizontal Rule.
	          ((looking-at "[ \t]*-\\{5,\\}[ \t]*$")
	           (org-element-horizontal-rule-parser limit affiliated))
	          ;; Diary Sexp.
	          ((looking-at "%%(")
	           (org-element-diary-sexp-parser limit affiliated))
	          ;; Table.
	          ((or (looking-at "[ \t]*|")
		       ;; There is no strict definition of a table.el
		       ;; table.  Try to prevent false positive while being
		       ;; quick.
		       (let ((rule-regexp
			      (rx (zero-or-more (any " \t"))
			          "+"
			          (one-or-more (one-or-more "-") "+")
			          (zero-or-more (any " \t"))
			          eol))
			     (non-table.el-line
			      (rx bol
			          (zero-or-more (any " \t"))
			          (or eol (not (any "+| \t")))))
			     (next (line-beginning-position 2)))
		         ;; Start with a full rule.
		         (and
		          (looking-at rule-regexp)
		          (< next limit) ;no room for a table.el table
		          (save-excursion
		            (end-of-line)
		            (cond
			     ;; Must end with a full rule.
			     ((not (re-search-forward non-table.el-line limit 'move))
			      (if (bolp) (forward-line -1) (beginning-of-line))
			      (looking-at rule-regexp))
			     ;; Ignore pseudo-tables with a single
			     ;; rule.
			     ((= next (line-beginning-position))
			      nil)
			     ;; Must end with a full rule.
			     (t
			      (forward-line -1)
			      (looking-at rule-regexp)))))))
	           (org-element-table-parser limit affiliated))
	          ;; List.
	          ((looking-at (org-item-re))
	           (org-element-plain-list-parser
	            limit affiliated
	            (or structure (org-element--list-struct limit))))
	          ;; Default element: Paragraph.
	          (t (org-element-paragraph-parser limit affiliated)))))))
          (when result
            (org-element-put-property result :mode mode)
            (org-element-put-property result :granularity granularity)
            (org-element-put-property result :org-element--cache-sync-key nil)
            (org-element-put-property result :fragile-cache nil)
            (org-element-put-property result :robust-cache nil)
            (org-element-put-property result :cached nil))
          (when (and (not (buffer-narrowed-p))
                     (org-element--cache-active-p)
                     (not org-element--cache-sync-requests)
                     add-to-cache)
            (if (not old-element)
                ;; Only 'element granularity is directly allowed in
                ;; the cache.
                (setq result (if (eq granularity 'element)
                                 (org-element--cache-put result)
                               result))
              (org-element-cache-store-key
               old-element
               (list 'org-element--current-element (or granularity 'object)) result)))
          result)))))


;; Most elements can have affiliated keywords.  When looking for an
;; element beginning, we want to move before them, as they belong to
;; that element, and, in the meantime, collect information they give
;; into appropriate properties.  Hence the following function.

(defun org-element--collect-affiliated-keywords (limit parse)
  "Collect affiliated keywords from point down to LIMIT.

Return a list whose CAR is the position at the first of them and
CDR a plist of keywords and values and move point to the
beginning of the first line after them.

The plist of keywords preserves their order.

As a special case, if element doesn't start at the beginning of
the line (e.g., a paragraph starting an item), CAR is current
position of point and CDR is nil.

When PARSE is non-nil, values from keywords belonging to
`org-element-parsed-keywords' are parsed as secondary strings."
  (if (not (bolp)) (list (point))
    (let ((case-fold-search t)
	  (origin (point))
	  ;; RESTRICT is the list of objects allowed in parsed
	  ;; keywords value.  If PARSE is nil, no object is allowed.
	  (restrict (and parse (org-element-restriction 'keyword)))
	  output)
      (while (and (< (point) limit) (looking-at org-element--affiliated-re))
	(let* ((raw-kwd (upcase (match-string 1)))
	       ;; Apply translation to RAW-KWD.  From there, KWD is
	       ;; the official keyword.
	       (kwd (or (cdr (assoc raw-kwd
				    org-element-keyword-translation-alist))
			raw-kwd))
	       ;; PARSED? is non-nil when keyword should have its
	       ;; value parsed.
	       (parsed? (member kwd org-element-parsed-keywords))
	       ;; Find main value for any keyword.
	       (value
		(let ((beg (match-end 0))
		      (end (save-excursion
			     (end-of-line)
			     (skip-chars-backward " \t")
			     (point))))
		  (if parsed?
		      (save-match-data
			(org-element--parse-objects beg end nil restrict))
		    (org-trim (buffer-substring-no-properties beg end)))))
	       ;; If KWD is a dual keyword, find its secondary value.
	       ;; Maybe parse it.
	       (dual? (member kwd org-element-dual-keywords))
	       (dual-value
		(and dual?
		     (let ((sec (match-string-no-properties 2)))
		       (cond
			((and sec parsed?)
			 (save-match-data
			   (org-element--parse-objects
			    (match-beginning 2) (match-end 2) nil restrict)))
			(sec sec)))))
	       ;; Attribute a property name to KWD.
	       (kwd-sym (and kwd (intern (concat ":" (downcase kwd))))))
	  ;; Now set final shape for VALUE.
	  (when dual?
	    (setq value (and (or value dual-value) (cons value dual-value))))
	  (when (or (member kwd org-element-multiple-keywords)
		    ;; Attributes can always appear on multiple lines.
		    (string-match "^ATTR_" kwd))
	    (setq value (append (plist-get output kwd-sym) (list value))))
	  ;; Eventually store the new value in OUTPUT.
	  (setq output (plist-put output kwd-sym value))
	  ;; Move to next keyword.
	  (forward-line)))
      ;; If affiliated keywords are orphaned: move back to first one.
      ;; They will be parsed as a paragraph.
      (when (looking-at "[ \t]*$") (goto-char origin) (setq output nil))
      ;; Return value.
      (cons origin output))))



;;; The Org Parser
;;
;; The two major functions here are `org-element-parse-buffer', which
;; parses Org syntax inside the current buffer, taking into account
;; region, narrowing, or even visibility if specified, and
;; `org-element-parse-secondary-string', which parses objects within
;; a given string.
;;
;; The (almost) almighty `org-element-map' allows applying a function
;; on elements or objects matching some type, and accumulating the
;; resulting values.  In an export situation, it also skips unneeded
;; parts of the parse tree.

(defun org-element-parse-element
    (&optional pos-or-element granularity
               visible-only first-only
               cached-only)
  "Parse element at POS-OR-ELEMENT or point in current buffer.
When POS-OR-ELEMENT is nil, parse element at point.  When position,
parse element at that position.  When element, parse the provided
element assuming that it is located in current buffer.

The parsing is done recursively.  See `org-element-parse-buffer' for
the detailed info on the return value.

GRANULARITY has the same meaning as in `org-element-parse-buffer'.

When VISIBLE-ONLY is non-nil, don't parse contents of hidden
elements.

When CACHED-ONLY is non-nil, try to retrieve cached value and return nil
if such value is not available.

FIRST-ONLY controls parsing of elements inside.  When its value is
`no-recursion', do not parse inner elements.  Otherwise, when it is
non-nil, don't parse beyond first inner element, first inner element of
that inner element, and so on."
  (org-with-wide-buffer
   (let* ((element (pcase pos-or-element
                     (`nil (org-element-at-point))
                     ((pred number-or-marker-p)
                      (org-element-at-point pos-or-element))
                     (_ pos-or-element)))
          (parent (org-element-property :parent element))
          ;; Cache key.
          (key (pcase first-only
                 (`no-recursion (list 'org-element-parse-element (or granularity 'object) 'no-recursion))
                 (`nil (list 'org-element-parse-element (or granularity 'object)))
                 (_ (list 'org-element-parse-element (or granularity 'object) 'first-only))))
          result)
     (unless visible-only
       (setq result (org-element-cache-get-key element key)))
     (unless (or result cached-only)
       (setq result
             (car
              (org-element--parse-elements
               (org-element-property :begin element)
               (org-element-property :end element)
               (org-element-property :mode element)
               (org-element-property :structure element)
               granularity visible-only nil first-only)))
       (org-element-put-property result :parent parent)
       (unless visible-only
         (org-element-cache-store-key element key result)))
     ;; Shift cached boundaries when necessary.
     (when (and result
                (not (eq (org-element-property :begin result)
                       (org-element-property :begin element))))
       (org-element-map result org-element-match--all-types
         `(lambda (obj)
            (org-element--cache-shift-positions
             obj
             ,(- (org-element-property :begin element)
                 (org-element-property :begin result))))))
     result)))

(defun org-element-parse-buffer (&optional granularity visible-only)
  "Recursively parse the buffer and return structure.
If narrowing is in effect, only parse the visible part of the
buffer.

Optional argument GRANULARITY determines the depth of the
recursion.  It can be set to the following symbols:

`headline'          Only parse headlines.
`greater-element'   Don't recurse into greater elements except
		    headlines and sections.  Thus, elements
		    parsed are the top-level ones.
`element'           Parse everything but objects and plain text.
`object'            Parse the complete buffer (default).

When VISIBLE-ONLY is non-nil, don't parse contents of hidden
elements.

An element or object is represented as a list with the
pattern (TYPE PROPERTIES CONTENTS), where :

  TYPE is a symbol describing the element or object.  See
  `org-element-all-elements' and `org-element-all-objects' for an
  exhaustive list of such symbols.  One can retrieve it with
  `org-element-type' function.

  PROPERTIES is the list of attributes attached to the element or
  object, as a plist.  Although most of them are specific to the
  element or object type, all types share `:begin', `:end',
  `:post-blank' and `:parent' properties, which respectively
  refer to buffer position where the element or object starts,
  ends, the number of white spaces or blank lines after it, and
  the element or object containing it.  Properties values can be
  obtained by using `org-element-property' function.

  CONTENTS is a list of elements, objects or raw strings
  contained in the current element or object, when applicable.
  One can access them with `org-element-contents' function.

The Org buffer has `org-data' as type and nil as properties.
`org-element-map' function can be used to find specific elements
or objects within the parse tree.

This function assumes that current major mode is `org-mode'."
  (save-excursion
    (goto-char (point-min))
    (let ((org-data (org-element-org-data-parser))
          (gc-cons-threshold #x40000000))
      (org-skip-whitespace)
      (org-element--parse-elements
       (line-beginning-position) (point-max)
       ;; Start in `first-section' mode so text before the first
       ;; headline belongs to a section.
       'first-section nil granularity visible-only org-data))))

(defun org-element-parse-secondary-string (string restriction &optional parent)
  "Recursively parse objects in STRING and return structure.

RESTRICTION is a symbol limiting the object types that will be
looked after.

Optional argument PARENT, when non-nil, is the element or object
containing the secondary string.  It is used to set correctly
`:parent' property within the string.

If STRING is the empty string or nil, return nil."
  (cond
   ((not string) nil)
   ((equal string "") nil)
   (t (let ((buf (current-buffer)))
	(with-temp-buffer
          (org-clone-local-variables buf "\\`org-")
	  ;; Transferring local variables may put the temporary buffer
	  ;; into a read-only state.  Make sure we can insert STRING.
	  (let ((inhibit-read-only t)) (insert string))
	  ;; Prevent "Buffer *temp* modified; kill anyway?".
	  (restore-buffer-modified-p nil)
	  (org-element--parse-objects
	   (point-min) (point-max) nil restriction parent))))))

(defun org-element-map
    (data types fun &optional info first-match no-recursion with-affiliated)
  "Map a function on selected elements or objects.

DATA is a parse tree (for example, returned by
`org-element-parse-buffer'), an element, an object, a string, or a
list of such constructs.  TYPES is a symbol or list of symbols of
elements or object types (see `org-element-all-elements' and
`org-element-all-objects' for a complete list of types).  FUN is the
function called on the matching element or object.  It has to accept
one argument: the element or object itself.

When optional argument INFO is non-nil, it should be a plist
holding export options.  In that case, parts of the parse tree
not exportable according to that property list will be skipped.

When optional argument FIRST-MATCH is non-nil, stop at the first
match for which FUN doesn't return nil, and return that value.

Optional argument NO-RECURSION is a symbol or a list of symbols
representing elements or objects types.  `org-element-map' won't
enter any recursive element or object whose type belongs to that
list.  Though, FUN can still be applied on them.

When optional argument WITH-AFFILIATED is non-nil, FUN will also
apply to matching objects within parsed affiliated keywords (see
`org-element-parsed-keywords').

Nil values returned from FUN do not appear in the results.


Examples:
---------

Assuming TREE is a variable containing an Org buffer parse tree,
the following example will return a flat list of all `src-block'
and `example-block' elements in it:

  (setq tree (org-element-parse-buffer))
  (org-element-map tree \\='(example-block src-block) #\\='identity)

The following snippet will find the first headline with a level
of 1 and a \"phone\" tag, and will return its beginning position:

  (org-element-map tree \\='headline
   (lambda (hl)
     (and (= (org-element-property :level hl) 1)
          (member \"phone\" (org-element-property :tags hl))
          (org-element-property :begin hl)))
   nil t)

The next example will return a flat list of all `plain-list' type
elements in TREE that are not a sub-list themselves:

  (org-element-map tree \\='plain-list #\\='identity nil nil \\='plain-list)

Eventually, this example will return a flat list of all `bold'
type objects containing a `latex-snippet' type object, even
looking into captions:

  (org-element-map tree \\='bold
   (lambda (b)
     (and (org-element-map b \\='latex-snippet #\\='identity nil t) b))
   nil nil nil t)"
  (declare (indent 2))
  ;; Ensure TYPES and NO-RECURSION are a list, even of one element.
  (let* ((types (if (listp types) types (list types)))
	 (no-recursion (if (listp no-recursion) no-recursion
			 (list no-recursion)))
	 ;; Recursion depth is determined by --CATEGORY.
	 (--category
	  (catch :--found
	    (let ((category 'greater-elements)
		  (all-objects (cons 'plain-text org-element-all-objects)))
	      (dolist (type types category)
		(cond ((memq type all-objects)
		       ;; If one object is found, the function has
		       ;; to recurse into every object.
		       (throw :--found 'objects))
		      ((not (memq type org-element-greater-elements))
		       ;; If one regular element is found, the
		       ;; function has to recurse, at least, into
		       ;; every element it encounters.
		       (and (not (eq category 'elements))
			    (setq category 'elements))))))))
         (--ignore-list (plist-get info :ignore-list))
	 --acc)
    (letrec ((--walk-tree
	      (lambda (--data)
		;; Recursively walk DATA.  INFO, if non-nil, is a plist
		;; holding contextual information.
		(let ((--type (org-element-type --data)))
		  (cond
		   ((not --data))
		   ;; Ignored element in an export context.
		   ((and info (memq --data --ignore-list)))
		   ;; List of elements or objects.
		   ((not --type) (mapc --walk-tree --data))
		   ;; Unconditionally enter parse trees.
		   ((eq --type 'org-data)
		    (mapc --walk-tree (org-element-contents --data)))
		   (t
		    ;; Check if TYPE is matching among TYPES.  If so,
		    ;; apply FUN to --DATA and accumulate return value
		    ;; into --ACC (or exit if FIRST-MATCH is non-nil).
		    (when (memq --type types)
		      (let ((result (funcall fun --data)))
			(cond ((not result))
			      (first-match (throw :--map-first-match result))
			      (t (push result --acc)))))
		    ;; If --DATA has a secondary string that can contain
		    ;; objects with their type among TYPES, look inside.
		    (when (and (eq --category 'objects) (not (stringp --data)))
		      (dolist (p (cdr (assq --type
					    org-element-secondary-value-alist)))
			(funcall --walk-tree (org-element-property p --data))))
		    ;; If --DATA has any parsed affiliated keywords and
		    ;; WITH-AFFILIATED is non-nil, look for objects in
		    ;; them.
		    (when (and with-affiliated
			       (eq --category 'objects)
			       (eq (org-element-class --data) 'element))
		      (dolist (kwd-pair org-element--parsed-properties-alist)
			(let ((kwd (car kwd-pair))
			      (value (org-element-property (cdr kwd-pair) --data)))
			  ;; Pay attention to the type of parsed
			  ;; keyword.  In particular, preserve order for
			  ;; multiple keywords.
			  (cond
			   ((not value))
			   ((member kwd org-element-dual-keywords)
			    (if (member kwd org-element-multiple-keywords)
				(dolist (line value)
				  (funcall --walk-tree (cdr line))
				  (funcall --walk-tree (car line)))
			      (funcall --walk-tree (cdr value))
			      (funcall --walk-tree (car value))))
			   ((member kwd org-element-multiple-keywords)
			    (mapc --walk-tree (reverse value)))
			   (t (funcall --walk-tree value))))))
		    ;; Determine if a recursion into --DATA is possible.
		    (cond
		     ;; --TYPE is explicitly removed from recursion.
		     ((memq --type no-recursion))
		     ;; --DATA has no contents.
		     ((not (org-element-contents --data)))
		     ;; Looking for greater elements but --DATA is
		     ;; simply an element or an object.
		     ((and (eq --category 'greater-elements)
			   (not (memq --type org-element-greater-elements))))
		     ;; Looking for elements but --DATA is an object.
		     ((and (eq --category 'elements)
			   (eq (org-element-class --data) 'object)))
		     ;; In any other case, map contents.
		     (t (mapc --walk-tree (org-element-contents --data))))))))))
      (catch :--map-first-match
	(funcall --walk-tree data)
	;; Return value in a proper order.
	(nreverse --acc)))))

;; The following functions are internal parts of the parser.
;;
;; The first one, `org-element--parse-elements' acts at the element's
;; level.
;;
;; The second one, `org-element--parse-objects' applies on all objects
;; of a paragraph or a secondary string.  It calls
;; `org-element--object-lex' to find the next object in the current
;; container.

(defsubst org-element--next-mode (mode type parent?)
  "Return next mode according to current one.

MODE is a symbol representing the expectation about the next
element or object.  Meaningful values are `first-section',
`item', `node-property', `planning', `property-drawer',
`section', `table-row', `top-comment', and nil.

TYPE is the type of the current element or object.

If PARENT? is non-nil, assume the next element or object will be
located inside the current one."
  (if parent?
      (pcase type
	(`headline 'section)
	((and (guard (eq mode 'first-section)) `section) 'top-comment)
        ((and (guard (eq mode 'org-data)) `org-data) 'first-section)
        ((and (guard (not mode)) `org-data) 'first-section)
	(`inlinetask 'planning)
	(`plain-list 'item)
	(`property-drawer 'node-property)
	(`section 'planning)
	(`table 'table-row))
    (pcase mode
      (`item 'item)
      (`node-property 'node-property)
      ((and `planning (guard (eq type 'planning))) 'property-drawer)
      (`table-row 'table-row)
      ((and `top-comment (guard (eq type 'comment))) 'property-drawer))))

(defun org-element--parse-elements
    (beg end mode structure granularity visible-only acc &optional first-only)
  "Parse elements between BEG and END positions.

MODE prioritizes some elements over the others.  It can be set to
`first-section', `item', `node-property', `planning',
`property-drawer', `section', `table-row', `top-comment', or nil.

When value is `item', STRUCTURE will be used as the current list
structure.

GRANULARITY determines the depth of the recursion.  See
`org-element-parse-buffer' for more information.

When VISIBLE-ONLY is non-nil, don't parse contents of hidden
elements.

When FIRST-ONLY is `no-recursion', do not parse elements inside.
Otherwise, when FIRST-ONLY is non-nil, only parse the first inner
elements in contents.

Elements are accumulated into ACC."
  (save-excursion
    (goto-char beg)
    ;; When parsing only headlines, skip any text before first one.
    (when (and (eq granularity 'headline) (not (org-at-heading-p)))
      (org-with-limited-levels (outline-next-heading)))
    (let (elements)
      (while (and (< (point) end)
                  (or (not first-only)
                      (not elements)))
	;; Visible only: skip invisible parts due to folding.
	(if (and visible-only (org-invisible-p nil t))
	    (progn
	      (goto-char (org-find-visible))
	      (when (and (eolp) (not (eobp))) (forward-char)))
	  ;; Find current element's type and parse it accordingly to
	  ;; its category.
	  (let* ((element (org-element-copy
                           ;; `org-element--current-element' may return cached
                           ;; elements.  Below code reassigns
                           ;; `:parent' property of the element and
                           ;; may interfere with cache
                           ;; synchronization if parent element is not
                           ;; yet in cache.  Moreover, the returned
                           ;; structure may be altered by caller code
                           ;; arbitrarily.  Hence, we return a copy of
                           ;; the potentially cached element to make
                           ;; potential modifications safe for element
                           ;; cache.
                           (org-element--current-element
			    end granularity mode structure)))
		 (type (org-element-type element))
		 (cbeg (org-element-property :contents-begin element)))
            (goto-char (org-element-property :end element))
	    ;; Fill ELEMENT contents by side-effect.
	    (cond
	     ;; If element has no contents, don't modify it.
	     ((not cbeg))
	     ;; Greater element: parse it between `contents-begin' and
	     ;; `contents-end'.  Ensure GRANULARITY allows recursion,
	     ;; or ELEMENT is a headline, in which case going inside
	     ;; is mandatory, in order to get sub-level headings.
	     ((and (memq type org-element-greater-elements)
	           (or (memq granularity '(element object nil))
		       (and (eq granularity 'greater-element)
			    (eq type 'section))
		       (eq type 'headline)))
              (unless (eq first-only 'no-recursion)
	        (org-element--parse-elements
	         cbeg (org-element-property :contents-end element)
	         ;; Possibly switch to a special mode.
	         (org-element--next-mode mode type t)
	         (and (memq type '(item plain-list))
		      (org-element-property :structure element))
	         granularity visible-only element first-only)))
	     ;; ELEMENT has contents.  Parse objects inside, if
	     ;; GRANULARITY allows it.
	     ((memq granularity '(object nil))
	      (org-element--parse-objects
	       cbeg (org-element-property :contents-end element) element
	       (org-element-restriction type))))
	    (push (org-element-put-property element :parent acc) elements)
	    ;; Update mode.
	    (setq mode (org-element--next-mode mode type nil)))))
      ;; Return result.
      (when acc
        (org-element-put-property acc :granularity granularity))
      (if acc
          (apply #'org-element-set-contents acc (nreverse elements))
        (nreverse elements)))))

(defun org-element--object-lex (restriction)
  "Return next object in current buffer or nil.
RESTRICTION is a list of object types, as symbols, that should be
looked after.  This function assumes that the buffer is narrowed
to an appropriate container (e.g., a paragraph)."
  (cond
   ((memq 'table-cell restriction) (org-element-table-cell-parser))
   ((memq 'citation-reference restriction)
    (org-element-citation-reference-parser))
   (t
    (let* ((start (point))
	   (limit
	    ;; Object regexp sometimes needs to have a peek at
	    ;; a character ahead.  Therefore, when there is a hard
	    ;; limit, make it one more than the true beginning of the
	    ;; radio target.
	    (save-excursion
	      (cond ((not org-target-link-regexp) nil)
		    ((not (memq 'link restriction)) nil)
		    ((progn
		       (unless (bolp) (forward-char -1))
		       (not (re-search-forward org-target-link-regexp nil t)))
		     nil)
		    ;; Since we moved backward, we do not want to
		    ;; match again an hypothetical 1-character long
		    ;; radio link before us.  Realizing that this can
		    ;; only happen if such a radio link starts at
		    ;; beginning of line, we prevent this here.
		    ((and (= start (1+ (line-beginning-position)))
			  (= start (match-end 1)))
		     (and (re-search-forward org-target-link-regexp nil t)
			  (1+ (match-beginning 1))))
		    (t (1+ (match-beginning 1))))))
	   found)
      (save-excursion
	(while (and (not found)
		    (re-search-forward org-element--object-regexp limit 'move))
	  (goto-char (match-beginning 0))
	  (let ((result (match-string 0)))
	    (setq found
		  (cond
		   ((string-prefix-p "call_" result t)
		    (and (memq 'inline-babel-call restriction)
			 (org-element-inline-babel-call-parser)))
		   ((string-prefix-p "src_" result t)
		    (and (memq 'inline-src-block restriction)
			 (org-element-inline-src-block-parser)))
		   (t
		    (pcase (char-after)
		      (?^ (and (memq 'superscript restriction)
			       (org-element-superscript-parser)))
		      (?_ (or (and (memq 'subscript restriction)
				   (org-element-subscript-parser))
			      (and (memq 'underline restriction)
				   (org-element-underline-parser))))
		      (?* (and (memq 'bold restriction)
			       (org-element-bold-parser)))
		      (?/ (and (memq 'italic restriction)
			       (org-element-italic-parser)))
		      (?~ (and (memq 'code restriction)
			       (org-element-code-parser)))
		      (?= (and (memq 'verbatim restriction)
			       (org-element-verbatim-parser)))
		      (?+ (and (memq 'strike-through restriction)
			       (org-element-strike-through-parser)))
		      (?@ (and (memq 'export-snippet restriction)
			       (org-element-export-snippet-parser)))
		      (?{ (and (memq 'macro restriction)
			       (org-element-macro-parser)))
		      (?$ (and (memq 'latex-fragment restriction)
			       (org-element-latex-fragment-parser)))
		      (?<
		       (if (eq (aref result 1) ?<)
			   (or (and (memq 'radio-target restriction)
				    (org-element-radio-target-parser))
			       (and (memq 'target restriction)
				    (org-element-target-parser)))
			 (or (and (memq 'timestamp restriction)
				  (org-element-timestamp-parser))
			     (and (memq 'link restriction)
				  (org-element-link-parser)))))
		      (?\\
		       (if (eq (aref result 1) ?\\)
			   (and (memq 'line-break restriction)
				(org-element-line-break-parser))
			 (or (and (memq 'entity restriction)
				  (org-element-entity-parser))
			     (and (memq 'latex-fragment restriction)
				  (org-element-latex-fragment-parser)))))
		      (?\[
		       (pcase (aref result 1)
			 ((and ?\[
			       (guard (memq 'link restriction)))
			  (org-element-link-parser))
			 ((and ?f
			       (guard (memq 'footnote-reference restriction)))
			  (org-element-footnote-reference-parser))
			 ((and ?c
			       (guard (memq 'citation restriction)))
			  (org-element-citation-parser))
			 ((and (or ?% ?/)
			       (guard (memq 'statistics-cookie restriction)))
			  (org-element-statistics-cookie-parser))
			 (_
			  (or (and (memq 'timestamp restriction)
				   (org-element-timestamp-parser))
			      (and (memq 'statistics-cookie restriction)
				   (org-element-statistics-cookie-parser))))))
		      ;; This is probably a plain link.
		      (_ (and (memq 'link restriction)
			      (org-element-link-parser)))))))
	    (or (eobp) (forward-char))))
	(cond (found)
	      (limit (forward-char -1)
		     (org-element-link-parser))	;radio link
	      (t nil)))))))

(defun org-element--parse-objects (beg end acc restriction &optional parent)
  "Parse objects between BEG and END and return recursive structure.

Objects are accumulated in ACC.  RESTRICTION is a list of object
successors which are allowed in the current object.

ACC becomes the parent for all parsed objects.  However, if ACC
is nil (i.e., a secondary string is being parsed) and optional
argument PARENT is non-nil, use it as the parent for all objects.
Eventually, if both ACC and PARENT are nil, the common parent is
the list of objects itself."
  (save-excursion
    (save-restriction
      (narrow-to-region beg end)
      (goto-char (point-min))
      (let (next-object contents)
	(while (and (not (eobp))
		    (setq next-object (org-element--object-lex restriction)))
	  ;; Text before any object.
	  (let ((obj-beg (org-element-property :begin next-object)))
	    (unless (= (point) obj-beg)
	      (let ((text (buffer-substring-no-properties (point) obj-beg)))
		(push (if acc (org-element-put-property text :parent acc) text)
		      contents))))
	  ;; Object...
	  (let ((obj-end (org-element-property :end next-object))
		(cont-beg (org-element-property :contents-begin next-object)))
	    (when acc (org-element-put-property next-object :parent acc))
	    (push (if cont-beg
		      ;; Fill contents of NEXT-OBJECT if possible.
		      (org-element--parse-objects
		       cont-beg
		       (org-element-property :contents-end next-object)
		       next-object
		       (org-element-restriction next-object))
		    next-object)
		  contents)
	    (goto-char obj-end)))
	;; Text after last object.
	(unless (eobp)
	  (let ((text (buffer-substring-no-properties (point) end)))
	    (push (if acc (org-element-put-property text :parent acc) text)
		  contents)))
	;; Result.  Set appropriate parent.
	(if acc (apply #'org-element-set-contents acc (nreverse contents))
	  (let* ((contents (nreverse contents))
		 (parent (or parent contents)))
	    (dolist (datum contents contents)
	      (org-element-put-property datum :parent parent))))))))



;;; Towards A Bijective Process
;;
;; The parse tree obtained with `org-element-parse-buffer' is really
;; a snapshot of the corresponding Org buffer.  Therefore, it can be
;; interpreted and expanded into a string with canonical Org syntax.
;; Hence `org-element-interpret-data'.
;;
;; The function relies internally on
;; `org-element--interpret-affiliated-keywords'.

;;;###autoload
(defun org-element-interpret-data (data)
  "Interpret DATA as Org syntax.
DATA is a parse tree, an element, an object or a secondary string
to interpret.  Return Org syntax as a string."
  (letrec ((fun
	    (lambda (data parent)
	      (let* ((type (org-element-type data))
		     ;; Find interpreter for current object or
		     ;; element.  If it doesn't exist (e.g. this is
		     ;; a pseudo object or element), return contents,
		     ;; if any.
		     (interpret
		      (let ((fun (intern
				  (format "org-element-%s-interpreter" type))))
			(if (fboundp fun) fun (lambda (_ contents) contents))))
		     (results
		      (cond
		       ;; Secondary string.
		       ((not type)
			(mapconcat (lambda (obj) (funcall fun obj parent))
				   data
				   ""))
		       ;; Full Org document.
		       ((eq type 'org-data)
			(mapconcat (lambda (obj) (funcall fun obj parent))
				   (org-element-contents data)
				   ""))
		       ;; Plain text: return it.
		       ((stringp data) data)
		       ;; Element or object without contents.
		       ((not (org-element-contents data))
			(funcall interpret data nil))
		       ;; Element or object with contents.
		       (t
			(funcall
			 interpret
			 data
			 ;; Recursively interpret contents.
			 (mapconcat
			  (lambda (datum) (funcall fun datum data))
			  (org-element-contents
			   (if (not (memq type '(paragraph verse-block)))
			       data
			     ;; Fix indentation of elements containing
			     ;; objects.  We ignore `table-row'
			     ;; elements as they are one line long
			     ;; anyway.
			     (org-element-normalize-contents
			      data
			      ;; When normalizing first paragraph of
			      ;; an item or a footnote-definition,
			      ;; ignore first line's indentation.
			      (and (eq type 'paragraph)
				   (memq (org-element-type parent)
					 '(footnote-definition item))
				   (eq data (car (org-element-contents parent)))
				   (eq (org-element-property :pre-blank parent)
				       0)))))
			  ""))))))
		(if (memq type '(org-data nil)) results
		  ;; Build white spaces.  If no `:post-blank' property
		  ;; is specified, assume its value is 0.
		  (let ((blank (or (org-element-property :post-blank data) 0)))
		    (if (eq (org-element-class data parent) 'object)
			(concat results (make-string blank ?\s))
		      (concat (org-element--interpret-affiliated-keywords data)
			      (org-element-normalize-string results)
			      (make-string blank ?\n)))))))))
    (funcall fun data nil)))

(defun org-element--interpret-affiliated-keywords (element)
  "Return ELEMENT's affiliated keywords as Org syntax.
If there is no affiliated keyword, return the empty string."
  (let ((keyword-to-org
	 (lambda (key value)
	   (let (dual)
	     (when (member key org-element-dual-keywords)
	       (setq dual (cdr value) value (car value)))
	     (concat "#+" (downcase key)
		     (and dual
			  (format "[%s]" (org-element-interpret-data dual)))
		     ": "
		     (if (member key org-element-parsed-keywords)
			 (org-element-interpret-data value)
		       value)
		     "\n")))))
    (mapconcat
     (lambda (prop)
       (let ((value (org-element-property prop element))
	     (keyword (upcase (substring (symbol-name prop) 1))))
	 (when value
	   (if (or (member keyword org-element-multiple-keywords)
		   ;; All attribute keywords can have multiple lines.
		   (string-match "^ATTR_" keyword))
	       (mapconcat (lambda (line) (funcall keyword-to-org keyword line))
			  (reverse value)
			  "")
	     (funcall keyword-to-org keyword value)))))
     ;; List all ELEMENT's properties matching an attribute line or an
     ;; affiliated keyword, but ignore translated keywords since they
     ;; cannot belong to the property list.
     (cl-loop for prop in (nth 1 element) by 'cddr
	      when (let ((keyword (upcase (substring (symbol-name prop) 1))))
		     (or (string-match "^ATTR_" keyword)
			 (and
			  (member keyword org-element-affiliated-keywords)
			  (not (assoc keyword
				      org-element-keyword-translation-alist)))))
	      collect prop)
     "")))

;; Because interpretation of the parse tree must return the same
;; number of blank lines between elements and the same number of white
;; space after objects, some special care must be given to white
;; spaces.
;;
;; The first function, `org-element-normalize-string', ensures any
;; string different from the empty string will end with a single
;; newline character.
;;
;; The second function, `org-element-normalize-contents', removes
;; global indentation from the contents of the current element.

(defun org-element-normalize-string (s)
  "Ensure string S ends with a single newline character.

If S isn't a string return it unchanged.  If S is the empty
string, return it.  Otherwise, return a new string with a single
newline character at its end."
  (cond
   ((not (stringp s)) s)
   ((string= "" s) "")
   (t (and (string-match "\\(\n[ \t]*\\)*\\'" s)
	   (replace-match "\n" nil nil s)))))

(defun org-element-normalize-contents (element &optional ignore-first)
  "Normalize plain text in ELEMENT's contents.

ELEMENT must only contain plain text and objects.

If optional argument IGNORE-FIRST is non-nil, ignore first line's
indentation to compute maximal common indentation.

Return the normalized element that is element with global
indentation removed from its contents."
  (letrec ((find-min-ind
	    ;; Return minimal common indentation within BLOB.  This is
	    ;; done by walking recursively BLOB and updating MIN-IND
	    ;; along the way.  FIRST-FLAG is non-nil when the next
	    ;; object is expected to be a string that doesn't start
	    ;; with a newline character.  It happens for strings at
	    ;; the beginnings of the contents or right after a line
	    ;; break.
	    (lambda (blob first-flag min-ind)
	      (dolist (datum (org-element-contents blob) min-ind)
		(when first-flag
		  (setq first-flag nil)
		  (cond
		   ;; Objects cannot start with spaces: in this
		   ;; case, indentation is 0.
		   ((not (stringp datum)) (throw :zero 0))
		   ((not (string-match
			  "\\`\\([ \t]+\\)\\([^ \t\n]\\|\n\\|\\'\\)" datum))
		    (throw :zero 0))
		   ((equal (match-string 2 datum) "\n")
		    (put-text-property
		     (match-beginning 1) (match-end 1) 'org-ind 'empty datum))
		   (t
		    (let ((i (string-width (match-string 1 datum))))
		      (put-text-property
		       (match-beginning 1) (match-end 1) 'org-ind i datum)
		      (setq min-ind (min i min-ind))))))
		(cond
		 ((stringp datum)
		  (let ((s 0))
		    (while (string-match
			    "\n\\([ \t]*\\)\\([^ \t\n]\\|\n\\|\\'\\)" datum s)
		      (setq s (match-end 1))
		      (cond
		       ((equal (match-string 1 datum) "")
			(unless (member (match-string 2 datum) '("" "\n"))
			  (throw :zero 0)))
		       ((equal (match-string 2 datum) "\n")
			(put-text-property (match-beginning 1) (match-end 1)
					   'org-ind 'empty datum))
		       (t
			(let ((i (string-width (match-string 1 datum))))
			  (put-text-property (match-beginning 1) (match-end 1)
					     'org-ind i datum)
			  (setq min-ind (min i min-ind))))))))
		 ((eq (org-element-type datum) 'line-break)
		  (setq first-flag t))
		 ((memq (org-element-type datum) org-element-recursive-objects)
		  (setq min-ind
			(funcall find-min-ind datum first-flag min-ind)))))))
	   (min-ind
	    (catch :zero
	      (funcall find-min-ind
		       element (not ignore-first) most-positive-fixnum))))
    (if (or (zerop min-ind) (= min-ind most-positive-fixnum)) element
      ;; Build ELEMENT back, replacing each string with the same
      ;; string minus common indentation.
      (letrec ((build
		(lambda (datum)
		  ;; Return DATUM with all its strings indentation
		  ;; shortened from MIN-IND white spaces.
		  (setcdr
		   (cdr datum)
		   (mapcar
		    (lambda (object)
		      (cond
		       ((stringp object)
			(with-temp-buffer
			  (insert object)
			  (let ((s (point-min)))
			    (while (setq s (text-property-not-all
					    s (point-max) 'org-ind nil))
			      (goto-char s)
			      (let ((i (get-text-property s 'org-ind)))
				(delete-region s (progn
						   (skip-chars-forward " \t")
						   (point)))
				(when (integerp i) (indent-to (- i min-ind))))))
			  (buffer-string)))
		       ((memq (org-element-type object)
			      org-element-recursive-objects)
			(funcall build object))
		       (t object)))
		    (org-element-contents datum)))
		  datum)))
	(funcall build element)))))



;;; Cache
;;
;; Implement a caching mechanism for `org-element-at-point', `org-element-context', and for
;; fast mapping across Org elements in `org-element-cache-map', which see.
;;
;; When cache is enabled, the elements returned by `org-element-at-point' and
;; `org-element-context' are returned by reference.  Altering these elements will
;; also alter their cache representation.  The same is true for
;; elements passed to mapping function in `org-element-cache-map'.
;;
;; Public functions are: `org-element-cache-reset', `org-element-cache-refresh', and
;; `org-element-cache-map'.
;;
;; Cache can be controlled using `org-element-use-cache' and `org-element-cache-persistent'.
;;  `org-element-cache-sync-idle-time', `org-element-cache-sync-duration' and
;; `org-element-cache-sync-break' can be tweaked to control caching behavior.
;;
;; Internally, parsed elements are stored in an AVL tree,
;; `org-element--cache'.  This tree is updated lazily: whenever
;; a change happens to the buffer, a synchronization request is
;; registered in `org-element--cache-sync-requests' (see
;; `org-element--cache-submit-request').  During idle time, requests
;; are processed by `org-element--cache-sync'.  Synchronization also
;; happens when an element is required from the cache.  In this case,
;; the process stops as soon as the needed element is up-to-date.
;;
;; A synchronization request can only apply on a synchronized part of
;; the cache.  Therefore, the cache is updated at least to the
;; location where the new request applies.  Thus, requests are ordered
;; from left to right and all elements starting before the first
;; request are correct.  This property is used by functions like
;; `org-element--cache-find' to retrieve elements in the part of the
;; cache that can be trusted.
;;
;; A request applies to every element, starting from its original
;; location (or key, see below).  When a request is processed, it
;; moves forward and may collide the next one.  In this case, both
;; requests are merged into a new one that starts from that element.
;; As a consequence, the whole synchronization complexity does not
;; depend on the number of pending requests, but on the number of
;; elements the very first request will be applied on.
;;
;; Elements cannot be accessed through their beginning position, which
;; may or may not be up-to-date.  Instead, each element in the tree is
;; associated to a key, obtained with `org-element--cache-key'.  This
;; mechanism is robust enough to preserve total order among elements
;; even when the tree is only partially synchronized.
;;
;; The cache code debugging is fairly complex because cache request
;; state is often hard to reproduce.  An extensive diagnostics
;; functionality is built into the cache code to assist hunting bugs.
;; See `org-element--cache-self-verify', `org-element--cache-self-verify-frequency',
;; `org-element--cache-diagnostics', `org-element--cache-diagnostics-level',
;; `org-element--cache-diagnostics-ring-size', `org-element--cache-map-statistics',
;; `org-element--cache-map-statistics-threshold'.

;;;###autoload
(defvar org-element-use-cache t
  "Non-nil when Org parser should cache its results.")

(defvar org-element-cache-persistent t
  "Non-nil when cache should persist between Emacs sessions.")

(defvar org-element-cache-add-functions nil
  "Abnormal hook running after an element is added to cache.
Each function in the hook is called with a single argument---the added
element.")

(defvar org-element-cache-remove-functions nil
  "Abnormal hook running every before an element is removed from cache.
Each function in the hook is called with a single argument---the
removed element.  The argument can also be nil when the whole cache is
cleared.")

(defvar org-element-cache-update-functions nil
  "Abnormal hook running every time a cached element is updated.
Each function in the hook is called with a single argument---the
updated element.")

(defvar org-element-cache-sync-idle-time 0.6
  "Length, in seconds, of idle time before syncing cache.")

(defvar org-element-cache-sync-duration 0.04
  "Maximum duration, as a time value, for a cache synchronization.
If the synchronization is not over after this delay, the process
pauses and resumes after `org-element-cache-sync-break'
seconds.")

(defvar org-element-cache-sync-break 0.3
  "Duration, as a time value, of the pause between synchronizations.
See `org-element-cache-sync-duration' for more information.")

(defvar org-element--cache-self-verify t
  "Activate extra consistency checks for the cache.

This may cause serious performance degradation depending on the value
of `org-element--cache-self-verify-frequency'.

When set to symbol `backtrace', record and display backtrace log if
any inconsistency is detected.")

(defvar org-element--cache-self-verify-frequency 0.03
  "Frequency of cache element verification.

This number is a probability to check an element requested from cache
to be correct.  Setting this to a value less than 0.0001 is useless.")

(defvar org-element--cache-diagnostics nil
  "Print detailed diagnostics of cache processing.")

(defvar org-element--cache-map-statistics nil
  "Print statistics for `org-element-cache-map'.")

(defvar org-element--cache-map-statistics-threshold 0.1
  "Time threshold in seconds to log statistics for `org-element-cache-map'.")

(defvar org-element--cache-diagnostics-level 2
  "Detail level of the diagnostics.")

(defvar-local org-element--cache-diagnostics-ring nil
  "Ring containing last `org-element--cache-diagnostics-ring-size'
cache process log entries.")

(defvar org-element--cache-diagnostics-ring-size 5000
  "Size of `org-element--cache-diagnostics-ring'.")

;;;; Data Structure

(defvar-local org-element--cache nil
  "AVL tree used to cache elements.
Each node of the tree contains an element.  Comparison is done
with `org-element--cache-compare'.  This cache is used in
`org-element-at-point'.")

(defvar-local org-element--headline-cache nil
  "AVL tree used to cache headline and inlinetask elements.
Each node of the tree contains an element.  Comparison is done
with `org-element--cache-compare'.  This cache is used in
`org-element-cache-map'.")

(defconst org-element--cache-hash-size 16
  "Cache size for recent cached calls to `org-element--cache-find'.

This extra caching is based on the following paper:
Pugh [Information Processing Letters] (1990) Slow optimally balanced
 search strategies vs. cached fast uniformly balanced search
 strategies.  http://dx.doi.org/10.1016/0020-0190(90)90130-P

Also, see `org-element--cache-hash-left' and `org-element--cache-hash-right'.")
(defvar-local org-element--cache-hash-left nil
  "Cached elements from `org-element--cache' for fast O(1) lookup.
When non-nil, it should be a vector representing POS arguments of
`org-element--cache-find' called with nil SIDE argument.
Also, see `org-element--cache-hash-size'.")
(defvar-local org-element--cache-hash-right nil
  "Cached elements from `org-element--cache' for fast O(1) lookup.
When non-nil, it should be a vector representing POS arguments of
`org-element--cache-find' called with non-nil, non-`both' SIDE argument.
Also, see `org-element--cache-hash-size'.")

(defvar org-element--cache-hash-statistics '(0 . 0)
  "Cons cell storing how Org makes use of `org-element--cache-find' caching.
The car is the number of successful uses and cdr is the total calls to
`org-element--cache-find'.")
(defvar org-element--cache-hash-nocache 0
  "Number of calls to `org-element--cache-has' with `both' SIDE argument.
These calls are not cached by hash.  See `org-element--cache-hash-size'.")

(defvar-local org-element--cache-size 0
  "Size of the `org-element--cache'.

Storing value is variable is faster because `avl-tree-size' is O(N).")

(defvar-local org-element--headline-cache-size 0
  "Size of the `org-element--headline-cache'.

Storing value is variable is faster because `avl-tree-size' is O(N).")

(defvar-local org-element--cache-sync-requests nil
  "List of pending synchronization requests.

A request is a vector with the following pattern:

 [NEXT BEG END OFFSET PARENT PHASE]

Processing a synchronization request consists of three phases:

  0. Delete modified elements,
  1. Fill missing area in cache,
  2. Shift positions and re-parent elements after the changes.

During phase 0, NEXT is the key of the first element to be
removed, BEG and END is buffer position delimiting the
modifications.  Elements starting between them (inclusive) are
removed.  So are elements whose parent is removed.  PARENT, when
non-nil, is the common parent of all the elements between BEG and END.

It is guaranteed that only a single phase 0 request exists at any
moment of time.  If it does, it must be the first request in the list.

During phase 1, NEXT is the key of the next known element in
cache and BEG its beginning position.  Parse buffer between that
element and the one before it in order to determine the parent of
the next element.  Set PARENT to the element containing NEXT.

During phase 2, NEXT is the key of the next element to shift in
the parse tree.  All elements starting from this one have their
properties relative to buffer positions shifted by integer
OFFSET and, if they belong to element PARENT, are adopted by it.

PHASE specifies the phase number, as an integer.

For any synchronization request, all the later requests in the cache
must not start at or before END.  See `org-element--cache-submit-request'.")

(defvar-local org-element--cache-sync-timer nil
  "Timer used for cache synchronization.")

(defvar-local org-element--cache-sync-keys-value nil
  "Id value used to identify keys during synchronization.
See `org-element--cache-key' for more information.")

(defvar-local org-element--cache-change-tic nil
  "Last `buffer-chars-modified-tick' for registered changes.")

(defvar-local org-element--cache-last-buffer-size nil
  "Last value of `buffer-size' for registered changes.")

(defvar org-element--cache-non-modifying-commands
  '(org-agenda
    org-agenda-redo
    org-sparse-tree
    org-occur
    org-columns
    org-columns-redo
    org-columns-new
    org-columns-delete
    org-columns-compute
    org-columns-insert-dblock
    org-agenda-columns
    org-ctrl-c-ctrl-c)
  "List of commands that are not expected to change the cache state.

This variable is used to determine when re-parsing buffer is not going
to slow down the command.

If the commands end up modifying the cache, the worst case scenario is
performance drop.  So, advicing these commands is safe.  Yet, it is
better to remove the commands advised in such a way from this list.")

(defmacro org-element--request-key (request)
  "Get NEXT part of a `org-element--cache-sync-requests' REQUEST."
  `(aref ,request 0))

(defmacro org-element--request-beg (request)
  "Get BEG part of a `org-element--cache-sync-requests' REQUEST."
  `(aref ,request 1))

(defmacro org-element--request-end (request)
  "Get END part of a `org-element--cache-sync-requests' REQUEST."
  `(aref ,request 2))

(defmacro org-element--request-offset (request)
  "Get OFFSET part of a `org-element--cache-sync-requests' REQUEST."
  `(aref ,request 3))

(defmacro org-element--request-parent (request)
  "Get PARENT part of a `org-element--cache-sync-requests' REQUEST."
  `(aref ,request 4))

(defmacro org-element--request-phase (request)
  "Get PHASE part of a `org-element--cache-sync-requests' REQUEST."
  `(aref ,request 5))

(defmacro org-element--format-element (element)
  "Format ELEMENT for printing in diagnostics."
  `(let ((print-length 50)
	 (print-level 5))
     (let* ((printed-element (purecopy ,element))
	    (props (nth 1 printed-element)))
       (while props
	 (when (memq (car props) '(:title :raw-value :value :tag))
	   (when (stringp (cadr props))
	     (setcar (cdr props) (md5 (cadr props)))))
	 (setq props (cddr props)))
       (prin1-to-string printed-element))))

(defmacro org-element--cache-log-message (format-string &rest args)
  "Add a new log message for org-element-cache."
  `(when (or org-element--cache-diagnostics
             (eq org-element--cache-self-verify 'backtrace))
     (let* ((format-string (concat (format "org-element-cache diagnostics(%s): "
                                           (buffer-name (current-buffer)))
                                   ,format-string))
            (format-string (funcall #'format format-string ,@args)))
       (if org-element--cache-diagnostics
           (display-warning 'org-element-cache format-string)
         (unless org-element--cache-diagnostics-ring
           (setq org-element--cache-diagnostics-ring
                 (make-ring org-element--cache-diagnostics-ring-size)))
         (ring-insert org-element--cache-diagnostics-ring format-string)))))

(defmacro org-element--cache-warn (format-string &rest args)
  "Raise warning for org-element-cache."
  `(let* ((format-string (funcall #'format ,format-string ,@args))
          (format-string
           (if (or (not org-element--cache-diagnostics-ring)
                   (not (eq 'backtrace org-element--cache-self-verify)))
               format-string
             (prog1
                 (concat (format "Warning(%s): "
                                 (buffer-name (current-buffer)))
                         format-string
                         "\nBacktrace:\n  "
                         (mapconcat #'identity
                                    (ring-elements org-element--cache-diagnostics-ring)
                                    "\n  "))
               (setq org-element--cache-diagnostics-ring nil)))))
     (if (and (boundp 'org-batch-test) org-batch-test)
         (error "%s" (concat "org-element--cache: " format-string))
       (display-warning 'org-element-cache
                        (concat "org-element--cache: " format-string)))))

(defsubst org-element--cache-key (element)
  "Return a unique key for ELEMENT in cache tree.

Keys are used to keep a total order among elements in the cache.
Comparison is done with `org-element--cache-key-less-p'.

When no synchronization is taking place, a key is simply the
beginning position of the element, or that position plus one in
the case of an first item (respectively row) in
a list (respectively a table).  They key of a section is its beginning
position minus one.

During a synchronization, the key is the one the element had when
the cache was synchronized for the last time.  Elements added to
cache during the synchronization get a new key generated with
`org-element--cache-generate-key'.

Such keys are stored inside the element property
`:org-element--cache-sync-key'.  The property is a cons containing
current `org-element--cache-sync-keys-value' and the element key."
  (or (when (eq org-element--cache-sync-keys-value (car (org-element-property :org-element--cache-sync-key element)))
        (cdr (org-element-property :org-element--cache-sync-key element)))
      (let* ((begin (org-element-property :begin element))
	     ;; Increase beginning position of items (respectively
	     ;; table rows) by one, so the first item can get
	     ;; a different key from its parent list (respectively
	     ;; table).
	     (key (if (memq (org-element-type element) '(item table-row))
		      (1+ begin)
                    ;; Decrease beginning position of sections by one,
                    ;; so that the first element of the section get
                    ;; different key from the parent section.
                    (if (eq (org-element-type element) 'section)
                        (1- begin)
                      (if (eq (org-element-type element) 'org-data)
                          (- begin 2)
		        begin)))))
        (when org-element--cache-sync-requests
	  (org-element-put-property
           element
           :org-element--cache-sync-key
           (cons org-element--cache-sync-keys-value key)))
        key)))

(defun org-element--cache-generate-key (lower upper)
  "Generate a key between LOWER and UPPER.

LOWER and UPPER are fixnums or lists of same, possibly empty.

If LOWER and UPPER are equals, return LOWER.  Otherwise, return
a unique key, as an integer or a list of integers, according to
the following rules:

  - LOWER and UPPER are compared level-wise until values differ.

  - If, at a given level, LOWER and UPPER differ from more than
    2, the new key shares all the levels above with LOWER and
    gets a new level.  Its value is the mean between LOWER and
    UPPER:

      (1 2) + (1 4) --> (1 3)

  - If LOWER has no value to compare with, it is assumed that its
    value is `most-negative-fixnum'.  E.g.,

      (1 1) + (1 1 2)

    is equivalent to

      (1 1 m) + (1 1 2)

    where m is `most-negative-fixnum'.  Likewise, if UPPER is
    short of levels, the current value is `most-positive-fixnum'.

  - If they differ from only one, the new key inherits from
    current LOWER level and fork it at the next level.  E.g.,

      (2 1) + (3 3)

    is equivalent to

      (2 1) + (2 M)

    where M is `most-positive-fixnum'.

  - If the key is only one level long, it is returned as an
    integer:

      (1 2) + (3 2) --> 2

When they are not equals, the function assumes that LOWER is
lesser than UPPER, per `org-element--cache-key-less-p'."
  (if (equal lower upper) lower
    (let ((lower (if (integerp lower) (list lower) lower))
	  (upper (if (integerp upper) (list upper) upper))
          skip-upper key)
      (catch 'exit
	(while t
	  (let ((min (or (car lower) most-negative-fixnum))
		(max (cond (skip-upper most-positive-fixnum)
                           ((car upper))
                           (t most-positive-fixnum))))
            (if (< (1+ min) max)
		(let ((mean (+ (ash min -1) (ash max -1) (logand min max 1))))
		  (throw 'exit (if key (nreverse (cons mean key)) mean)))
	      (when (and (< min max) (not skip-upper))
		;; When at a given level, LOWER and UPPER differ from
		;; 1, ignore UPPER altogether.  Instead create a key
		;; between LOWER and the greatest key with the same
		;; prefix as LOWER so far.
		(setq skip-upper t))
	      (push min key)
	      (setq lower (cdr lower) upper (cdr upper)))))))))

(defsubst org-element--cache-key-less-p (a b)
  "Non-nil if key A is less than key B.
A and B are either integers or lists of integers, as returned by
`org-element--cache-key'.

Note that it is not reliable to compare buffer position with the cache
keys.  They keys may be larger compared to actual element :begin
position."
  (if (integerp a) (if (integerp b) (< a b) (<= a (car b)))
    (if (integerp b) (< (car a) b)
      (catch 'exit
	(while (and a b)
	  (cond ((car-less-than-car a b) (throw 'exit t))
		((car-less-than-car b a) (throw 'exit nil))
		(t (setq a (cdr a) b (cdr b)))))
	;; If A is empty, either keys are equal (B is also empty) and
	;; we return nil, or A is lesser than B (B is longer) and we
	;; return a non-nil value.
	;;
	;; If A is not empty, B is necessarily empty and A is greater
	;; than B (A is longer).  Therefore, return nil.
	(and (null a) b)))))

(defun org-element--cache-compare (a b)
  "Non-nil when element A is located before element B."
  (org-element--cache-key-less-p (org-element--cache-key a) (org-element--cache-key b)))

(defsubst org-element--cache-root ()
  "Return root value in `org-element--cache' .
This function assumes `org-element--cache' is a valid AVL tree."
  (avl-tree--node-left (avl-tree--dummyroot org-element--cache)))

(defsubst org-element--headline-cache-root ()
  "Return root value in `org-element--headline-cache' .
This function assumes `org-element--headline-cache' is a valid AVL tree."
  (avl-tree--node-left (avl-tree--dummyroot org-element--headline-cache)))

;;;; Tools

;; FIXME: Ideally, this should be inlined to avoid overheads, but
;; inlined functions should be declared before the code that uses them
;; and some code above does use `org-element--cache-active-p'.  Moving this
;; declaration on top would require restructuring the whole cache
;; section.
(defun org-element--cache-active-p (&optional called-from-cache-change-func-p)
  "Non-nil when cache is active in current buffer."
  (org-with-base-buffer nil
    (and org-element-use-cache
         org-element--cache
         (or called-from-cache-change-func-p
             (eq org-element--cache-change-tic (buffer-chars-modified-tick))
             (and
              ;; org-num-mode calls some Org structure analysis functions
              ;; that can trigger cache update in the middle of changes.  See
              ;; `org-num--verify' calling `org-num--skip-value' calling
              ;; `org-entry-get' that uses cache.
              ;; Forcefully disable cache when called from inside a
              ;; modification hook, where `inhibit-modification-hooks' is set
              ;; to t.
              (not inhibit-modification-hooks)
              ;; `combine-change-calls' sets `after-change-functions' to
              ;; nil.  We need not to use cache inside
              ;; `combine-change-calls' because the buffer is potentially
              ;; changed without notice (the change will be registered
              ;; after exiting the `combine-change-calls' body though).
              (catch :inhibited
                (org-fold-core-cycle-over-indirect-buffers
                  (unless (memq #'org-element--cache-after-change after-change-functions)
                    (throw :inhibited nil)))
                t))))))

;; FIXME: Remove after we establish that hashing is effective.
(defun org-element-cache-hash-show-statistics ()
  "Display efficiency of O(1) query cache for `org-element--cache-find'.

This extra caching is based on the following paper:
Pugh [Information Processing Letters] (1990) Slow optimally balanced
 search strategies vs. cached fast uniformly balanced search
 strategies.  http://dx.doi.org/10.1016/0020-0190(90)90130-P

Also, see `org-element--cache-size'."
  (interactive)
  (message "%.2f%% of cache searches hashed, %.2f%% non-hashable."
	   (* 100
	      (/ (float (car org-element--cache-hash-statistics))
		 (cdr org-element--cache-hash-statistics)))
	   (* 100
	      (/ (float org-element--cache-hash-nocache)
		 (cdr org-element--cache-hash-statistics)))))

(defun org-element--cache-find (pos &optional side)
  "Find element in cache starting at POS or before.

POS refers to a buffer position.

When optional argument SIDE is non-nil, the function checks for
elements starting at or past POS instead.  If SIDE is `both', the
function returns a cons cell where car is the first element
starting at or before POS and cdr the first element starting
after POS.

The function can only find elements in the synchronized part of
the cache."
  (org-with-base-buffer nil
    (let* ((limit (and org-element--cache-sync-requests
                       (org-element--request-key (car org-element--cache-sync-requests))))
	   (node (org-element--cache-root))
           (hash-pos (unless (eq side 'both)
                       (mod (org-knuth-hash pos)
                            org-element--cache-hash-size)))
           (hashed (if (not side)
                       (aref org-element--cache-hash-left hash-pos)
                     (unless (eq side 'both)
                       (aref org-element--cache-hash-right hash-pos))))
	   lower upper)
      ;; `org-element--cache-key-less-p' does not accept markers.
      (when (markerp pos) (setq pos (marker-position pos)))
      (cl-incf (cdr org-element--cache-hash-statistics))
      (when (eq side 'both) (cl-incf org-element--cache-hash-nocache))
      (if (and hashed (not (eq side 'both))
               (or (not limit)
                   ;; Limit can be a list key.
                   (org-element--cache-key-less-p
                    (org-element--cache-key hashed)
                    limit))
               (= pos (org-element-property :begin hashed))
               ;; We cannot rely on element :begin for elements with
               ;; children starting at the same pos.
               (not (memq (org-element-type hashed)
                        '(section org-data table)))
               (org-element-property :cached hashed))
          (progn
            (cl-incf (car org-element--cache-hash-statistics))
            hashed)
        (while node
          (let* ((element (avl-tree--node-data node))
	         (begin (org-element-property :begin element)))
	    (cond
	     ((and limit
	           (not (org-element--cache-key-less-p
	               (org-element--cache-key element) limit)))
	      (setq node (avl-tree--node-left node)))
	     ((> begin pos)
	      (setq upper element
		    node (avl-tree--node-left node)))
	     ((or (< begin pos)
                  ;; If the element is section or org-data, we also need
                  ;; to check the following element.
                  (memq (org-element-type element) '(section org-data)))
	      (setq lower element
		    node (avl-tree--node-right node)))
	     ;; We found an element in cache starting at POS.  If `side'
	     ;; is `both' we also want the next one in order to generate
	     ;; a key in-between.
	     ;;
	     ;; If the element is the first row or item in a table or
	     ;; a plain list, we always return the table or the plain
	     ;; list.
	     ;;
	     ;; In any other case, we return the element found.
	     ((eq side 'both)
	      (setq lower element)
	      (setq node (avl-tree--node-right node)))
	     ((and (memq (org-element-type element) '(item table-row))
	           (let ((parent (org-element-property :parent element)))
		     (and (= (org-element-property :begin element)
			     (org-element-property :contents-begin parent))
		          (setq node nil
			        lower parent
			        upper parent)))))
	     (t
	      (setq node nil
		    lower element
		    upper element)))))
        (if (not side)
            (aset org-element--cache-hash-left hash-pos lower)
          (unless (eq side 'both)
            (aset org-element--cache-hash-right hash-pos lower)))
        (pcase side
          (`both (cons lower upper))
          (`nil lower)
          (_ upper))))))

(defun org-element--cache-put (element)
  "Store ELEMENT in current buffer's cache, if allowed."
  (org-with-base-buffer nil
    (when (org-element--cache-active-p)
      (when org-element--cache-sync-requests
	;; During synchronization, first build an appropriate key for
	;; the new element so `avl-tree-enter' can insert it at the
	;; right spot in the cache.
	(let* ((keys (org-element--cache-find
		      (org-element-property :begin element) 'both))
               (new-key (org-element--cache-generate-key
			 (and (car keys) (org-element--cache-key (car keys)))
			 (cond ((cdr keys) (org-element--cache-key (cdr keys)))
			       (org-element--cache-sync-requests
				(org-element--request-key (car org-element--cache-sync-requests)))))))
          (org-element-put-property
           element
           :org-element--cache-sync-key
           (cons org-element--cache-sync-keys-value new-key))))
      (when (>= org-element--cache-diagnostics-level 2)
	(org-element--cache-log-message
	 "Added new element with %S key (cache size=%S): %S"
	 (org-element-property :org-element--cache-sync-key element)
	 org-element--cache-size
	 (org-element--format-element element)))
      (org-element-put-property element :cached t)
      (when (memq (org-element-type element) '(headline inlinetask))
	(cl-incf org-element--headline-cache-size)
	(avl-tree-enter org-element--headline-cache element))
      (cl-incf org-element--cache-size)
      (prog1 (avl-tree-enter org-element--cache element)
	(run-hook-with-args org-element-cache-add-functions element)))))

(defsubst org-element--cache-remove (element)
  "Remove ELEMENT from cache.
Assume ELEMENT belongs to cache and that a cache is active."
  (org-with-base-buffer nil
    (run-hook-with-args org-element-cache-remove-functions element)
    (org-element-put-property element :cached nil)
    (cl-decf org-element--cache-size)
    (when (< org-element--cache-size 0)
      (org-element--cache-warn
       "Cache grew to negative size in %S when deleting %S at %S.  Cache key: %S.
If this warning appears regularly, please report the warning text to Org mode mailing list (M-x org-submit-bug-report)."
       (org-element-type element)
       (current-buffer)
       (org-element-property :begin element)
       (org-element-property :org-element--cache-sync-key element))
      (org-element-cache-reset)
      (throw 'quit nil))
    ;; Invalidate contents of parent.
    (when (and (org-element-property :parent element)
               (org-element-contents (org-element-property :parent element)))
      (org-element-set-contents (org-element-property :parent element) nil))
    (when (memq (org-element-type element) '(headline inlinetask))
      (cl-decf org-element--headline-cache-size)
      (avl-tree-delete org-element--headline-cache element))
    (or (avl-tree-delete org-element--cache element)
	(progn
          ;; This should not happen, but if it is, would be better to know
          ;; where it happens.
          (org-element--cache-warn
           "Failed to delete %S element in %S at %S. The element cache key was %S.
If this warning appears regularly, please report the warning text to Org mode mailing list (M-x org-submit-bug-report)."
	   (org-element-type element)
	   (current-buffer)
	   (org-element-property :begin element)
	   (org-element-property :org-element--cache-sync-key element))
	  (org-element-cache-reset)
	  (throw 'quit nil))
	(or (avl-tree-delete org-element--cache element)
            (progn
              ;; This should not happen, but if it is, would be better to know
              ;; where it happens.
              (org-element--cache-warn
               "Failed to delete %S element in %S at %S. The element cache key was %S.
If this warning appears regularly, please report the warning text to Org mode mailing list (M-x org-submit-bug-report)."
               (org-element-type element)
               (current-buffer)
               (org-element-property :begin element)
               (org-element-property :org-element--cache-sync-key element))
              (org-element-cache-reset)
              (throw 'quit nil))))))

;;;; Synchronization

(defsubst org-element--cache-set-timer (buffer)
  "Set idle timer for cache synchronization in BUFFER."
  (when org-element--cache-sync-timer
    (cancel-timer org-element--cache-sync-timer))
  (setq org-element--cache-sync-timer
	(run-with-idle-timer
	 (let ((idle (current-idle-time)))
	   (if idle (time-add idle org-element-cache-sync-break)
	     org-element-cache-sync-idle-time))
	 nil
	 #'org-element--cache-sync
	 buffer)))

(defsubst org-element--cache-interrupt-p (time-limit)
  "Non-nil when synchronization process should be interrupted.
TIME-LIMIT is a time value or nil."
  (and time-limit
       (or (input-pending-p)
	   (time-less-p time-limit nil))))

(defsubst org-element--cache-shift-positions (element offset &optional props)
  "Shift ELEMENT properties relative to buffer positions by OFFSET.

Properties containing buffer positions are `:begin', `:end',
`:contents-begin', `:contents-end' and `:structure'.  When
optional argument PROPS is a list of keywords, only shift
properties provided in that list.

Properties are modified by side-effect."
  ;; Shifting the whole element.  Nothing is actually modified.
  (when props (org-element-put-property element :fragile-cache nil))
  (let ((properties (nth 1 element)))
    ;; Shift `:structure' property for the first plain list only: it
    ;; is the only one that really matters and it prevents from
    ;; shifting it more than once.
    (when (and (or (not props) (memq :structure props))
	       (eq (org-element-type element) 'plain-list)
	       (not (eq (org-element-type (plist-get properties :parent)) 'item)))
      (dolist (item (plist-get properties :structure))
	(cl-incf (car item) offset)
	(cl-incf (nth 6 item) offset)))
    (dolist (key '( :begin :contents-begin :contents-end :end
                    :post-affiliated :robust-begin :robust-end))
      (let ((value (and (or (not props) (memq key props))
			(plist-get properties key))))
	(and value (plist-put properties key (+ offset value)))))
    (run-hook-with-args org-element-cache-update-functions element)))

(defvar org-element--cache-interrupt-C-g t
  "When non-nil, allow the user to abort `org-element--cache-sync'.
The execution is aborted upon pressing `\\[keyboard-quit]'
`org-element--cache-interrupt-C-g-max-count' times.")
(defvar org-element--cache-interrupt-C-g-max-count 5
  "`\\[keyboard-quit]' count to interrupt `org-element--cache-sync'.
See `org-element--cache-interrupt-C-g'.")
(defvar org-element--cache-interrupt-C-g-count 0
  "Current number of `org-element--cache-sync' calls.
See `org-element--cache-interrupt-C-g'.")

(defvar org-element--cache-change-warning nil
  "Non-nil when a sensitive line is about to be changed.
It is a symbol among nil, t, or a number representing smallest level of
modified headline.  The level considers headline levels both before
and after the modification.")

(defun org-element--cache-sync (buffer &optional threshold future-change offset force)
  "Synchronize cache with recent modification in BUFFER.

When optional argument THRESHOLD is non-nil, do the
synchronization for all elements starting before or at threshold,
then exit.  Otherwise, synchronize cache for as long as
`org-element-cache-sync-duration' or until Emacs leaves idle
state.

FUTURE-CHANGE, when non-nil, is a buffer position where changes
not registered yet in the cache are going to happen.  OFFSET is the
change offset.  It is used in `org-element--cache-submit-request',
where cache is partially updated before current modification are
actually submitted.

FORCE, when non-nil will force the synchronization even when
`org-element--cache-active-p' returns nil."
  (when (buffer-live-p buffer)
    (org-with-base-buffer buffer
      ;; Do not sync when, for example, in the middle of
      ;; `combine-change-calls'.  See the commentary inside
      ;; `org-element--cache-active-p'.  Such situation may occur when
      ;; sync timer triggers in the middle of `combine-change-calls'.
      (when (and org-element--cache-sync-requests
                 (or force (org-element--cache-active-p)))
        ;; Check if the buffer have been changed outside visibility of
        ;; `org-element--cache-before-change' and `org-element--cache-after-change'.
        (if (/= org-element--cache-last-buffer-size (buffer-size))
            (progn
              (org-element--cache-warn
               "Unregistered buffer modifications detected (%S != %S). Resetting.
If this warning appears regularly, please report the warning text to Org mode mailing list (M-x org-submit-bug-report).
The buffer is: %s\n Current command: %S\n Backtrace:\n%S"
               org-element--cache-last-buffer-size
               (buffer-size)
               (buffer-name (current-buffer))
               this-command
               (when (and (fboundp 'backtrace-get-frames)
                          (fboundp 'backtrace-to-string))
                 (backtrace-to-string (backtrace-get-frames 'backtrace))))
              (org-element-cache-reset))
          (let ((inhibit-quit t) request next)
            (setq org-element--cache-interrupt-C-g-count 0)
	    (when org-element--cache-sync-timer
	      (cancel-timer org-element--cache-sync-timer))
            (let ((time-limit (time-add nil org-element-cache-sync-duration)))
	      (catch 'org-element--cache-interrupt
                (when org-element--cache-sync-requests
                  (org-element--cache-log-message "Syncing down to %S-%S" (or future-change threshold) threshold))
	        (while org-element--cache-sync-requests
	          (setq request (car org-element--cache-sync-requests)
		        next (nth 1 org-element--cache-sync-requests))
	          (org-element--cache-process-request
	           request
	           (when next (org-element--request-key next))
	           threshold
	           (unless threshold time-limit)
	           future-change
                   offset)
                  ;; Re-assign current and next requests.  It could have
                  ;; been altered during phase 1.
                  (setq request (car org-element--cache-sync-requests)
		        next (nth 1 org-element--cache-sync-requests))
	          ;; Request processed.  Merge current and next offsets and
	          ;; transfer ending position.
	          (when next
                    ;; The following requests can only be either phase 1
                    ;; or phase 2 requests.  We need to let them know
                    ;; that additional shifting happened ahead of them.
	            (cl-incf (org-element--request-offset next) (org-element--request-offset request))
                    (org-element--cache-log-message
                     "Updating next request offset to %S: %s"
                     (org-element--request-offset next)
                     (let ((print-length 10) (print-level 3)) (prin1-to-string next)))
                    ;; FIXME: END part of the request only matters for
                    ;; phase 0 requests.  However, the only possible
                    ;; phase 0 request must be the first request in the
                    ;; list all the time.  END position should be
                    ;; unused.
                    (setf (org-element--request-end next) (org-element--request-end request)))
	          (setq org-element--cache-sync-requests
		        (cdr org-element--cache-sync-requests)))))
	    ;; If more requests are awaiting, set idle timer accordingly.
	    ;; Otherwise, reset keys.
	    (if org-element--cache-sync-requests
	        (org-element--cache-set-timer buffer)
              (setq org-element--cache-change-warning nil)
              (setq org-element--cache-sync-keys-value (1+ org-element--cache-sync-keys-value)))))))))

(defun org-element--cache-process-request
    (request next-request-key threshold time-limit future-change offset)
  "Process synchronization REQUEST for all entries before NEXT.

REQUEST is a vector, built by `org-element--cache-submit-request'.

NEXT-REQUEST-KEY is a cache key of the next request, as returned by
`org-element--cache-key'.

When non-nil, THRESHOLD is a buffer position.  Synchronization
stops as soon as a shifted element begins after it.

When non-nil, TIME-LIMIT is a time value.  Synchronization stops
after this time or when Emacs exits idle state.

When non-nil, FUTURE-CHANGE is a buffer position where changes not
registered yet in the cache are going to happen.  OFFSET is the
changed text length.  See `org-element--cache-submit-request' for more
information.

Throw `org-element--cache-interrupt' if the process stops before
completing the request."
  (org-with-base-buffer nil
    (org-element--cache-log-message
     "org-element-cache: Processing request %s up to %S-%S, next: %S"
     (let ((print-length 10) (print-level 3)) (prin1-to-string request))
     future-change
     threshold
     next-request-key)
    (catch 'org-element--cache-quit
      (when (= (org-element--request-phase request) 0)
        ;; Phase 0.
        ;;
        ;; Delete all elements starting after beginning of the element
        ;; with request key NEXT, but not after buffer position END.
        ;;
        ;; At each iteration, we start again at tree root since
        ;; a deletion modifies structure of the balanced tree.
        (org-element--cache-log-message "Phase 0")
        (catch 'org-element--cache-end-phase
          (let ((deletion-count 0))
            (while t
	      (when (org-element--cache-interrupt-p time-limit)
                (org-element--cache-log-message "Interrupt: time limit")
	        (throw 'org-element--cache-interrupt nil))
	      (let ((request-key (org-element--request-key request))
		    (end (org-element--request-end request))
		    (node (org-element--cache-root))
		    data data-key)
	        ;; Find first element in cache with key REQUEST-KEY or
	        ;; after it.
	        (while node
	          (let* ((element (avl-tree--node-data node))
		         (key (org-element--cache-key element)))
		    (cond
		     ((org-element--cache-key-less-p key request-key)
		      (setq node (avl-tree--node-right node)))
		     ((org-element--cache-key-less-p request-key key)
		      (setq data element
			    data-key key
			    node (avl-tree--node-left node)))
		     (t (setq data element
			      data-key key
			      node nil)))))
	        (if data
                    ;; We found first element in cache starting at or
                    ;; after REQUEST-KEY.
		    (let ((pos (org-element-property :begin data)))
                      ;; FIXME: Maybe simply (< pos end)?
		      (if (<= pos end)
                          (progn
                            (org-element--cache-log-message "removing %S::%S"
                                                 (org-element-property :org-element--cache-sync-key data)
                                                 (org-element--format-element data))
                            (cl-incf deletion-count)
                            (org-element--cache-remove data)
                            (when (and (> (log org-element--cache-size 2) 10)
                                       (> deletion-count
                                          (/ org-element--cache-size (log org-element--cache-size 2))))
                              (org-element--cache-log-message "Removed %S>N/LogN(=%S/%S) elements.  Resetting cache to prevent performance degradation"
                                                   deletion-count
                                                   org-element--cache-size
                                                   (log org-element--cache-size 2))
                              (org-element-cache-reset)
                              (throw 'org-element--cache-quit t)))
                        ;; Done deleting everything starting before END.
                        ;; DATA-KEY is the first known element after END.
                        ;; Move on to phase 1.
                        (org-element--cache-log-message
                         "found element after %S: %S::%S"
                         end
                         (org-element-property :org-element--cache-sync-key data)
                         (org-element--format-element data))
                        (setf (org-element--request-key request) data-key)
                        (setf (org-element--request-beg request) pos)
                        (setf (org-element--request-phase request) 1)
		        (throw 'org-element--cache-end-phase nil)))
	          ;; No element starting after modifications left in
	          ;; cache: further processing is futile.
                  (org-element--cache-log-message
                   "Phase 0 deleted all elements in cache after %S!"
                   request-key)
	          (throw 'org-element--cache-quit t)))))))
      (when (= (org-element--request-phase request) 1)
        ;; Phase 1.
        ;;
        ;; Phase 0 left a hole in the cache.  Some elements after it
        ;; could have parents within.  For example, in the following
        ;; buffer:
        ;;
        ;;   - item
        ;;
        ;;
        ;;     Paragraph1
        ;;
        ;;     Paragraph2
        ;;
        ;; if we remove a blank line between "item" and "Paragraph1",
        ;; everything down to "Paragraph2" is removed from cache.  But
        ;; the paragraph now belongs to the list, and its `:parent'
        ;; property no longer is accurate.
        ;;
        ;; Therefore we need to parse again elements in the hole, or at
        ;; least in its last section, so that we can re-parent
        ;; subsequent elements, during phase 2.
        ;;
        ;; Note that we only need to get the parent from the first
        ;; element in cache after the hole.
        ;;
        ;; When next key is lesser or equal to the current one, current
        ;; request is inside a to-be-shifted part of the cache.  It is
        ;; fine because the order of elements will not be altered by
        ;; shifting.  However, we cannot know the real position of the
        ;; unshifted NEXT element in the current request.  So, we need
        ;; to sort the request list according to keys and re-start
        ;; processing from the new leftmost request.
        (org-element--cache-log-message "Phase 1")
        (let ((key (org-element--request-key request)))
	  (when (and next-request-key (not (org-element--cache-key-less-p key next-request-key)))
            ;; In theory, the only case when requests are not
            ;; ordered is when key of the next request is either the
            ;; same with current key or it is a key for a removed
            ;; element. Either way, we can simply merge the two
            ;; requests.
	    (let ((next-request (nth 1 org-element--cache-sync-requests)))
              (org-element--cache-log-message "Phase 1: Unorderered requests. Merging: %S\n%S\n"
                                   (let ((print-length 10) (print-level 3)) (prin1-to-string request))
                                   (let ((print-length 10) (print-level 3)) (prin1-to-string next-request)))
	      (setf (org-element--request-key next-request) key)
              (setf (org-element--request-beg next-request) (org-element--request-beg request))
	      (setf (org-element--request-phase next-request) 1)
              (throw 'org-element--cache-quit t))))
        ;; Next element will start at its beginning position plus
        ;; offset, since it hasn't been shifted yet.  Therefore, LIMIT
        ;; contains the real beginning position of the first element to
        ;; shift and re-parent.
        (let ((limit (+ (org-element--request-beg request) (org-element--request-offset request)))
              cached-before)
	  (cond ((and threshold (> limit threshold))
                 (org-element--cache-log-message "Interrupt: position %S after threshold %S" limit threshold)
                 (throw 'org-element--cache-interrupt nil))
	        ((and future-change (>= limit future-change))
	         ;; Changes happened around this element and they will
	         ;; trigger another phase 1 request.  Skip re-parenting
	         ;; and simply proceed with shifting (phase 2) to make
	         ;; sure that followup phase 0 request for the recent
	         ;; changes can operate on the correctly shifted cache.
                 (org-element--cache-log-message "position %S after future change %S" limit future-change)
                 (setf (org-element--request-parent request) nil)
                 (setf (org-element--request-phase request) 2))
	        (t
                 (when future-change
                   ;; Changes happened, but not yet registered after
                   ;; this element.  However, we a not yet safe to look
                   ;; at the buffer and parse elements in the cache gap.
                   ;; Some of the parents to be added to cache may end
                   ;; after the changes.  Parsing this parents will
                   ;; assign the :end correct value for cache state
                   ;; after future-change.  Then, when the future change
                   ;; is going to be processed, such parent boundary
                   ;; will be altered unnecessarily.  To avoid this,
                   ;; we alter the new parents by -OFFSET.
                   ;; For now, just save last known cached element and
                   ;; then check all the parents below.
                   (setq cached-before (org-element--cache-find (1- limit) nil)))
                 ;; No relevant changes happened after submitting this
                 ;; request.  We are safe to look at the actual Org
                 ;; buffer and calculate the new parent.
	         (let ((parent (org-element--parse-to (1- limit) nil time-limit)))
                   (when future-change
                     ;; Check all the newly added parents to not
                     ;; intersect with future change.
                     (let ((up parent))
                       (while (and up
                                   (or (not cached-before)
                                       (> (org-element-property :begin up)
                                          (org-element-property :begin cached-before))))
                         (when (> (org-element-property :end up) future-change)
                           ;; Offset future cache request.
                           (org-element--cache-shift-positions
                            up (- offset)
                            (if (and (org-element-property :robust-begin up)
                                     (org-element-property :robust-end up))
                                '(:contents-end :end :robust-end)
                              '(:contents-end :end))))
                         (setq up (org-element-property :parent up)))))
                   (org-element--cache-log-message
                    "New parent at %S: %S::%S"
                    limit
                    (org-element-property :org-element--cache-sync-key parent)
                    (org-element--format-element parent))
                   (setf (org-element--request-parent request) parent)
		   (setf (org-element--request-phase request) 2))))))
      ;; Phase 2.
      ;;
      ;; Shift all elements starting from key START, but before NEXT, by
      ;; OFFSET, and re-parent them when appropriate.
      ;;
      ;; Elements are modified by side-effect so the tree structure
      ;; remains intact.
      ;;
      ;; Once THRESHOLD, if any, is reached, or once there is an input
      ;; pending, exit.  Before leaving, the current synchronization
      ;; request is updated.
      (org-element--cache-log-message "Phase 2")
      (let ((start (org-element--request-key request))
	    (offset (org-element--request-offset request))
	    (parent (org-element--request-parent request))
	    (node (org-element--cache-root))
	    (stack (list nil))
	    (leftp t)
	    exit-flag continue-flag)
        ;; No re-parenting nor shifting planned: request is over.
        (when (and (not parent) (zerop offset))
          (org-element--cache-log-message "Empty offset. Request completed.")
          (throw 'org-element--cache-quit t))
        (while node
	  (let* ((data (avl-tree--node-data node))
	         (key (org-element--cache-key data)))
            ;; Traverse the cache tree.  Ignore all the elements before
            ;; START.  Note that `avl-tree-stack' would not bypass the
            ;; elements before START and thus would have been less
            ;; efficient.
	    (if (and leftp (avl-tree--node-left node)
		     (not (org-element--cache-key-less-p key start)))
	        (progn (push node stack)
		       (setq node (avl-tree--node-left node)))
              ;; Shift and re-parent when current node starts at or
              ;; after START, but before NEXT.
	      (unless (org-element--cache-key-less-p key start)
	        ;; We reached NEXT.  Request is complete.
	        (when (and next-request-key
                           (not (org-element--cache-key-less-p key next-request-key)))
                  (org-element--cache-log-message "Reached next request.")
                  (let ((next-request (nth 1 org-element--cache-sync-requests)))
                    (unless (and (org-element-property :cached (org-element--request-parent next-request))
                                 (org-element-property :begin (org-element--request-parent next-request))
                                 parent
                                 (> (org-element-property :begin (org-element--request-parent next-request))
                                    (org-element-property :begin parent)))
                      (setf (org-element--request-parent next-request) parent)))
                  (throw 'org-element--cache-quit t))
	        ;; Handle interruption request.  Update current request.
	        (when (or exit-flag (org-element--cache-interrupt-p time-limit))
                  (org-element--cache-log-message "Interrupt: %s" (if exit-flag "threshold" "time limit"))
                  (setf (org-element--request-key request) key)
                  (setf (org-element--request-parent request) parent)
                  (throw 'org-element--cache-interrupt nil))
	        ;; Shift element.
	        (unless (zerop offset)
                  (when (>= org-element--cache-diagnostics-level 3)
                    (org-element--cache-log-message "Shifting positions (𝝙%S) in %S::%S"
                                         offset
                                         (org-element-property :org-element--cache-sync-key data)
                                         (org-element--format-element data)))
		  (org-element--cache-shift-positions data offset))
	        (let ((begin (org-element-property :begin data)))
		  ;; Update PARENT and re-parent DATA, only when
		  ;; necessary.  Propagate new structures for lists.
		  (while (and parent
			      (<= (org-element-property :end parent) begin))
		    (setq parent (org-element-property :parent parent)))
		  (cond ((and (not parent) (zerop offset)) (throw 'org-element--cache-quit nil))
                        ;; Consider scenario when DATA lays within
                        ;; sensitive lines of PARENT that was found
                        ;; during phase 2.  For example:
                        ;;
                        ;; #+ begin_quote
                        ;; Paragraph
                        ;; #+end_quote
                        ;;
                        ;; In the above source block, remove space in
                        ;; the first line will trigger re-parenting of
                        ;; the paragraph and "#+end_quote" that is also
                        ;; considered paragraph before the modification.
                        ;; However, the paragraph element stored in
                        ;; cache must be deleted instead.
                        ((and parent
                              (or (not (memq (org-element-type parent) org-element-greater-elements))
                                  (and (org-element-property :contents-begin parent)
                                       (< (org-element-property :begin data) (org-element-property :contents-begin parent)))
                                  (and (org-element-property :contents-end parent)
                                       (>= (org-element-property :begin data) (org-element-property :contents-end parent)))
                                  (> (org-element-property :end data) (org-element-property :end parent))
                                  (and (org-element-property :contents-end data)
                                       (> (org-element-property :contents-end data) (org-element-property :contents-end parent)))))
                         (org-element--cache-log-message "org-element-cache: Removing obsolete element with key %S::%S"
                                              (org-element-property :org-element--cache-sync-key data)
                                              (org-element--format-element data))
                         (org-element--cache-remove data)
                         ;; We altered the tree structure.  The tree
                         ;; traversal needs to be restarted.
                         (setf (org-element--request-key request) key)
                         (setf (org-element--request-parent request) parent)
                         ;; Restart tree traversal.
                         (setq node (org-element--cache-root)
	                       stack (list nil)
	                       leftp t
                               begin -1
                               continue-flag t))
		        ((and parent
                              (not (eq parent data))
			      (let ((p (org-element-property :parent data)))
			        (or (not p)
				    (< (org-element-property :begin p)
				       (org-element-property :begin parent))
                                    (unless (eq p parent)
                                      (not (org-element-property :cached p))
                                      ;; (not (avl-tree-member-p org-element--cache p))
                                      ))))
                         (org-element--cache-log-message
                          "Updating parent in %S\n Old parent: %S\n New parent: %S"
                          (org-element--format-element data)
                          (org-element--format-element (org-element-property :parent data))
                          (org-element--format-element parent))
                         (when (and (eq 'org-data (org-element-type parent))
                                    (not (eq 'headline (org-element-type data))))
                           ;; FIXME: This check is here to see whether
                           ;; such error happens within
                           ;; `org-element--cache-process-request' or somewhere
                           ;; else.
                           (org-element--cache-warn
                            "Added org-data parent to non-headline element: %S
If this warning appears regularly, please report the warning text to Org mode mailing list (M-x org-submit-bug-report)."
                            data)
                           (org-element-cache-reset)
                           (throw 'org-element--cache-quit t))
		         (org-element-put-property data :parent parent)
		         (let ((s (org-element-property :structure parent)))
			   (when (and s (org-element-property :structure data))
			     (org-element-put-property data :structure s)))))
		  ;; Cache is up-to-date past THRESHOLD.  Request
		  ;; interruption.
		  (when (and threshold (> begin threshold))
                    (org-element--cache-log-message "Reached threshold %S: %S"
                                         threshold
                                         (org-element--format-element data))
                    (setq exit-flag t))))
              (if continue-flag
                  (setq continue-flag nil)
	        (setq node (if (setq leftp (avl-tree--node-right node))
			       (avl-tree--node-right node)
			     (pop stack)))))))
        ;; We reached end of tree: synchronization complete.
        t))
    (org-element--cache-log-message
     "org-element-cache: Finished process. The cache size is %S. The remaining sync requests: %S"
     org-element--cache-size
     (let ((print-level 2)) (prin1-to-string org-element--cache-sync-requests)))))

(defsubst org-element--open-end-p (element)
  "Check if ELEMENT in current buffer contains extra blank lines after
it and does not have closing term.

Examples of such elements are: section, headline, org-data,
and footnote-definition."
  (and (org-element-property :contents-end element)
       (= (org-element-property :contents-end element)
          (save-excursion
            (goto-char (org-element-property :end element))
            (skip-chars-backward " \r\n\t")
            (line-beginning-position 2)))))

(defun org-element--parse-to (pos &optional syncp time-limit)
  "Parse elements in current section, down to POS.

Start parsing from the closest between the last known element in
cache or headline above.  Return the smallest element containing
POS.

When optional argument SYNCP is non-nil, return the parent of the
element containing POS instead.  In that case, it is also
possible to provide TIME-LIMIT, which is a time value specifying
when the parsing should stop.  The function throws
`org-element--cache-interrupt' if the process stopped before finding
the expected result."
  (org-with-base-buffer nil
    (when (>= org-element--cache-diagnostics-level 3)
      (org-element--cache-log-message "Parsing down to %S." pos))
    (catch 'exit
      (save-match-data
	(org-with-wide-buffer
	 (goto-char pos)
	 (save-excursion
           (end-of-line)
           (skip-chars-backward " \r\t\n")
           ;; Within blank lines at the beginning of buffer, return nil.
           (when (bobp) (throw 'exit nil)))
	 (let* ((cached (and (org-element--cache-active-p)
			     (org-element--cache-find pos nil)))
		(mode (org-element-property :mode cached))
		element next)
           (when (>= org-element--cache-diagnostics-level 3)
             (org-element--cache-log-message
              "Last cached before %S: %S"
              pos (org-element--format-element cached)))
           (cond
            ;; Nothing in cache before point: start parsing from first
            ;; element in buffer down to POS or from the beginning of the
            ;; file.
            ((and (not cached) (org-element--cache-active-p))
             (setq element (org-element-org-data-parser))
             (unless (org-element-property :begin element)
               (org-element--cache-warn "Error parsing org-data. Got %S\nPlease report to Org mode mailing list (M-x org-submit-bug-report)." element))
             (org-element--cache-log-message
              "Nothing in cache. Adding org-data: %S"
              (org-element--format-element element))
             (org-element--cache-put element)
             (goto-char (org-element-property :contents-begin element))
	     (setq mode 'org-data))
            ;; Nothing in cache before point because cache is not active.
            ;; Parse from previous heading to avoid re-parsing the whole
            ;; buffer above.  This comes at the cost of not calculating
            ;; `:parent' property for headings.
            ((not cached)
             (if (org-with-limited-levels (outline-previous-heading))
		 (progn
                   (setq element (org-element-headline-parser nil 'fast))
	           (setq mode 'planning)
	           (forward-line))
               (setq element (org-element-org-data-parser))
               (unless (org-element-property :begin element)
		 (org-element--cache-warn "Error parsing org-data. Got %S\nPlease report to Org mode mailing list (M-x org-submit-bug-report)." element))
               (org-element--cache-log-message
		"Nothing in cache. Adding org-data: %S"
		(org-element--format-element element))
               (org-element--cache-put element)
               (goto-char (org-element-property :contents-begin element))
	       (setq mode 'org-data))
             (org-skip-whitespace)
             (beginning-of-line))
            ;; Check if CACHED or any of its ancestors contain point.
            ;;
            ;; If there is such an element, we inspect it in order to know
            ;; if we return it or if we need to parse its contents.
            ;; Otherwise, we just start parsing from location, which is
            ;; right after the top-most element containing CACHED but
            ;; still before POS.
            ;;
            ;; As a special case, if POS is at the end of the buffer, we
            ;; want to return the innermost element ending there.
            ;;
            ;; Also, if we find an ancestor and discover that we need to
            ;; parse its contents, make sure we don't start from
            ;; `:contents-begin', as we would otherwise go past CACHED
            ;; again.  Instead, in that situation, we will resume parsing
            ;; from NEXT, which is located after CACHED or its higher
            ;; ancestor not containing point.
            (t
             (let ((up cached)
                   (pos (if (= (point-max) pos) (1- pos) pos)))
               (while (and up (<= (org-element-property :end up) pos))
		 (goto-char (org-element-property :end up))
		 (setq element up
                       mode (org-element--next-mode (org-element-property :mode element) (org-element-type element) nil)
                       up (org-element-property :parent up)
                       next (point)))
               ;; Within blank lines at the end of UP, we may need to
               ;; return ancestor in some special cases (see below).
               (let ((parent (org-element-property :parent up)))
		 (when (org-element--open-end-p up)
                   (while (and parent
                               (org-element-property :contents-end parent)
                               (not (memq (org-element-type parent) '(headline section org-data)))
                               (<= (org-element-property :contents-end parent) pos)
                               (org-element--open-end-p parent))
                     (setq up parent
                           parent (org-element-property :parent up)))))
               (when up (setq element up)))))
           ;; Parse successively each element until we reach POS.
           (let ((end (or (org-element-property :end element) (point-max)))
		 (parent (org-element-property :parent element)))
             (while t
	       (when (org-element--cache-interrupt-p time-limit)
		 (throw 'org-element--cache-interrupt nil))
               (when (and inhibit-quit org-element--cache-interrupt-C-g quit-flag)
		 (when quit-flag
	           (cl-incf org-element--cache-interrupt-C-g-count)
                   (setq quit-flag nil))
		 (when (>= org-element--cache-interrupt-C-g-count
                          org-element--cache-interrupt-C-g-max-count)
                   (setq quit-flag t)
                   (setq org-element--cache-interrupt-C-g-count 0)
                   (org-element-cache-reset)
                   (error "org-element: Parsing aborted by user.  Cache has been cleared.
If you observe Emacs hangs frequently, please report this to Org mode mailing list (M-x org-submit-bug-report)."))
		 (message (substitute-command-keys
                           "`org-element--parse-buffer': Suppressed `\\[keyboard-quit]'.  Press `\\[keyboard-quit]' %d more times to force interruption.")
                          (- org-element--cache-interrupt-C-g-max-count
                             org-element--cache-interrupt-C-g-count)))
	       (unless element
		 ;; Do not try to parse within blank at EOB.
		 (unless (save-excursion
                           (org-skip-whitespace)
                           (eobp))
                   (org-element-with-disabled-cache
                     (setq element (org-element--current-element
			            end 'element mode
			            (org-element-property :structure parent)))))
		 ;; Make sure that we return referenced element in cache
		 ;; that can be altered directly.
		 (if element
                     (setq element (or (org-element--cache-put element) element))
                   ;; Nothing to parse (i.e. empty file).
                   (throw 'exit parent))
		 (unless (or (not (org-element--cache-active-p)) parent)
                   (org-element--cache-warn
                    "Got empty parent while parsing. Please report it to Org mode mailing list (M-x org-submit-bug-report).\n Backtrace:\n%S"
                    (when (and (fboundp 'backtrace-get-frames)
                               (fboundp 'backtrace-to-string))
                      (backtrace-to-string (backtrace-get-frames 'backtrace))
                      (org-element-cache-reset)
                      (error "org-element--cache: Emergency exit"))))
		 (org-element-put-property element :parent parent))
	       (let ((elem-end (org-element-property :end element))
	             (type (org-element-type element)))
		 (cond
	          ;; Skip any element ending before point.  Also skip
	          ;; element ending at point (unless it is also the end of
	          ;; buffer) since we're sure that another element begins
	          ;; after it.
	          ((and (<= elem-end pos) (/= (point-max) elem-end))
                   ;; Avoid parsing headline siblings above.
                   (goto-char elem-end)
                   (when (eq type 'headline)
                     (save-match-data
                       (unless (when (and (/= 1 (org-element-property :level element))
                                          (re-search-forward
                                           (rx-to-string
                                            `(and bol (repeat 1 ,(1- (let ((level (org-element-property :level element)))
                                                                       (if org-odd-levels-only (1- (* level 2)) level)))
                                                              "*")
                                                  " "))
                                           pos t))
				 (beginning-of-line)
				 t)
			 ;; There are headings with lower level than
			 ;; ELEMENT between ELEM-END and POS.  Siblings
			 ;; may exist though.  Parse starting from the
			 ;; last sibling or from ELEM-END if there are
			 ;; no other siblings.
			 (goto-char pos)
			 (unless
                             (re-search-backward
                              (rx-to-string
                               `(and bol (repeat ,(let ((level (org-element-property :level element)))
                                                    (if org-odd-levels-only (1- (* level 2)) level))
						 "*")
                                     " "))
                              elem-end t)
                           ;; Roll-back to normal parsing.
                           (goto-char elem-end)))))
	           (setq mode (org-element--next-mode mode type nil)))
	          ;; A non-greater element contains point: return it.
	          ((not (memq type org-element-greater-elements))
	           (throw 'exit (if syncp parent element)))
	          ;; Otherwise, we have to decide if ELEMENT really
	          ;; contains POS.  In that case we start parsing from
	          ;; contents' beginning.
	          ;;
	          ;; If POS is at contents' beginning but it is also at
	          ;; the beginning of the first item in a list or a table.
	          ;; In that case, we need to create an anchor for that
	          ;; list or table, so return it.
	          ;;
	          ;; Also, if POS is at the end of the buffer, no element
	          ;; can start after it, but more than one may end there.
	          ;; Arbitrarily, we choose to return the innermost of
	          ;; such elements.
	          ((let ((cbeg (org-element-property :contents-begin element))
			 (cend (org-element-property :contents-end element)))
	             (when (and cbeg cend
				(or (< cbeg pos)
			            (and (= cbeg pos)
					 (not (memq type '(plain-list table)))))
				(or (> cend pos)
                                    ;; When we are at cend or within blank
                                    ;; lines after, it is a special case:
                                    ;; 1. At the end of buffer we return
                                    ;; the innermost element.
                                    ;; 2. At cend of element with return
                                    ;; that element.
                                    ;; 3. At the end of element, we would
                                    ;; return in the earlier cond form.
                                    ;; 4. Within blank lines after cend,
                                    ;; when element does not have a
                                    ;; closing keyword, we return that
                                    ;; outermost element, unless the
                                    ;; outermost element is a non-empty
                                    ;; headline.  In the latter case, we
                                    ;; return the outermost element inside
                                    ;; the headline section.
			            (and (org-element--open-end-p element)
					 (or (= (org-element-property :end element) (point-max))
                                             (and (>= pos (org-element-property :contents-end element))
                                                  (memq (org-element-type element) '(org-data section headline)))))))
		       (goto-char (or next cbeg))
		       (setq mode (if next mode (org-element--next-mode mode type t))
                             next nil
		             parent element
		             end (if (org-element--open-end-p element)
                                     (org-element-property :end element)
                                   (org-element-property :contents-end element))))))
	          ;; Otherwise, return ELEMENT as it is the smallest
	          ;; element containing POS.
	          (t (throw 'exit (if syncp parent element)))))
	       (setq element nil)))))))))

;;;; Staging Buffer Changes

(defconst org-element--cache-sensitive-re
  (concat
   "^\\*+ " "\\|"
   "\\\\end{[A-Za-z0-9*]+}[ \t]*$" "\\|"
   "^[ \t]*\\(?:"
   "#\\+END\\(?:_\\|:?[ \t]*$\\)" "\\|"
   org-list-full-item-re "\\|"
   ":\\(?: \\|$\\)" "\\|"
   ":\\(?:\\w\\|[-_]\\)+:[ \t]*$"
   "\\)")
  "Regexp matching a sensitive line, structure wise.
A sensitive line is a headline, inlinetask, block, drawer, or
latex-environment boundary.  When such a line is modified,
structure changes in the document may propagate in the whole
section, possibly making cache invalid.")

(defun org-element--cache-before-change (beg end)
  "Detect modifications in sensitive parts of Org buffer.
BEG and END are the beginning and end of the range of changed
text.  See `before-change-functions' for more information.

The function returns the new value of `org-element--cache-change-warning'."
  (org-with-base-buffer nil
    (when (org-element--cache-active-p t)
      (org-with-wide-buffer
       (setq org-element--cache-change-tic (buffer-chars-modified-tick))
       (setq org-element--cache-last-buffer-size (buffer-size))
       (goto-char beg)
       (beginning-of-line)
       (let ((bottom (save-excursion
                       (goto-char end)
                       (if (and (bolp)
                                ;; When beg == end, still extent to eol.
                                (> (point) beg))
                           ;; FIXME: Potential pitfall.
                           ;; We are appending to an element end.
                           ;; Unless the last inserted char is not
                           ;; newline, the next element is not broken
                           ;; and does not need to be purged from the
                           ;; cache.
                           end
                         (line-end-position)))))
         (prog1
             ;; Use the worst change warning to not miss important edits.
             ;; This function is called before edit and after edit by
             ;; `org-element--cache-after-change'.  Before the edit, we still
             ;; want to use the old value if it comes from previous
             ;; not yet processed edit (they may be merged by
             ;; `org-element--cache-submit-request').  After the edit, we want to
             ;; look if there was a sensitive removed during edit.
             ;; FIXME: This is not the most efficient way and we now
             ;; have to delete more elements than needed in some
             ;; cases.  A better approach may be storing the warning
             ;; in the modification request itself.
             (let ((org-element--cache-change-warning-before org-element--cache-change-warning)
                   (org-element--cache-change-warning-after))
               (setq org-element--cache-change-warning-after
	             (save-match-data
                       (let ((case-fold-search t))
                         (when (re-search-forward
		                org-element--cache-sensitive-re bottom t)
                           (goto-char beg)
                           (beginning-of-line)
                           (let (min-level)
                             (cl-loop while (re-search-forward
                                             (rx-to-string
                                              (if (and min-level
                                                       (> min-level 1))
                                                  `(and bol (repeat 1 ,(1- min-level) "*") " ")
                                                `(and bol (+ "*") " ")))
                                             bottom t)
                                      do (setq min-level (1- (length (match-string 0))))
                                      until (= min-level 1))
                             (goto-char beg)
                             (beginning-of-line)
                             (or (and min-level (org-reduced-level min-level))
                                 (when (looking-at-p "^[ \t]*#\\+CATEGORY:")
                                   'org-data)
                                 t))))))
               (setq org-element--cache-change-warning
                     (cond
                      ((and (numberp org-element--cache-change-warning-before)
                            (numberp org-element--cache-change-warning-after))
                       (min org-element--cache-change-warning-after
                            org-element--cache-change-warning-before))
                      ((numberp org-element--cache-change-warning-before)
                       org-element--cache-change-warning-before)
                      ((numberp org-element--cache-change-warning-after)
                       org-element--cache-change-warning-after)
                      (t (or org-element--cache-change-warning-after
                             org-element--cache-change-warning-before)))))
           (org-element--cache-log-message
            "%S is about to modify text: warning %S"
            this-command
            org-element--cache-change-warning)))))))

(defun org-element--cache-after-change (beg end pre)
  "Update buffer modifications for current buffer.
BEG and END are the beginning and end of the range of changed
text, and the length in bytes of the pre-change text replaced by
that range.  See `after-change-functions' for more information."
  (org-with-base-buffer nil
    (when (org-element--cache-active-p t)
      (when (not (eq org-element--cache-change-tic (buffer-chars-modified-tick)))
        (org-element--cache-log-message "After change")
        (setq org-element--cache-change-warning (org-element--cache-before-change beg end))
        ;; If beg is right after spaces in front of an element, we
        ;; risk affecting previous element, so move beg to bol, making
        ;; sure that we capture preceding element.
        (setq beg (save-excursion
                    (goto-char beg)
                    (cl-incf pre (- beg (line-beginning-position)))
                    (line-beginning-position)))
        ;; Store synchronization request.
        (let ((offset (- end beg pre)))
          (save-match-data
            (org-element--cache-submit-request beg (- end offset) offset)))
        ;; Activate a timer to process the request during idle time.
        (org-element--cache-set-timer (current-buffer))))))

(defun org-element--cache-setup-change-functions ()
  "Setup `before-change-functions' and `after-change-functions'."
  (when (and (derived-mode-p 'org-mode) org-element-use-cache)
    (add-hook 'before-change-functions
	      #'org-element--cache-before-change nil t)
    ;; Run `org-element--cache-after-change' early to handle cases
    ;; when other `after-change-functions' require element cache.
    (add-hook 'after-change-functions
	      #'org-element--cache-after-change -1 t)))

(defvar org-element--cache-avoid-synchronous-headline-re-parsing nil
  "This variable controls how buffer changes are handled by the cache.

By default (when this variable is nil), cache re-parses modified
headlines immediately after modification preserving all the unaffected
elements inside the headline.

The default behavior works best when users types inside Org buffer of
when buffer modifications are mixed with cache requests.  However,
large automated edits inserting/deleting many headlines are somewhat
slower by default (as in `org-archive-subtree').  Let-binding this
variable to non-nil will reduce cache latency after every singular edit
(`after-change-functions') at the cost of slower cache queries.")
(defun org-element--cache-for-removal (beg end offset)
  "Return first element to remove from cache.

BEG and END are buffer positions delimiting buffer modifications.
OFFSET is the size of the changes.

Returned element is usually the first element in cache containing
any position between BEG and END.  As an exception, greater
elements around the changes that are robust to contents
modifications are preserved and updated according to the
changes.  In the latter case, the returned element is the outermost
non-robust element affected by the changes.  Note that the returned
element may end before END position in which case some cached element
starting after the returned may still be affected by the changes.

Also, when there are no elements in cache before BEG, return first
known element in cache (it may start after END)."
  (let* ((elements (org-element--cache-find (1- beg) 'both))
	 (before (car elements))
	 (after (cdr elements)))
    (if (not before) after
      ;; If BEFORE is a keyword, it may need to be removed to become
      ;; an affiliated keyword.
      (when (eq 'keyword (org-element-type before))
        (let ((prev before))
          (while (eq 'keyword (org-element-type prev))
            (setq before prev
                  beg (org-element-property :begin prev))
            (setq prev (org-element--cache-find (1- (org-element-property :begin before)))))))
      (let ((up before)
	    (robust-flag t))
	(while up
	  (if (let ((type (org-element-type up)))
                (or (and (memq type '( center-block dynamic-block
                                       quote-block special-block
                                       drawer))
                         (or (not (eq type 'drawer))
                             (not (string= "PROPERTIES" (org-element-property :drawer-name up))))
                         ;; Sensitive change.  This is
                         ;; unconditionally non-robust change.
                         (not org-element--cache-change-warning)
		         (let ((cbeg (org-element-property :contents-begin up))
                               (cend (org-element-property :contents-end up)))
		           (and cbeg
                                (<= cbeg beg)
			        (or (> cend end)
                                    (and (= cend end)
                                         (= (+ end offset) (point-max)))))))
                    (and (memq type '(headline section org-data))
		         (let ((rbeg (org-element-property :robust-begin up))
                               (rend (org-element-property :robust-end up)))
		           (and rbeg rend
                                (<= rbeg beg)
                                (or (> rend end)
                                    (and (= rend end)
                                         (= (+ end offset) (point-max))))))
                         (pcase type
                           ;; Sensitive change in section.  Need to
                           ;; re-parse.
                           (`section (not org-element--cache-change-warning))
                           ;; Headline might be inserted.  This is non-robust
                           ;; change when `up' is a `headline' or `section'
                           ;; with `>' level compared to the inserted headline.
                           ;;
                           ;; Also, planning info/property drawer
                           ;; could have been inserted.  It is not
                           ;; robust change then.
                           (`headline
                            (and
                             (or (not (numberp org-element--cache-change-warning))
                                 (> org-element--cache-change-warning
                                    (org-element-property :level up)))
                             (org-with-point-at (org-element-property :contents-begin up)
                               (unless
                                   (save-match-data
                                     (when (looking-at-p org-element-planning-line-re)
                                       (forward-line))
                                     (when (looking-at org-property-drawer-re)
                                       (< beg (match-end 0))))
                                 'robust))))
                           (`org-data (and (not (eq org-element--cache-change-warning 'org-data))
                                           ;; Property drawer could
                                           ;; have been inserted.  It
                                           ;; is not robust change
                                           ;; then.
                                           (org-with-wide-buffer
                                            (goto-char (point-min))
                                            (while (and (org-at-comment-p) (bolp)) (forward-line))
                                            ;; Should not see property
                                            ;; drawer within changed
                                            ;; region.
                                            (save-match-data
                                              (or (not (looking-at org-property-drawer-re))
                                                  (> beg (match-end 0)))))))
                           (_ 'robust)))))
	      ;; UP is a robust greater element containing changes.
	      ;; We only need to extend its ending boundaries.
              (progn
	        (org-element--cache-shift-positions
                 up offset
                 (if (and (org-element-property :robust-begin up)
                          (org-element-property :robust-end up))
                     '(:contents-end :end :robust-end)
                   '(:contents-end :end)))
                (org-element--cache-log-message
                 "Shifting end positions of robust parent: %S"
                 (org-element--format-element up)))
            (unless (or
                     ;; UP is non-robust.  Yet, if UP is headline, flagging
                     ;; everything inside for removal may be to
                     ;; costly.  Instead, we should better re-parse only the
                     ;; headline itself when possible.  If a headline is still
                     ;; starting from old :begin position, we do not care that
                     ;; its boundaries could have extended to shrunk - we
                     ;; will re-parent and shift them anyway.
                     (and (eq 'headline (org-element-type up))
                          (not org-element--cache-avoid-synchronous-headline-re-parsing)
                          ;; The change is not inside headline.  Not
                          ;; updating here.
                          (not (<= beg (org-element-property :begin up)))
                          (not (> end (org-element-property :end up)))
                          (let ((current (org-with-point-at (org-element-property :begin up)
                                           (org-element-with-disabled-cache
                                             (and (looking-at-p org-element-headline-re)
                                                  (org-element-headline-parser))))))
                            (when (eq 'headline (org-element-type current))
                              (org-element--cache-log-message
                               "Found non-robust headline that can be updated individually: %S"
                               (org-element--format-element current))
                              (org-element-set-element up current)
                              (run-hook-with-args org-element-cache-update-functions current)
                              t)))
                     ;; If UP is org-data, the situation is similar to
                     ;; headline case.  We just need to re-parse the
                     ;; org-data itself, unless the change is made
                     ;; within blank lines at BOB (that could
                     ;; potentially alter first-section).
                     (when (and (eq 'org-data (org-element-type up))
                                (>= beg (org-element-property :contents-begin up)))
                       (let ((current (org-with-point-at 1 (org-element-org-data-parser))))
                         (org-element-set-element up current)
                         (run-hook-with-args org-element-cache-update-functions current))
                       (org-element--cache-log-message
                        "Found non-robust change invalidating org-data. Re-parsing: %S"
                        (org-element--format-element up))
                       t))
              (org-element--cache-log-message
               "Found non-robust element: %S"
               (org-element--format-element up))
              (setq before up)
	      (when robust-flag (setq robust-flag nil))))
          (unless (or (org-element-property :parent up)
                      (eq 'org-data (org-element-type up)))
            (org-element--cache-warn "Got element without parent. Please report it to Org mode mailing list (M-x org-submit-bug-report).\n%S" up)
            (org-element-cache-reset)
            (error "org-element--cache: Emergency exit"))
	  (setq up (org-element-property :parent up)))
        ;; We're at top level element containing ELEMENT: if it's
        ;; altered by buffer modifications, it is first element in
        ;; cache to be removed.  Otherwise, that first element is the
        ;; following one.
        ;;
        ;; As a special case, do not remove BEFORE if it is a robust
        ;; container for current changes.
        (if (or (< (org-element-property :end before) beg) robust-flag) after
	  before)))))

(defun org-element--cache-submit-request (beg end offset)
  "Submit a new cache synchronization request for current buffer.
BEG and END are buffer positions delimiting the minimal area
where cache data should be removed.  OFFSET is the size of the
change, as an integer."
  (org-element--cache-log-message
   "Submitting new synchronization request for [%S..%S]𝝙%S (buffer boundaries: %S..%S)"
   beg end offset (point-min) (point-max))
  (org-with-base-buffer nil
    (let ((next (car org-element--cache-sync-requests))
	  delete-to delete-from)
      (if (and next
	       ;; First existing sync request is in phase 0.
	       (= 0 (org-element--request-phase next))
	       ;; Current changes intersect with the first sync request.
	       (> (setq delete-to (+ (org-element--request-end next)
                                     (org-element--request-offset next)))
                  end)
	       (<= (setq delete-from (org-element--request-beg next))
                  end))
	  ;; Current changes can be merged with first sync request: we
	  ;; can save a partial cache synchronization.
	  (progn
            (org-element--cache-log-message "Found another phase 0 request intersecting with current")
            ;; Update OFFSET of the existing request.
	    (cl-incf (org-element--request-offset next) offset)
	    ;; If last change happened within area to be removed, extend
	    ;; boundaries of robust parents, if any.  Otherwise, find
	    ;; first element to remove and update request accordingly.
	    (if (> beg delete-from)
		;; The current modification is completely inside NEXT.
		;; We already added the current OFFSET to the NEXT
		;; request.  However, the robust elements around
		;; modifications also need to be shifted.  Moreover, the
		;; new modification may also have non-nil
		;; `org-element--cache-change-warning'.  In the latter case, we
		;; also need to update the request.
		(let ((first (org-element--cache-for-removal delete-from end offset) ; Shift as needed.
                             ))
                  (org-element--cache-log-message
                   "Current request is inside next. Candidate parent: %S"
                   (org-element--format-element first))
                  (when
		      ;; Non-robust element is now before NEXT.  Need to
		      ;; update.
		      (and first
                           (org-element--cache-key-less-p
                            (org-element--cache-key first)
                            (org-element--request-key next)))
                    (org-element--cache-log-message
                     "Current request is inside next. New parent: %S"
                     (org-element--format-element first))
                    (setf (org-element--request-key next)
                          (org-element--cache-key first))
                    (setf (org-element--request-beg next)
                          (org-element-property :begin first))
                    (setf (org-element--request-end next)
                          (max (org-element-property :end first)
			       (org-element--request-end next)))
                    (setf (org-element--request-parent next)
                          (org-element-property :parent first))))
	      ;; The current and NEXT modifications are intersecting
	      ;; with current modification starting before NEXT and NEXT
	      ;; ending after current.  We need to update the common
	      ;; non-robust parent for the new extended modification
	      ;; region.
	      (let ((first (org-element--cache-for-removal beg delete-to offset)))
		(org-element--cache-log-message
                 "Current request intersects with next. Candidate parent: %S"
                 (org-element--format-element first))
		(when (and first
                           (org-element--cache-key-less-p
                            (org-element--cache-key first)
                            (org-element--request-key next)))
                  (org-element--cache-log-message
                   "Current request intersects with next. Updating. New parent: %S"
                   (org-element--format-element first))
                  (setf (org-element--request-key next) (org-element--cache-key first))
                  (setf (org-element--request-beg next) (org-element-property :begin first))
                  (setf (org-element--request-end next)
			(max (org-element-property :end first)
                             (org-element--request-end next)))
                  (setf (org-element--request-parent next) (org-element-property :parent first))))))
<<<<<<< HEAD
	;; Ensure cache is correct up to END.  Also make sure that NEXT,
	;; if any, is no longer a 0-phase request, thus ensuring that
	;; phases are properly ordered.  We need to provide OFFSET as
	;; optional parameter since current modifications are not known
	;; yet to the otherwise correct part of the cache (i.e, before
	;; the first request).
	(org-element--cache-log-message "Adding new phase 0 request")
	(when next (org-element--cache-sync (current-buffer) end beg offset))
	(let ((first (org-element--cache-for-removal beg end offset)))
=======
        ;; Ensure cache is correct up to END.  Also make sure that NEXT,
        ;; if any, is no longer a 0-phase request, thus ensuring that
        ;; phases are properly ordered.  We need to provide OFFSET as
        ;; optional parameter since current modifications are not known
        ;; yet to the otherwise correct part of the cache (i.e, before
        ;; the first request).
        (org-element--cache-log-message "Adding new phase 0 request")
        (when next (org-element--cache-sync (current-buffer) end beg offset 'force))
        (let ((first (org-element--cache-for-removal beg end offset)))
>>>>>>> d197e47f
	  (if first
	      (push (let ((first-beg (org-element-property :begin first))
			  (key (org-element--cache-key first)))
		      (cond
		       ;; When changes happen before the first known
		       ;; element, re-parent and shift the rest of the
		       ;; cache.
		       ((> first-beg end)
			(org-element--cache-log-message "Changes are before first known element. Submitting phase 1 request")
			(vector key first-beg nil offset nil 1))
		       ;; Otherwise, we find the first non robust
		       ;; element containing END.  All elements between
		       ;; FIRST and this one are to be removed.
		       ;;
		       ;; The current modification is completely inside
		       ;; FIRST.  Clear and update cached elements in
		       ;; region containing FIRST.
		       ((let ((first-end (org-element-property :end first)))
			  (when (> first-end end)
                            (org-element--cache-log-message "Extending to non-robust element %S" (org-element--format-element first))
			    (vector key first-beg first-end offset (org-element-property :parent first) 0))))
		       (t
			;; Now, FIRST is the first element after BEG or
			;; non-robust element containing BEG.  However,
			;; FIRST ends before END and there might be
			;; another ELEMENT before END that spans beyond
			;; END.  If there is such element, we need to
			;; extend the region down to end of the common
			;; parent of FIRST and everything inside
			;; BEG..END.
			(let* ((element (org-element--cache-find end))
			       (element-end (org-element-property :end element))
			       (up element))
			  (while (and (not (eq up first))
				      (setq up (org-element-property :parent up))
				      (>= (org-element-property :begin up) first-beg))
                            ;; Note that UP might have been already
                            ;; shifted if it is a robust element.  After
                            ;; deletion, it can put it's end before yet
                            ;; unprocessed ELEMENT.
			    (setq element-end (max (org-element-property :end up) element-end)
				  element up))
                          ;; Extend region to remove elements between
                          ;; beginning of first and the end of outermost
                          ;; element starting before END but after
                          ;; beginning of first.
                          ;; of the FIRST.
                          (org-element--cache-log-message
                           "Extending to all elements between:\n 1: %S\n 2: %S"
                           (org-element--format-element first)
                           (org-element--format-element element))
			  (vector key first-beg element-end offset up 0)))))
		    org-element--cache-sync-requests)
	    ;; No element to remove.  No need to re-parent either.
	    ;; Simply shift additional elements, if any, by OFFSET.
	    (if org-element--cache-sync-requests
		(progn
                  (org-element--cache-log-message
                   "Nothing to remove. Updating offset of the next request by 𝝙%S: %S"
                   offset
                   (let ((print-level 3))
                     (car org-element--cache-sync-requests)))
	          (cl-incf (org-element--request-offset (car org-element--cache-sync-requests))
		           offset))
	      (org-element--cache-log-message
	       "Nothing to remove. No elements in cache after %S. Terminating."
	       end))))))
    (setq org-element--cache-change-warning nil)))

(defun org-element--cache-verify-element (element)
  "Verify correctness of ELEMENT when `org-element--cache-self-verify' is non-nil.

Return non-nil when verification failed."
  (let ((org-element--cache-self-verify
         (or org-element--cache-self-verify
             (and (boundp 'org-batch-test) org-batch-test)))
        (org-element--cache-self-verify-frequency
         (if (and (boundp 'org-batch-test) org-batch-test)
             1
           org-element--cache-self-verify-frequency)))
    ;; Verify correct parent for the element.
    (unless (or (not org-element--cache-self-verify)
                (org-element-property :parent element)
                (eq 'org-data (org-element-type element)))
      (org-element--cache-warn "Got element without parent (cache active?: %S). Please report it to Org mode mailing list (M-x org-submit-bug-report).\n%S" (org-element--cache-active-p)  element)
      (org-element-cache-reset))
    (when (and org-element--cache-self-verify
               (org-element--cache-active-p)
               (eq 'headline (org-element-type element))
               ;; Avoid too much slowdown
               (< (random 1000) (* 1000 org-element--cache-self-verify-frequency)))
      (org-with-point-at (org-element-property :begin element)
        (org-element-with-disabled-cache (org-up-heading-or-point-min))
        (unless (or (= (point) (org-element-property :begin (org-element-property :parent element)))
                    (eq (point) (point-min)))
          (org-element--cache-warn
           "Cached element has wrong parent in %s. Resetting.
If this warning appears regularly, please report the warning text to Org mode mailing list (M-x org-submit-bug-report).
The element is: %S\n The parent is: %S\n The real parent is: %S"
           (buffer-name (current-buffer))
           (org-element--format-element element)
           (org-element--format-element (org-element-property :parent element))
           (org-element--format-element (org-element--current-element (org-element-property :end (org-element-property :parent element)))))
          (org-element-cache-reset))
        (org-element--cache-verify-element (org-element-property :parent element))))
    ;; Verify the element itself.
    (when (and org-element--cache-self-verify
               (org-element--cache-active-p)
               element
               (not (memq (org-element-type element) '(section org-data)))
               ;; Avoid too much slowdown
               (< (random 1000) (* 1000 org-element--cache-self-verify-frequency)))
      (let ((real-element (org-element-with-disabled-cache
                            (org-element--parse-to
                             (if (memq (org-element-type element) '(table-row item))
                                 (1+ (org-element-property :begin element))
                               (org-element-property :begin element))))))
        (unless (and (eq (org-element-type real-element) (org-element-type element))
                     (eq (org-element-property :begin real-element) (org-element-property :begin element))
                     (eq (org-element-property :end real-element) (org-element-property :end element))
                     (eq (org-element-property :contents-begin real-element) (org-element-property :contents-begin element))
                     (eq (org-element-property :contents-end real-element) (org-element-property :contents-end element))
                     (or (not (org-element-property :ID real-element))
                         (string= (org-element-property :ID real-element) (org-element-property :ID element))))
          (org-element--cache-warn "(%S) Cached element is incorrect in %s. (Cache tic up to date: %S) Resetting.
If this warning appears regularly, please report the warning text to Org mode mailing list (M-x org-submit-bug-report).
Buffer boundaries: %S..%S
The element is: %S\n The real element is: %S\n Cache around :begin:\n%S\n%S\n%S"
                                   this-command
                                   (buffer-name (current-buffer))
                                   (if (/= org-element--cache-change-tic
                                          (buffer-chars-modified-tick))
                                       "no" "yes")
                                   (point-min) (point-max)
                                   (org-element--format-element element)
                                   (org-element--format-element real-element)
                                   (org-element--format-element (org-element--cache-find (1- (org-element-property :begin real-element))))
                                   (org-element--format-element (car (org-element--cache-find (org-element-property :begin real-element) 'both)))
                                   (org-element--format-element (cdr (org-element--cache-find (org-element-property :begin real-element) 'both))))
          (org-element-cache-reset))))))

;;; Cache persistence

(defun org-element--cache-persist-before-write (container &optional associated)
  "Sync cache before saving."
  (when (equal container '(elisp org-element--cache))
    (if (and org-element-use-cache
             (plist-get associated :file)
             (get-file-buffer (plist-get associated :file))
             org-element-cache-persistent)
        (with-current-buffer (get-file-buffer (plist-get associated :file))
          (if (and (derived-mode-p 'org-mode)
                   org-element--cache)
              (org-with-wide-buffer
               (org-element--cache-sync (current-buffer) (point-max))
               ;; Cleanup cache request keys to avoid collisions during next
               ;; Emacs session.
               (avl-tree-mapc
                (lambda (el)
                  (org-element-put-property el :org-element--cache-sync-key nil))
                org-element--cache)
               nil)
            'forbid))
      'forbid)))

(defun org-element--cache-persist-before-read (container &optional associated)
  "Avoid reading cache before Org mode is loaded."
  (when (equal container '(elisp org-element--cache))
    (if (not (and (plist-get associated :file)
                (get-file-buffer (plist-get associated :file))))
        'forbid
      (with-current-buffer (get-file-buffer (plist-get associated :file))
        (unless (and org-element-use-cache
                     org-element-cache-persistent
                     (derived-mode-p 'org-mode)
                     (equal (secure-hash 'md5 (current-buffer))
                            (plist-get associated :hash)))
          ;; Signal that cache is cleared.
          (run-hook-with-args org-element-cache-remove-functions)
          'forbid)))))

(defun org-element--cache-persist-after-read (container &optional associated)
  "Setup restored cache."
  (when (and (plist-get associated :file)
             (get-file-buffer (plist-get associated :file)))
    (with-current-buffer (get-file-buffer (plist-get associated :file))
      (when (and org-element-use-cache org-element-cache-persistent)
        (when (and (equal container '(elisp org-element--cache)) org-element--cache)
          (setq-local org-element--cache-size (avl-tree-size org-element--cache)))
        (when (and (equal container '(elisp org-element--headline-cache)) org-element--headline-cache)
          (setq-local org-element--headline-cache-size (avl-tree-size org-element--headline-cache)))))))

(add-hook 'org-persist-before-write-hook #'org-element--cache-persist-before-write)
(add-hook 'org-persist-before-read-hook #'org-element--cache-persist-before-read)
(add-hook 'org-persist-after-read-hook #'org-element--cache-persist-after-read)

;;;; Public Functions

(defvar-local org-element--cache-gapless nil
  "An alist containing (granularity . `org-element--cache-change-tic') elements.
Each element indicates the latest `org-element--cache-change-tic' when
change did not contain gaps.")

;;;###autoload
(defun org-element-cache-reset (&optional all no-persistence)
  "Reset cache in current buffer.
When optional argument ALL is non-nil, reset cache in all Org
buffers.
When optional argument NO-PERSISTENCE is non-nil, do not try to update
the cache persistence in the buffer."
  (interactive "P")
  (dolist (buffer (if all (buffer-list) (list (current-buffer))))
    (org-with-base-buffer buffer
      (when (and org-element-use-cache (derived-mode-p 'org-mode))
        ;; Only persist cache in file buffers.
        (when (and (buffer-file-name) (not no-persistence))
          (when (not org-element-cache-persistent)
            (org-persist-unregister 'org-element--headline-cache (current-buffer))
            (org-persist-unregister 'org-element--cache (current-buffer)))
          (when (and org-element-cache-persistent
                     (buffer-file-name (current-buffer)))
            (org-persist-register 'org-element--cache (current-buffer))
            (org-persist-register 'org-element--headline-cache
                                  (current-buffer)
                                  :inherit 'org-element--cache)))
        (when org-element--cache
          (run-hook-with-args org-element-cache-remove-functions))
        (setq-local org-element--cache-change-tic (buffer-chars-modified-tick))
        (setq-local org-element--cache-last-buffer-size (buffer-size))
        (setq-local org-element--cache-gapless nil)
	(setq-local org-element--cache
		    (avl-tree-create #'org-element--cache-compare))
        (setq-local org-element--headline-cache
		    (avl-tree-create #'org-element--cache-compare))
        (setq-local org-element--cache-hash-left (make-vector org-element--cache-hash-size nil))
        (setq-local org-element--cache-hash-right (make-vector org-element--cache-hash-size nil))
        (setq-local org-element--cache-size 0)
        (setq-local org-element--headline-cache-size 0)
	(setq-local org-element--cache-sync-keys-value 0)
	(setq-local org-element--cache-change-warning nil)
	(setq-local org-element--cache-sync-requests nil)
	(setq-local org-element--cache-sync-timer nil)
        (org-element--cache-setup-change-functions)
        ;; Make sure that `org-element--cache-after-change' and
        ;; `org-element--cache-before-change' are working inside properly created
        ;; indirect buffers.  Note that `clone-indirect-buffer-hook'
        ;; will not work inside indirect buffers not created by
        ;; calling `clone-indirect-buffer'.  We consider that the code
        ;; not using `clone-indirect-buffer' to be written with
        ;; awareness about possible consequences.
        (add-hook 'clone-indirect-buffer-hook
                  #'org-element--cache-setup-change-functions)))))

;;;###autoload
(defun org-element-cache-refresh (pos)
  "Refresh cache at position POS."
  (when (org-element--cache-active-p)
    (org-element--cache-sync (current-buffer) pos)
    (org-element--cache-submit-request pos pos 0)
    (org-element--cache-set-timer (current-buffer))))

;;;###autoload
(defun org-element-cache-store-key (pos-or-element key value &optional robust)
  "Store KEY with VALUE associated with POS-OR-ELEMENT.
The key can be retrieved as long as the element (provided or at point)
contents is not modified.
If optional argument ROBUST is non-nil, the key will be retained even
when the contents (children) of current element are modified.  Only
non-robust element modifications (affecting the element properties
other then begin/end boundaries) will invalidate the key then."
  (let ((element (pcase pos-or-element
                   ((pred number-or-marker-p)
                    (org-element-at-point pos-or-element))
                   (_ pos-or-element)))
        (property (if robust :robust-cache :fragile-cache)))
    (let ((key-store (org-element-property property element)))
      (unless (hash-table-p key-store)
        (setq key-store (make-hash-table :test #'equal))
        (org-element-put-property element property key-store))
      (puthash key value key-store))))

;;;###autoload
(defun org-element-cache-get-key (pos-or-element key)
  "Get KEY associated with POS-OR-ELEMENT.
The key can be retrieved as long as the element (provided or at point)
contents is not modified."
  (let ((element (pcase pos-or-element
                   ((pred number-or-marker-p)
                    (org-element-at-point pos-or-element))
                   (_ pos-or-element))))
    (let ((key-store1 (org-element-property :fragile-cache element))
          (key-store2 (org-element-property :robust-cache element)))
      (or (when (hash-table-p key-store1)
            (gethash key key-store1))
          (when (hash-table-p key-store2)
            (gethash key key-store2))))))

(defvar warning-minimum-log-level) ; Defined in warning.el

(defvar org-element-cache-map-continue-from nil
  "Position from where mapping should continue.
This variable can be set by called function, especially when the
function modified the buffer.")
;;;###autoload
(cl-defun org-element-cache-map (func &key (granularity 'headline+inlinetask) restrict-elements
                                      next-re fail-re from-pos (to-pos (point-max-marker)) after-element limit-count
                                      narrow)
  "Map all elements in current buffer with FUNC according to
GRANULARITY.  Collect non-nil return values into result list.

FUNC should accept a single argument - the element.

FUNC can modify the buffer, but doing so may reduce performance.  If
buffer is modified, the mapping will continue from an element starting
after the last mapped element.  If the last mapped element is deleted,
the subsequent element will be skipped as it cannot be distinguished
deterministically from a changed element.  If FUNC is expected to
delete the element, it should directly set the value of
`org-element-cache-map-continue-from' to force `org-element-cache-map'
continue from the right point in buffer.

If some elements are not yet in cache, they will be added.

GRANULARITY can be `headline', `headline+inlinetask'
`greater-element', or `element'.  The default is
`headline+inlinetask'.  `object' granularity is not supported.

RESTRICT-ELEMENTS is a list of element types to be mapped over.

NEXT-RE is a regexp used to search next candidate match when FUNC
returns non-nil and to search the first candidate match.  FAIL-RE is a
regexp used to search next candidate match when FUNC returns nil.  The
mapping will continue starting from headline at the RE match.

FROM-POS and TO-POS are buffer positions.  When non-nil, they bound the
mapped elements to elements starting at of after FROM-POS but before
TO-POS.

AFTER-ELEMENT, when non-nil, bounds the mapping to all the elements
after AFTER-ELEMENT (i.e. if AFTER-ELEMENT is a headline section, we
map all the elements starting from first element inside section, but
not including the section).

LIMIT-COUNT limits mapping to that many first matches where FUNC
returns non-nil.

NARROW controls whether current buffer narrowing should be preserved.

This function does a subset of what `org-element-map' does, but with
much better performance.  Cached elements are supplied as the single
argument of FUNC.  Changes to elements made in FUNC will also alter
the cache."
  (unless (org-element--cache-active-p)
    (error "Cache must be active."))
  (unless (memq granularity '( headline headline+inlinetask
                               greater-element element))
    (error "Unsupported granularity: %S" granularity))
  ;; Make TO-POS marker.  Otherwise, buffer edits may garble the the
  ;; process.
  (unless (markerp to-pos)
    (let ((mk (make-marker)))
      (set-marker mk to-pos)
      (setq to-pos mk)))
  (let (;; Bind variables used inside loop to avoid memory
        ;; re-allocation on every iteration.
        ;; See https://emacsconf.org/2021/talks/faster/
        tmpnext-start tmpparent tmpelement)
    (save-excursion
      (save-restriction
        (unless narrow (widen))
        ;; Synchronize cache up to the end of mapped region.
        (org-element-at-point to-pos)
        (cl-macrolet ((cache-root
                       ;; Use the most optimal version of cache available.
                       () `(if (memq granularity '(headline headline+inlinetask))
                               (org-element--headline-cache-root)
                             (org-element--cache-root)))
                      (cache-size
                       ;; Use the most optimal version of cache available.
                       () `(if (memq granularity '(headline headline+inlinetask))
                               org-element--headline-cache-size
                             org-element--cache-size))
                      (cache-walk-restart
                       ;; Restart tree traversal after AVL tree re-balance.
                       () `(when node
                             (org-element-at-point (point-max))
                             (setq node (cache-root)
		                   stack (list nil)
		                   leftp t
		                   continue-flag t)))
                      (cache-walk-abort
                       ;; Abort tree traversal.
                       () `(setq continue-flag t
                                 node nil))
                      (element-match-at-point
                       ;; Returning the first element to match around point.
                       ;; For example, if point is inside headline and
                       ;; granularity is restricted to headlines only, skip
                       ;; over all the child elements inside the headline
                       ;; and return the first parent headline.
                       ;; When we are inside a cache gap, calling
                       ;; `org-element-at-point' also fills the cache gap down to
                       ;; point.
                       () `(progn
                             ;; Parsing is one of the performance
                             ;; bottlenecks.  Make sure to optimize it as
                             ;; much as possible.
                             ;;
                             ;; Avoid extra staff like timer cancels et al
                             ;; and only call `org-element--cache-sync-requests' when
                             ;; there are pending requests.
                             (when org-element--cache-sync-requests
                               (org-element--cache-sync (current-buffer)))
                             ;; Call `org-element--parse-to' directly avoiding any
                             ;; kind of `org-element-at-point' overheads.
                             (if restrict-elements
                                 ;; Search directly instead of calling
                                 ;; `org-element-lineage' to avoid funcall overheads
                                 ;; and making sure that we do not go all
                                 ;; the way to `org-data' as `org-element-lineage'
                                 ;; does.
                                 (progn
                                   (setq tmpelement (org-element--parse-to (point)))
                                   (while (and tmpelement (not (memq (org-element-type tmpelement) restrict-elements)))
                                     (setq tmpelement (org-element-property :parent tmpelement)))
                                   tmpelement)
                               (org-element--parse-to (point)))))
                      ;; Starting from (point), search RE and move START to
                      ;; the next valid element to be matched according to
                      ;; restriction.  Abort cache walk if no next element
                      ;; can be found.  When RE is nil, just find element at
                      ;; point.
                      (move-start-to-next-match
                       (re) `(save-match-data
                               (if (or (not ,re)
                                       (if org-element--cache-map-statistics
                                           (progn
                                             (setq before-time (float-time))
                                             (re-search-forward (or (car-safe ,re) ,re) nil 'move)
                                             (cl-incf re-search-time
                                                      (- (float-time)
                                                         before-time)))
                                         (re-search-forward (or (car-safe ,re) ,re) nil 'move)))
                                   (let ((beg-data (org-element-property :begin data)))
                                     (unless (or (< (point) (or start -1))
                                                 (and data (< (point) beg-data)))
                                       (if (cdr-safe ,re)
                                           ;; Avoid parsing when we are 100%
                                           ;; sure that regexp is good enough
                                           ;; to find new START.
                                           (setq start (match-beginning 0))
                                         (setq start (max (or start -1)
                                                          (or beg-data -1)
                                                          (or (org-element-property :begin (element-match-at-point)) -1))))
                                       (when (>= start to-pos) (cache-walk-abort))
                                       (when (eq start -1) (setq start nil))))
                                 (cache-walk-abort))))
                      ;; Find expected begin position of an element after
                      ;; DATA.
                      (next-element-start
                       () `(progn
                             (setq tmpnext-start nil)
                             (if (memq granularity '(headline headline+inlinetask))
                                 (setq tmpnext-start (or (when (memq (org-element-type data) '(headline org-data))
                                                           (org-element-property :contents-begin data))
                                                         (org-element-property :end data)))
		               (setq tmpnext-start (or (when (memq (org-element-type data) org-element-greater-elements)
                                                         (org-element-property :contents-begin data))
                                                       (org-element-property :end data))))
                             ;; DATA end may be the last element inside
                             ;; i.e. source block.  Skip up to the end
                             ;; of parent in such case.
                             (setq tmpparent data)
		             (catch :exit
                               (when (eq tmpnext-start (org-element-property :contents-end tmpparent))
			         (setq tmpnext-start (org-element-property :end tmpparent)))
			       (while (setq tmpparent (org-element-property :parent tmpparent))
			         (if (eq tmpnext-start (org-element-property :contents-end tmpparent))
			             (setq tmpnext-start (org-element-property :end tmpparent))
                                   (throw :exit t))))
                             tmpnext-start))
                      ;; Check if cache does not have gaps.
                      (cache-gapless-p
                       () `(eq org-element--cache-change-tic
                               (alist-get granularity org-element--cache-gapless))))
          ;; The core algorithm is simple walk along binary tree.  However,
          ;; instead of checking all the tree elements from first to last
          ;; (like in `avl-tree-mapcar'), we begin from FROM-POS skipping
          ;; the elements before FROM-POS efficiently: O(logN) instead of
          ;; O(Nbefore).
          ;;
          ;; Later, we may also not check every single element in the
          ;; binary tree after FROM-POS.  Instead, we can find position of
          ;; next candidate elements by means of regexp search and skip the
          ;; binary tree branches that are before the next candidate:
          ;; again, O(logN) instead of O(Nbetween).
          ;;
          ;; Some elements might not yet be in the tree.  So, we also parse
          ;; the empty gaps in cache as needed making sure that we do not
          ;; miss anything.
          (let* (;; START is always beginning of an element.  When there is
                 ;; no element in cache at START, we are inside cache gap
                 ;; and need to fill it.
                 (start (and from-pos
                             (progn
                               (goto-char from-pos)
                               (org-element-property :begin (element-match-at-point)))))
                 ;; Some elements may start at the same position, so we
                 ;; also keep track of the last processed element and make
                 ;; sure that we do not try to search it again.
                 (prev after-element)
                 (node (cache-root))
                 data
                 (stack (list nil))
                 (leftp t)
                 result
                 ;; Whether previous element matched FUNC (FUNC
                 ;; returned non-nil).
                 (last-match t)
                 continue-flag
                 ;; Generic regexp to search next potential match.  If it
                 ;; is a cons of (regexp . 'match-beg), we are 100% sure
                 ;; that the match beginning is the existing element
                 ;; beginning.
                 (next-element-re (pcase granularity
                                    ((or `headline
                                         (guard (eq '(headline)
                                                    restrict-elements)))
                                     (cons
                                      (org-with-limited-levels
                                       org-element-headline-re)
                                      'match-beg))
                                    (`headline+inlinetask
                                     (cons
                                      (if (eq '(inlinetask) restrict-elements)
                                          (org-inlinetask-outline-regexp)
                                        org-element-headline-re)
                                      'match-beg))
                                    ;; TODO: May add other commonly
                                    ;; searched elements as needed.
                                    (_)))
                 ;; Make sure that we are not checking the same regexp twice.
                 (next-re (unless (and next-re
                                       (string= next-re
                                                (or (car-safe next-element-re)
                                                    next-element-re)))
                            next-re))
                 (fail-re (unless (and fail-re
                                       (string= fail-re
                                                (or (car-safe next-element-re)
                                                    next-element-re)))
                            fail-re))
                 (restrict-elements (or restrict-elements
                                        (pcase granularity
                                          (`headline
                                           '(headline))
                                          (`headline+inlinetask
                                           '(headline inlinetask))
                                          (`greater-element
                                           org-element-greater-elements)
                                          (_ nil))))
                 ;; Statistics
                 (time (float-time))
                 (predicate-time 0)
                 (pre-process-time 0)
                 (re-search-time 0)
                 (count-predicate-calls-match 0)
                 (count-predicate-calls-fail 0)
                 ;; Bind variables used inside loop to avoid memory
                 ;; re-allocation on every iteration.
                 ;; See https://emacsconf.org/2021/talks/faster/
                 cache-size before-time modified-tic data-beg)
            ;; Skip to first element within region.
            (goto-char (or start (point-min)))
            (move-start-to-next-match next-element-re)
            (unless (and start (>= start to-pos))
              (while node
                (setq data (avl-tree--node-data node))
                ;; Query :begin once since `org-element-property' is O(N_props) -
                ;; not ideal.
                (setq data-beg (org-element-property :begin data))
                (if (and leftp (avl-tree--node-left node) ; Left branch.
                         ;; Do not move to left branch when we are before
                         ;; PREV.
		         (or (not prev)
		             (not (org-element--cache-key-less-p
		                   (org-element--cache-key data)
			           (org-element--cache-key prev))))
                         ;; ... or when we are before START.
                         (or (not start)
                             (not (> start data-beg))))
	            (progn (push node stack)
		           (setq node (avl-tree--node-left node)))
                  ;; The whole tree left to DATA is before START and
                  ;; PREV.  DATA may still be before START (i.e. when
                  ;; DATA is the root or when START moved), at START, or
                  ;; after START.
                  ;;
                  ;; If DATA is before start, skip it over and move to
                  ;; subsequent elements.
                  ;; If DATA is at start, run FUNC if necessary and
                  ;; update START according and NEXT-RE, FAIL-RE,
                  ;; NEXT-ELEMENT-RE.
                  ;; If DATA is after start, we have found a cache gap
                  ;; and need to fill it.
                  (unless (or (and start (< data-beg start))
		              (and prev (not (org-element--cache-key-less-p
				              (org-element--cache-key prev)
				              (org-element--cache-key data)))))
                    ;; DATA is at of after START and PREV.
	            (if (or (not start) (= data-beg start))
                        ;; DATA is at START.  Match it.
                        ;; In the process, we may alter the buffer,
                        ;; so also keep track of the cache state.
                        (progn
                          (setq modified-tic org-element--cache-change-tic)
                          (setq cache-size (cache-size))
                          ;; When NEXT-RE/FAIL-RE is provided, skip to
                          ;; next regexp match after :begin of the current
                          ;; element.
                          (when (if last-match next-re fail-re)
                            (goto-char data-beg)
                            (move-start-to-next-match
                             (if last-match next-re fail-re)))
                          (when (and (or (not start) (eq data-beg start))
                                     (< data-beg to-pos))
                            ;; Calculate where next possible element
                            ;; starts and update START if needed.
		            (setq start (next-element-start))
                            (goto-char start)
                            ;; Move START further if possible.
                            (when (and next-element-re
                                       ;; Do not move if we know for
                                       ;; sure that cache does not
                                       ;; contain gaps.  Regexp
                                       ;; searches are not cheap.
                                       (not (cache-gapless-p)))
                              (move-start-to-next-match next-element-re)
                              ;; Make sure that point is at START
                              ;; before running FUNC.
                              (goto-char start))
                            ;; Try FUNC if DATA matches all the
                            ;; restrictions.  Calculate new START.
                            (when (or (not restrict-elements)
                                      (memq (org-element-type data) restrict-elements))
                              ;; DATA matches restriction.  FUNC may
                              ;;
                              ;; Call FUNC.  FUNC may move point.
                              (setq org-element-cache-map-continue-from nil)
                              (if org-element--cache-map-statistics
                                  (progn
                                    (setq before-time (float-time))
                                    (push (funcall func data) result)
                                    (cl-incf predicate-time
                                             (- (float-time)
                                                before-time))
                                    (if (car result)
                                        (cl-incf count-predicate-calls-match)
                                      (cl-incf count-predicate-calls-fail)))
                                (push (funcall func data) result)
                                (when (car result) (cl-incf count-predicate-calls-match)))
                              ;; Set `last-match'.
                              (setq last-match (car result))
                              ;; If FUNC moved point forward, update
                              ;; START.
                              (when org-element-cache-map-continue-from
                                (goto-char org-element-cache-map-continue-from))
                              (when (> (point) start)
                                (move-start-to-next-match nil))
                              ;; Drop nil.
                              (unless (car result) (pop result)))
                            ;; If FUNC did not move the point and we
                            ;; know for sure that cache does not contain
                            ;; gaps, do not try to calculate START in
                            ;; advance but simply loop to the next cache
                            ;; element.
                            (when (and (cache-gapless-p)
                                       (eq (next-element-start)
                                           start))
                              (setq start nil))
                            ;; Check if the buffer has been modified.
                            (unless (and (eq modified-tic org-element--cache-change-tic)
                                         (eq cache-size (cache-size)))
                              ;; START may no longer be valid, update
                              ;; it to beginning of real element.
                              ;; Upon modification, START may lay
                              ;; inside an element.  We want to move
                              ;; it to real beginning then despite
                              ;; START being larger.
                              (setq start nil)
                              (move-start-to-next-match nil)
                              ;; The new element may now start before
                              ;; or at already processed position.
                              ;; Make sure that we continue from an
                              ;; element past already processed
                              ;; place.
                              (when (and start
                                         (<= start data-beg)
                                         (not org-element-cache-map-continue-from))
                                (goto-char start)
                                (setq data (element-match-at-point))
                                ;; If DATA is nil, buffer is
                                ;; empty. Abort.
                                (when data
                                  (goto-char (next-element-start))
                                  (move-start-to-next-match next-element-re)))
                              (org-element-at-point to-pos)
                              (cache-walk-restart))
                            ;; Reached LIMIT-COUNT.  Abort.
                            (when (and limit-count
                                       (>= count-predicate-calls-match
                                           limit-count))
                              (cache-walk-abort))
                            (if (org-element-property :cached data)
		                (setq prev data)
                              (setq prev nil))))
                      ;; DATA is after START.  Fill the gap.
                      (if (memq (org-element-type (org-element--parse-to start)) '(plain-list table))
                          ;; Tables and lists are special, we need a
                          ;; trickery to make items/rows be populated
                          ;; into cache.
                          (org-element--parse-to (1+ start)))
                      ;; Restart tree traversal as AVL tree is
                      ;; re-balanced upon adding elements.  We can no
                      ;; longer trust STACK.
                      (cache-walk-restart)))
                  ;; Second, move to the right branch of the tree or skip
                  ;; it altogether.
                  (if continue-flag
	              (setq continue-flag nil)
	            (setq node (if (and (car stack)
                                        ;; If START advanced beyond stack parent, skip the right branch.
                                        (or (and start (< (org-element-property :begin (avl-tree--node-data (car stack))) start))
		                            (and prev (org-element--cache-key-less-p
				                       (org-element--cache-key (avl-tree--node-data (car stack)))
                                                       (org-element--cache-key prev)))))
                                   (progn
                                     (setq leftp nil)
                                     (pop stack))
                                 ;; Otherwise, move ahead into the right
                                 ;; branch when it exists.
                                 (if (setq leftp (avl-tree--node-right node))
		                     (avl-tree--node-right node)
		                   (pop stack))))))))
            (when (and org-element--cache-map-statistics
                       (or (not org-element--cache-map-statistics-threshold)
                           (> (- (float-time) time) org-element--cache-map-statistics-threshold)))
              (message "Mapped over elements in %S. %d/%d predicate matches. Total time: %f sec. Pre-process time: %f sec. Predicate time: %f sec. Re-search time: %f sec.
       Calling parameters: :granularity %S :restrict-elements %S :next-re %S :fail-re %S :from-pos %S :to-pos %S :limit-count %S :after-element %S"
                       (current-buffer)
                       count-predicate-calls-match
                       (+ count-predicate-calls-match
                          count-predicate-calls-fail)
                       (- (float-time) time)
                       pre-process-time
                       predicate-time
                       re-search-time
                       granularity restrict-elements next-re fail-re from-pos to-pos limit-count after-element))
            ;; Return result.
            (nreverse result)))))))




;;; The Toolbox
;;
;; The first move is to implement a way to obtain the smallest element
;; containing point.  This is the job of `org-element-at-point'.  It
;; basically jumps back to the beginning of section containing point
;; and proceed, one element after the other, with
;; `org-element--current-element' until the container is found.  Note:
;; When using `org-element-at-point', secondary values are never
;; parsed since the function focuses on elements, not on objects.
;;
;; At a deeper level, `org-element-context' lists all elements and
;; objects containing point.
;;
;; `org-element-nested-p' and `org-element-swap-A-B' may be used
;; internally by navigation and manipulation tools.


;;;###autoload
(defun org-element-at-point (&optional pom cached-only)
  "Determine closest element around point or POM.

Only check cached element when CACHED-ONLY is non-nil and return nil
unconditionally when element at POM is not in cache.

Return value is a list like (TYPE PROPS) where TYPE is the type
of the element and PROPS a plist of properties associated to the
element.

Possible types are defined in `org-element-all-elements'.
Properties depend on element or object type, but always include
`:begin', `:end', and `:post-blank' properties.

As a special case, if point is at the very beginning of the first
item in a list or sub-list, returned element will be that list
instead of the item.  Likewise, if point is at the beginning of
the first row of a table, returned element will be the table
instead of the first row.

When point is at the end of the buffer, return the innermost
element ending there."
  (setq pom (or pom (point)))
  (when (>= org-element--cache-diagnostics-level 3)
    (org-element--cache-log-message
     "Requesting element at %S" pom))
  ;; Allow re-parsing when the command can benefit from it.
  (when (and cached-only
             (memq this-command org-element--cache-non-modifying-commands))
    (setq cached-only nil))
  (save-match-data
    (let (element)
      (when (org-element--cache-active-p)
        (if (not org-element--cache) (org-element-cache-reset)
          (unless cached-only (org-element--cache-sync (current-buffer) pom))))
      (setq element (if cached-only
                        (when (and (org-element--cache-active-p)
                                   (or (not org-element--cache-sync-requests)
                                       (< pom
                                          (org-element--request-beg
                                           (car org-element--cache-sync-requests)))))
                          (when (>= org-element--cache-diagnostics-level 3)
                            (org-element--cache-log-message
                             "Requesting cached element at %S. Next sync request: %S"
                             pom (car org-element--cache-sync-requests)))
                          (org-element--cache-find pom))
                      (condition-case-unless-debug err
                          (org-element--parse-to pom)
                        (error
                         (org-element--cache-warn
                          "Org parser error in %s::%S. Resetting.\n The error was: %S\n Backtrace:\n%S\n Please report this to Org mode mailing list (M-x org-submit-bug-report)."
                          (buffer-name (current-buffer))
                          pom
                          err
                          (when (and (fboundp 'backtrace-get-frames)
                                     (fboundp 'backtrace-to-string))
                            (backtrace-to-string (backtrace-get-frames 'backtrace))))
                         (org-element-cache-reset)
                         (org-element--parse-to pom)))))
      (when (and (org-element--cache-active-p)
                 element
                 (org-element--cache-verify-element element))
        (setq element (org-element--parse-to pom)))
      (unless (eq 'org-data (org-element-type element))
        (unless (and cached-only
                     (not (and element
                             (or (= pom (org-element-property :begin element))
                                 (and (not (memq (org-element-type element) org-element-greater-elements))
                                      (>= pom (org-element-property :begin element))
                                      (< pom (org-element-property :end element)))
                                 (and (org-element-property :contents-begin element)
                                      (>= pom (org-element-property :begin element))
                                      (< pom (org-element-property :contents-begin element)))
                                 (and (not (org-element-property :contents-end element))
                                      (>= pom (org-element-property :begin element))
                                      (< pom (org-element-property :end element)))))))
          (if (not (eq (org-element-type element) 'section))
              element
            (org-element-at-point (1+ pom) cached-only)))))))

;;;###autoload
(defsubst org-element-at-point-no-context (&optional pom)
  "Quickly find element at point or POM.

It is a faster version of `org-element-at-point' that is not
guaranteed to return correct `:parent' properties even when cache is
enabled."
  (or (org-element-at-point pom 'cached-only)
      (org-element-with-disabled-cache (org-element-at-point pom))))

;; FIXME: This function does not honor `org-element-secondary-value-alist' and
;; assumes its specific value. Make more general?
;;;###autoload
(defun org-element-context (&optional element)
  "Return smallest element or object around point.

Return value is a list like (TYPE PROPS) where TYPE is the type
of the element or object and PROPS a plist of properties
associated to it.

Possible types are defined in `org-element-all-elements' and
`org-element-all-objects'.  Properties depend on element or
object type, but always include `:begin', `:end', `:parent' and
`:post-blank'.

As a special case, if point is right after an object, not at the blank
space after the object, and not at the beginning of any other object,
return that object.  Only the objects inside the current element are
considered this way.  Also, if the point within affiliated keywords,
only consider object within current keyword value or within current
secondary keyword value.

Optional argument ELEMENT, when non-nil, is the closest element
containing point, as returned by `org-element-at-point'.
Providing it allows for quicker computation."
  (catch 'objects-forbidden
    (save-match-data
      (org-with-wide-buffer
       (let* ((pos (point))
	      (element (or element (org-element-at-point)))
	      (post (org-element-property :post-affiliated element)))
         ;; If point is inside an element containing objects or
         ;; a secondary string, narrow buffer to the container and
         ;; proceed with parsing.  Otherwise, return ELEMENT.
         (cond
          ;; No element at point.
          ((not element) (throw 'objects-forbidden nil))
	  ;; At a parsed affiliated keyword, check if we're inside main
	  ;; or dual value and narrow.
	  ((and post (< pos post))
	   (beginning-of-line)
	   (let ((case-fold-search t)) (looking-at org-element--affiliated-re))
	   (cond
	    ((not (member-ignore-case (match-string 1)
				    org-element-parsed-keywords))
	     (throw 'objects-forbidden element))
	    ((< (match-end 0) pos)
	     (narrow-to-region (match-end 0) (line-end-position)))
	    ((and (match-beginning 2)
		  (>= pos (match-beginning 2))
		  (< pos (match-end 2)))
	     (narrow-to-region (match-beginning 2) (match-end 2)))
	    (t (throw 'objects-forbidden element))))
	  ;; Otherwise, narrow past the affiliated to avoid returning
	  ;; previous object in affiliated. 
	  (t
           (narrow-to-region
            (org-element-property :post-affiliated element)
            (org-element-property :end element))))
         (let ((parent element)
               (cached (or (org-element-parse-element element 'object nil nil 'cached)
                           (org-element-parse-element element 'object nil 'no-recursion 'cached)
                           (org-element-parse-element element 'object nil 'first-only 'cached)
                           ;; Nothing cached, parse element on object level.
                           (org-element-parse-element element 'object nil 'no-recursion)))
	       last)
           (let ((last-obj
                  (org-element-map cached org-element-all-objects
                    (lambda (obj)
                      (if (> (org-element-property :begin obj) pos)
                          (or last parent)
                        ;; Skip objects outside current context.
                        (unless (or (< (org-element-property :begin obj) (point-min))
                                    ;; Ignore inner elements when POS is
                                    ;; inside outer object.
                                    (and last
                                         (> pos (org-element-property :end obj))
                                         (<= pos (org-element-property :end last))))
                          (setq last obj))
                        ;; Continue.
                        nil))
                    nil 'first-match nil 'affiliated)))
             (setq last-obj (or last-obj last parent))
             ;; Reassign parent.
             (unless (eq last-obj parent)
               (let ((obj-parent last-obj))
                 (while obj-parent
                   (when (or (eq cached (org-element-property :parent obj-parent))
                             ;; e.g. affiliated keywords.
                             (and (org-element-property :parent obj-parent)
                                  (not (org-element-type (org-element-property :parent obj-parent)))))
                     (org-element-put-property obj-parent :parent parent))
                   (setq obj-parent (org-element-property :parent obj-parent)))))
             ;; If POS is at the end of LAST-OBJ, return the outermost
             ;; object ending at point, unless we are at point-max.  At
             ;; point-max, return the innermost containing object.
             (while (and (org-element-property :parent last-obj)
                         (>= pos (org-element-property :end (org-element-property :parent last-obj)))
                         (not (and (eq pos (point-max))
                                 (= pos (org-element-property :end last-obj)))))
               (setq last-obj (org-element-property :parent last-obj)))
             ;; If POS is within blank space after LAST-OBJ or after end
             ;; of the LAST-OBJ, do return first parent containing POS.
             (while (and
                     (not (eq last-obj parent))
                     (> pos
                        (- (org-element-property :end last-obj)
                           (or (org-element-property :post-blank last-obj)
                               0))))
               (setq last-obj (org-element-property :parent last-obj)))
             (when (and (<= (org-element-property :begin last-obj) pos)
                        (<= pos (org-element-property :end last-obj)))
               last-obj))))))))

(defun org-element-lineage (datum &optional types with-self)
  "List all ancestors of a given element or object.

DATUM is an object or element.

Return ancestors from the closest to the farthest.  When optional
argument TYPES is a list of symbols, return the first element or
object in the lineage whose type belongs to that list instead.

When optional argument WITH-SELF is non-nil, lineage includes
DATUM itself as the first element, and TYPES, if provided, also
apply to it.

When DATUM is obtained through `org-element-context' or
`org-element-at-point', only ancestors from its section can be
found.  There is no such limitation when DATUM belongs to a full
parse tree."
  (let ((up (if with-self datum (org-element-property :parent datum)))
	ancestors)
    (while (and up (not (memq (org-element-type up) types)))
      (unless types (push up ancestors))
      (setq up (org-element-property :parent up)))
    (if types up (nreverse ancestors))))

(defun org-element-nested-p (elem-A elem-B)
  "Non-nil when elements ELEM-A and ELEM-B are nested."
  (let ((beg-A (org-element-property :begin elem-A))
	(beg-B (org-element-property :begin elem-B))
	(end-A (org-element-property :end elem-A))
	(end-B (org-element-property :end elem-B)))
    (or (and (>= beg-A beg-B) (<= end-A end-B))
	(and (>= beg-B beg-A) (<= end-B end-A)))))

(defun org-element-swap-A-B (elem-A elem-B)
  "Swap elements ELEM-A and ELEM-B.
Assume ELEM-B is after ELEM-A in the buffer.  Leave point at the
end of ELEM-A."
  (goto-char (org-element-property :begin elem-A))
  ;; There are two special cases when an element doesn't start at bol:
  ;; the first paragraph in an item or in a footnote definition.
  (let ((specialp (not (bolp))))
    ;; Only a paragraph without any affiliated keyword can be moved at
    ;; ELEM-A position in such a situation.  Note that the case of
    ;; a footnote definition is impossible: it cannot contain two
    ;; paragraphs in a row because it cannot contain a blank line.
    (when (and specialp
	       (or (not (eq (org-element-type elem-B) 'paragraph))
		   (/= (org-element-property :begin elem-B)
		      (org-element-property :contents-begin elem-B))))
      (error "Cannot swap elements"))
    ;; Preserve folding state when `org-fold-core-style' is set to
    ;; `text-properties'.
    (org-fold-core-ignore-modifications
      ;; In a special situation, ELEM-A will have no indentation.  We'll
      ;; give it ELEM-B's (which will in, in turn, have no indentation).
      (let* ((ind-B (when specialp
		      (goto-char (org-element-property :begin elem-B))
		      (current-indentation)))
	     (beg-A (org-element-property :begin elem-A))
	     (end-A (save-excursion
		      (goto-char (org-element-property :end elem-A))
		      (skip-chars-backward " \r\t\n")
		      (line-end-position)))
	     (beg-B (org-element-property :begin elem-B))
	     (end-B (save-excursion
		      (goto-char (org-element-property :end elem-B))
		      (skip-chars-backward " \r\t\n")
		      (line-end-position)))
	     ;; Store inner folds responsible for visibility status.
	     (folds
	      (cons
               (org-fold-core-get-regions :from beg-A :to end-A :relative t)
               (org-fold-core-get-regions :from beg-B :to end-B :relative t)))
	     ;; Get contents.
	     (body-A (buffer-substring beg-A end-A))
	     (body-B (buffer-substring beg-B end-B)))
        ;; Clear up the folds.
        (org-fold-region beg-A end-A nil)
        (org-fold-region beg-B end-B nil)
        (delete-region beg-B end-B)
        (goto-char beg-B)
        (when specialp
	  (setq body-B (replace-regexp-in-string "\\`[ \t]*" "" body-B))
	  (indent-to-column ind-B))
        (insert body-A)
        ;; Restore ex ELEM-A folds.
        (org-fold-core-regions (car folds) :relative beg-B)
	(goto-char beg-A)
	(delete-region beg-A end-A)
	(insert body-B)
        ;; Restore ex ELEM-A folds.
        (org-fold-core-regions (cdr folds) :relative beg-A)
        (goto-char (org-element-property :end elem-B))))))

(provide 'org-element)

;; Local variables:
;; generated-autoload-file: "org-loaddefs.el"
;; End:

;;; org-element.el ends here<|MERGE_RESOLUTION|>--- conflicted
+++ resolved
@@ -7254,7 +7254,7 @@
                                      (org-element--request-offset next)))
                   end)
 	       (<= (setq delete-from (org-element--request-beg next))
-                  end))
+                   end))
 	  ;; Current changes can be merged with first sync request: we
 	  ;; can save a partial cache synchronization.
 	  (progn
@@ -7318,17 +7318,6 @@
 			(max (org-element-property :end first)
                              (org-element--request-end next)))
                   (setf (org-element--request-parent next) (org-element-property :parent first))))))
-<<<<<<< HEAD
-	;; Ensure cache is correct up to END.  Also make sure that NEXT,
-	;; if any, is no longer a 0-phase request, thus ensuring that
-	;; phases are properly ordered.  We need to provide OFFSET as
-	;; optional parameter since current modifications are not known
-	;; yet to the otherwise correct part of the cache (i.e, before
-	;; the first request).
-	(org-element--cache-log-message "Adding new phase 0 request")
-	(when next (org-element--cache-sync (current-buffer) end beg offset))
-	(let ((first (org-element--cache-for-removal beg end offset)))
-=======
         ;; Ensure cache is correct up to END.  Also make sure that NEXT,
         ;; if any, is no longer a 0-phase request, thus ensuring that
         ;; phases are properly ordered.  We need to provide OFFSET as
@@ -7338,7 +7327,6 @@
         (org-element--cache-log-message "Adding new phase 0 request")
         (when next (org-element--cache-sync (current-buffer) end beg offset 'force))
         (let ((first (org-element--cache-for-removal beg end offset)))
->>>>>>> d197e47f
 	  (if first
 	      (push (let ((first-beg (org-element-property :begin first))
 			  (key (org-element--cache-key first)))
