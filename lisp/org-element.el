--- conflicted
+++ resolved
@@ -967,11 +967,7 @@
 ;;;; Headline
 
 (defun org-element--get-node-properties (&optional at-point-p?)
-<<<<<<< HEAD
-  "Return node properties associated to headline at point.
-=======
   "Return node properties for headline or property drawer at point.
->>>>>>> d2f4d4b4
 Upcase property names.  It avoids confusion between properties
 obtained through property drawer and default properties from the
 parser (e.g. `:end' and :END:).  Return value is a plist.
@@ -4149,191 +4145,6 @@
 
 This function assumes point is always at the beginning of the
 element it has to parse."
-<<<<<<< HEAD
-  (if-let* ((element (and (not (buffer-narrowed-p))
-                          (org-element--cache-active-p)
-                          (not org-element--cache-sync-requests)
-                          (org-element--cache-find (point) t)))
-            (element (progn (while (and element
-                                        (not (and (eq (point) (org-element-property :begin element))
-                                                (eq mode (org-element-property :mode element)))))
-                              (setq element (org-element-property :parent element)))
-                            element))
-            (old-element element)
-            (element (when
-                         (pcase (org-element-property :granularity element)
-                           (`nil t)
-                           (`object t)
-                           (`element (not (memq granularity '(nil object))))
-                           (`greater-element (not (memq granularity '(nil object element))))
-                           (`headline (eq granularity 'headline)))
-                       element)))
-      element
-    (save-excursion
-      (let ((case-fold-search t)
-	    ;; Determine if parsing depth allows for secondary strings
-	    ;; parsing.  It only applies to elements referenced in
-	    ;; `org-element-secondary-value-alist'.
-	    (raw-secondary-p (and granularity (not (eq granularity 'object))))
-            result)
-        (setq
-         result
-         (cond
-          ;; Item.
-          ((eq mode 'item)
-	   (org-element-item-parser limit structure raw-secondary-p))
-          ;; Table Row.
-          ((eq mode 'table-row) (org-element-table-row-parser limit))
-          ;; Node Property.
-          ((eq mode 'node-property) (org-element-node-property-parser limit))
-          ;; Headline.
-          ((org-with-limited-levels (org-at-heading-p))
-           (org-element-headline-parser limit raw-secondary-p))
-          ;; Sections (must be checked after headline).
-          ((eq mode 'section) (org-element-section-parser limit))
-          ((eq mode 'first-section)
-	   (org-element-section-parser
-	    (or (save-excursion (org-with-limited-levels (outline-next-heading)))
-	        limit)))
-          ;; Comments.
-          ((looking-at "^[ \t]*#\\(?: \\|$\\)")
-	   (org-element-comment-parser limit))
-          ;; Planning.
-          ((and (eq mode 'planning)
-	        (eq ?* (char-after (line-beginning-position 0)))
-	        (looking-at org-planning-line-re))
-	   (org-element-planning-parser limit))
-          ;; Property drawer.
-          ((and (pcase mode
-	          (`planning (eq ?* (char-after (line-beginning-position 0))))
-	          ((or `property-drawer `top-comment)
-		   (save-excursion
-		     (beginning-of-line 0)
-		     (not (looking-at "[[:blank:]]*$"))))
-	          (_ nil))
-	        (looking-at org-property-drawer-re))
-	   (org-element-property-drawer-parser limit))
-          ;; When not at bol, point is at the beginning of an item or
-          ;; a footnote definition: next item is always a paragraph.
-          ((not (bolp)) (org-element-paragraph-parser limit (list (point))))
-          ;; Clock.
-          ((looking-at org-clock-line-re) (org-element-clock-parser limit))
-          ;; Inlinetask.
-          ((looking-at "^\\*+ ")
-	   (org-element-inlinetask-parser limit raw-secondary-p))
-          ;; From there, elements can have affiliated keywords.
-          (t (let ((affiliated (org-element--collect-affiliated-keywords
-			        limit (memq granularity '(nil object)))))
-	       (cond
-	        ;; Jumping over affiliated keywords put point off-limits.
-	        ;; Parse them as regular keywords.
-	        ((and (cdr affiliated) (>= (point) limit))
-	         (goto-char (car affiliated))
-	         (org-element-keyword-parser limit nil))
-	        ;; LaTeX Environment.
-	        ((looking-at org-element--latex-begin-environment)
-	         (org-element-latex-environment-parser limit affiliated))
-	        ;; Drawer.
-	        ((looking-at org-drawer-regexp)
-	         (org-element-drawer-parser limit affiliated))
-	        ;; Fixed Width
-	        ((looking-at "[ \t]*:\\( \\|$\\)")
-	         (org-element-fixed-width-parser limit affiliated))
-	        ;; Inline Comments, Blocks, Babel Calls, Dynamic Blocks and
-	        ;; Keywords.
-	        ((looking-at "[ \t]*#\\+")
-	         (goto-char (match-end 0))
-	         (cond
-	          ((looking-at "BEGIN_\\(\\S-+\\)")
-		   (beginning-of-line)
-		   (funcall (pcase (upcase (match-string 1))
-			      ("CENTER"  #'org-element-center-block-parser)
-			      ("COMMENT" #'org-element-comment-block-parser)
-			      ("EXAMPLE" #'org-element-example-block-parser)
-			      ("EXPORT"  #'org-element-export-block-parser)
-			      ("QUOTE"   #'org-element-quote-block-parser)
-			      ("SRC"     #'org-element-src-block-parser)
-			      ("VERSE"   #'org-element-verse-block-parser)
-			      (_         #'org-element-special-block-parser))
-			    limit
-			    affiliated))
-	          ((looking-at "CALL:")
-		   (beginning-of-line)
-		   (org-element-babel-call-parser limit affiliated))
-	          ((looking-at "BEGIN:? ")
-		   (beginning-of-line)
-		   (org-element-dynamic-block-parser limit affiliated))
-	          ((looking-at "\\S-+:")
-		   (beginning-of-line)
-		   (org-element-keyword-parser limit affiliated))
-	          (t
-		   (beginning-of-line)
-		   (org-element-paragraph-parser limit affiliated))))
-	        ;; Footnote Definition.
-	        ((looking-at org-footnote-definition-re)
-	         (org-element-footnote-definition-parser limit affiliated))
-	        ;; Horizontal Rule.
-	        ((looking-at "[ \t]*-\\{5,\\}[ \t]*$")
-	         (org-element-horizontal-rule-parser limit affiliated))
-	        ;; Diary Sexp.
-	        ((looking-at "%%(")
-	         (org-element-diary-sexp-parser limit affiliated))
-	        ;; Table.
-	        ((or (looking-at "[ \t]*|")
-		     ;; There is no strict definition of a table.el
-		     ;; table.  Try to prevent false positive while being
-		     ;; quick.
-		     (let ((rule-regexp
-			    (rx (zero-or-more (any " \t"))
-			        "+"
-			        (one-or-more (one-or-more "-") "+")
-			        (zero-or-more (any " \t"))
-			        eol))
-			   (non-table.el-line
-			    (rx bol
-			        (zero-or-more (any " \t"))
-			        (or eol (not (any "+| \t")))))
-			   (next (line-beginning-position 2)))
-		       ;; Start with a full rule.
-		       (and
-		        (looking-at rule-regexp)
-		        (< next limit)	;no room for a table.el table
-		        (save-excursion
-		          (end-of-line)
-		          (cond
-			   ;; Must end with a full rule.
-			   ((not (re-search-forward non-table.el-line limit 'move))
-			    (if (bolp) (forward-line -1) (beginning-of-line))
-			    (looking-at rule-regexp))
-			   ;; Ignore pseudo-tables with a single
-			   ;; rule.
-			   ((= next (line-beginning-position))
-			    nil)
-			   ;; Must end with a full rule.
-			   (t
-			    (forward-line -1)
-			    (looking-at rule-regexp)))))))
-	         (org-element-table-parser limit affiliated))
-	        ;; List.
-	        ((looking-at (org-item-re))
-	         (org-element-plain-list-parser
-	          limit affiliated
-	          (or structure (org-element--list-struct limit))))
-	        ;; Default element: Paragraph.
-	        (t (org-element-paragraph-parser limit affiliated)))))))
-        (when result
-          (org-element-put-property result :mode mode)
-          (org-element-put-property result :granularity granularity))
-        (when (and (not (buffer-narrowed-p))
-                   (org-element--cache-active-p)
-                   (not org-element--cache-sync-requests)
-                   add-to-cache)
-          (if (not old-element)
-              (setq result (org-element--cache-put result))
-            (org-element-set-element old-element result)
-            (setq result old-element)))
-        result))))
-=======
   (let* ((element (and (not (buffer-narrowed-p))
                        (org-element--cache-active-p)
                        (not org-element--cache-sync-requests)
@@ -4518,7 +4329,6 @@
               (org-element-set-element old-element result)
               (setq result old-element)))
           result)))))
->>>>>>> d2f4d4b4
 
 
 ;; Most elements can have affiliated keywords.  When looking for an
@@ -5442,19 +5252,6 @@
 (defvar org-element-use-cache t
   "Non-nil when Org parser should cache its results.")
 
-<<<<<<< HEAD
-(defvar org-element-use-cache t
-  "Non-nil when Org parser should cache its results.
-
-WARNING: for the time being, using cache sometimes triggers
-freezes.  Therefore, it is disabled by default.  Activate it if
-you want to help debugging the issue.
-
-UPDATE: At least part of the freezes should not happen anymore.
-Hopefully, this is finally fixed, but need more testing.")
-
-=======
->>>>>>> d2f4d4b4
 (defvar org-element-cache-persistent t
   "Non-nil when cache should persist between Emacs sessions.")
 
@@ -5932,12 +5729,8 @@
       (progn
         ;; This should not happen, but if it is, would be better to know
         ;; where it happens.
-<<<<<<< HEAD
-        (org-element--cache-warn "Failed to delete %S element in %S at %S. The element cache key was %S."
-=======
         (org-element--cache-warn "Failed to delete %S element in %S at %S. The element cache key was %S.
 If this warning appears regularly, please report it to Org mode mailing list (M-x org-submit-bug-report)."
->>>>>>> d2f4d4b4
                       (org-element-type element)
                       (current-buffer)
                       (org-element-property :begin element)
@@ -6023,21 +5816,14 @@
       (if (/= org-element--cache-change-tic
              (buffer-chars-modified-tick))
           (progn
-<<<<<<< HEAD
-            (org-element--cache-warn "Unregistered buffer modifications detected. Resetting\n The buffer is: %s\n Current command: %S"
-=======
             (org-element--cache-warn "Unregistered buffer modifications detected. Resetting.
 If this warning appears regularly, please report it to Org mode mailing list (M-x org-submit-bug-report).
 The buffer is: %s\n Current command: %S"
->>>>>>> d2f4d4b4
                           (buffer-name (current-buffer))
                           this-command)
             (org-element-cache-reset))
         (let ((inhibit-quit t) request next)
-<<<<<<< HEAD
-=======
           (setq org-element--cache-interrupt-C-g-count 0)
->>>>>>> d2f4d4b4
 	  (when org-element--cache-sync-timer
 	    (cancel-timer org-element--cache-sync-timer))
           (let ((time-limit (time-add nil org-element-cache-sync-duration)))
@@ -6079,11 +5865,7 @@
 	  ;; Otherwise, reset keys.
 	  (if org-element--cache-sync-requests
 	      (org-element--cache-set-timer buffer)
-<<<<<<< HEAD
-            (setq org-element--cache-sync-keys-value (buffer-chars-modified-tick))))))))
-=======
             (setq org-element--cache-sync-keys-value (1+ org-element--cache-sync-keys-value))))))))
->>>>>>> d2f4d4b4
 
 (defun org-element--cache-process-request
     (request next-request-key threshold time-limit future-change)
@@ -6386,11 +6168,7 @@
                          ;; such error happens within
                          ;; `org-element--cache-process-request' or somewhere
                          ;; else.
-<<<<<<< HEAD
-                         (org-element--cache-warn "Added org-data parent to non-headline element: %S" data)
-=======
                          (org-element--cache-warn "Added org-data parent to non-headline element: %S\nIf this warning appears regularly, please report it to Org mode mailing list (M-x org-submit-bug-report)." data)
->>>>>>> d2f4d4b4
                          (org-element-cache-reset)
                          (throw 'quit t))
 		       (org-element-put-property data :parent parent)
@@ -6459,12 +6237,8 @@
           ;; file.
           ((and (not cached) (org-element--cache-active-p))
            (setq element (org-element-org-data-parser))
-<<<<<<< HEAD
-           (unless (org-element-property :begin element) (org-element--cache-warn "Error parsing org-data. Got %S" element))
-=======
            (unless (org-element-property :begin element)
              (org-element--cache-warn "Error parsing org-data. Got %S\nPlease report to Org mode mailing list (M-x org-submit-bug-report)." element))
->>>>>>> d2f4d4b4
            (org-element--cache-log-message "Nothing in cache. Adding org-data: %S"
                                 (org-element--format-element element))
            (org-element--cache-put element)
@@ -6516,12 +6290,6 @@
            (while t
 	     (when (org-element--cache-interrupt-p time-limit)
                (throw 'interrupt nil))
-<<<<<<< HEAD
-	     (unless element
-               (setq element (org-element--current-element
-			      end 'element mode
-			      (org-element-property :structure parent)))
-=======
              (when (and inhibit-quit org-element--cache-interrupt-C-g quit-flag)
                (when quit-flag
 	         (cl-incf org-element--cache-interrupt-C-g-count)
@@ -6545,7 +6313,6 @@
                  (setq element (org-element--current-element
 			        end 'element mode
 			        (org-element-property :structure parent))))
->>>>>>> d2f4d4b4
                ;; Make sure that we return referenced element in cache
                ;; that can be altered directly.
                (if element
@@ -6853,11 +6620,7 @@
 	      (when robust-flag (setq robust-flag nil))))
           (unless (or (org-element-property :parent up)
                       (eq 'org-data (org-element-type up)))
-<<<<<<< HEAD
-            (org-element--cache-warn "Got element without parent.\n%S" up))
-=======
             (org-element--cache-warn "Got element without parent. Please report it to Org mode mailing list (M-x org-submit-bug-report).\n%S" up))
->>>>>>> d2f4d4b4
 	  (setq up (org-element-property :parent up)))
         ;; We're at top level element containing ELEMENT: if it's
         ;; altered by buffer modifications, it is first element in
@@ -6948,13 +6711,7 @@
         ;; yet to the otherwise correct part of the cache (i.e, before
         ;; the first request).
         (org-element--cache-log-message "Adding new phase 0 request")
-<<<<<<< HEAD
-        ;; FIXME: Disabling this optimisation to hunt errors.
-        ;; (when next (org-element--cache-sync (current-buffer) end beg))
-        (when next (org-element--cache-sync (current-buffer) end))
-=======
         (when next (org-element--cache-sync (current-buffer) end beg))
->>>>>>> d2f4d4b4
         (let ((first (org-element--cache-for-removal beg end offset)))
 	  (if first
 	      (push (let ((first-beg (org-element-property :begin first))
@@ -7043,13 +6800,9 @@
         (org-element-with-disabled-cache (org-up-heading-or-point-min))
         (unless (or (= (point) (org-element-property :begin (org-element-property :parent element)))
                     (eq (point) (point-min)))
-<<<<<<< HEAD
-          (org-element--cache-warn "Cached element has wrong parent in %s. Resetting.\n The element is: %S\n The parent is: %S\n The real parent is: %S"
-=======
           (org-element--cache-warn "Cached element has wrong parent in %s. Resetting.
 If this warning appears regularly, please report it to Org mode mailing list (M-x org-submit-bug-report).
 The element is: %S\n The parent is: %S\n The real parent is: %S"
->>>>>>> d2f4d4b4
                         (buffer-name (current-buffer))
                         (org-element--format-element element)
                         (org-element--format-element (org-element-property :parent element))
@@ -7075,13 +6828,9 @@
                      (eq (org-element-property :contents-end real-element) (org-element-property :contents-end element))
                      (or (not (org-element-property :ID real-element))
                          (string= (org-element-property :ID real-element) (org-element-property :ID element))))
-<<<<<<< HEAD
-          (org-element--cache-warn "(%S) Cached element is incorrect in %s. (Cache tic up to date: %S) Resetting.\n The element is: %S\n The real element is: %S\n Cache around :begin:\n%S\n%S\n%S"
-=======
           (org-element--cache-warn "(%S) Cached element is incorrect in %s. (Cache tic up to date: %S) Resetting.
 If this warning appears regularly, please report it to Org mode mailing list (M-x org-submit-bug-report).
 The element is: %S\n The real element is: %S\n Cache around :begin:\n%S\n%S\n%S"
->>>>>>> d2f4d4b4
                         this-command
                         (buffer-name (current-buffer))
                         (if (/= org-element--cache-change-tic
@@ -7103,15 +6852,12 @@
              org-element-cache-persistent
              (eq var 'org-element--cache))
     (with-current-buffer buffer
-<<<<<<< HEAD
-=======
       ;; Cleanup cache request keys to avoid collisions during next
       ;; Emacs session.
       (avl-tree-mapc
        (lambda (el)
          (org-element-put-property el :org-element--cache-sync-key nil))
        org-element--cache)
->>>>>>> d2f4d4b4
       (org-with-wide-buffer
        (org-element-at-point (point-max))))
     nil))
@@ -7165,11 +6911,7 @@
 		    (avl-tree-create #'org-element--cache-compare))
         (setq-local org-element--cache-size 0)
         (setq-local org-element--headline-cache-size 0)
-<<<<<<< HEAD
-	(setq-local org-element--cache-sync-keys-value (buffer-chars-modified-tick))
-=======
 	(setq-local org-element--cache-sync-keys-value 0)
->>>>>>> d2f4d4b4
 	(setq-local org-element--cache-change-warning nil)
 	(setq-local org-element--cache-sync-requests nil)
 	(setq-local org-element--cache-sync-timer nil)
@@ -7186,10 +6928,7 @@
     (org-element--cache-submit-request pos pos 0)
     (org-element--cache-set-timer (current-buffer))))
 
-<<<<<<< HEAD
-=======
 (defvar warning-minimum-log-level) ; Defined in warning.el
->>>>>>> d2f4d4b4
 ;;;###autoload
 (cl-defun org-element-cache-map (func &key (granularity 'headline+inlinetask) restrict-elements
                            next-re fail-re from-pos (to-pos (point-max-marker)) after-element limit-count
@@ -7247,101 +6986,101 @@
         ;; Synchronise cache up to the end of mapped region.
         (org-element-at-point to-pos)
         (cl-macrolet ((cache-root
-                       ;; Use the most optimal version of cache available.
-                       () `(if (memq granularity '(headline headline+inlinetask))
-                               (org-element--headline-cache-root)
-                             (org-element--cache-root)))
+                        ;; Use the most optimal version of cache available.
+                        () `(if (memq granularity '(headline headline+inlinetask))
+                                (org-element--headline-cache-root)
+                              (org-element--cache-root)))
                       (cache-size
-                       ;; Use the most optimal version of cache available.
-                       () `(if (memq granularity '(headline headline+inlinetask))
-                               org-element--headline-cache-size
-                             org-element--cache-size))
+                        ;; Use the most optimal version of cache available.
+                        () `(if (memq granularity '(headline headline+inlinetask))
+                                org-element--headline-cache-size
+                              org-element--cache-size))
                       (cache-walk-restart
-                       ;; Restart tree traversal after AVL tree re-balance.
-                       () `(when node
-                             (org-element-at-point (point-max))
-                             (setq node (cache-root)
-		                   stack (list nil)
-		                   leftp t
-		                   continue-flag t)))
+                        ;; Restart tree traversal after AVL tree re-balance.
+                        () `(when node
+                              (org-element-at-point (point-max))
+                              (setq node (cache-root)
+		                    stack (list nil)
+		                    leftp t
+		                    continue-flag t)))
                       (cache-walk-abort
-                       ;; Abort tree traversal.
-                       () `(setq continue-flag t
-                                 node nil))
+                        ;; Abort tree traversal.
+                        () `(setq continue-flag t
+                                  node nil))
                       (element-match-at-point
-                       ;; Returning the first element to match around point.
-                       ;; For example, if point is inside headline and
-                       ;; granularity is restricted to headlines only, skip
-                       ;; over all the child elements inside the headline
-                       ;; and return the first parent headline.
-                       ;; When we are inside a cache gap, calling
-                       ;; `org-element-at-point' also fills the cache gap down to
-                       ;; point.
-                       () `(progn
-                             ;; Parsing is one of the performance
-                             ;; bottlenecks.  Make sure to optimise it as
-                             ;; much as possible.
-                             ;;
-                             ;; Avoid extra staff like timer cancels et al
-                             ;; and only call `org-element--cache-sync-requests' when
-                             ;; there are pending requests.
-                             (when org-element--cache-sync-requests
-                               (org-element--cache-sync (current-buffer)))
-                             ;; Call `org-element--parse-to' directly avoiding any
-                             ;; kind of `org-element-at-point' overheads.
-                             (if restrict-elements
-                                 ;; Search directly instead of calling
-                                 ;; `org-element-lineage' to avoid funcall overheads
-                                 ;; and making sure that we do not go all
-                                 ;; the way to `org-data' as `org-element-lineage'
-                                 ;; does.
-                                 (let ((el (org-element--parse-to (point))))
-                                   (while (and el (not (memq (org-element-type el) restrict-elements)))
-                                     (setq el (org-element-property :parent el)))
-                                   el)
-                               (org-element--parse-to (point)))))
+                        ;; Returning the first element to match around point.
+                        ;; For example, if point is inside headline and
+                        ;; granularity is restricted to headlines only, skip
+                        ;; over all the child elements inside the headline
+                        ;; and return the first parent headline.
+                        ;; When we are inside a cache gap, calling
+                        ;; `org-element-at-point' also fills the cache gap down to
+                        ;; point.
+                        () `(progn
+                              ;; Parsing is one of the performance
+                              ;; bottlenecks.  Make sure to optimise it as
+                              ;; much as possible.
+                              ;;
+                              ;; Avoid extra staff like timer cancels et al
+                              ;; and only call `org-element--cache-sync-requests' when
+                              ;; there are pending requests.
+                              (when org-element--cache-sync-requests
+                                (org-element--cache-sync (current-buffer)))
+                              ;; Call `org-element--parse-to' directly avoiding any
+                              ;; kind of `org-element-at-point' overheads.
+                              (if restrict-elements
+                                  ;; Search directly instead of calling
+                                  ;; `org-element-lineage' to avoid funcall overheads
+                                  ;; and making sure that we do not go all
+                                  ;; the way to `org-data' as `org-element-lineage'
+                                  ;; does.
+                                  (let ((el (org-element--parse-to (point))))
+                                    (while (and el (not (memq (org-element-type el) restrict-elements)))
+                                      (setq el (org-element-property :parent el)))
+                                    el)
+                                (org-element--parse-to (point)))))
                       ;; Starting from (point), search RE and move START to
                       ;; the next valid element to be matched according to
                       ;; restriction.  Abort cache walk if no next element
                       ;; can be found.  When RE is nil, just find element at
                       ;; point.
                       (move-start-to-next-match
-                       (re) `(save-match-data
-                               (if (or (not ,re) (re-search-forward (or (car-safe ,re) ,re) nil 'move))
-                                   (unless (< (point) (or start -1))
-                                     (if (cdr-safe ,re)
-                                         ;; Avoid parsing when we are 100%
-                                         ;; sure that regexp is good enough
-                                         ;; to find new START.
-                                         (setq start (match-beginning 0))
-                                       (setq start (max (or start -1)
-                                                        (org-element-property :begin (element-match-at-point)))))
-                                     (when (>= start to-pos) (cache-walk-abort)))
-                                 (cache-walk-abort))))
+                        (re) `(save-match-data
+                                (if (or (not ,re) (re-search-forward (or (car-safe ,re) ,re) nil 'move))
+                                    (unless (< (point) (or start -1))
+                                      (if (cdr-safe ,re)
+                                          ;; Avoid parsing when we are 100%
+                                          ;; sure that regexp is good enough
+                                          ;; to find new START.
+                                          (setq start (match-beginning 0))
+                                        (setq start (max (or start -1)
+                                                         (org-element-property :begin (element-match-at-point)))))
+                                      (when (>= start to-pos) (cache-walk-abort)))
+                                  (cache-walk-abort))))
                       ;; Find expected begin position of an element after
                       ;; DATA.
                       (next-element-start
-                       (data) `(let (next-start
-                                     (data ,data))
-                                 (if (memq granularity '(headline headline+inlinetask))
-                                     (setq next-start (or (when (memq (org-element-type data) '(headline org-data))
-                                                            (org-element-property :contents-begin data))
-                                                          (org-element-property :end data)))
-		                   (setq next-start (or (when (memq (org-element-type data) org-element-greater-elements)
-                                                          (org-element-property :contents-begin data))
-                                                        (org-element-property :end data))))
-                                 ;; DATA end may be the last element inside
-                                 ;; i.e. source block.  Skip up to the end
-                                 ;; of parent in such case.
-                                 (let ((parent data))
-		                   (catch :exit
-                                     (when (eq next-start (org-element-property :contents-end parent))
-			               (setq start (org-element-property :end parent)))
-			             (while (setq parent (org-element-property :parent parent))
-			               (if (eq next-start (org-element-property :contents-end parent))
-			                   (setq next-start (org-element-property :end parent))
-                                         (throw :exit t)))))
-                                 next-start)))
+                        (data) `(let (next-start
+                                      (data ,data))
+                                  (if (memq granularity '(headline headline+inlinetask))
+                                      (setq next-start (or (when (memq (org-element-type data) '(headline org-data))
+                                                             (org-element-property :contents-begin data))
+                                                           (org-element-property :end data)))
+		                    (setq next-start (or (when (memq (org-element-type data) org-element-greater-elements)
+                                                           (org-element-property :contents-begin data))
+                                                         (org-element-property :end data))))
+                                  ;; DATA end may be the last element inside
+                                  ;; i.e. source block.  Skip up to the end
+                                  ;; of parent in such case.
+                                  (let ((parent data))
+		                    (catch :exit
+                                      (when (eq next-start (org-element-property :contents-end parent))
+			                (setq start (org-element-property :end parent)))
+			              (while (setq parent (org-element-property :parent parent))
+			                (if (eq next-start (org-element-property :contents-end parent))
+			                    (setq next-start (org-element-property :end parent))
+                                          (throw :exit t)))))
+                                  next-start)))
           ;; The core algorithm is simple walk along binary tree.  However,
           ;; instead of checking all the tree elements from first to last
           ;; (like in `avl-tree-mapcar'), we begin from FROM-POS skipping
@@ -7375,9 +7114,6 @@
                  continue-flag
                  ;; Byte-compile FUNC making sure that it is as performant
                  ;; as it could be.
-<<<<<<< HEAD
-                 (func (if (or (byte-code-function-p func))
-=======
                  (func (if (or (byte-code-function-p func)
                                ;; FIXME: Working around bug
                                ;; https://list.orgmode.org/87tuha62rq.fsf@localhost/T/#t
@@ -7387,16 +7123,12 @@
                                ;; Emacs 26 and 27, but not in Emacs
                                ;; >=28.
                                (version< emacs-version "28"))
->>>>>>> d2f4d4b4
                            func
                          (let ((warning-minimum-log-level :error)
                                (inhibit-message t))
                            (condition-case nil
                                (if (and (fboundp 'native-comp-available-p)
-<<<<<<< HEAD
-=======
                                         (fboundp 'native-compile)
->>>>>>> d2f4d4b4
                                         (native-comp-available-p))
                                    ;; Use native compilation to even better
                                    ;; performance.
@@ -7464,13 +7196,8 @@
                            ;; PREV.
 		           (or (not prev)
 		               (not (org-element--cache-key-less-p
-<<<<<<< HEAD
 			           (org-element--cache-key data)
 			           (org-element--cache-key prev))))
-=======
-			             (org-element--cache-key data)
-			             (org-element--cache-key prev))))
->>>>>>> d2f4d4b4
                            ;; ... or when we are before START.
                            (or (not start)
                                (not (> start (org-element-property :begin data)))))
@@ -7490,13 +7217,8 @@
                     ;; and need to fill it.
                     (unless (or (and start (< (org-element-property :begin data) start))
 		                (and prev (not (org-element--cache-key-less-p
-<<<<<<< HEAD
 				              (org-element--cache-key prev)
 				              (org-element--cache-key data)))))
-=======
-				                (org-element--cache-key prev)
-				                (org-element--cache-key data)))))
->>>>>>> d2f4d4b4
                       ;; DATA is at of after START and PREV.
 	              (if (or (not start) (= (org-element-property :begin data) start))
                           ;; DATA is at START.  Match it.
@@ -7562,11 +7284,7 @@
                             ;; Reached LIMIT-COUNT.  Abort.
                             (when (and limit-count
                                        (>= count-predicate-calls-match
-<<<<<<< HEAD
                                           limit-count))
-=======
-                                           limit-count))
->>>>>>> d2f4d4b4
                               (cache-walk-abort))
                             (if (org-element-property :cached data)
 		                (setq prev data)
@@ -7680,11 +7398,7 @@
                     (condition-case err
                         (org-element--parse-to pom)
                       (error
-<<<<<<< HEAD
-                       (org-element--cache-warn "Cache corruption detected in %s. Resetting.\n The error was: %S"
-=======
                        (org-element--cache-warn "Cache corruption detected in %s. Resetting.\n The error was: %S\n Please report this to Org mode mailing list (M-x org-submit-bug-report)."
->>>>>>> d2f4d4b4
                                      (buffer-name (current-buffer))
                                      err)
                        (org-element-cache-reset)
@@ -7696,19 +7410,19 @@
     (unless (eq 'org-data (org-element-type element))
       (unless (and cached-only
                    (not (and element
-                             (or (= pom (org-element-property :begin element))
-                                 (and (not (memq (org-element-type element) org-element-greater-elements))
-                                      (>= pom (org-element-property :begin element))
-                                      (< pom (org-element-property :end element)))
-                                 (and (org-element-property :contents-begin element)
-                                      (>= pom (org-element-property :begin element))
-                                      (< pom (org-element-property :contents-begin element)))
-                                 (and (org-element-property :contents-end element)
-                                      (< pom (org-element-property :end element))
-                                      (>= pom (org-element-property :contents-end element)))
-                                 (and (not (org-element-property :contents-end element))
-                                      (>= pom (org-element-property :begin element))
-                                      (< pom (org-element-property :end element)))))))
+                           (or (= pom (org-element-property :begin element))
+                               (and (not (memq (org-element-type element) org-element-greater-elements))
+                                    (>= pom (org-element-property :begin element))
+                                    (< pom (org-element-property :end element)))
+                               (and (org-element-property :contents-begin element)
+                                    (>= pom (org-element-property :begin element))
+                                    (< pom (org-element-property :contents-begin element)))
+                               (and (org-element-property :contents-end element)
+                                    (< pom (org-element-property :end element))
+                                    (>= pom (org-element-property :contents-end element)))
+                               (and (not (org-element-property :contents-end element))
+                                    (>= pom (org-element-property :begin element))
+                                    (< pom (org-element-property :end element)))))))
         (if (not (eq (org-element-type element) 'section))
             element
           (org-element-at-point (1+ pom) cached-only))))))
