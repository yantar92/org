--- conflicted
+++ resolved
@@ -7477,19 +7477,6 @@
   (dolist (buffer (if all (buffer-list) (list (current-buffer))))
     (with-current-buffer (or (buffer-base-buffer buffer) buffer)
       (when (and org-element-use-cache (derived-mode-p 'org-mode))
-<<<<<<< HEAD
-        (when (not org-element-cache-persistent)
-          (org-persist-unregister 'org-element--headline-cache (current-buffer))
-          (org-persist-unregister 'org-element--cache (current-buffer)))
-        (when (and org-element-cache-persistent
-                   (buffer-file-name (current-buffer)))
-          (org-persist-register 'org-element--cache (current-buffer))
-          (org-persist-register 'org-element--headline-cache
-                                (current-buffer)
-                                :inherit 'org-element--cache))
-        (when org-element--cache
-          (run-hook-with-args org-element-cache-remove-functions))
-=======
         ;; Only persist cache in file buffers.
         (when (and (buffer-file-name) (not no-persistance))
           (when (not org-element-cache-persistent)
@@ -7501,7 +7488,8 @@
             (org-persist-register 'org-element--headline-cache
                                   (current-buffer)
                                   :inherit 'org-element--cache)))
->>>>>>> d7bee2d9
+        (when org-element--cache
+          (run-hook-with-args org-element-cache-remove-functions))
         (setq-local org-element--cache-change-tic (buffer-chars-modified-tick))
         (setq-local org-element--cache-last-buffer-size (buffer-size))
         (setq-local org-element--cache-gapless nil)
