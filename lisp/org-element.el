--- conflicted
+++ resolved
@@ -5861,7 +5861,6 @@
 in `org-element--cache-submit-request', where cache is partially
 updated before current modification are actually submitted."
   (when (buffer-live-p buffer)
-<<<<<<< HEAD
     (with-current-buffer (or (buffer-base-buffer buffer) buffer)
       ;; Check if the buffer have been changed outside visibility of
       ;; `org-element--cache-before-change' and `org-element--cache-after-change'.
@@ -5875,7 +5874,7 @@
         (let ((inhibit-quit t) request next)
 	  (when org-element--cache-sync-timer
 	    (cancel-timer org-element--cache-sync-timer))
-          (let ((time-limit (org-time-add nil org-element-cache-sync-duration)))
+          (let ((time-limit (time-add nil org-element-cache-sync-duration)))
 	    (catch 'interrupt
               (when org-element--cache-sync-requests
                 (org-element--cache-log-message "Syncing down to %S-%S" (or future-change threshold) threshold))
@@ -5915,35 +5914,6 @@
 	  (if org-element--cache-sync-requests
 	      (org-element--cache-set-timer buffer)
             (setq org-element--cache-sync-keys-value (buffer-chars-modified-tick))))))))
-=======
-    (with-current-buffer buffer
-      (let ((inhibit-quit t) request next)
-	(when org-element--cache-sync-timer
-	  (cancel-timer org-element--cache-sync-timer))
-	(catch 'interrupt
-	  (while org-element--cache-sync-requests
-	    (setq request (car org-element--cache-sync-requests)
-		  next (nth 1 org-element--cache-sync-requests))
-	    (org-element--cache-process-request
-	     request
-	     (and next (aref next 0))
-	     threshold
-	     (and (not threshold)
-		  (time-add nil org-element-cache-sync-duration))
-	     future-change)
-	    ;; Request processed.  Merge current and next offsets and
-	    ;; transfer ending position.
-	    (when next
-	      (cl-incf (aref next 3) (aref request 3))
-	      (aset next 2 (aref request 2)))
-	    (setq org-element--cache-sync-requests
-		  (cdr org-element--cache-sync-requests))))
-	;; If more requests are awaiting, set idle timer accordingly.
-	;; Otherwise, reset keys.
-	(if org-element--cache-sync-requests
-	    (org-element--cache-set-timer buffer)
-	  (clrhash org-element--cache-sync-keys))))))
->>>>>>> c0c576b4
 
 (defun org-element--cache-process-request
     (request next-request-key threshold time-limit future-change)
@@ -6086,8 +6056,8 @@
           ;; requests.
 	  (let ((next-request (nth 1 org-element--cache-sync-requests)))
             (org-element--cache-log-message "Phase 1: Unorderered requests. Merging: %S\n%S\n"
-                                 (let ((print-length 10) (print-level 3)) (prin1-to-string request))
-                                 (let ((print-length 10) (print-level 3)) (prin1-to-string next-request)))
+                                            (let ((print-length 10) (print-level 3)) (prin1-to-string request))
+                                            (let ((print-length 10) (print-level 3)) (prin1-to-string next-request)))
 	    (setf (org-element--request-key next-request) key)
             (setf (org-element--request-beg next-request) (org-element--request-beg request))
 	    (setf (org-element--request-phase next-request) 1)
@@ -6115,9 +6085,9 @@
                ;; buffer and calculate the new parent.
 	       (let ((parent (org-element--parse-to (1- limit) nil time-limit)))
                  (org-element--cache-log-message "New parent at %d: %S::%S"
-                                      limit
-                                      (org-element-property :org-element--cache-sync-key parent)
-                                      (org-element--format-element parent))
+                                                 limit
+                                                 (org-element-property :org-element--cache-sync-key parent)
+                                                 (org-element--format-element parent))
                  (setf (org-element--request-parent request) parent)
 		 (setf (org-element--request-phase request) 2))))))
     ;; Phase 2.
@@ -6178,9 +6148,9 @@
 	      (unless (zerop offset)
                 (when (>= org-element--cache-diagnostics-level 3)
                   (org-element--cache-log-message "Shifting positions (𝝙%S) in %S::%S"
-                                       offset
-                                       (org-element-property :org-element--cache-sync-key data)
-                                       (org-element--format-element data)))
+                                                  offset
+                                                  (org-element-property :org-element--cache-sync-key data)
+                                                  (org-element--format-element data)))
 		(org-element--cache-shift-positions data offset))
 	      (let ((begin (org-element-property :begin data)))
 		;; Update PARENT and re-parent DATA, only when
@@ -6213,8 +6183,8 @@
                                 (and (org-element-property :contents-end data)
                                      (> (org-element-property :contents-end data) (org-element-property :contents-end parent)))))
                        (org-element--cache-log-message "org-element-cache: Removing obsolete element with key %S::%S"
-                                            (org-element-property :org-element--cache-sync-key data)
-                                            (org-element--format-element data))
+                                                       (org-element-property :org-element--cache-sync-key data)
+                                                       (org-element--format-element data))
                        (org-element--cache-remove data)
                        ;; We altered the tree structure.  The tree
                        ;; traversal needs to be restarted.
@@ -6237,9 +6207,9 @@
                                     ;; (not (avl-tree-member-p org-element--cache p))
                                     ))))
                        (org-element--cache-log-message "Updating parent in %S\n Old parent: %S\n New parent: %S"
-                                            (org-element--format-element data)
-                                            (org-element--format-element (org-element-property :parent data))
-                                            (org-element--format-element parent))
+                                                       (org-element--format-element data)
+                                                       (org-element--format-element (org-element-property :parent data))
+                                                       (org-element--format-element parent))
 		       (org-element-put-property data :parent parent)
 		       (let ((s (org-element-property :structure parent)))
 			 (when (and s (org-element-property :structure data))
@@ -6248,8 +6218,8 @@
 		;; interruption.
 		(when (and threshold (> begin threshold))
                   (org-element--cache-log-message "Reached threshold %d: %S"
-                                       threshold
-                                       (org-element--format-element data))
+                                                  threshold
+                                                  (org-element--format-element data))
                   (setq exit-flag t))))
             (if continue-flag
                 (setq continue-flag nil)
@@ -6259,8 +6229,8 @@
       ;; We reached end of tree: synchronization complete.
       t))
   (org-element--cache-log-message "org-element-cache: Finished process. The cache size is %d. The remaining sync requests: %S"
-                       org-element--cache-size
-                       (let ((print-level 2)) (prin1-to-string org-element--cache-sync-requests))))
+                                  org-element--cache-size
+                                  (let ((print-level 2)) (prin1-to-string org-element--cache-sync-requests))))
 
 (defsubst org-element--open-end-p (element)
   "Check if ELEMENT in current buffer contains extra blank lines after
