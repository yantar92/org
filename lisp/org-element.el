;;; org-element.el --- Parser for Org Syntax         -*- lexical-binding: t; -*-

;; Copyright (C) 2012-2022 Free Software Foundation, Inc.

;; Author: Nicolas Goaziou <n.goaziou at gmail dot com>
;; Keywords: outlines, hypermedia, calendar, wp

;; This file is part of GNU Emacs.

;; GNU Emacs is free software: you can redistribute it and/or modify
;; it under the terms of the GNU General Public License as published by
;; the Free Software Foundation, either version 3 of the License, or
;; (at your option) any later version.

;; GNU Emacs is distributed in the hope that it will be useful,
;; but WITHOUT ANY WARRANTY; without even the implied warranty of
;; MERCHANTABILITY or FITNESS FOR A PARTICULAR PURPOSE.  See the
;; GNU General Public License for more details.

;; You should have received a copy of the GNU General Public License
;; along with GNU Emacs.  If not, see <https://www.gnu.org/licenses/>.

;;; Commentary:
;;
;; See <https://orgmode.org/worg/dev/org-syntax.html> for details about
;; Org syntax.
;;
;; Lisp-wise, a syntax object can be represented as a list.
;; It follows the pattern (TYPE PROPERTIES CONTENTS), where:
;;   TYPE is a symbol describing the object.
;;   PROPERTIES is the property list attached to it.  See docstring of
;;              appropriate parsing function to get an exhaustive list.
;;   CONTENTS is a list of syntax objects or raw strings contained
;;            in the current object, when applicable.
;;
;; For the whole document, TYPE is `org-data' and PROPERTIES is nil.
;;
;; The first part of this file defines constants for the Org syntax,
;; while the second one provide accessors and setters functions.
;;
;; The next part implements a parser and an interpreter for each
;; element and object type in Org syntax.
;;
;; The following part creates a fully recursive buffer parser.  It
;; also provides a tool to map a function to elements or objects
;; matching some criteria in the parse tree.  Functions of interest
;; are `org-element-parse-buffer', `org-element-map' and, to a lesser
;; extent, `org-element-parse-secondary-string'.
;;
;; The penultimate part is the cradle of an interpreter for the
;; obtained parse tree: `org-element-interpret-data'.
;;
;; The library ends by furnishing `org-element-at-point' function, and
;; a way to give information about document structure around point
;; with `org-element-context'.  A cache mechanism is also provided for
;; these functions.


;;; Code:

(require 'org-macs)
(org-assert-version)

(require 'avl-tree)
(require 'ring)
(require 'cl-lib)
(require 'ol)
(require 'org)
(require 'org-persist)
(require 'org-compat)
(require 'org-entities)
(require 'org-footnote)
(require 'org-list)
(require 'org-macs)
(require 'org-table)
(require 'org-fold-core)

(declare-function org-at-heading-p "org" (&optional _))
(declare-function org-escape-code-in-string "org-src" (s))
(declare-function org-macro-escape-arguments "org-macro" (&rest args))
(declare-function org-macro-extract-arguments "org-macro" (s))
(declare-function org-reduced-level "org" (l))
(declare-function org-unescape-code-in-string "org-src" (s))
(declare-function org-inlinetask-outline-regexp "org-inlinetask" ())
(declare-function outline-next-heading "outline" ())
(declare-function outline-previous-heading "outline" ())

(defvar org-complex-heading-regexp)
(defvar org-done-keywords)
(defvar org-edit-src-content-indentation)
(defvar org-match-substring-regexp)
(defvar org-odd-levels-only)
(defvar org-property-drawer-re)
(defvar org-property-format)
(defvar org-property-re)
(defvar org-src-preserve-indentation)
(defvar org-tags-column)
(defvar org-time-stamp-formats)
(defvar org-todo-regexp)
(defvar org-ts-regexp-both)


;;; Definitions And Rules
;;
;; Define elements, greater elements and specify recursive objects,
;; along with the affiliated keywords recognized.  Also set up
;; restrictions on recursive objects combinations.
;;
;; `org-element-update-syntax' builds proper syntax regexps according
;; to current setup.

(defconst org-element-archive-tag "ARCHIVE"
  "Tag marking a substree as archived.")

(defconst org-element-citation-key-re
  (rx "@" (group (one-or-more (any word "-.:?!`'/*@+|(){}<>&_^$#%~"))))
  "Regexp matching a citation key.
Key is located in match group 1.")

(defconst org-element-citation-prefix-re
  (rx "[cite"
      (opt "/" (group (one-or-more (any "/_-" alnum)))) ;style
      ":"
      (zero-or-more (any "\t\n ")))
  "Regexp matching a citation prefix.
Style, if any, is located in match group 1.")

(defconst org-element-clock-line-re
  (rx line-start (0+ (or ?\t ?\s)) "CLOCK:")
  "Regexp matching a clock line.")

(defconst org-element-comment-string "COMMENT"
  "String marker for commented headlines.")

(defconst org-element-closed-keyword "CLOSED:"
  "Keyword used to close TODO entries.")

(defconst org-element-deadline-keyword "DEADLINE:"
  "Keyword used to mark deadline entries.")

(defconst org-element-scheduled-keyword "SCHEDULED:"
  "Keyword used to mark scheduled entries.")

(defconst org-element-planning-keywords-re
  (regexp-opt (list org-element-closed-keyword
                    org-element-deadline-keyword
                    org-element-scheduled-keyword))
  "Regexp matching any planning line keyword.")

(defconst org-element-planning-line-re
  (rx-to-string
   `(seq line-start (0+ (any ?\s ?\t))
         (group (regexp ,org-element-planning-keywords-re))))
  "Regexp matching a planning line.")

(defconst org-element-drawer-re
  (rx line-start (0+ (any ?\s ?\t))
      ":" (group (1+ (any ?- ?_ word))) ":"
      (0+ (any ?\s ?\t)) line-end)
  "Regexp matching opening or closing line of a drawer.
Drawer's name is located in match group 1.")

(defconst org-element-dynamic-block-open-re
  (rx line-start (0+ (any ?\s ?\t))
      "#+BEGIN:" (0+ (any ?\s ?\t))
      (group (1+ word))
      (opt
       (1+ (any ?\s ?\t))
       (group (1+ nonl))))
  "Regexp matching the opening line of a dynamic block.
Dynamic block's name is located in match group 1.
Parameters are in match group 2.")

(defconst org-element-headline-re
  (rx line-start (1+ "*") " ")
  "Regexp matching a headline.")

(defvar org-element-paragraph-separate nil
  "Regexp to separate paragraphs in an Org buffer.
In the case of lines starting with \"#\" and \":\", this regexp
is not sufficient to know if point is at a paragraph ending.  See
`org-element-paragraph-parser' for more information.")

(defvar org-element--object-regexp nil
  "Regexp possibly matching the beginning of an object.
This regexp allows false positives.  Dedicated parser (e.g.,
`org-export-bold-parser') will take care of further filtering.
Radio links are not matched by this regexp, as they are treated
specially in `org-element--object-lex'.")

(defun org-element--set-regexps ()
  "Build variable syntax regexps."
  (setq org-element-paragraph-separate
	(concat "^\\(?:"
		;; Headlines, inlinetasks.
		"\\*+ " "\\|"
		;; Footnote definitions.
		"\\[fn:[-_[:word:]]+\\]" "\\|"
		;; Diary sexps.
		"%%(" "\\|"
		"[ \t]*\\(?:"
		;; Empty lines.
		"$" "\\|"
		;; Tables (any type).
		"|" "\\|"
		"\\+\\(?:-+\\+\\)+[ \t]*$" "\\|"
		;; Comments, keyword-like or block-like constructs.
		;; Blocks and keywords with dual values need to be
		;; double-checked.
		"#\\(?: \\|$\\|\\+\\(?:"
		"BEGIN_\\S-+" "\\|"
		"\\S-+\\(?:\\[.*\\]\\)?:[ \t]*\\)\\)"
		"\\|"
		;; Drawers (any type) and fixed-width areas.  Drawers
		;; need to be double-checked.
		":\\(?: \\|$\\|[-_[:word:]]+:[ \t]*$\\)" "\\|"
		;; Horizontal rules.
		"-\\{5,\\}[ \t]*$" "\\|"
		;; LaTeX environments.
		"\\\\begin{\\([A-Za-z0-9*]+\\)}" "\\|"
		;; Clock lines.
		"CLOCK:" "\\|"
		;; Lists.
		(let ((term (pcase org-plain-list-ordered-item-terminator
			      (?\) ")") (?. "\\.") (_ "[.)]")))
		      (alpha (and org-list-allow-alphabetical "\\|[A-Za-z]")))
		  (concat "\\(?:[-+*]\\|\\(?:[0-9]+" alpha "\\)" term "\\)"
			  "\\(?:[ \t]\\|$\\)"))
		"\\)\\)")
	org-element--object-regexp
	(mapconcat #'identity
		   (let ((link-types (regexp-opt (org-link-types))))
		     (list
		      ;; Sub/superscript.
		      "\\(?:[_^][-{(*+.,[:alnum:]]\\)"
		      ;; Bold, code, italic, strike-through, underline
		      ;; and verbatim.
                      (rx (or "*" "~" "=" "+" "_" "/") (not space))
		      ;; Plain links.
		      (concat "\\<" link-types ":")
		      ;; Objects starting with "[": citations,
		      ;; footnote reference, statistics cookie,
		      ;; timestamp (inactive) and regular link.
		      (format "\\[\\(?:%s\\)"
			      (mapconcat
			       #'identity
			       (list "cite[:/]"
				     "fn:"
				     "\\(?:[0-9]\\|\\(?:%\\|/[0-9]*\\)\\]\\)"
				     "\\[")
			       "\\|"))
		      ;; Objects starting with "@": export snippets.
		      "@@"
		      ;; Objects starting with "{": macro.
		      "{{{"
		      ;; Objects starting with "<" : timestamp
		      ;; (active, diary), target, radio target and
		      ;; angular links.
		      (concat "<\\(?:%%\\|<\\|[0-9]\\|" link-types "\\)")
		      ;; Objects starting with "$": latex fragment.
		      "\\$"
		      ;; Objects starting with "\": line break,
		      ;; entity, latex fragment.
		      "\\\\\\(?:[a-zA-Z[(]\\|\\\\[ \t]*$\\|_ +\\)"
		      ;; Objects starting with raw text: inline Babel
		      ;; source block, inline Babel call.
		      "\\(?:call\\|src\\)_"))
		   "\\|")))

(org-element--set-regexps)

;;;###autoload
(defun org-element-update-syntax ()
  "Update parser internals."
  (interactive)
  (org-element--set-regexps)
  (org-element-cache-reset 'all))

(defconst org-element-all-elements
  '(babel-call center-block clock comment comment-block diary-sexp drawer
	       dynamic-block example-block export-block fixed-width
	       footnote-definition headline horizontal-rule inlinetask item
	       keyword latex-environment node-property paragraph plain-list
	       planning property-drawer quote-block section
	       special-block src-block table table-row verse-block)
  "Complete list of element types.")

(defconst org-element-greater-elements
  '(center-block drawer dynamic-block footnote-definition headline inlinetask
		 item plain-list property-drawer quote-block section
		 special-block table org-data)
  "List of recursive element types aka Greater Elements.")

(defconst org-element-all-objects
  '(bold citation citation-reference code entity export-snippet
	 footnote-reference inline-babel-call inline-src-block italic line-break
	 latex-fragment link macro radio-target statistics-cookie strike-through
	 subscript superscript table-cell target timestamp underline verbatim)
  "Complete list of object types.")

(defconst org-element-recursive-objects
  '(bold citation footnote-reference italic link subscript radio-target
	 strike-through superscript table-cell underline)
  "List of recursive object types.")

(defconst org-element-object-containers
  (append org-element-recursive-objects '(paragraph table-row verse-block))
  "List of object or element types that can directly contain objects.")

(defconst org-element-affiliated-keywords
  '("CAPTION" "DATA" "HEADER" "HEADERS" "LABEL" "NAME" "PLOT" "RESNAME" "RESULT"
    "RESULTS" "SOURCE" "SRCNAME" "TBLNAME")
  "List of affiliated keywords as strings.
By default, all keywords setting attributes (e.g., \"ATTR_LATEX\")
are affiliated keywords and need not to be in this list.")

(defconst org-element-keyword-translation-alist
  '(("DATA" . "NAME")  ("LABEL" . "NAME") ("RESNAME" . "NAME")
    ("SOURCE" . "NAME") ("SRCNAME" . "NAME") ("TBLNAME" . "NAME")
    ("RESULT" . "RESULTS") ("HEADERS" . "HEADER"))
  "Alist of usual translations for keywords.
The key is the old name and the value the new one.  The property
holding their value will be named after the translated name.")

(defconst org-element-multiple-keywords '("CAPTION" "HEADER")
  "List of affiliated keywords that can occur more than once in an element.

Their value will be consed into a list of strings, which will be
returned as the value of the property.

This list is checked after translations have been applied.  See
`org-element-keyword-translation-alist'.

By default, all keywords setting attributes (e.g., \"ATTR_LATEX\")
allow multiple occurrences and need not to be in this list.")

(defconst org-element-parsed-keywords '("CAPTION")
  "List of affiliated keywords whose value can be parsed.

Their value will be stored as a secondary string: a list of
strings and objects.

This list is checked after translations have been applied.  See
`org-element-keyword-translation-alist'.")

(defconst org-element--parsed-properties-alist
  (mapcar (lambda (k) (cons k (intern (concat ":" (downcase k)))))
	  org-element-parsed-keywords)
  "Alist of parsed keywords and associated properties.
This is generated from `org-element-parsed-keywords', which
see.")

(defconst org-element-dual-keywords '("CAPTION" "RESULTS")
  "List of affiliated keywords which can have a secondary value.

In Org syntax, they can be written with optional square brackets
before the colons.  For example, RESULTS keyword can be
associated to a hash value with the following:

  #+RESULTS[hash-string]: some-source

This list is checked after translations have been applied.  See
`org-element-keyword-translation-alist'.")

(defconst org-element--affiliated-re
  (format "[ \t]*#\\+\\(?:%s\\):[ \t]*"
	  (concat
	   ;; Dual affiliated keywords.
	   (format "\\(?1:%s\\)\\(?:\\[\\(.*\\)\\]\\)?"
		   (regexp-opt org-element-dual-keywords))
	   "\\|"
	   ;; Regular affiliated keywords.
	   (format "\\(?1:%s\\)"
		   (regexp-opt
		    (cl-remove-if
		     (lambda (k) (member k org-element-dual-keywords))
		     org-element-affiliated-keywords)))
	   "\\|"
	   ;; Export attributes.
	   "\\(?1:ATTR_[-_A-Za-z0-9]+\\)"))
  "Regexp matching any affiliated keyword.

Keyword name is put in match group 1.  Moreover, if keyword
belongs to `org-element-dual-keywords', put the dual value in
match group 2.

Don't modify it, set `org-element-affiliated-keywords' instead.")

(defconst org-element-object-restrictions
  (let* ((minimal-set '(bold code entity italic latex-fragment strike-through
			     subscript superscript underline verbatim))
	 (standard-set
	  (remq 'citation-reference (remq 'table-cell org-element-all-objects)))
	 (standard-set-no-line-break (remq 'line-break standard-set)))
    `((bold ,@standard-set)
      (citation citation-reference)
      (citation-reference ,@minimal-set)
      (footnote-reference ,@standard-set)
      (headline ,@standard-set-no-line-break)
      (inlinetask ,@standard-set-no-line-break)
      (italic ,@standard-set)
      (item ,@standard-set-no-line-break)
      (keyword ,@(remq 'footnote-reference standard-set))
      ;; Ignore all links in a link description.  Also ignore
      ;; radio-targets and line breaks.
      (link export-snippet inline-babel-call inline-src-block macro
	    statistics-cookie ,@minimal-set)
      (paragraph ,@standard-set)
      ;; Remove any variable object from radio target as it would
      ;; prevent it from being properly recognized.
      (radio-target ,@minimal-set)
      (strike-through ,@standard-set)
      (subscript ,@standard-set)
      (superscript ,@standard-set)
      ;; Ignore inline babel call and inline source block as formulas
      ;; are possible.  Also ignore line breaks and statistics
      ;; cookies.
      (table-cell citation export-snippet footnote-reference link macro
                  radio-target target timestamp ,@minimal-set)
      (table-row table-cell)
      (underline ,@standard-set)
      (verse-block ,@standard-set)))
  "Alist of objects restrictions.

key is an element or object type containing objects and value is
a list of types that can be contained within an element or object
of such type.

This alist also applies to secondary string.  For example, an
`headline' type element doesn't directly contain objects, but
still has an entry since one of its properties (`:title') does.")

(defconst org-element-secondary-value-alist
  '((citation :prefix :suffix)
    (headline :title)
    (inlinetask :title)
    (item :tag)
    (citation-reference :prefix :suffix)
    (planning :scheduled :deadline :closed)
    (clock :value))
  "Alist between element types and locations of secondary values.")

(defconst org-element--pair-round-table
  (let ((table (make-char-table 'syntax-table '(2))))
    (modify-syntax-entry ?\( "()" table)
    (modify-syntax-entry ?\) ")(" table)
    table)
  "Table used internally to pair only round brackets.")

(defconst org-element--pair-square-table
  (let ((table (make-char-table 'syntax-table '(2))))
    (modify-syntax-entry ?\[ "(]" table)
    (modify-syntax-entry ?\] ")[" table)
    table)
  "Table used internally to pair only square brackets.")

(defconst org-element--pair-curly-table
  (let ((table (make-char-table 'syntax-table '(2))))
    (modify-syntax-entry ?\{ "(}" table)
    (modify-syntax-entry ?\} "){" table)
    table)
  "Table used internally to pair only curly brackets.")

(defun org-element--parse-paired-brackets (char)
  "Parse paired brackets at point.
CHAR is the opening bracket to consider, as a character.  Return
contents between brackets, as a string, or nil.  Also move point
past the brackets."
  (when (eq char (char-after))
    (let ((syntax-table (pcase char
			  (?\{ org-element--pair-curly-table)
			  (?\[ org-element--pair-square-table)
			  (?\( org-element--pair-round-table)
			  (_ nil)))
	  (pos (point)))
      (when syntax-table
	(with-syntax-table syntax-table
	  (let ((end (ignore-errors (scan-lists pos 1 0))))
	    (when end
	      (goto-char end)
	      (buffer-substring-no-properties (1+ pos) (1- end)))))))))


;;; Accessors and Setters
;;
;; Provide four accessors: `org-element-type', `org-element-property'
;; `org-element-contents' and `org-element-restriction'.
;;
;; Setter functions allow modification of elements by side effect.
;; There is `org-element-put-property', `org-element-set-contents'.
;; These low-level functions are useful to build a parse tree.
;;
;; `org-element-adopt-elements', `org-element-set-element',
;; `org-element-extract-element' and `org-element-insert-before' are
;; high-level functions useful to modify a parse tree.
;;
;; `org-element-secondary-p' is a predicate used to know if a given
;; object belongs to a secondary string.  `org-element-class' tells if
;; some parsed data is an element or an object, handling pseudo
;; elements and objects.  `org-element-copy' returns an element or
;; object, stripping its parent property in the process.

(defsubst org-element-type (element)
  "Return type of ELEMENT.

The function returns the type of the element or object provided.
It can also return the following special value:
  `plain-text'       for a string
  `org-data'         for a complete document
  nil                in any other case."
  (cond
   ((not (consp element)) (and (stringp element) 'plain-text))
   ((symbolp (car element)) (car element))))

(defsubst org-element-put-property (element property value)
  "In ELEMENT set PROPERTY to VALUE.
Return modified element."
  (if (stringp element) (org-add-props element nil property value)
    (setcar (cdr element) (plist-put (nth 1 element) property value))
    element))

(defun org-element--resolve-deferred-property (element)
  "Force resolving :deferred property in ELEMENT.
Return non-nil, when the property was actually resolved."
  (pcase (org-element-property :deferred element)
    (`nil nil)
    ((and (pred functionp) fun)
     (org-element-put-property element :deferred nil)
     (let ((filename
            (org-element-property :path (org-element-lineage element '(org-data) t))))
       (with-current-buffer
           (if filename
               (get-file-buffer filename)
             (current-buffer))
         (funcall fun element)))
     'resolved)))

(defun org-element-property (property element)
  "Extract the value from the PROPERTY of an ELEMENT."
  (pcase (if (stringp element) (get-text-property 0 property element)
           (plist-get (nth 1 element) property))
    ;; Calculate deferred property on demand.
    ((guard (not element)) nil)
    (`nil
     (unless (or (eq :deferred property)
                 (and (not (stringp element))
                      (and (symbolp (car element)) ; actual element.
                           (plist-member (nth 1 element) property))))
       (when (org-element--resolve-deferred-property element)
         (org-element-property property element))))
    (val val)))

(defsubst org-element-contents (element)
  "Extract contents from an ELEMENT."
  (cond ((not (consp element)) nil)
	((symbolp (car element)) (nthcdr 2 element))
	(t element)))

(defsubst org-element-restriction (element)
  "Return restriction associated to ELEMENT.
ELEMENT can be an element, an object or a symbol representing an
element or object type."
  (cdr (assq (if (symbolp element) element (org-element-type element))
	     org-element-object-restrictions)))

(defsubst org-element-set-contents (element &rest contents)
  "Set ELEMENT's contents to CONTENTS.
Return ELEMENT."
  (cond ((null element) contents)
	((not (symbolp (car element))) contents)
	((cdr element) (setcdr (cdr element) contents) element)
	(t (nconc element contents))))

(defun org-element-secondary-p (object)
  "Non-nil when OBJECT directly belongs to a secondary string.
Return value is the property name, as a keyword, or nil."
  (let* ((parent (org-element-property :parent object))
	 (properties (cdr (assq (org-element-type parent)
				org-element-secondary-value-alist))))
    (catch 'exit
      (dolist (p properties)
	(and (memq object (org-element-property p parent))
	     (throw 'exit p))))))

(defsubst org-element-class (datum &optional parent)
  "Return class for ELEMENT, as a symbol.
Class is either `element' or `object'.  Optional argument PARENT
is the element or object containing DATUM.  It defaults to the
value of DATUM `:parent' property."
  (let ((type (org-element-type datum))
	(parent (or parent (org-element-property :parent datum))))
    (cond
     ;; Trivial cases.
     ((memq type org-element-all-objects) 'object)
     ((memq type org-element-all-elements) 'element)
     ;; Special cases.
     ((eq type 'org-data) 'element)
     ((eq type 'plain-text) 'object)
     ((not type) 'object)
     ;; Pseudo object or elements.  Make a guess about its class.
     ;; Basically a pseudo object is contained within another object,
     ;; a secondary string or a container element.
     ((not parent) 'element)
     (t
      (let ((parent-type (org-element-type parent)))
	(cond ((not parent-type) 'object)
	      ((memq parent-type org-element-object-containers) 'object)
	      ((org-element-secondary-p datum) 'object)
	      (t 'element)))))))

(defsubst org-element-adopt-elements (parent &rest children)
  "Append elements to the contents of another element.

PARENT is an element or object.  CHILDREN can be elements,
objects, or a strings.

The function takes care of setting `:parent' property for CHILD.
Return parent element."
  (declare (indent 1))
  (if (not children) parent
    ;; Link every child to PARENT. If PARENT is nil, it is a secondary
    ;; string: parent is the list itself.
    (dolist (child children)
      (org-element-put-property child :parent (or parent children)))
    ;; Add CHILDREN at the end of PARENT contents.
    (when parent
      (apply #'org-element-set-contents
	     parent
	     (nconc (org-element-contents parent) children)))
    ;; Return modified PARENT element.
    (or parent children)))

(defun org-element-extract-element (element)
  "Extract ELEMENT from parse tree.
Remove element from the parse tree by side-effect, and return it
with its `:parent' property stripped out."
  (let ((parent (org-element-property :parent element))
	(secondary (org-element-secondary-p element)))
    (if secondary
        (org-element-put-property
	 parent secondary
	 (delq element (org-element-property secondary parent)))
      (apply #'org-element-set-contents
	     parent
	     (delq element (org-element-contents parent))))
    ;; Return ELEMENT with its :parent removed.
    (org-element-put-property element :parent nil)))

(defun org-element-insert-before (element location)
  "Insert ELEMENT before LOCATION in parse tree.
LOCATION is an element, object or string within the parse tree.
Parse tree is modified by side effect."
  (let* ((parent (org-element-property :parent location))
	 (property (org-element-secondary-p location))
	 (siblings (if property (org-element-property property parent)
		     (org-element-contents parent)))
	 ;; Special case: LOCATION is the first element of an
	 ;; independent secondary string (e.g. :title property).  Add
	 ;; ELEMENT in-place.
	 (specialp (and (not property)
			(eq siblings parent)
			(eq (car parent) location))))
    ;; Install ELEMENT at the appropriate LOCATION within SIBLINGS.
    (cond (specialp)
	  ((or (null siblings) (eq (car siblings) location))
	   (push element siblings))
	  ((null location) (nconc siblings (list element)))
	  (t
	   (let ((index (cl-position location siblings)))
	     (unless index (error "No location found to insert element"))
	     (push element (cdr (nthcdr (1- index) siblings))))))
    ;; Store SIBLINGS at appropriate place in parse tree.
    (cond
     (specialp (setcdr parent (copy-sequence parent)) (setcar parent element))
     (property (org-element-put-property parent property siblings))
     (t (apply #'org-element-set-contents parent siblings)))
    ;; Set appropriate :parent property.
    (org-element-put-property element :parent parent)))

(defconst org-element--cache-element-properties
  '(:cached
    :org-element--cache-sync-key)
  "List of element properties used internally by cache.")

(defun org-element-set-element (old new)
  "Replace element or object OLD with element or object NEW.
The function takes care of setting `:parent' property for NEW."
  ;; Ensure OLD and NEW have the same parent.
  (org-element-put-property new :parent (org-element-property :parent old))
  (dolist (p org-element--cache-element-properties)
    (when (org-element-property p old)
      (org-element-put-property new p (org-element-property p old))))
  (if (or (memq (org-element-type old) '(plain-text nil))
	  (memq (org-element-type new) '(plain-text nil)))
      ;; We cannot replace OLD with NEW since one of them is not an
      ;; object or element.  We take the long path.
      (progn (org-element-insert-before new old)
	     (org-element-extract-element old))
    ;; Since OLD is going to be changed into NEW by side-effect, first
    ;; make sure that every element or object within NEW has OLD as
    ;; parent.
    (dolist (blob (org-element-contents new))
      (org-element-put-property blob :parent old))
    ;; Transfer contents.
    (apply #'org-element-set-contents old (org-element-contents new))
    ;; Overwrite OLD's properties with NEW's.
    (setcar (cdr old) (nth 1 new))
    ;; Transfer type.
    (setcar old (car new))))

(defun org-element-create (type &optional props &rest children)
  "Create a new element of type TYPE.
Optional argument PROPS, when non-nil, is a plist defining the
properties of the element.  CHILDREN can be elements, objects or
strings."
  (apply #'org-element-adopt-elements (list type props) children))

(defun org-element-copy (datum)
  "Return a copy of DATUM.
DATUM is an element, object, string or nil.  `:parent' property
is cleared and contents are removed in the process."
  (when datum
    (let ((type (org-element-type datum)))
      (pcase type
	(`org-data (list 'org-data nil))
	(`plain-text (substring-no-properties datum))
	(`nil (copy-sequence datum))
	(_
         ;; Evaluate all the deferred property values.
         (org-element-map datum (append '(plain-text) org-element-all-objects org-element-all-elements)
           #'org-element--resolve-deferred-property nil nil nil t)
         (let ((element-copy (list type (plist-put (copy-sequence (nth 1 datum)) :parent nil))))
           ;; Copy :structure property separately as it is not handled
           ;; by shallow `copy-sequence'.
           (when (org-element-property :structure element-copy)
             (org-element-put-property
              element-copy :structure
              (copy-tree (org-element-property :structure element-copy))))
           ;; We cannot simply return the copies property list.  When
           ;; DATUM is i.e. a headline, it's property list (`:title'
           ;; in case of headline) can contain parsed objects.  The
           ;; objects will contain `:parent' property set to the DATUM
           ;; itself.  When copied, these inner `:parent' property
           ;; values will contain incorrect object decoupled from
           ;; DATUM.  Changes to the DATUM copy will not longer be
           ;; reflected in the `:parent' properties.  So, we need to
           ;; reassign inner `:parent' propreties to the DATUM copy
           ;; explicitly.
           (org-element-map element-copy (cons 'plain-text org-element-all-objects)
             (lambda (obj) (when (equal datum (org-element-property :parent obj))
                        (org-element-put-property obj :parent element-copy))))
           element-copy))))))



;;; Greater elements
;;
;; For each greater element type, we define a parser and an
;; interpreter.
;;
;; A parser returns the element or object as the list described above.
;; Most of them accepts no argument.  Though, exceptions exist.  Hence
;; every element containing a secondary string (see
;; `org-element-secondary-value-alist') will accept an optional
;; argument to toggle parsing of these secondary strings.  Moreover,
;; `item' parser requires current list's structure as its first
;; element.
;;
;; An interpreter accepts two arguments: the list representation of
;; the element or object, and its contents.  The latter may be nil,
;; depending on the element or object considered.  It returns the
;; appropriate Org syntax, as a string.
;;
;; Parsing functions must follow the naming convention:
;; org-element-TYPE-parser, where TYPE is greater element's type, as
;; defined in `org-element-greater-elements'.
;;
;; Similarly, interpreting functions must follow the naming
;; convention: org-element-TYPE-interpreter.
;;
;; With the exception of `headline' and `item' types, greater elements
;; cannot contain other greater elements of their own type.
;;
;; Beside implementing a parser and an interpreter, adding a new
;; greater element requires tweaking `org-element--current-element'.
;; Moreover, the newly defined type must be added to both
;; `org-element-all-elements' and `org-element-greater-elements'.


;;;; Center Block

(defun org-element-center-block-parser (limit affiliated)
  "Parse a center block.

LIMIT bounds the search.  AFFILIATED is a list of which CAR is
the buffer position at the beginning of the first affiliated
keyword and CDR is a plist of affiliated keywords along with
their value.

Return a list whose CAR is `center-block' and CDR is a plist
containing `:begin', `:end', `:contents-begin', `:contents-end',
`:post-blank' and `:post-affiliated' keywords.

Assume point is at the beginning of the block."
  (let ((case-fold-search t))
    (if (not (save-excursion
	       (re-search-forward "^[ \t]*#\\+END_CENTER[ \t]*$" limit t)))
	;; Incomplete block: parse it as a paragraph.
	(org-element-paragraph-parser limit affiliated)
      (let ((block-end-line (match-beginning 0)))
	(let* ((begin (car affiliated))
	       (post-affiliated (point))
	       ;; Empty blocks have no contents.
	       (contents-begin (progn (forward-line)
				      (and (< (point) block-end-line)
					   (point))))
	       (contents-end (and contents-begin block-end-line))
	       (pos-before-blank (progn (goto-char block-end-line)
					(forward-line)
					(point)))
	       (end (save-excursion
		      (skip-chars-forward " \r\t\n" limit)
		      (if (eobp) (point) (line-beginning-position)))))
	  (list 'center-block
		(nconc
		 (list :begin begin
		       :end end
		       :contents-begin contents-begin
		       :contents-end contents-end
		       :post-blank (count-lines pos-before-blank end)
		       :post-affiliated post-affiliated)
		 (cdr affiliated))))))))

(defun org-element-center-block-interpreter (_ contents)
  "Interpret a center-block element as Org syntax.
CONTENTS is the contents of the element."
  (format "#+begin_center\n%s#+end_center" contents))


;;;; Drawer

(defun org-element-drawer-parser (limit affiliated)
  "Parse a drawer.

LIMIT bounds the search.  AFFILIATED is a list of which CAR is
the buffer position at the beginning of the first affiliated
keyword and CDR is a plist of affiliated keywords along with
their value.

Return a list whose CAR is `drawer' and CDR is a plist containing
`:drawer-name', `:begin', `:end', `:contents-begin',
`:contents-end', `:post-blank' and `:post-affiliated' keywords.

Assume point is at beginning of drawer."
  (let ((case-fold-search t))
    (if (not (save-excursion
               (goto-char (min limit (line-end-position)))
               (re-search-forward "^[ \t]*:END:[ \t]*$" limit t)))
	;; Incomplete drawer: parse it as a paragraph.
	(org-element-paragraph-parser limit affiliated)
      (save-excursion
	(let* ((drawer-end-line (match-beginning 0))
	       (name
                (progn
                  (looking-at org-element-drawer-re)
		  (match-string-no-properties 1)))
	       (begin (car affiliated))
	       (post-affiliated (point))
	       ;; Empty drawers have no contents.
	       (contents-begin (progn (forward-line)
				      (and (< (point) drawer-end-line)
					   (point))))
	       (contents-end (and contents-begin drawer-end-line))
	       (pos-before-blank (progn (goto-char drawer-end-line)
					(forward-line)
					(point)))
	       (end (progn (skip-chars-forward " \r\t\n" limit)
			   (if (eobp) (point) (line-beginning-position)))))
	  (list 'drawer
		(nconc
		 (list :begin begin
		       :end end
		       :drawer-name name
		       :contents-begin contents-begin
		       :contents-end contents-end
		       :post-blank (count-lines pos-before-blank end)
		       :post-affiliated post-affiliated)
		 (cdr affiliated))))))))

(defun org-element-drawer-interpreter (drawer contents)
  "Interpret DRAWER element as Org syntax.
CONTENTS is the contents of the element."
  (format ":%s:\n%s:END:"
	  (org-element-property :drawer-name drawer)
	  contents))


;;;; Dynamic Block

(defun org-element-dynamic-block-parser (limit affiliated)
  "Parse a dynamic block.

LIMIT bounds the search.  AFFILIATED is a list of which CAR is
the buffer position at the beginning of the first affiliated
keyword and CDR is a plist of affiliated keywords along with
their value.

Return a list whose CAR is `dynamic-block' and CDR is a plist
containing `:block-name', `:begin', `:end', `:contents-begin',
`:contents-end', `:arguments', `:post-blank' and
`:post-affiliated' keywords.

Assume point is at beginning of dynamic block."
  (let ((case-fold-search t))
    (if (not (save-excursion
	       (re-search-forward "^[ \t]*#\\+END:?[ \t]*$" limit t)))
	;; Incomplete block: parse it as a paragraph.
	(org-element-paragraph-parser limit affiliated)
      (let ((block-end-line (match-beginning 0)))
	(save-excursion
	  (let* ((name (progn
                         (looking-at org-element-dynamic-block-open-re)
			 (match-string-no-properties 1)))
		 (arguments (match-string-no-properties 2))
		 (begin (car affiliated))
		 (post-affiliated (point))
		 ;; Empty blocks have no contents.
		 (contents-begin (progn (forward-line)
					(and (< (point) block-end-line)
					     (point))))
		 (contents-end (and contents-begin block-end-line))
		 (pos-before-blank (progn (goto-char block-end-line)
					  (forward-line)
					  (point)))
		 (end (progn (skip-chars-forward " \r\t\n" limit)
			     (if (eobp) (point) (line-beginning-position)))))
	    (list 'dynamic-block
		  (nconc
		   (list :begin begin
			 :end end
			 :block-name name
			 :arguments arguments
			 :contents-begin contents-begin
			 :contents-end contents-end
			 :post-blank (count-lines pos-before-blank end)
			 :post-affiliated post-affiliated)
		   (cdr affiliated)))))))))

(defun org-element-dynamic-block-interpreter (dynamic-block contents)
  "Interpret DYNAMIC-BLOCK element as Org syntax.
CONTENTS is the contents of the element."
  (format "#+begin: %s%s\n%s#+end:"
	  (org-element-property :block-name dynamic-block)
	  (let ((args (org-element-property :arguments dynamic-block)))
	    (if args (concat " " args) ""))
	  contents))


;;;; Footnote Definition

(defconst org-element--footnote-separator
  (concat org-element-headline-re "\\|"
	  org-footnote-definition-re "\\|"
	  "^\\([ \t]*\n\\)\\{2,\\}")
  "Regexp used as a footnote definition separator.")

(defun org-element-footnote-definition-parser (limit affiliated)
  "Parse a footnote definition.

LIMIT bounds the search.  AFFILIATED is a list of which CAR is
the buffer position at the beginning of the first affiliated
keyword and CDR is a plist of affiliated keywords along with
their value.

Return a list whose CAR is `footnote-definition' and CDR is
a plist containing `:label', `:begin' `:end', `:contents-begin',
`:contents-end', `:pre-blank',`:post-blank' and
`:post-affiliated' keywords.

Assume point is at the beginning of the footnote definition."
  (save-excursion
    (let* ((label (progn (looking-at org-footnote-definition-re)
			 (match-string-no-properties 1)))
	   (begin (car affiliated))
	   (post-affiliated (point))
	   (end
	    (save-excursion
	      (end-of-line)
	      (cond
	       ((not
		 (re-search-forward org-element--footnote-separator limit t))
		limit)
	       ((eq ?\[ (char-after (match-beginning 0)))
		;; At a new footnote definition, make sure we end
		;; before any affiliated keyword above.
		(forward-line -1)
		(while (and (> (point) post-affiliated)
			    (looking-at-p org-element--affiliated-re))
		  (forward-line -1))
		(line-beginning-position 2))
	       ((eq ?* (char-after (match-beginning 0))) (match-beginning 0))
	       (t (skip-chars-forward " \r\t\n" limit)
		  (if (= limit (point)) limit (line-beginning-position))))))
	   (pre-blank 0)
	   (contents-begin
	    (progn (search-forward "]")
		   (skip-chars-forward " \r\t\n" end)
		   (cond ((= (point) end) nil)
			 ((= (line-beginning-position) post-affiliated) (point))
			 (t
			  (setq pre-blank
				(count-lines (line-beginning-position) begin))
			  (line-beginning-position)))))
	   (contents-end
	    (progn (goto-char end)
		   (skip-chars-backward " \r\t\n")
		   (line-beginning-position 2))))
      (list 'footnote-definition
	    (nconc
	     (list :label label
		   :begin begin
		   :end end
		   :contents-begin contents-begin
		   :contents-end (and contents-begin contents-end)
		   :pre-blank pre-blank
		   :post-blank (count-lines contents-end end)
		   :post-affiliated post-affiliated)
	     (cdr affiliated))))))

(defun org-element-footnote-definition-interpreter (footnote-definition contents)
  "Interpret FOOTNOTE-DEFINITION element as Org syntax.
CONTENTS is the contents of the footnote-definition."
  (let ((pre-blank
	 (min (or (org-element-property :pre-blank footnote-definition)
		  ;; 0 is specific to paragraphs at the beginning of
		  ;; the footnote definition, so we use 1 as
		  ;; a fall-back value, which is more universal.
		  1)
	      ;; Footnote ends after more than two consecutive empty
	      ;; lines: limit ourselves to 2 newline characters.
	      2)))
    (concat (format "[fn:%s]" (org-element-property :label footnote-definition))
	    (if (= pre-blank 0) (concat " " (org-trim contents))
	      (concat (make-string pre-blank ?\n) contents)))))

;;;; Headline

(defun org-element--get-node-properties (&optional at-point-p?)
  "Return node properties for headline or property drawer at point.
Upcase property names.  It avoids confusion between properties
obtained through property drawer and default properties from the
parser (e.g. `:end' and :END:).  Return value is a plist.

When AT-POINT-P? is nil, assume that point as at a headline.  Otherwise
parse properties for property drawer at point."
  (save-excursion
    (unless at-point-p?
      (forward-line)
      (when (looking-at-p org-element-planning-line-re) (forward-line)))
    (when (looking-at org-property-drawer-re)
      (forward-line)
      (let ((end (match-end 0)) properties)
	(while (< (line-end-position) end)
	  (looking-at org-property-re)
          (let* ((property-name (concat ":" (upcase (match-string 2))))
                 (property-name-symbol (intern property-name))
                 (property-value (match-string-no-properties 3)))
            (cond
             ((and (plist-member properties property-name-symbol)
                   (string-match-p "+$" property-name))
              (let ((val (plist-get properties property-name-symbol)))
                (if (listp val)
                    (setq properties
                          (plist-put properties
                                     property-name-symbol
                                     (append (plist-get properties property-name-symbol)
                                             (list property-value))))
                  (plist-put properties property-name-symbol (list val property-value)))))
             (t (setq properties (plist-put properties property-name-symbol property-value)))))
	  (forward-line))
	properties))))

(defun org-element--get-time-properties ()
  "Return time properties associated to headline at point.
Return value is a plist."
  (save-excursion
    (when (progn (forward-line) (looking-at org-element-planning-line-re))
      (let ((end (line-end-position))
            plist)
	(while (re-search-forward org-element-planning-keywords-re end t)
	  (skip-chars-forward " \t")
	  (let ((keyword (match-string 0))
		(time (org-element-timestamp-parser)))
	    (cond ((equal keyword org-element-scheduled-keyword)
		   (setq plist (plist-put plist :scheduled time)))
		  ((equal keyword org-element-deadline-keyword)
		   (setq plist (plist-put plist :deadline time)))
		  (t (setq plist (plist-put plist :closed time))))))
	plist))))

(defun org-element-headline-parser--deferred (element)
  "Parse extra properties for ELEMENT headline."
  (org-with-wide-buffer
   ;; Update robust boundaries to not
   ;; include property drawer and planning.
   ;; Changes there can now invalidate the
   ;; properties.
   (org-element-put-property
    element :robust-begin
    (let ((contents-begin (org-element-property :contents-begin element))
          (contents-end (org-element-property :contents-end element)))
      (when contents-begin
        (progn (goto-char contents-begin)
               (when (looking-at-p org-element-planning-line-re)
                 (forward-line))
               (when (looking-at org-property-drawer-re)
                 (goto-char (match-end 0)))
               ;; If there is :pre-blank, we
               ;; need to be careful about
               ;; robust beginning.
               (max (if (< (+ 2 contents-begin) contents-end)
                        (+ 2 contents-begin)
                      0)
                    (point))))))
   (org-element-put-property
    element :robust-end
    (let ((contents-end (org-element-property :contents-end element))
          (robust-begin (org-element-property :robust-begin element)))
      (when contents-end
        (when (> (- contents-end 2) robust-begin)
          (- contents-end 2)))))
   (unless (org-element-property :robust-end element)
     (org-element-put-property element :robust-begin nil))
   (goto-char (org-element-property :begin element))
   (setcar (cdr element)
           (nconc
            (nth 1 element)
            (org-element--get-time-properties)))
   (goto-char (org-element-property :begin element))
   (setcar (cdr element)
           (nconc
            (nth 1 element)
            (org-element--get-node-properties)))))

(defvar org-element--headline-re-cache (make-hash-table :test #'eql)
  "Hash table holding association between headline level regexp.")
(defmacro org-element--headline-re (true-level)
  "Generate headline regexp for TRUE-LEVEL."
  `(or (gethash ,true-level org-element--headline-re-cache)
       (puthash
        ,true-level
        (rx-to-string
         `(seq line-start (** 1 ,,true-level "*") " "))
        org-element--headline-re-cache)))

(defun org-element-headline-parser (&optional _ raw-secondary-p)
  "Parse a headline.

Return a list whose CAR is `headline' and CDR is a plist
containing `:raw-value', `:title', `:begin', `:end',
`:pre-blank', `:contents-begin' and `:contents-end', `:level',
`:priority', `:tags', `:todo-keyword', `:todo-type', `:scheduled',
`:deadline', `:closed', `:archivedp', `:commentedp'
`:footnote-section-p', `:post-blank' and `:post-affiliated'
keywords.

The plist also contains any property set in the property drawer,
with its name in upper cases and colons added at the
beginning (e.g., `:CUSTOM_ID').

When RAW-SECONDARY-P is non-nil, headline's title will not be
parsed as a secondary string, but as a plain string instead.

Assume point is at beginning of the headline."
  (save-excursion
    (let* ((begin (point))
           (true-level (prog1 (skip-chars-forward "*")
                         (skip-chars-forward " \t")))
	   (level (org-reduced-level true-level))
	   (todo (and org-todo-regexp
		      (let (case-fold-search) (looking-at (concat org-todo-regexp " ")))
		      (progn (goto-char (match-end 0))
			     (skip-chars-forward " \t")
			     (match-string 1))))
	   (todo-type
	    (and todo (if (member todo org-done-keywords) 'done 'todo)))
	   (priority (and (looking-at "\\[#.\\][ \t]*")
			  (progn (goto-char (match-end 0))
				 (aref (match-string 0) 2))))
	   (commentedp
	    (and (let ((case-fold-search nil))
                   (looking-at org-element-comment-string))
		 (goto-char (match-end 0))
                 (when (looking-at-p "\\(?:[ \t]\\|$\\)")
                   (point))))
	   (title-start (prog1 (point)
                          (unless (or todo priority commentedp)
                            ;; Headline like "* :tag:"
                            (skip-chars-backward " \t"))))
	   (tags (when (re-search-forward
			"[ \t]+\\(:[[:alnum:]_@#%:]+:\\)[ \t]*$"
			(line-end-position)
			'move)
		   (goto-char (match-beginning 0))
		   (org-split-string (match-string 1) ":")))
	   (title-end (point))
	   (raw-value (org-trim
		       (buffer-substring-no-properties title-start title-end)))
	   (archivedp (member org-element-archive-tag tags))
	   (footnote-section-p (and org-footnote-section
				    (string= org-footnote-section raw-value)))
           (end
            (save-excursion
              (if (re-search-forward (org-element--headline-re true-level) nil t)
                  (line-beginning-position)
                (point-max))))
	   (contents-begin (save-excursion
			     (forward-line)
			     (skip-chars-forward " \r\t\n" end)
			     (and (/= (point) end) (line-beginning-position))))
	   (contents-end (and contents-begin
			      (progn (goto-char end)
				     (skip-chars-backward " \r\t\n")
				     (line-beginning-position 2))))
           (robust-begin
            ;; If there is :pre-blank, we
            ;; need to be careful about
            ;; robust beginning.
            (when contents-begin
              (when (< (+ 2 contents-begin) contents-end)
                (+ 2 contents-begin))))
           (robust-end (and robust-begin
                            (when (> (- contents-end 2) robust-begin)
                              (- contents-end 2)))))
      (unless robust-end (setq robust-begin nil))
      (let ((headline
	     (list 'headline
		   (list :raw-value raw-value
			 :begin begin
			 :end end
			 :pre-blank
			 (if (not contents-begin) 0
			   (1- (count-lines begin contents-begin)))
			 :contents-begin contents-begin
			 :contents-end contents-end
                         :robust-begin robust-begin
                         :robust-end robust-end
			 :level level
			 :priority priority
			 :tags tags
			 :todo-keyword todo
			 :todo-type todo-type
			 :post-blank
			 (if contents-end
			     (count-lines contents-end end)
			   (1- (count-lines begin end)))
			 :footnote-section-p footnote-section-p
			 :archivedp archivedp
			 :commentedp commentedp
			 :post-affiliated begin
                         ;; Avoid triggering deferred invocation.
                         :parent nil
                         :structure nil
                         :org-element--cache-sync-key nil
                         :fragile-cache nil
                         :robust-cache nil
                         :deferred #'org-element-headline-parser--deferred))))
	(org-element-put-property
	 headline :title
	 (if raw-secondary-p raw-value
	   (org-element--parse-objects
	    (progn (goto-char title-start)
		   (skip-chars-forward " \t")
		   (point))
	    (progn (goto-char title-end)
		   (skip-chars-backward " \t")
		   (point))
	    nil
	    (org-element-restriction 'headline)
	    headline)))))))

(defun org-element-headline-interpreter (headline contents)
  "Interpret HEADLINE element as Org syntax.
CONTENTS is the contents of the element."
  (let* ((level (org-element-property :level headline))
	 (todo (org-element-property :todo-keyword headline))
	 (priority (org-element-property :priority headline))
	 (title (org-element-interpret-data
		 (org-element-property :title headline)))
	 (tags (let ((tag-list (org-element-property :tags headline)))
		 (and tag-list
		      (format ":%s:" (mapconcat #'identity tag-list ":")))))
	 (commentedp (org-element-property :commentedp headline))
	 (pre-blank (or (org-element-property :pre-blank headline) 0))
	 (heading
	  (concat (make-string (if org-odd-levels-only (1- (* level 2)) level)
			       ?*)
		  (and todo (concat " " todo))
		  (and commentedp (concat " " org-element-comment-string))
		  (and priority (format " [#%c]" priority))
		  " "
		  (if (and org-footnote-section
			   (org-element-property :footnote-section-p headline))
		      org-footnote-section
		    title))))
    (concat
     heading
     ;; Align tags.
     (when tags
       (cond
	((zerop org-tags-column) (format " %s" tags))
	((< org-tags-column 0)
	 (concat
	  (make-string
	   (max (- (+ org-tags-column (length heading) (length tags))) 1)
	   ?\s)
	  tags))
	(t
	 (concat
	  (make-string (max (- org-tags-column (length heading)) 1) ?\s)
	  tags))))
     (make-string (1+ pre-blank) ?\n)
     contents)))

;;;; org-data

(defun org-element--get-global-node-properties ()
  "Return node properties associated with the whole Org buffer.
Upcase property names.  It avoids confusion between properties
obtained through property drawer and default properties from the
parser (e.g. `:end' and :END:).  Return value is a plist."
  (org-with-wide-buffer
   (goto-char (point-min))
   (while (and (org-at-comment-p) (bolp)) (forward-line))
   (org-element--get-node-properties t)))


(defvar org-element-org-data-parser--recurse nil)
(defun org-element-org-data-parser (&optional _)
  "Parse org-data."
  (org-with-wide-buffer
   (let* ((begin 1)
          (contents-begin (progn
                            (goto-char 1)
                            (org-skip-whitespace)
                            (beginning-of-line)
                            (point)))
	  (end (point-max))
	  (pos-before-blank (progn (goto-char (point-max))
                                   (skip-chars-backward " \r\t\n")
                                   (line-beginning-position 2)))
          (robust-end (when (> (- pos-before-blank 2) contents-begin)
                        (- pos-before-blank 2)))
          (robust-begin (when (and robust-end
                                   (< (+ 2 contents-begin) pos-before-blank))
                          (or
                           (org-with-wide-buffer
                            (goto-char (point-min))
                            (while (and (org-at-comment-p) (bolp)) (forward-line))
                            (when (looking-at org-property-drawer-re)
                              (goto-char (match-end 0))
                              (skip-chars-backward " \t")
                              (min robust-end (point))))
                           (+ 2 contents-begin))))
          (category (cond ((null org-category)
		           (when (with-current-buffer
                                     (or (buffer-base-buffer)
                                         (current-buffer))
                                   buffer-file-name)
		             (file-name-sans-extension
		              (file-name-nondirectory
                               (with-current-buffer
                                   (or (buffer-base-buffer)
                                       (current-buffer))
                                 buffer-file-name)))))
		          ((symbolp org-category) (symbol-name org-category))
		          (t org-category)))
          (category (catch 'buffer-category
                      (unless org-element-org-data-parser--recurse
                        (org-with-point-at end
                          ;; Avoid recursive calls from
                          ;; `org-element-at-point-no-context'.
                          (let ((org-element-org-data-parser--recurse t))
	                    (while (re-search-backward "^[ \t]*#\\+CATEGORY:" (point-min) t)
                              (org-element-with-disabled-cache
	                        (let ((element (org-element-at-point-no-context)))
	                          (when (eq (org-element-type element) 'keyword)
		                    (throw 'buffer-category
		                           (org-element-property :value element)))))))))
	              category))
          (properties (org-element--get-global-node-properties)))
     (unless (plist-get properties :CATEGORY)
       (setq properties (plist-put properties :CATEGORY category)))
     (list 'org-data
           (nconc
            (list :begin begin
                  :contents-begin contents-begin
                  :contents-end pos-before-blank
                  :end end
                  :robust-begin robust-begin
                  :robust-end robust-end
                  :post-blank (count-lines pos-before-blank end)
                  :post-affiliated begin
                  :path (buffer-file-name)
                  :mode 'org-data)
            properties)))))

(defun org-element-org-data-interpreter (_ contents)
  "Interpret ORG-DATA element as Org syntax.
CONTENTS is the contents of the element."
  contents)

;;;; Inlinetask

(defun org-element-inlinetask-parser (limit &optional raw-secondary-p)
  "Parse an inline task.

Return a list whose CAR is `inlinetask' and CDR is a plist
containing `:title', `:begin', `:end', `:pre-blank',
`:contents-begin' and `:contents-end', `:level', `:priority',
`:raw-value', `:tags', `:todo-keyword', `:todo-type',
`:scheduled', `:deadline', `:closed', `:post-blank' and
`:post-affiliated' keywords.

The plist also contains any property set in the property drawer,
with its name in upper cases and colons added at the
beginning (e.g., `:CUSTOM_ID').

When optional argument RAW-SECONDARY-P is non-nil, inline-task's
title will not be parsed as a secondary string, but as a plain
string instead.

Assume point is at beginning of the inline task."
  (save-excursion
    (let* ((begin (point))
	   (level (prog1 (org-reduced-level (skip-chars-forward "*"))
		    (skip-chars-forward " \t")))
	   (todo (and org-todo-regexp
		      (let (case-fold-search) (looking-at org-todo-regexp))
		      (progn (goto-char (match-end 0))
			     (skip-chars-forward " \t")
			     (match-string 0))))
	   (todo-type (and todo
			   (if (member todo org-done-keywords) 'done 'todo)))
	   (priority (and (looking-at "\\[#.\\][ \t]*")
			  (progn (goto-char (match-end 0))
				 (aref (match-string 0) 2))))
	   (title-start (point))
	   (tags (when (re-search-forward
			"[ \t]+\\(:[[:alnum:]_@#%:]+:\\)[ \t]*$"
			(line-end-position)
			'move)
		   (goto-char (match-beginning 0))
		   (org-split-string (match-string 1) ":")))
	   (title-end (point))
	   (raw-value (org-trim
		       (buffer-substring-no-properties title-start title-end)))
	   (task-end (save-excursion
		       (end-of-line)
		       (and (re-search-forward org-element-headline-re limit t)
			    (looking-at-p "[ \t]*END[ \t]*$")
			    (line-beginning-position))))
	   (standard-props (and task-end (org-element--get-node-properties)))
	   (time-props (and task-end (org-element--get-time-properties)))
	   (contents-begin (and task-end
				(< (point) task-end)
				(progn
				  (forward-line)
				  (skip-chars-forward " \t\n")
				  (line-beginning-position))))
	   (contents-end (and contents-begin task-end))
           (contents-begin (if (eq contents-begin contents-end)
                               nil
                             contents-begin))
           (contents-end (when contents-begin contents-end))
	   (end (progn (when task-end (goto-char task-end))
		       (forward-line)
		       (skip-chars-forward " \r\t\n" limit)
		       (if (eobp) (point) (line-beginning-position))))
           (inlinetask
	    (list 'inlinetask
		  (nconc
		   (list :raw-value raw-value
			 :begin begin
			 :end end
			 :pre-blank
			 (if (not contents-begin) 0
			   (1- (count-lines begin contents-begin)))
			 :contents-begin contents-begin
			 :contents-end contents-end
			 :level level
			 :priority priority
			 :tags tags
			 :todo-keyword todo
			 :todo-type todo-type
			 :post-blank (1- (count-lines (or task-end begin) end))
			 :post-affiliated begin)
		   time-props
		   standard-props))))
      (org-element-put-property
       inlinetask :title
       (if raw-secondary-p raw-value
	 (org-element--parse-objects
	  (progn (goto-char title-start)
		 (skip-chars-forward " \t")
		 (point))
	  (progn (goto-char title-end)
		 (skip-chars-backward " \t")
		 (point))
	  nil
	  (org-element-restriction 'inlinetask)
	  inlinetask))))))

(defun org-element-inlinetask-interpreter (inlinetask contents)
  "Interpret INLINETASK element as Org syntax.
CONTENTS is the contents of inlinetask."
  (let* ((level (org-element-property :level inlinetask))
	 (todo (org-element-property :todo-keyword inlinetask))
	 (priority (org-element-property :priority inlinetask))
	 (title (org-element-interpret-data
		 (org-element-property :title inlinetask)))
	 (tags (let ((tag-list (org-element-property :tags inlinetask)))
		 (and tag-list
		      (format ":%s:" (mapconcat 'identity tag-list ":")))))
	 (task (concat (make-string level ?*)
		       (and todo (concat " " todo))
		       (and priority (format " [#%c]" priority))
		       (and title (concat " " title)))))
    (concat task
	    ;; Align tags.
	    (when tags
	      (cond
	       ((zerop org-tags-column) (format " %s" tags))
	       ((< org-tags-column 0)
		(concat
		 (make-string
		  (max (- (+ org-tags-column (length task) (length tags))) 1)
		  ?\s)
		 tags))
	       (t
		(concat
		 (make-string (max (- org-tags-column (length task)) 1) ?\s)
		 tags))))
	    ;; Prefer degenerate inlinetasks when there are no
	    ;; contents.
	    (when contents
	      (concat "\n"
		      contents
		      (make-string level ?*) " end")))))


;;;; Item

(defun org-element-item-parser (_ struct &optional raw-secondary-p)
  "Parse an item.

STRUCT is the structure of the plain list.

Return a list whose CAR is `item' and CDR is a plist containing
`:bullet', `:begin', `:end', `:contents-begin', `:contents-end',
`:checkbox', `:counter', `:tag', `:structure', `:pre-blank',
`:post-blank' and `:post-affiliated' keywords.

When optional argument RAW-SECONDARY-P is non-nil, item's tag, if
any, will not be parsed as a secondary string, but as a plain
string instead.

Assume point is at the beginning of the item."
  (save-excursion
    (beginning-of-line)
    (when (looking-at org-list-full-item-re)
      (let* ((begin (point))
	     (bullet (match-string-no-properties 1))
	     (checkbox (let ((box (match-string 3)))
		         (cond ((equal "[ ]" box) 'off)
			       ((equal "[X]" box) 'on)
			       ((equal "[-]" box) 'trans))))
	     (counter (let ((c (match-string 2)))
		        (save-match-data
			  (cond
			   ((not c) nil)
			   ((string-match "[A-Za-z]" c)
			    (- (string-to-char (upcase (match-string 0 c)))
			       64))
			   ((string-match "[0-9]+" c)
			    (string-to-number (match-string 0 c)))))))
	     (end (progn (goto-char (nth 6 (assq (point) struct)))
		         (if (bolp) (point) (line-beginning-position 2))))
	     (pre-blank 0)
	     (contents-begin
	      (progn
	        (goto-char
	         ;; Ignore tags in un-ordered lists: they are just
	         ;; a part of item's body.
	         (if (and (match-beginning 4)
			  (save-match-data (string-match "[.)]" bullet)))
		     (match-beginning 4)
		   (match-end 0)))
	        (skip-chars-forward " \r\t\n" end)
	        (cond ((= (point) end) nil)
		      ;; If first line isn't empty, contents really
		      ;; start at the text after item's meta-data.
		      ((= (line-beginning-position) begin) (point))
		      (t
		       (setq pre-blank
			     (count-lines (line-beginning-position) begin))
		       (line-beginning-position)))))
	     (contents-end (and contents-begin
			        (progn (goto-char end)
				       (skip-chars-backward " \r\t\n")
				       (line-beginning-position 2))))
	     (item
	      (list 'item
		    (list :bullet bullet
			  :begin begin
			  :end end
			  :contents-begin contents-begin
			  :contents-end contents-end
			  :checkbox checkbox
			  :counter counter
			  :structure struct
			  :pre-blank pre-blank
			  :post-blank (count-lines (or contents-end begin) end)
			  :post-affiliated begin))))
        (org-element-put-property
         item :tag
         (let ((raw (org-list-get-tag begin struct)))
	   (when raw
	     (if raw-secondary-p raw
	       (org-element--parse-objects
	        (match-beginning 4) (match-end 4) nil
	        (org-element-restriction 'item)
	        item)))))))))

(defun org-element-item-interpreter (item contents)
  "Interpret ITEM element as Org syntax.
CONTENTS is the contents of the element."
  (let ((tag (pcase (org-element-property :tag item)
	       (`nil nil)
	       (tag (format "%s :: " (org-element-interpret-data tag)))))
	(bullet
	 (org-list-bullet-string
	  (cond
	   ((not (string-match-p "[0-9a-zA-Z]"
				 (org-element-property :bullet item))) "- ")
	   ((eq org-plain-list-ordered-item-terminator ?\)) "1)")
	   (t "1.")))))
    (concat
     bullet
     (pcase (org-element-property :counter item)
       (`nil nil)
       (counter (format "[@%d] " counter)))
     (pcase (org-element-property :checkbox item)
       (`on "[X] ")
       (`off "[ ] ")
       (`trans "[-] ")
       (_ nil))
     tag
     (when contents
       (let* ((ind (make-string (if tag 5 (length bullet)) ?\s))
	      (pre-blank
	       (min (or (org-element-property :pre-blank item)
			;; 0 is specific to paragraphs at the
			;; beginning of the item, so we use 1 as
			;; a fall-back value, which is more universal.
			1)
		    ;; Lists ends after more than two consecutive
		    ;; empty lines: limit ourselves to 2 newline
		    ;; characters.
		    2))
	      (contents (replace-regexp-in-string
			 "\\(^\\)[ \t]*\\S-" ind contents nil nil 1)))
	 (if (= pre-blank 0) (org-trim contents)
	   (concat (make-string pre-blank ?\n) contents)))))))


;;;; Plain List

(defun org-element--list-struct (limit)
  ;; Return structure of list at point.  Internal function.  See
  ;; `org-list-struct' for details.
  (let ((case-fold-search t)
	(top-ind limit)
	(item-re (org-item-re))
	(inlinetask-re (and (featurep 'org-inlinetask)
                            (boundp 'org-inlinetask-min-level)
                            (boundp 'org-inlinetask-max-level)
                            (format "^\\*\\{%d,%d\\}+ "
                                    org-inlinetask-min-level
                                    org-inlinetask-max-level)))
	items struct)
    (save-excursion
      (catch :exit
	(while t
	  (cond
	   ;; At limit: end all items.
	   ((>= (point) limit)
	    (let ((end (progn (skip-chars-backward " \r\t\n")
			      (line-beginning-position 2))))
	      (dolist (item items) (setcar (nthcdr 6 item) end)))
	    (throw :exit (sort (nconc items struct) #'car-less-than-car)))
	   ;; At list end: end all items.
	   ((looking-at org-list-end-re)
	    (dolist (item items) (setcar (nthcdr 6 item) (point)))
	    (throw :exit (sort (nconc items struct) #'car-less-than-car)))
	   ;; At a new item: end previous sibling.
	   ((looking-at item-re)
	    (let ((ind (save-excursion (skip-chars-forward " \t")
				       (org-current-text-column))))
	      (setq top-ind (min top-ind ind))
	      (while (and items (<= ind (nth 1 (car items))))
		(let ((item (pop items)))
		  (setcar (nthcdr 6 item) (point))
		  (push item struct)))
	      (push (progn (looking-at org-list-full-item-re)
			   (let ((bullet (match-string-no-properties 1)))
			     (list (point)
				   ind
				   bullet
				   (match-string-no-properties 2) ; counter
				   (match-string-no-properties 3) ; checkbox
				   ;; Description tag.
				   (and (save-match-data
					  (string-match "[-+*]" bullet))
					(match-string-no-properties 4))
				   ;; Ending position, unknown so far.
				   nil)))
		    items))
	    (forward-line))
	   ;; Skip empty lines.
	   ((looking-at "^[ \t]*$") (forward-line))
	   ;; Skip inline tasks and blank lines along the way.
	   ((and inlinetask-re (looking-at inlinetask-re))
	    (forward-line)
	    (let ((origin (point)))
	      (when (re-search-forward inlinetask-re limit t)
		(if (looking-at-p "END[ \t]*$") (forward-line)
		  (goto-char origin)))))
	   ;; At some text line.  Check if it ends any previous item.
	   (t
	    (let ((ind (save-excursion
			 (skip-chars-forward " \t")
			 (org-current-text-column)))
		  (end (save-excursion
			 (skip-chars-backward " \r\t\n")
			 (line-beginning-position 2))))
	      (while (<= ind (nth 1 (car items)))
		(let ((item (pop items)))
		  (setcar (nthcdr 6 item) end)
		  (push item struct)
		  (unless items
		    (throw :exit (sort struct #'car-less-than-car))))))
	    ;; Skip blocks (any type) and drawers contents.
	    (cond
	     ((and (looking-at "[ \t]*#\\+BEGIN\\(:\\|_\\S-+\\)")
		   (re-search-forward
		    (format "^[ \t]*#\\+END%s[ \t]*$" (match-string 1))
		    limit t)))
	     ((and (looking-at org-element-drawer-re)
		   (re-search-forward "^[ \t]*:END:[ \t]*$" limit t))))
	    (forward-line))))))))

(defun org-element-plain-list-parser (limit affiliated structure)
  "Parse a plain list.

LIMIT bounds the search.  AFFILIATED is a list of which CAR is
the buffer position at the beginning of the first affiliated
keyword and CDR is a plist of affiliated keywords along with
their value.  STRUCTURE is the structure of the plain list being
parsed.

Return a list whose CAR is `plain-list' and CDR is a plist
containing `:type', `:begin', `:end', `:contents-begin' and
`:contents-end', `:structure', `:post-blank' and
`:post-affiliated' keywords.

Assume point is at the beginning of the list."
  (save-excursion
    (let* ((struct (or structure (org-element--list-struct limit)))
	   (type (cond ((looking-at-p "[ \t]*[A-Za-z0-9]") 'ordered)
		       ((nth 5 (assq (point) struct)) 'descriptive)
		       (t 'unordered)))
	   (contents-begin (point))
	   (begin (car affiliated))
	   (contents-end (let* ((item (assq contents-begin struct))
				(ind (nth 1 item))
				(pos (nth 6 item)))
			   (while (and (setq item (assq pos struct))
				       (= (nth 1 item) ind))
			     (setq pos (nth 6 item)))
			   pos))
	   (end (progn (goto-char contents-end)
		       (skip-chars-forward " \r\t\n" limit)
		       (if (= (point) limit) limit (line-beginning-position)))))
      ;; Return value.
      (list 'plain-list
	    (nconc
	     (list :type type
		   :begin begin
		   :end end
		   :contents-begin contents-begin
		   :contents-end contents-end
		   :structure struct
		   :post-blank (count-lines contents-end end)
		   :post-affiliated contents-begin)
	     (cdr affiliated))))))

(defun org-element-plain-list-interpreter (_ contents)
  "Interpret plain-list element as Org syntax.
CONTENTS is the contents of the element."
  (with-temp-buffer
    (insert contents)
    (goto-char (point-min))
    (org-list-repair)
    (buffer-string)))


;;;; Property Drawer

(defun org-element-property-drawer-parser (limit)
  "Parse a property drawer.

LIMIT bounds the search.

Return a list whose car is `property-drawer' and cdr is a plist
containing `:begin', `:end', `:contents-begin', `:contents-end',
`:post-blank' and `:post-affiliated' keywords.

Assume point is at the beginning of the property drawer."
  (save-excursion
    (let ((case-fold-search t)
	  (begin (point))
	  (contents-begin (line-beginning-position 2)))
      (re-search-forward "^[ \t]*:END:[ \t]*$" limit t)
      (let ((contents-end (and (> (match-beginning 0) contents-begin)
			       (match-beginning 0)))
	    (before-blank (progn (forward-line) (point)))
	    (end (progn (skip-chars-forward " \r\t\n" limit)
			(if (eobp) (point) (line-beginning-position)))))
	(list 'property-drawer
	      (list :begin begin
		    :end end
		    :contents-begin (and contents-end contents-begin)
		    :contents-end contents-end
		    :post-blank (count-lines before-blank end)
		    :post-affiliated begin))))))

(defun org-element-property-drawer-interpreter (_ contents)
  "Interpret property-drawer element as Org syntax.
CONTENTS is the properties within the drawer."
  (format ":PROPERTIES:\n%s:END:" contents))


;;;; Quote Block

(defun org-element-quote-block-parser (limit affiliated)
  "Parse a quote block.

LIMIT bounds the search.  AFFILIATED is a list of which CAR is
the buffer position at the beginning of the first affiliated
keyword and CDR is a plist of affiliated keywords along with
their value.

Return a list whose CAR is `quote-block' and CDR is a plist
containing `:begin', `:end', `:contents-begin', `:contents-end',
`:post-blank' and `:post-affiliated' keywords.

Assume point is at the beginning of the block."
  (let ((case-fold-search t))
    (if (not (save-excursion
	       (re-search-forward "^[ \t]*#\\+END_QUOTE[ \t]*$" limit t)))
	;; Incomplete block: parse it as a paragraph.
	(org-element-paragraph-parser limit affiliated)
      (let ((block-end-line (match-beginning 0)))
	(save-excursion
	  (let* ((begin (car affiliated))
		 (post-affiliated (point))
		 ;; Empty blocks have no contents.
		 (contents-begin (progn (forward-line)
					(and (< (point) block-end-line)
					     (point))))
		 (contents-end (and contents-begin block-end-line))
		 (pos-before-blank (progn (goto-char block-end-line)
					  (forward-line)
					  (point)))
		 (end (progn (skip-chars-forward " \r\t\n" limit)
			     (if (eobp) (point) (line-beginning-position)))))
	    (list 'quote-block
		  (nconc
		   (list :begin begin
			 :end end
			 :contents-begin contents-begin
			 :contents-end contents-end
			 :post-blank (count-lines pos-before-blank end)
			 :post-affiliated post-affiliated)
		   (cdr affiliated)))))))))

(defun org-element-quote-block-interpreter (_ contents)
  "Interpret quote-block element as Org syntax.
CONTENTS is the contents of the element."
  (format "#+begin_quote\n%s#+end_quote" contents))


;;;; Section

(defun org-element-section-parser (_)
  "Parse a section.

Return a list whose CAR is `section' and CDR is a plist
containing `:begin', `:end', `:contents-begin', `contents-end',
`:post-blank' and `:post-affiliated' keywords."
  (save-excursion
    ;; Beginning of section is the beginning of the first non-blank
    ;; line after previous headline.
    (let* ((begin (point))
	   (end (progn (org-with-limited-levels (outline-next-heading))
		       (point)))
	   (pos-before-blank (progn (skip-chars-backward " \r\t\n")
				    (line-beginning-position 2)))
           (robust-end (when (> (- pos-before-blank 2) begin)
                         (- pos-before-blank 2)))
           (robust-begin (when robust-end begin))
           )
      (list 'section
	    (list :begin begin
		  :end end
		  :contents-begin begin
		  :contents-end pos-before-blank
                  :robust-begin robust-begin
                  :robust-end robust-end
		  :post-blank (count-lines pos-before-blank end)
		  :post-affiliated begin)))))

(defun org-element-section-interpreter (_ contents)
  "Interpret section element as Org syntax.
CONTENTS is the contents of the element."
  contents)


;;;; Special Block

(defun org-element-special-block-parser (limit affiliated)
  "Parse a special block.

LIMIT bounds the search.  AFFILIATED is a list of which CAR is
the buffer position at the beginning of the first affiliated
keyword and CDR is a plist of affiliated keywords along with
their value.

Return a list whose CAR is `special-block' and CDR is a plist
containing `:type', `:begin', `:end', `:contents-begin',
`:contents-end', `:post-blank' and `:post-affiliated' keywords.

Assume point is at the beginning of the block."
  (let* ((case-fold-search t)
	 (type (progn (looking-at "[ \t]*#\\+BEGIN_\\(\\S-+\\)")
		      (match-string-no-properties 1))))
    (if (not (save-excursion
	       (re-search-forward
		(format "^[ \t]*#\\+END_%s[ \t]*$" (regexp-quote type))
		limit t)))
	;; Incomplete block: parse it as a paragraph.
	(org-element-paragraph-parser limit affiliated)
      (let ((block-end-line (match-beginning 0)))
	(save-excursion
	  (let* ((begin (car affiliated))
		 (post-affiliated (point))
		 ;; Empty blocks have no contents.
		 (contents-begin (progn (forward-line)
					(and (< (point) block-end-line)
					     (point))))
		 (contents-end (and contents-begin block-end-line))
		 (pos-before-blank (progn (goto-char block-end-line)
					  (forward-line)
					  (point)))
		 (end (progn (skip-chars-forward " \r\t\n" limit)
			     (if (eobp) (point) (line-beginning-position)))))
	    (list 'special-block
		  (nconc
		   (list :type type
			 :begin begin
			 :end end
			 :contents-begin contents-begin
			 :contents-end contents-end
			 :post-blank (count-lines pos-before-blank end)
			 :post-affiliated post-affiliated)
		   (cdr affiliated)))))))))

(defun org-element-special-block-interpreter (special-block contents)
  "Interpret SPECIAL-BLOCK element as Org syntax.
CONTENTS is the contents of the element."
  (let ((block-type (org-element-property :type special-block)))
    (format "#+begin_%s\n%s#+end_%s" block-type contents block-type)))



;;; Elements
;;
;; For each element, a parser and an interpreter are also defined.
;; Both follow the same naming convention used for greater elements.
;;
;; Also, as for greater elements, adding a new element type is done
;; through the following steps: implement a parser and an interpreter,
;; tweak `org-element--current-element' so that it recognizes the new
;; type and add that new type to `org-element-all-elements'.


;;;; Babel Call

(defun org-element-babel-call-parser (limit affiliated)
  "Parse a babel call.

LIMIT bounds the search.  AFFILIATED is a list of which car is
the buffer position at the beginning of the first affiliated
keyword and cdr is a plist of affiliated keywords along with
their value.

Return a list whose car is `babel-call' and cdr is a plist
containing `:call', `:inside-header', `:arguments',
`:end-header', `:begin', `:end', `:value', `:post-blank' and
`:post-affiliated' as keywords."
  (save-excursion
    (let* ((begin (car affiliated))
	   (post-affiliated (point))
	   (before-blank (line-beginning-position 2))
	   (value (progn (search-forward ":" before-blank t)
			 (skip-chars-forward " \t")
			 (org-trim
			  (buffer-substring-no-properties
			   (point) (line-end-position)))))
	   (call
	    (or (org-string-nw-p
		 (buffer-substring-no-properties
		  (point) (progn (skip-chars-forward "^[]()" before-blank)
				 (point))))))
	   (inside-header (org-element--parse-paired-brackets ?\[))
	   (arguments (org-string-nw-p
		       (org-element--parse-paired-brackets ?\()))
	   (end-header
	    (org-string-nw-p
	     (org-trim
	      (buffer-substring-no-properties (point) (line-end-position)))))
	   (end (progn (forward-line)
		       (skip-chars-forward " \r\t\n" limit)
		       (if (eobp) (point) (line-beginning-position)))))
      (list 'babel-call
	    (nconc
	     (list :call call
		   :inside-header inside-header
		   :arguments arguments
		   :end-header end-header
		   :begin begin
		   :end end
		   :value value
		   :post-blank (count-lines before-blank end)
		   :post-affiliated post-affiliated)
	     (cdr affiliated))))))

(defun org-element-babel-call-interpreter (babel-call _)
  "Interpret BABEL-CALL element as Org syntax."
  (concat "#+call: "
	  (org-element-property :call babel-call)
	  (let ((h (org-element-property :inside-header babel-call)))
	    (and h (format "[%s]" h)))
	  (concat "(" (org-element-property :arguments babel-call) ")")
	  (let ((h (org-element-property :end-header babel-call)))
	    (and h (concat " " h)))))


;;;; Clock

(defun org-element-clock-parser (limit)
  "Parse a clock.

LIMIT bounds the search.

Return a list whose CAR is `clock' and CDR is a plist containing
`:status', `:value', `:time', `:begin', `:end', `:post-blank' and
`:post-affiliated' as keywords."
  (save-excursion
    (let* ((case-fold-search nil)
	   (begin (point))
	   (value (progn (search-forward "CLOCK:" (line-end-position) t)
			 (skip-chars-forward " \t")
			 (org-element-timestamp-parser)))
	   (duration (and (search-forward " => " (line-end-position) t)
			  (progn (skip-chars-forward " \t")
				 (looking-at "\\(\\S-+\\)[ \t]*$"))
			  (match-string-no-properties 1)))
	   (status (if duration 'closed 'running))
	   (post-blank (let ((before-blank (progn (forward-line) (point))))
			 (skip-chars-forward " \r\t\n" limit)
			 (skip-chars-backward " \t")
			 (unless (bolp) (end-of-line))
			 (count-lines before-blank (point))))
	   (end (point)))
      (list 'clock
	    (list :status status
		  :value value
		  :duration duration
		  :begin begin
		  :end end
		  :post-blank post-blank
		  :post-affiliated begin)))))

(defun org-element-clock-interpreter (clock _)
  "Interpret CLOCK element as Org syntax."
  (concat "CLOCK: "
	  (org-element-timestamp-interpreter
	   (org-element-property :value clock) nil)
	  (let ((duration (org-element-property :duration clock)))
	    (and duration
		 (concat " => "
			 (apply 'format
				"%2s:%02s"
				(org-split-string duration ":")))))))


;;;; Comment

(defun org-element-comment-parser (limit)
  "Parse a comment.

LIMIT bounds the search.

Return a list whose CAR is `comment' and CDR is a plist
containing `:begin', `:end', `:value', `:post-blank',
`:post-affiliated' keywords.

Assume point is at comment beginning."
  (save-excursion
    (let* ((begin (point))
	   (value (prog2 (looking-at "[ \t]*# ?")
		      (buffer-substring-no-properties
		       (match-end 0) (line-end-position))
		    (forward-line)))
	   (com-end
	    ;; Get comments ending.
	    (progn
	      (while (and (< (point) limit) (looking-at "[ \t]*#\\( \\|$\\)"))
		;; Accumulate lines without leading hash and first
		;; whitespace.
		(setq value
		      (concat value
			      "\n"
			      (buffer-substring-no-properties
			       (match-end 0) (line-end-position))))
		(forward-line))
	      (point)))
	   (end (progn (goto-char com-end)
		       (skip-chars-forward " \r\t\n" limit)
		       (if (eobp) (point) (line-beginning-position)))))
      (list 'comment
	    (list :begin begin
		  :end end
		  :value value
		  :post-blank (count-lines com-end end)
		  :post-affiliated begin)))))

(defun org-element-comment-interpreter (comment _)
  "Interpret COMMENT element as Org syntax.
CONTENTS is nil."
  (replace-regexp-in-string "^" "# " (org-element-property :value comment)))


;;;; Comment Block

(defun org-element-comment-block-parser (limit affiliated)
  "Parse an export block.

LIMIT bounds the search.  AFFILIATED is a list of which CAR is
the buffer position at the beginning of the first affiliated
keyword and CDR is a plist of affiliated keywords along with
their value.

Return a list whose CAR is `comment-block' and CDR is a plist
containing `:begin', `:end', `:value', `:post-blank' and
`:post-affiliated' keywords.

Assume point is at comment block beginning."
  (let ((case-fold-search t))
    (if (not (save-excursion
	       (re-search-forward "^[ \t]*#\\+END_COMMENT[ \t]*$" limit t)))
	;; Incomplete block: parse it as a paragraph.
	(org-element-paragraph-parser limit affiliated)
      (let ((contents-end (match-beginning 0)))
	(save-excursion
	  (let* ((begin (car affiliated))
		 (post-affiliated (point))
		 (contents-begin (progn (forward-line) (point)))
		 (pos-before-blank (progn (goto-char contents-end)
					  (forward-line)
					  (point)))
		 (end (progn (skip-chars-forward " \r\t\n" limit)
			     (if (eobp) (point) (line-beginning-position))))
		 (value (buffer-substring-no-properties
			 contents-begin contents-end)))
	    (list 'comment-block
		  (nconc
		   (list :begin begin
			 :end end
			 :value value
			 :post-blank (count-lines pos-before-blank end)
			 :post-affiliated post-affiliated)
		   (cdr affiliated)))))))))

(defun org-element-comment-block-interpreter (comment-block _)
  "Interpret COMMENT-BLOCK element as Org syntax."
  (format "#+begin_comment\n%s#+end_comment"
	  (org-element-normalize-string
	   (org-remove-indentation
	    (org-element-property :value comment-block)))))


;;;; Diary Sexp

(defun org-element-diary-sexp-parser (limit affiliated)
  "Parse a diary sexp.

LIMIT bounds the search.  AFFILIATED is a list of which CAR is
the buffer position at the beginning of the first affiliated
keyword and CDR is a plist of affiliated keywords along with
their value.

Return a list whose CAR is `diary-sexp' and CDR is a plist
containing `:begin', `:end', `:value', `:post-blank' and
`:post-affiliated' keywords."
  (save-excursion
    (let ((begin (car affiliated))
	  (post-affiliated (point))
	  (value (progn (looking-at "\\(%%(.*\\)[ \t]*$")
			(match-string-no-properties 1)))
	  (pos-before-blank (progn (forward-line) (point)))
	  (end (progn (skip-chars-forward " \r\t\n" limit)
		      (if (eobp) (point) (line-beginning-position)))))
      (list 'diary-sexp
	    (nconc
	     (list :value value
		   :begin begin
		   :end end
		   :post-blank (count-lines pos-before-blank end)
		   :post-affiliated post-affiliated)
	     (cdr affiliated))))))

(defun org-element-diary-sexp-interpreter (diary-sexp _)
  "Interpret DIARY-SEXP as Org syntax."
  (org-element-property :value diary-sexp))


;;;; Example Block

(defun org-element-example-block-parser (limit affiliated)
  "Parse an example block.

LIMIT bounds the search.  AFFILIATED is a list of which CAR is
the buffer position at the beginning of the first affiliated
keyword and CDR is a plist of affiliated keywords along with
their value.

Return a list whose CAR is `example-block' and CDR is a plist
containing `:begin', `:end', `:number-lines', `:preserve-indent',
`:retain-labels', `:use-labels', `:label-fmt', `:switches',
`:value', `:post-blank' and `:post-affiliated' keywords."
  (let ((case-fold-search t))
    (if (not (save-excursion
	       (re-search-forward "^[ \t]*#\\+END_EXAMPLE[ \t]*$" limit t)))
	;; Incomplete block: parse it as a paragraph.
	(org-element-paragraph-parser limit affiliated)
      (let ((contents-end (match-beginning 0)))
	(save-excursion
	  (let* ((switches
		  (progn
		    (looking-at "^[ \t]*#\\+BEGIN_EXAMPLE\\(?: +\\(.*\\)\\)?")
		    (match-string-no-properties 1)))
		 ;; Switches analysis.
		 (number-lines
		  (and switches
		       (string-match "\\([-+]\\)n\\(?: *\\([0-9]+\\)\\)?\\>"
				     switches)
		       (cons
			(if (equal (match-string 1 switches) "-")
			    'new
			  'continued)
			(if (not (match-end 2)) 0
			  ;; Subtract 1 to give number of lines before
			  ;; first line.
			  (1- (string-to-number (match-string 2 switches)))))))
		 (preserve-indent
		  (and switches (string-match "-i\\>" switches)))
		 ;; Should labels be retained in (or stripped from) example
		 ;; blocks?
		 (retain-labels
		  (or (not switches)
		      (not (string-match "-r\\>" switches))
		      (and number-lines (string-match "-k\\>" switches))))
		 ;; What should code-references use - labels or
		 ;; line-numbers?
		 (use-labels
		  (or (not switches)
		      (and retain-labels
			   (not (string-match "-k\\>" switches)))))
		 (label-fmt
		  (and switches
		       (string-match "-l +\"\\([^\"\n]+\\)\"" switches)
		       (match-string 1 switches)))
		 ;; Standard block parsing.
		 (begin (car affiliated))
		 (post-affiliated (point))
		 (contents-begin (line-beginning-position 2))
		 (value (org-unescape-code-in-string
			 (buffer-substring-no-properties
			  contents-begin contents-end)))
		 (pos-before-blank (progn (goto-char contents-end)
					  (forward-line)
					  (point)))
		 (end (progn (skip-chars-forward " \r\t\n" limit)
			     (if (eobp) (point) (line-beginning-position)))))
	    (list 'example-block
		  (nconc
		   (list :begin begin
			 :end end
			 :value value
			 :switches switches
			 :number-lines number-lines
			 :preserve-indent preserve-indent
			 :retain-labels retain-labels
			 :use-labels use-labels
			 :label-fmt label-fmt
			 :post-blank (count-lines pos-before-blank end)
			 :post-affiliated post-affiliated)
		   (cdr affiliated)))))))))

(defun org-element-example-block-interpreter (example-block _)
  "Interpret EXAMPLE-BLOCK element as Org syntax."
  (let ((switches (org-element-property :switches example-block))
	(value
	 (let ((val (org-element-property :value example-block)))
	   (cond
	    ((or org-src-preserve-indentation
		 (org-element-property :preserve-indent example-block))
	     val)
	    ((= 0 org-edit-src-content-indentation)
	     (org-remove-indentation val))
	    (t
	     (let ((ind (make-string org-edit-src-content-indentation ?\s)))
	       (replace-regexp-in-string "^[ \t]*\\S-"
					 (concat ind "\\&")
					 (org-remove-indentation val))))))))
    (concat "#+begin_example" (and switches (concat " " switches)) "\n"
	    (org-element-normalize-string (org-escape-code-in-string value))
	    "#+end_example")))


;;;; Export Block

(defun org-element-export-block-parser (limit affiliated)
  "Parse an export block.

LIMIT bounds the search.  AFFILIATED is a list of which CAR is
the buffer position at the beginning of the first affiliated
keyword and CDR is a plist of affiliated keywords along with
their value.

Return a list whose CAR is `export-block' and CDR is a plist
containing `:begin', `:end', `:type', `:value', `:post-blank' and
`:post-affiliated' keywords.

Assume point is at export-block beginning."
  (let* ((case-fold-search t))
    (if (not (save-excursion
	       (re-search-forward "^[ \t]*#\\+END_EXPORT[ \t]*$" limit t)))
	;; Incomplete block: parse it as a paragraph.
	(org-element-paragraph-parser limit affiliated)
      (save-excursion
	(let* ((contents-end (match-beginning 0))
	       (backend
		(progn
		  (looking-at
		   "[ \t]*#\\+BEGIN_EXPORT\\(?:[ \t]+\\(\\S-+\\)\\)?[ \t]*$")
		  (match-string-no-properties 1)))
	       (begin (car affiliated))
	       (post-affiliated (point))
	       (contents-begin (progn (forward-line) (point)))
	       (pos-before-blank (progn (goto-char contents-end)
					(forward-line)
					(point)))
	       (end (progn (skip-chars-forward " \r\t\n" limit)
			   (if (eobp) (point) (line-beginning-position))))
	       (value (org-unescape-code-in-string
		       (buffer-substring-no-properties contents-begin
						       contents-end))))
	  (list 'export-block
		(nconc
		 (list :type (and backend (upcase backend))
		       :begin begin
		       :end end
		       :value value
		       :post-blank (count-lines pos-before-blank end)
		       :post-affiliated post-affiliated)
		 (cdr affiliated))))))))

(defun org-element-export-block-interpreter (export-block _)
  "Interpret EXPORT-BLOCK element as Org syntax."
  (format "#+begin_export %s\n%s#+end_export"
	  (org-element-property :type export-block)
	  (org-element-property :value export-block)))


;;;; Fixed-width

(defun org-element-fixed-width-parser (limit affiliated)
  "Parse a fixed-width section.

LIMIT bounds the search.  AFFILIATED is a list of which CAR is
the buffer position at the beginning of the first affiliated
keyword and CDR is a plist of affiliated keywords along with
their value.

Return a list whose CAR is `fixed-width' and CDR is a plist
containing `:begin', `:end', `:value', `:post-blank' and
`:post-affiliated' keywords.

Assume point is at the beginning of the fixed-width area."
  (save-excursion
    (let* ((begin (car affiliated))
	   (post-affiliated (point))
	   (end-area
	    (progn
	      (while (and (< (point) limit)
			  (looking-at "[ \t]*:\\( \\|$\\)"))
		(forward-line))
	      (if (bolp) (line-end-position 0) (point))))
	   (end (progn (skip-chars-forward " \r\t\n" limit)
		       (if (eobp) (point) (line-beginning-position)))))
      (list 'fixed-width
	    (nconc
	     (list :begin begin
		   :end end
		   :value (replace-regexp-in-string
			   "^[ \t]*: ?" ""
			   (buffer-substring-no-properties post-affiliated
							   end-area))
		   :post-blank (count-lines end-area end)
		   :post-affiliated post-affiliated)
	     (cdr affiliated))))))

(defun org-element-fixed-width-interpreter (fixed-width _)
  "Interpret FIXED-WIDTH element as Org syntax."
  (let ((value (org-element-property :value fixed-width)))
    (and value (replace-regexp-in-string "^" ": " value))))


;;;; Horizontal Rule

(defun org-element-horizontal-rule-parser (limit affiliated)
  "Parse an horizontal rule.

LIMIT bounds the search.  AFFILIATED is a list of which CAR is
the buffer position at the beginning of the first affiliated
keyword and CDR is a plist of affiliated keywords along with
their value.

Return a list whose CAR is `horizontal-rule' and CDR is a plist
containing `:begin', `:end', `:post-blank' and `:post-affiliated'
keywords."
  (save-excursion
    (let ((begin (car affiliated))
	  (post-affiliated (point))
	  (post-hr (progn (forward-line) (point)))
	  (end (progn (skip-chars-forward " \r\t\n" limit)
		      (if (eobp) (point) (line-beginning-position)))))
      (list 'horizontal-rule
	    (nconc
	     (list :begin begin
		   :end end
		   :post-blank (count-lines post-hr end)
		   :post-affiliated post-affiliated)
	     (cdr affiliated))))))

(defun org-element-horizontal-rule-interpreter (&rest _)
  "Interpret HORIZONTAL-RULE element as Org syntax."
  "-----")


;;;; Keyword

(defun org-element-keyword-parser (limit affiliated)
  "Parse a keyword at point.

LIMIT bounds the search.  AFFILIATED is a list of which CAR is
the buffer position at the beginning of the first affiliated
keyword and CDR is a plist of affiliated keywords along with
their value.

Return a list whose CAR is a normalized `keyword' (uppercase) and
CDR is a plist containing `:key', `:value', `:begin', `:end',
`:post-blank' and `:post-affiliated' keywords."
  (save-excursion
    ;; An orphaned affiliated keyword is considered as a regular
    ;; keyword.  In this case AFFILIATED is nil, so we take care of
    ;; this corner case.
    (let ((begin (or (car affiliated) (point)))
	  (post-affiliated (point))
	  (key (progn (looking-at "[ \t]*#\\+\\(\\S-*\\):")
		      (upcase (match-string-no-properties 1))))
	  (value (org-trim (buffer-substring-no-properties
			    (match-end 0) (line-end-position))))
	  (pos-before-blank (progn (forward-line) (point)))
	  (end (progn (skip-chars-forward " \r\t\n" limit)
		      (if (eobp) (point) (line-beginning-position)))))
      (list 'keyword
	    (nconc
	     (list :key key
		   :value value
		   :begin begin
		   :end end
		   :post-blank (count-lines pos-before-blank end)
		   :post-affiliated post-affiliated)
	     (cdr affiliated))))))

(defun org-element-keyword-interpreter (keyword _)
  "Interpret KEYWORD element as Org syntax."
  (format "#+%s: %s"
	  (downcase (org-element-property :key keyword))
	  (org-element-property :value keyword)))


;;;; Latex Environment

(defconst org-element--latex-begin-environment
  "^[ \t]*\\\\begin{\\([A-Za-z0-9*]+\\)}"
  "Regexp matching the beginning of a LaTeX environment.
The environment is captured by the first group.

See also `org-element--latex-end-environment'.")

(defconst org-element--latex-end-environment
  "\\\\end{%s}[ \t]*$"
  "Format string matching the ending of a LaTeX environment.
See also `org-element--latex-begin-environment'.")

(defun org-element-latex-environment-parser (limit affiliated)
  "Parse a LaTeX environment.

LIMIT bounds the search.  AFFILIATED is a list of which CAR is
the buffer position at the beginning of the first affiliated
keyword and CDR is a plist of affiliated keywords along with
their value.

Return a list whose CAR is `latex-environment' and CDR is a plist
containing `:begin', `:end', `:value', `:post-blank' and
`:post-affiliated' keywords.

Assume point is at the beginning of the latex environment."
  (save-excursion
    (let ((case-fold-search t)
	  (code-begin (point)))
      (looking-at org-element--latex-begin-environment)
      (if (not (re-search-forward (format org-element--latex-end-environment
					  (regexp-quote (match-string 1)))
				  limit t))
	  ;; Incomplete latex environment: parse it as a paragraph.
	  (org-element-paragraph-parser limit affiliated)
	(let* ((code-end (progn (forward-line) (point)))
	       (begin (car affiliated))
	       (value (buffer-substring-no-properties code-begin code-end))
	       (end (progn (skip-chars-forward " \r\t\n" limit)
			   (if (eobp) (point) (line-beginning-position)))))
	  (list 'latex-environment
		(nconc
		 (list :begin begin
		       :end end
		       :value value
		       :post-blank (count-lines code-end end)
		       :post-affiliated code-begin)
		 (cdr affiliated))))))))

(defun org-element-latex-environment-interpreter (latex-environment _)
  "Interpret LATEX-ENVIRONMENT element as Org syntax."
  (org-element-property :value latex-environment))


;;;; Node Property

(defun org-element-node-property-parser (limit)
  "Parse a node-property at point.

LIMIT bounds the search.

Return a list whose CAR is `node-property' and CDR is a plist
containing `:key', `:value', `:begin', `:end', `:post-blank' and
`:post-affiliated' keywords."
  (looking-at org-property-re)
  (let ((case-fold-search t)
	(begin (point))
	(key   (match-string-no-properties 2))
	(value (match-string-no-properties 3))
	(end (save-excursion
	       (end-of-line)
	       (if (re-search-forward org-property-re limit t)
		   (line-beginning-position)
		 limit))))
    (list 'node-property
	  (list :key key
		:value value
		:begin begin
		:end end
		:post-blank 0
		:post-affiliated begin))))

(defun org-element-node-property-interpreter (node-property _)
  "Interpret NODE-PROPERTY element as Org syntax."
  (format org-property-format
	  (format ":%s:" (org-element-property :key node-property))
	  (or (org-element-property :value node-property) "")))


;;;; Paragraph

(defun org-element-paragraph-parser (limit affiliated)
  "Parse a paragraph.

LIMIT bounds the search.  AFFILIATED is a list of which CAR is
the buffer position at the beginning of the first affiliated
keyword and CDR is a plist of affiliated keywords along with
their value.

Return a list whose CAR is `paragraph' and CDR is a plist
containing `:begin', `:end', `:contents-begin' and
`:contents-end', `:post-blank' and `:post-affiliated' keywords.

Assume point is at the beginning of the paragraph."
  (save-excursion
    (let* ((begin (car affiliated))
	   (contents-begin (point))
	   (before-blank
	    (let ((case-fold-search t))
	      (end-of-line)
	      ;; A matching `org-element-paragraph-separate' is not
	      ;; necessarily the end of the paragraph.  In particular,
	      ;; drawers, blocks or LaTeX environments opening lines
	      ;; must be closed.  Moreover keywords with a secondary
	      ;; value must belong to "dual keywords".
	      (while (not
		      (cond
		       ((not (and (re-search-forward
				   org-element-paragraph-separate limit 'move)
				  (progn (beginning-of-line) t))))
		       ((looking-at org-element-drawer-re)
			(save-excursion
			  (re-search-forward "^[ \t]*:END:[ \t]*$" limit t)))
		       ((looking-at "[ \t]*#\\+BEGIN_\\(\\S-+\\)")
			(save-excursion
			  (re-search-forward
			   (format "^[ \t]*#\\+END_%s[ \t]*$"
				   (regexp-quote (match-string 1)))
			   limit t)))
		       ((looking-at org-element--latex-begin-environment)
			(save-excursion
			  (re-search-forward
			   (format org-element--latex-end-environment
				   (regexp-quote (match-string 1)))
			   limit t)))
		       ((looking-at "[ \t]*#\\+\\(\\S-+\\)\\[.*\\]:")
			(member-ignore-case (match-string 1)
					    org-element-dual-keywords))
		       ;; Everything else is unambiguous.
		       (t)))
		(end-of-line))
	      (if (= (point) limit) limit
		(goto-char (line-beginning-position)))))
	   (contents-end (save-excursion
			   (skip-chars-backward " \r\t\n" contents-begin)
			   (line-beginning-position 2)))
	   (end (progn (skip-chars-forward " \r\t\n" limit)
		       (if (eobp) (point) (line-beginning-position)))))
      (list 'paragraph
	    (nconc
	     (list :begin begin
		   :end end
		   :contents-begin contents-begin
		   :contents-end contents-end
		   :post-blank (count-lines before-blank end)
		   :post-affiliated contents-begin)
	     (cdr affiliated))))))

(defun org-element-paragraph-interpreter (_ contents)
  "Interpret paragraph element as Org syntax.
CONTENTS is the contents of the element."
  contents)


;;;; Planning

(defun org-element-planning-parser (limit)
  "Parse a planning.

LIMIT bounds the search.

Return a list whose CAR is `planning' and CDR is a plist
containing `:closed', `:deadline', `:scheduled', `:begin',
`:end', `:post-blank' and `:post-affiliated' keywords."
  (save-excursion
    (let* ((case-fold-search nil)
	   (begin (point))
	   (post-blank (let ((before-blank (progn (forward-line) (point))))
			 (skip-chars-forward " \r\t\n" limit)
			 (skip-chars-backward " \t")
			 (unless (bolp) (end-of-line))
			 (count-lines before-blank (point))))
	   (end (point))
	   closed deadline scheduled)
      (goto-char begin)
      (while (re-search-forward org-element-planning-keywords-re end t)
	(skip-chars-forward " \t" end)
	(let ((keyword (match-string 0))
	      (time (org-element-timestamp-parser)))
	  (cond
           ((equal keyword org-element-closed-keyword) (setq closed time))
	   ((equal keyword org-element-deadline-keyword) (setq deadline time))
	   (t (setq scheduled time)))))
      (list 'planning
	    (list :closed closed
		  :deadline deadline
		  :scheduled scheduled
		  :begin begin
		  :end end
		  :post-blank post-blank
		  :post-affiliated begin)))))

(defun org-element-planning-interpreter (planning _)
  "Interpret PLANNING element as Org syntax."
  (mapconcat
   #'identity
   (delq nil
	 (list (let ((deadline (org-element-property :deadline planning)))
		 (when deadline
		   (concat org-element-deadline-keyword " "
			   (org-element-timestamp-interpreter deadline nil))))
	       (let ((scheduled (org-element-property :scheduled planning)))
		 (when scheduled
		   (concat org-element-scheduled-keyword " "
			   (org-element-timestamp-interpreter scheduled nil))))
	       (let ((closed (org-element-property :closed planning)))
		 (when closed
		   (concat org-element-closed-keyword " "
			   (org-element-timestamp-interpreter closed nil))))))
   " "))


;;;; Src Block

(defun org-element-src-block-parser (limit affiliated)
  "Parse a source block.

LIMIT bounds the search.  AFFILIATED is a list of which CAR is
the buffer position at the beginning of the first affiliated
keyword and CDR is a plist of affiliated keywords along with
their value.

Return a list whose CAR is `src-block' and CDR is a plist
containing `:language', `:switches', `:parameters', `:begin',
`:end', `:number-lines', `:retain-labels', `:use-labels',
`:label-fmt', `:preserve-indent', `:value', `:post-blank' and
`:post-affiliated' keywords.

Assume point is at the beginning of the block."
  (let ((case-fold-search t))
    (if (not (save-excursion (re-search-forward "^[ \t]*#\\+END_SRC[ \t]*$"
						limit t)))
	;; Incomplete block: parse it as a paragraph.
	(org-element-paragraph-parser limit affiliated)
      (let ((contents-end (match-beginning 0)))
	(save-excursion
	  (let* ((begin (car affiliated))
		 (post-affiliated (point))
		 ;; Get language as a string.
		 (language
		  (progn
		    (looking-at
		     "^[ \t]*#\\+BEGIN_SRC\
\\(?: +\\(\\S-+\\)\\)?\
\\(\\(?: +\\(?:-\\(?:l \".+\"\\|[ikr]\\)\\|[-+]n\\(?: *[0-9]+\\)?\\)\\)+\\)?\
\\(.*\\)[ \t]*$")
		    (match-string-no-properties 1)))
		 ;; Get switches.
		 (switches (match-string-no-properties 2))
		 ;; Get parameters.
		 (parameters (match-string-no-properties 3))
		 ;; Switches analysis.
		 (number-lines
		  (and switches
		       (string-match "\\([-+]\\)n\\(?: *\\([0-9]+\\)\\)?\\>"
				     switches)
		       (cons
			(if (equal (match-string 1 switches) "-")
			    'new
			  'continued)
			(if (not (match-end 2)) 0
			  ;; Subtract 1 to give number of lines before
			  ;; first line.
			  (1- (string-to-number (match-string 2 switches)))))))
		 (preserve-indent (and switches
				       (string-match "-i\\>" switches)))
		 (label-fmt
		  (and switches
		       (string-match "-l +\"\\([^\"\n]+\\)\"" switches)
		       (match-string 1 switches)))
		 ;; Should labels be retained in (or stripped from)
		 ;; source blocks?
		 (retain-labels
		  (or (not switches)
		      (not (string-match "-r\\>" switches))
		      (and number-lines (string-match "-k\\>" switches))))
		 ;; What should code-references use - labels or
		 ;; line-numbers?
		 (use-labels
		  (or (not switches)
		      (and retain-labels
			   (not (string-match "-k\\>" switches)))))
		 ;; Retrieve code.
		 (value (org-unescape-code-in-string
			 (buffer-substring-no-properties
			  (line-beginning-position 2) contents-end)))
		 (pos-before-blank (progn (goto-char contents-end)
					  (forward-line)
					  (point)))
		 ;; Get position after ending blank lines.
		 (end (progn (skip-chars-forward " \r\t\n" limit)
			     (if (eobp) (point) (line-beginning-position)))))
	    (list 'src-block
		  (nconc
		   (list :language language
			 :switches (and (org-string-nw-p switches)
					(org-trim switches))
			 :parameters (and (org-string-nw-p parameters)
					  (org-trim parameters))
			 :begin begin
			 :end end
			 :number-lines number-lines
			 :preserve-indent preserve-indent
			 :retain-labels retain-labels
			 :use-labels use-labels
			 :label-fmt label-fmt
			 :value value
			 :post-blank (count-lines pos-before-blank end)
			 :post-affiliated post-affiliated)
		   (cdr affiliated)))))))))

(defun org-element-src-block-interpreter (src-block _)
  "Interpret SRC-BLOCK element as Org syntax."
  (let ((lang (org-element-property :language src-block))
	(switches (org-element-property :switches src-block))
	(params (org-element-property :parameters src-block))
	(value
	 (let ((val (org-element-property :value src-block)))
	   (cond
	    ((or org-src-preserve-indentation
		 (org-element-property :preserve-indent src-block))
	     val)
	    ((zerop org-edit-src-content-indentation)
	     (org-remove-indentation val))
	    (t
	     (let ((ind (make-string org-edit-src-content-indentation ?\s)))
	       (replace-regexp-in-string "^[ \t]*\\S-"
					 (concat ind "\\&")
					 (org-remove-indentation val))))))))
    (format "#+begin_src%s\n%s#+end_src"
	    (concat (and lang (concat " " lang))
		    (and switches (concat " " switches))
		    (and params (concat " " params)))
	    (org-element-normalize-string (org-escape-code-in-string value)))))


;;;; Table

(defun org-element-table-parser (limit affiliated)
  "Parse a table at point.

LIMIT bounds the search.  AFFILIATED is a list of which CAR is
the buffer position at the beginning of the first affiliated
keyword and CDR is a plist of affiliated keywords along with
their value.

Return a list whose CAR is `table' and CDR is a plist containing
`:begin', `:end', `:tblfm', `:type', `:contents-begin',
`:contents-end', `:value', `:post-blank' and `:post-affiliated'
keywords.

Assume point is at the beginning of the table."
  (save-excursion
    (let* ((case-fold-search t)
	   (table-begin (point))
	   (type (if (looking-at "[ \t]*|") 'org 'table.el))
           (end-re (format "^[ \t]*\\($\\|[^| \t%s]\\)"
			   (if (eq type 'org) "" "+")))
	   (begin (car affiliated))
	   (table-end
	    (if (re-search-forward end-re limit 'move)
		(goto-char (match-beginning 0))
	      (point)))
	   (tblfm (let (acc)
		    (while (looking-at "[ \t]*#\\+TBLFM: +\\(.*\\)[ \t]*$")
		      (push (match-string-no-properties 1) acc)
		      (forward-line))
		    acc))
	   (pos-before-blank (point))
	   (end (progn (skip-chars-forward " \r\t\n" limit)
		       (if (eobp) (point) (line-beginning-position)))))
      (list 'table
	    (nconc
	     (list :begin begin
		   :end end
		   :type type
		   :tblfm tblfm
		   ;; Only `org' tables have contents.  `table.el' tables
		   ;; use a `:value' property to store raw table as
		   ;; a string.
		   :contents-begin (and (eq type 'org) table-begin)
		   :contents-end (and (eq type 'org) table-end)
		   :value (and (eq type 'table.el)
			       (buffer-substring-no-properties
				table-begin table-end))
		   :post-blank (count-lines pos-before-blank end)
		   :post-affiliated table-begin)
	     (cdr affiliated))))))

(defun org-element-table-interpreter (table contents)
  "Interpret TABLE element as Org syntax.
CONTENTS is a string, if table's type is `org', or nil."
  (if (eq (org-element-property :type table) 'table.el)
      (org-remove-indentation (org-element-property :value table))
    (concat (with-temp-buffer (insert contents)
			      (org-table-align)
			      (buffer-string))
	    (mapconcat (lambda (fm) (concat "#+TBLFM: " fm))
		       (reverse (org-element-property :tblfm table))
		       "\n"))))


;;;; Table Row

(defun org-element-table-row-parser (_)
  "Parse table row at point.

Return a list whose CAR is `table-row' and CDR is a plist
containing `:begin', `:end', `:contents-begin', `:contents-end',
`:type', `:post-blank' and `:post-affiliated' keywords."
  (save-excursion
    (let* ((type (if (looking-at "^[ \t]*|-") 'rule 'standard))
	   (begin (point))
	   ;; A table rule has no contents.  In that case, ensure
	   ;; CONTENTS-BEGIN matches CONTENTS-END.
	   (contents-begin (and (eq type 'standard) (search-forward "|")))
	   (contents-end (and (eq type 'standard)
			      (progn
				(end-of-line)
				(skip-chars-backward " \t")
				(point))))
	   (end (line-beginning-position 2)))
      (list 'table-row
	    (list :type type
		  :begin begin
		  :end end
		  :contents-begin contents-begin
		  :contents-end contents-end
		  :post-blank 0
		  :post-affiliated begin)))))

(defun org-element-table-row-interpreter (table-row contents)
  "Interpret TABLE-ROW element as Org syntax.
CONTENTS is the contents of the table row."
  (if (eq (org-element-property :type table-row) 'rule) "|-"
    (concat "|" contents)))


;;;; Verse Block

(defun org-element-verse-block-parser (limit affiliated)
  "Parse a verse block.

LIMIT bounds the search.  AFFILIATED is a list of which CAR is
the buffer position at the beginning of the first affiliated
keyword and CDR is a plist of affiliated keywords along with
their value.

Return a list whose CAR is `verse-block' and CDR is a plist
containing `:begin', `:end', `:contents-begin', `:contents-end',
`:post-blank' and `:post-affiliated' keywords.

Assume point is at beginning of the block."
  (let ((case-fold-search t))
    (if (not (save-excursion
	       (re-search-forward "^[ \t]*#\\+END_VERSE[ \t]*$" limit t)))
	;; Incomplete block: parse it as a paragraph.
	(org-element-paragraph-parser limit affiliated)
      (let ((contents-end (match-beginning 0)))
	(save-excursion
	  (let* ((begin (car affiliated))
		 (post-affiliated (point))
		 (contents-begin (progn (forward-line) (point)))
		 (pos-before-blank (progn (goto-char contents-end)
					  (forward-line)
					  (point)))
		 (end (progn (skip-chars-forward " \r\t\n" limit)
			     (if (eobp) (point) (line-beginning-position)))))
	    (list 'verse-block
		  (nconc
		   (list :begin begin
			 :end end
			 :contents-begin contents-begin
			 :contents-end contents-end
			 :post-blank (count-lines pos-before-blank end)
			 :post-affiliated post-affiliated)
		   (cdr affiliated)))))))))

(defun org-element-verse-block-interpreter (_ contents)
  "Interpret verse-block element as Org syntax.
CONTENTS is verse block contents."
  (format "#+begin_verse\n%s#+end_verse" contents))



;;; Objects
;;
;; Unlike to elements, raw text can be found between objects.  Hence,
;; `org-element--object-lex' is provided to find the next object in
;; buffer.
;;
;; Some object types (e.g., `italic') are recursive.  Restrictions on
;; object types they can contain will be specified in
;; `org-element-object-restrictions'.
;;
;; Creating a new type of object requires to alter
;; `org-element--object-regexp' and `org-element--object-lex', add the
;; new type in `org-element-all-objects', and possibly add
;; restrictions in `org-element-object-restrictions'.

;;;; Bold

(defun org-element--parse-generic-emphasis (mark type)
  "Parse emphasis object at point, if any.

MARK is the delimiter string used.  TYPE is a symbol among
`bold', `code', `italic', `strike-through', `underline', and
`verbatim'.

Assume point is at first MARK."
  (save-excursion
    (let ((origin (point)))
      (unless (bolp) (forward-char -1))
      (let ((opening-re
             (rx-to-string
              `(seq (or line-start (any space ?- ?\( ?' ?\" ?\{))
                    ,mark
                    (not space)))))
        (when (looking-at opening-re)
          (goto-char (1+ origin))
          (let ((closing-re
                 (rx-to-string
                  `(seq
                    (not space)
                    (group ,mark)
                    (or (any space ?- ?. ?, ?\; ?: ?! ?? ?' ?\" ?\) ?\} ?\\ ?\[)
                        line-end)))))
            (when (re-search-forward closing-re nil t)
              (let ((closing (match-end 1)))
                (goto-char closing)
                (let* ((post-blank (skip-chars-forward " \t"))
                       (contents-begin (1+ origin))
                       (contents-end (1- closing)))
                  (list type
                        (append
                         (list :begin origin
                               :end (point)
                               :post-blank post-blank)
                         (if (memq type '(code verbatim))
                             (list :value
                                   (and (memq type '(code verbatim))
                                        (buffer-substring
                                         contents-begin contents-end)))
                           (list :contents-begin contents-begin
                                 :contents-end contents-end)))))))))))))

(defun org-element-bold-parser ()
  "Parse bold object at point, if any.

When at a bold object, return a list whose car is `bold' and cdr
is a plist with `:begin', `:end', `:contents-begin' and
`:contents-end' and `:post-blank' keywords.  Otherwise, return
nil.

Assume point is at the first star marker."
  (org-element--parse-generic-emphasis "*" 'bold))

(defun org-element-bold-interpreter (_ contents)
  "Interpret bold object as Org syntax.
CONTENTS is the contents of the object."
  (format "*%s*" contents))


;;;; Citation

(defun org-element-citation-parser ()
  "Parse citation object at point, if any.

When at a citation object, return a list whose car is `citation'
and cdr is a plist with `:style', `:prefix', `:suffix', `:begin',
`:end', `:contents-begin', `:contents-end', and `:post-blank'
keywords.  Otherwise, return nil.

Assume point is at the beginning of the citation."
  (when (looking-at org-element-citation-prefix-re)
    (let* ((begin (point))
	   (style (and (match-end 1)
		       (match-string-no-properties 1)))
	   ;; Ignore blanks between cite type and prefix or key.
	   (start (match-end 0))
	   (closing (with-syntax-table org-element--pair-square-table
		      (ignore-errors (scan-lists begin 1 0)))))
      (save-excursion
	(when (and closing
		   (re-search-forward org-element-citation-key-re closing t))
	  ;; Find prefix, if any.
	  (let ((first-key-end (match-end 0))
		(types (org-element-restriction 'citation-reference))
                (cite
		 (list 'citation
		       (list :style style
			     :begin begin
			     :post-blank (progn
					   (goto-char closing)
					   (skip-chars-forward " \t"))
			     :end (point)))))
	    ;; `:contents-begin' depends on the presence of
	    ;; a non-empty common prefix.
	    (goto-char first-key-end)
	    (if (not (search-backward ";" start t))
		(org-element-put-property cite :contents-begin start)
	      (when (< start (point))
		(org-element-put-property
                 cite :prefix
                 (org-element--parse-objects start (point) nil types cite)))
	      (forward-char)
	      (org-element-put-property cite :contents-begin (point)))
	    ;; `:contents-end' depends on the presence of a non-empty
	    ;; common suffix.
	    (goto-char (1- closing))
	    (skip-chars-backward " \r\t\n")
	    (let ((end (point)))
	      (if (or (not (search-backward ";" first-key-end t))
		      (re-search-forward org-element-citation-key-re end t))
		  (org-element-put-property cite :contents-end end)
                (forward-char)
		(when (< (point) end)
		  (org-element-put-property
                   cite :suffix
                   (org-element--parse-objects (point) end nil types cite)))
		(org-element-put-property cite :contents-end (point))))
	    cite))))))

(defun org-element-citation-interpreter (citation contents)
  "Interpret CITATION object as Org syntax.
CONTENTS is the contents of the object, as a string."
  (let ((prefix (org-element-property :prefix citation))
        (suffix (org-element-property :suffix citation))
        (style (org-element-property :style citation)))
    (concat "[cite"
            (and style (concat "/" style))
            ":"
            (and prefix (concat (org-element-interpret-data prefix) ";"))
            (if suffix
                (concat contents (org-element-interpret-data suffix))
              ;; Remove spurious semicolon.
              (substring contents nil -1))
            "]")))


;;;; Citation Reference

(defun org-element-citation-reference-parser ()
  "Parse citation reference object at point, if any.

When at a reference, return a list whose car is
`citation-reference', and cdr is a plist with `:key',
`:prefix', `:suffix', `:begin', `:end', and `:post-blank' keywords.

Assume point is at the beginning of the reference."
  (save-excursion
    (let ((begin (point)))
      (when (re-search-forward org-element-citation-key-re nil t)
        (let* ((key (match-string-no-properties 1))
	       (key-start (match-beginning 0))
	       (key-end (match-end 0))
	       (separator (search-forward ";" nil t))
               (end (or separator (point-max)))
               (suffix-end (if separator (1- end) end))
               (types (org-element-restriction 'citation-reference))
	       (reference
	        (list 'citation-reference
		      (list :key key
			    :begin begin
			    :end end
			    :post-blank 0))))
	  (when (< begin key-start)
	    (org-element-put-property
	     reference :prefix
             (org-element--parse-objects begin key-start nil types reference)))
	  (when (< key-end suffix-end)
	    (org-element-put-property
	     reference :suffix
             (org-element--parse-objects key-end suffix-end nil types reference)))
	  reference)))))

(defun org-element-citation-reference-interpreter (citation-reference _)
  "Interpret CITATION-REFERENCE object as Org syntax."
  (concat (org-element-interpret-data
           (org-element-property :prefix citation-reference))
	  "@" (org-element-property :key citation-reference)
	  (org-element-interpret-data
           (org-element-property :suffix citation-reference))
          ";"))


;;;; Code

(defun org-element-code-parser ()
  "Parse code object at point, if any.

When at a code object, return a list whose car is `code' and cdr
is a plist with `:value', `:begin', `:end' and `:post-blank'
keywords.  Otherwise, return nil.

Assume point is at the first tilde marker."
  (org-element--parse-generic-emphasis "~" 'code))

(defun org-element-code-interpreter (code _)
  "Interpret CODE object as Org syntax."
  (format "~%s~" (org-element-property :value code)))


;;;; Entity

(defun org-element-entity-parser ()
  "Parse entity at point, if any.

When at an entity, return a list whose car is `entity' and cdr
a plist with `:begin', `:end', `:latex', `:latex-math-p',
`:html', `:latin1', `:utf-8', `:ascii', `:use-brackets-p' and
`:post-blank' as keywords.  Otherwise, return nil.

Assume point is at the beginning of the entity."
  (catch 'no-object
    (when (looking-at "\\\\\\(?:\\(?1:_ +\\)\\|\\(?1:there4\\|sup[123]\\|frac[13][24]\\|[a-zA-Z]+\\)\\(?2:$\\|{}\\|[^[:alpha:]]\\)\\)")
      (save-excursion
	(let* ((value (or (org-entity-get (match-string 1))
			  (throw 'no-object nil)))
	       (begin (match-beginning 0))
	       (bracketsp (string= (match-string 2) "{}"))
	       (post-blank (progn (goto-char (match-end 1))
				  (when bracketsp (forward-char 2))
				  (skip-chars-forward " \t")))
	       (end (point)))
	  (list 'entity
		(list :name (car value)
		      :latex (nth 1 value)
		      :latex-math-p (nth 2 value)
		      :html (nth 3 value)
		      :ascii (nth 4 value)
		      :latin1 (nth 5 value)
		      :utf-8 (nth 6 value)
		      :begin begin
		      :end end
		      :use-brackets-p bracketsp
		      :post-blank post-blank)))))))

(defun org-element-entity-interpreter (entity _)
  "Interpret ENTITY object as Org syntax."
  (concat "\\"
	  (org-element-property :name entity)
	  (when (org-element-property :use-brackets-p entity) "{}")))


;;;; Export Snippet

(defun org-element-export-snippet-parser ()
  "Parse export snippet at point.

When at an export snippet, return a list whose car is
`export-snippet' and cdr a plist with `:begin', `:end',
`:back-end', `:value' and `:post-blank' as keywords.  Otherwise,
return nil.

Assume point is at the beginning of the snippet."
  (save-excursion
    (let (contents-end)
      (when (and (looking-at "@@\\([-A-Za-z0-9]+\\):")
		 (setq contents-end
		       (save-match-data (goto-char (match-end 0))
                                        (when
					    (re-search-forward "@@" nil t)
					  (match-beginning 0)))))
	(let* ((begin (match-beginning 0))
	       (back-end (match-string-no-properties 1))
	       (value (buffer-substring-no-properties
		       (match-end 0) contents-end))
	       (post-blank (skip-chars-forward " \t"))
	       (end (point)))
	  (list 'export-snippet
		(list :back-end back-end
		      :value value
		      :begin begin
		      :end end
		      :post-blank post-blank)))))))

(defun org-element-export-snippet-interpreter (export-snippet _)
  "Interpret EXPORT-SNIPPET object as Org syntax."
  (format "@@%s:%s@@"
	  (org-element-property :back-end export-snippet)
	  (org-element-property :value export-snippet)))


;;;; Footnote Reference

(defun org-element-footnote-reference-parser ()
  "Parse footnote reference at point, if any.

When at a footnote reference, return a list whose car is
`footnote-reference' and cdr a plist with `:label', `:type',
`:begin', `:end', `:contents-begin', `:contents-end' and
`:post-blank' as keywords.  Otherwise, return nil."
  (when (looking-at org-footnote-re)
    (let ((closing (with-syntax-table org-element--pair-square-table
		     (ignore-errors (scan-lists (point) 1 0)))))
      (when closing
	(save-excursion
	  (let* ((begin (point))
		 (label (match-string-no-properties 1))
		 (inner-begin (match-end 0))
		 (inner-end (1- closing))
		 (type (if (match-end 2) 'inline 'standard))
		 (post-blank (progn (goto-char closing)
				    (skip-chars-forward " \t")))
		 (end (point)))
	    (list 'footnote-reference
		  (list :label label
			:type type
			:begin begin
			:end end
			:contents-begin (and (eq type 'inline) inner-begin)
			:contents-end (and (eq type 'inline) inner-end)
			:post-blank post-blank))))))))

(defun org-element-footnote-reference-interpreter (footnote-reference contents)
  "Interpret FOOTNOTE-REFERENCE object as Org syntax.
CONTENTS is its definition, when inline, or nil."
  (format "[fn:%s%s]"
	  (or (org-element-property :label footnote-reference) "")
	  (if contents (concat ":" contents) "")))


;;;; Inline Babel Call

(defun org-element-inline-babel-call-parser ()
  "Parse inline babel call at point, if any.

When at an inline babel call, return a list whose car is
`inline-babel-call' and cdr a plist with `:call',
`:inside-header', `:arguments', `:end-header', `:begin', `:end',
`:value' and `:post-blank' as keywords.  Otherwise, return nil.

Assume point is at the beginning of the babel call."
  (save-excursion
    (catch :no-object
      (when (let ((case-fold-search nil))
	      (looking-at "\\<call_\\([^ \t\n[(]+\\)[([]"))
	(goto-char (match-end 1))
	(let* ((begin (match-beginning 0))
	       (call (match-string-no-properties 1))
	       (inside-header
		(let ((p (org-element--parse-paired-brackets ?\[)))
		  (and (org-string-nw-p p)
		       (replace-regexp-in-string "\n[ \t]*" " " (org-trim p)))))
	       (arguments (org-string-nw-p
			   (or (org-element--parse-paired-brackets ?\()
			       ;; Parenthesis are mandatory.
			       (throw :no-object nil))))
	       (end-header
		(let ((p (org-element--parse-paired-brackets ?\[)))
		  (and (org-string-nw-p p)
		       (replace-regexp-in-string "\n[ \t]*" " " (org-trim p)))))
	       (value (buffer-substring-no-properties begin (point)))
	       (post-blank (skip-chars-forward " \t"))
	       (end (point)))
	  (list 'inline-babel-call
		(list :call call
		      :inside-header inside-header
		      :arguments arguments
		      :end-header end-header
		      :begin begin
		      :end end
		      :value value
		      :post-blank post-blank)))))))

(defun org-element-inline-babel-call-interpreter (inline-babel-call _)
  "Interpret INLINE-BABEL-CALL object as Org syntax."
  (concat "call_"
	  (org-element-property :call inline-babel-call)
	  (let ((h (org-element-property :inside-header inline-babel-call)))
	    (and h (format "[%s]" h)))
	  "(" (org-element-property :arguments inline-babel-call) ")"
	  (let ((h (org-element-property :end-header inline-babel-call)))
	    (and h (format "[%s]" h)))))


;;;; Inline Src Block

(defun org-element-inline-src-block-parser ()
  "Parse inline source block at point, if any.

When at an inline source block, return a list whose car is
`inline-src-block' and cdr a plist with `:begin', `:end',
`:language', `:value', `:parameters' and `:post-blank' as
keywords.  Otherwise, return nil.

Assume point is at the beginning of the inline source block."
  (save-excursion
    (catch :no-object
      (when (let ((case-fold-search nil))
	      (looking-at "\\<src_\\([^ \t\n[{]+\\)[{[]"))
	(goto-char (match-end 1))
	(let ((begin (match-beginning 0))
	      (language (match-string-no-properties 1))
	      (parameters
	       (let ((p (org-element--parse-paired-brackets ?\[)))
		 (and (org-string-nw-p p)
		      (replace-regexp-in-string "\n[ \t]*" " " (org-trim p)))))
	      (value (or (org-element--parse-paired-brackets ?\{)
			 (throw :no-object nil)))
	      (post-blank (skip-chars-forward " \t")))
	  (list 'inline-src-block
		(list :language language
		      :value value
		      :parameters parameters
		      :begin begin
		      :end (point)
		      :post-blank post-blank)))))))

(defun org-element-inline-src-block-interpreter (inline-src-block _)
  "Interpret INLINE-SRC-BLOCK object as Org syntax."
  (let ((language (org-element-property :language inline-src-block))
	(arguments (org-element-property :parameters inline-src-block))
	(body (org-element-property :value inline-src-block)))
    (format "src_%s%s{%s}"
	    language
	    (if arguments (format "[%s]" arguments) "")
	    body)))

;;;; Italic

(defun org-element-italic-parser ()
  "Parse italic object at point, if any.

When at an italic object, return a list whose car is `italic' and
cdr is a plist with `:begin', `:end', `:contents-begin' and
`:contents-end' and `:post-blank' keywords.  Otherwise, return
nil.

Assume point is at the first slash marker."
  (org-element--parse-generic-emphasis "/" 'italic))

(defun org-element-italic-interpreter (_ contents)
  "Interpret italic object as Org syntax.
CONTENTS is the contents of the object."
  (format "/%s/" contents))


;;;; Latex Fragment

(defun org-element-latex-fragment-parser ()
  "Parse LaTeX fragment at point, if any.

When at a LaTeX fragment, return a list whose car is
`latex-fragment' and cdr a plist with `:value', `:begin', `:end',
and `:post-blank' as keywords.  Otherwise, return nil.

Assume point is at the beginning of the LaTeX fragment."
  (catch 'no-object
    (save-excursion
      (let* ((begin (point))
	     (after-fragment
	      (cond
	       ((not (eq ?$ (char-after)))
		(pcase (char-after (1+ (point)))
		  (?\( (search-forward "\\)" nil t))
		  (?\[ (search-forward "\\]" nil t))
		  (_
		   ;; Macro.
		   (and (looking-at "\\\\[a-zA-Z]+\\*?\\(\\(\\[[^][\n{}]*\\]\\)\
\\|\\({[^{}\n]*}\\)\\)*")
			(match-end 0)))))
	       ((eq ?$ (char-after (1+ (point))))
		(search-forward "$$" nil t 2))
	       (t
		(and (not (eq ?$ (char-before)))
		     (not (memq (char-after (1+ (point)))
				'(?\s ?\t ?\n ?, ?. ?\;)))
		     (search-forward "$" nil t 2)
		     (not (memq (char-before (match-beginning 0))
				'(?\s ?\t ?\n ?, ?.)))
		     (looking-at-p
		      "\\(\\s.\\|\\s-\\|\\s(\\|\\s)\\|\\s\"\\|'\\|$\\)")
		     (point)))))
	     (post-blank
	      (if (not after-fragment) (throw 'no-object nil)
		(goto-char after-fragment)
		(skip-chars-forward " \t")))
	     (end (point)))
	(list 'latex-fragment
	      (list :value (buffer-substring-no-properties begin after-fragment)
		    :begin begin
		    :end end
		    :post-blank post-blank))))))

(defun org-element-latex-fragment-interpreter (latex-fragment _)
  "Interpret LATEX-FRAGMENT object as Org syntax."
  (org-element-property :value latex-fragment))

;;;; Line Break

(defun org-element-line-break-parser ()
  "Parse line break at point, if any.

When at a line break, return a list whose car is `line-break',
and cdr a plist with `:begin', `:end' and `:post-blank' keywords.
Otherwise, return nil.

Assume point is at the beginning of the line break."
  (when (and (looking-at-p "\\\\\\\\[ \t]*$")
	     (not (eq (char-before) ?\\)))
    (list 'line-break
	  (list :begin (point)
		:end (line-beginning-position 2)
		:post-blank 0))))

(defun org-element-line-break-interpreter (&rest _)
  "Interpret LINE-BREAK object as Org syntax."
  "\\\\\n")


;;;; Link

(defun org-element-link-parser ()
  "Parse link at point, if any.

When at a link, return a list whose car is `link' and cdr a plist
with `:type', `:path', `:format', `:raw-link', `:application',
`:search-option', `:begin', `:end', `:contents-begin',
`:contents-end' and `:post-blank' as keywords.  Otherwise, return
nil.

Assume point is at the beginning of the link."
  (catch 'no-object
    (let ((begin (point))
	  end contents-begin contents-end link-end post-blank path type format
	  raw-link search-option application)
      (cond
       ;; Type 1: Text targeted from a radio target.
       ((and org-target-link-regexp
	     (save-excursion (or (bolp) (backward-char))
			     (looking-at org-target-link-regexp)))
	(setq type "radio")
	(setq format 'plain)
	(setq link-end (match-end 1))
	(setq path (match-string-no-properties 1))
	(setq contents-begin (match-beginning 1))
	(setq contents-end (match-end 1)))
       ;; Type 2: Standard link, i.e. [[https://orgmode.org][website]]
       ((looking-at org-link-bracket-re)
	(setq format 'bracket)
	(setq contents-begin (match-beginning 2))
	(setq contents-end (match-end 2))
	(setq link-end (match-end 0))
	;; RAW-LINK is the original link.  Decode any encoding.
	;; Expand any abbreviation in it.
	;;
	;; Also treat any newline character and associated
	;; indentation as a single space character.  This is not
	;; compatible with RFC 3986, which requires to ignore
	;; them altogether.  However, doing so would require
	;; users to encode spaces on the fly when writing links
	;; (e.g., insert [[shell:ls%20*.org]] instead of
	;; [[shell:ls *.org]], which defeats Org's focus on
	;; simplicity.
	(setq raw-link (org-link-expand-abbrev
			(org-link-unescape
			 (replace-regexp-in-string
			  "[ \t]*\n[ \t]*" " "
			  (match-string-no-properties 1)))))
	;; Determine TYPE of link and set PATH accordingly.  According
	;; to RFC 3986, remove whitespaces from URI in external links.
	;; In internal ones, treat indentation as a single space.
	(cond
	 ;; File type.
	 ((or (file-name-absolute-p raw-link)
	      (string-match "\\`\\.\\.?/" raw-link))
	  (setq type "file")
	  (setq path raw-link))
	 ;; Explicit type (http, irc, bbdb...).
	 ((string-match org-link-types-re raw-link)
	  (setq type (match-string 1 raw-link))
	  (setq path (substring raw-link (match-end 0))))
	 ;; Code-ref type: PATH is the name of the reference.
	 ((and (string-match-p "\\`(" raw-link)
	       (string-match-p ")\\'" raw-link))
	  (setq type "coderef")
	  (setq path (substring raw-link 1 -1)))
	 ;; Custom-id type: PATH is the name of the custom id.
	 ((= (string-to-char raw-link) ?#)
	  (setq type "custom-id")
	  (setq path (substring raw-link 1)))
	 ;; Fuzzy type: Internal link either matches a target, an
	 ;; headline name or nothing.  PATH is the target or
	 ;; headline's name.
	 (t
	  (setq type "fuzzy")
	  (setq path raw-link))))
       ;; Type 3: Plain link, e.g., https://orgmode.org
       ((looking-at org-link-plain-re)
	(setq format 'plain)
	(setq raw-link (match-string-no-properties 0))
	(setq type (match-string-no-properties 1))
	(setq link-end (match-end 0))
	(setq path (match-string-no-properties 2)))
       ;; Type 4: Angular link, e.g., <https://orgmode.org>.  Unlike to
       ;; bracket links, follow RFC 3986 and remove any extra
       ;; whitespace in URI.
       ((looking-at org-link-angle-re)
	(setq format 'angle)
	(setq type (match-string-no-properties 1))
	(setq link-end (match-end 0))
	(setq raw-link
	      (buffer-substring-no-properties
	       (match-beginning 1) (match-end 2)))
	(setq path (replace-regexp-in-string
		    "[ \t]*\n[ \t]*" "" (match-string-no-properties 2))))
       (t (throw 'no-object nil)))
      ;; In any case, deduce end point after trailing white space from
      ;; LINK-END variable.
      (save-excursion
	(setq post-blank
	      (progn (goto-char link-end) (skip-chars-forward " \t")))
	(setq end (point)))
      ;; Special "file"-type link processing.  Extract opening
      ;; application and search option, if any.  Also normalize URI.
      (when (string-match "\\`file\\(?:\\+\\(.+\\)\\)?\\'" type)
	(setq application (match-string 1 type))
	(setq type "file")
	(when (string-match "::\\(.*\\)\\'" path)
	  (setq search-option (match-string 1 path))
	  (setq path (replace-match "" nil nil path)))
	(setq path (replace-regexp-in-string "\\`///*\\(.:\\)?/" "\\1/" path)))
      ;; Translate link, if `org-link-translation-function' is set.
      (let ((trans (and (functionp org-link-translation-function)
			(funcall org-link-translation-function type path))))
	(when trans
	  (setq type (car trans))
	  (setq path (cdr trans))))
      (list 'link
	    (list :type type
		  :path path
		  :format format
		  :raw-link (or raw-link path)
		  :application application
		  :search-option search-option
		  :begin begin
		  :end end
		  :contents-begin contents-begin
		  :contents-end contents-end
		  :post-blank post-blank)))))

(defun org-element-link-interpreter (link contents)
  "Interpret LINK object as Org syntax.
CONTENTS is the contents of the object, or nil."
  (let ((type (org-element-property :type link))
	(path (org-element-property :path link)))
    (if (string= type "radio") path
      (let ((fmt (pcase (org-element-property :format link)
		   ;; Links with contents and internal links have to
		   ;; use bracket syntax.  Ignore `:format' in these
		   ;; cases.  This is also the default syntax when the
		   ;; property is not defined, e.g., when the object
		   ;; was crafted by the user.
		   ((guard contents)
		    (format "[[%%s][%s]]"
			    ;; Since this is going to be used as
			    ;; a format string, escape percent signs
			    ;; in description.
			    (replace-regexp-in-string "%" "%%" contents)))
		   ((or `bracket
			`nil
			(guard (member type '("coderef" "custom-id" "fuzzy"))))
		    "[[%s]]")
		   ;; Otherwise, just obey to `:format'.
		   (`angle "<%s>")
		   (`plain "%s")
		   (f (error "Wrong `:format' value: %s" f)))))
	(format fmt
		(pcase type
		  ("coderef" (format "(%s)" path))
		  ("custom-id" (concat "#" path))
		  ("file"
		   (let ((app (org-element-property :application link))
			 (opt (org-element-property :search-option link)))
		     (concat type (and app (concat "+" app)) ":"
			     path
			     (and opt (concat "::" opt)))))
		  ("fuzzy" path)
		  (_ (concat type ":" path))))))))


;;;; Macro

(defun org-element-macro-parser ()
  "Parse macro at point, if any.

When at a macro, return a list whose car is `macro' and cdr
a plist with `:key', `:args', `:begin', `:end', `:value' and
`:post-blank' as keywords.  Otherwise, return nil.

Assume point is at the macro."
  (save-excursion
    (when (looking-at "{{{\\([a-zA-Z][-a-zA-Z0-9_]*\\)\\((\\([^\000]*?\\))\\)?}}}")
      (let ((begin (point))
	    (key (downcase (match-string-no-properties 1)))
	    (value (match-string-no-properties 0))
	    (post-blank (progn (goto-char (match-end 0))
			       (skip-chars-forward " \t")))
	    (end (point))
	    (args (pcase (match-string-no-properties 3)
		    (`nil nil)
		    (a (org-macro-extract-arguments
			(replace-regexp-in-string
			 "[ \t\r\n]+" " " (org-trim a)))))))
	(list 'macro
	      (list :key key
		    :value value
		    :args args
		    :begin begin
		    :end end
		    :post-blank post-blank))))))

(defun org-element-macro-interpreter (macro _)
  "Interpret MACRO object as Org syntax."
  (format "{{{%s%s}}}"
	  (org-element-property :key macro)
	  (pcase (org-element-property :args macro)
	    (`nil "")
	    (args (format "(%s)" (apply #'org-macro-escape-arguments args))))))


;;;; Radio-target

(defun org-element-radio-target-parser ()
  "Parse radio target at point, if any.

When at a radio target, return a list whose car is `radio-target'
and cdr a plist with `:begin', `:end', `:contents-begin',
`:contents-end', `:value' and `:post-blank' as keywords.
Otherwise, return nil.

Assume point is at the radio target."
  (save-excursion
    (when (looking-at org-radio-target-regexp)
      (let ((begin (point))
	    (contents-begin (match-beginning 1))
	    (contents-end (match-end 1))
	    (value (match-string-no-properties 1))
	    (post-blank (progn (goto-char (match-end 0))
			       (skip-chars-forward " \t")))
	    (end (point)))
	(list 'radio-target
	      (list :begin begin
		    :end end
		    :contents-begin contents-begin
		    :contents-end contents-end
		    :post-blank post-blank
		    :value value))))))

(defun org-element-radio-target-interpreter (_ contents)
  "Interpret target object as Org syntax.
CONTENTS is the contents of the object."
  (concat "<<<" contents ">>>"))


;;;; Statistics Cookie

(defun org-element-statistics-cookie-parser ()
  "Parse statistics cookie at point, if any.

When at a statistics cookie, return a list whose car is
`statistics-cookie', and cdr a plist with `:begin', `:end',
`:value' and `:post-blank' keywords.  Otherwise, return nil.

Assume point is at the beginning of the statistics-cookie."
  (save-excursion
    (when (looking-at "\\[[0-9]*\\(%\\|/[0-9]*\\)\\]")
      (let* ((begin (point))
	     (value (buffer-substring-no-properties
		     (match-beginning 0) (match-end 0)))
	     (post-blank (progn (goto-char (match-end 0))
				(skip-chars-forward " \t")))
	     (end (point)))
	(list 'statistics-cookie
	      (list :begin begin
		    :end end
		    :value value
		    :post-blank post-blank))))))

(defun org-element-statistics-cookie-interpreter (statistics-cookie _)
  "Interpret STATISTICS-COOKIE object as Org syntax."
  (org-element-property :value statistics-cookie))


;;;; Strike-Through

(defun org-element-strike-through-parser ()
  "Parse strike-through object at point, if any.

When at a strike-through object, return a list whose car is
`strike-through' and cdr is a plist with `:begin', `:end',
`:contents-begin' and `:contents-end' and `:post-blank' keywords.
Otherwise, return nil.

Assume point is at the first plus sign marker."
  (org-element--parse-generic-emphasis "+" 'strike-through))

(defun org-element-strike-through-interpreter (_ contents)
  "Interpret strike-through object as Org syntax.
CONTENTS is the contents of the object."
  (format "+%s+" contents))


;;;; Subscript

(defun org-element-subscript-parser ()
  "Parse subscript at point, if any.

When at a subscript object, return a list whose car is
`subscript' and cdr a plist with `:begin', `:end',
`:contents-begin', `:contents-end', `:use-brackets-p' and
`:post-blank' as keywords.  Otherwise, return nil.

Assume point is at the underscore."
  (save-excursion
    (unless (bolp) (backward-char))
    (when (looking-at org-match-substring-regexp)
      (let ((bracketsp (match-beginning 4))
	    (begin (match-beginning 2))
	    (contents-begin (or (match-beginning 4)
				(match-beginning 3)))
	    (contents-end (or (match-end 4) (match-end 3)))
	    (post-blank (progn (goto-char (match-end 0))
			       (skip-chars-forward " \t")))
	    (end (point)))
	(list 'subscript
	      (list :begin begin
		    :end end
		    :use-brackets-p bracketsp
		    :contents-begin contents-begin
		    :contents-end contents-end
		    :post-blank post-blank))))))

(defun org-element-subscript-interpreter (subscript contents)
  "Interpret SUBSCRIPT object as Org syntax.
CONTENTS is the contents of the object."
  (format
   (if (org-element-property :use-brackets-p subscript) "_{%s}" "_%s")
   contents))


;;;; Superscript

(defun org-element-superscript-parser ()
  "Parse superscript at point, if any.

When at a superscript object, return a list whose car is
`superscript' and cdr a plist with `:begin', `:end',
`:contents-begin', `:contents-end', `:use-brackets-p' and
`:post-blank' as keywords.  Otherwise, return nil.

Assume point is at the caret."
  (save-excursion
    (unless (bolp) (backward-char))
    (when (looking-at org-match-substring-regexp)
      (let ((bracketsp (match-beginning 4))
	    (begin (match-beginning 2))
	    (contents-begin (or (match-beginning 4)
				(match-beginning 3)))
	    (contents-end (or (match-end 4) (match-end 3)))
	    (post-blank (progn (goto-char (match-end 0))
			       (skip-chars-forward " \t")))
	    (end (point)))
	(list 'superscript
	      (list :begin begin
		    :end end
		    :use-brackets-p bracketsp
		    :contents-begin contents-begin
		    :contents-end contents-end
		    :post-blank post-blank))))))

(defun org-element-superscript-interpreter (superscript contents)
  "Interpret SUPERSCRIPT object as Org syntax.
CONTENTS is the contents of the object."
  (format
   (if (org-element-property :use-brackets-p superscript) "^{%s}" "^%s")
   contents))


;;;; Table Cell

(defun org-element-table-cell-parser ()
  "Parse table cell at point.
Return a list whose car is `table-cell' and cdr is a plist
containing `:begin', `:end', `:contents-begin', `:contents-end'
and `:post-blank' keywords."
  (looking-at "[ \t]*\\(.*?\\)[ \t]*\\(?:|\\|$\\)")
  (let* ((begin (match-beginning 0))
	 (end (match-end 0))
	 (contents-begin (match-beginning 1))
	 (contents-end (match-end 1)))
    (list 'table-cell
	  (list :begin begin
		:end end
		:contents-begin contents-begin
		:contents-end contents-end
		:post-blank 0))))

(defun org-element-table-cell-interpreter (_ contents)
  "Interpret table-cell element as Org syntax.
CONTENTS is the contents of the cell, or nil."
  (concat  " " contents " |"))


;;;; Target

(defun org-element-target-parser ()
  "Parse target at point, if any.

When at a target, return a list whose car is `target' and cdr
a plist with `:begin', `:end', `:value' and `:post-blank' as
keywords.  Otherwise, return nil.

Assume point is at the target."
  (save-excursion
    (when (looking-at org-target-regexp)
      (let ((begin (point))
	    (value (match-string-no-properties 1))
	    (post-blank (progn (goto-char (match-end 0))
			       (skip-chars-forward " \t")))
	    (end (point)))
	(list 'target
	      (list :begin begin
		    :end end
		    :value value
		    :post-blank post-blank))))))

(defun org-element-target-interpreter (target _)
  "Interpret TARGET object as Org syntax."
  (format "<<%s>>" (org-element-property :value target)))


;;;; Timestamp

(defconst org-element--timestamp-regexp
  (concat org-ts-regexp-both
	  "\\|"
	  "\\(?:<[0-9]+-[0-9]+-[0-9]+[^>\n]+?\\+[0-9]+[dwmy]>\\)"
	  "\\|"
	  "\\(?:<%%\\(?:([^>\n]+)\\)>\\)")
  "Regexp matching any timestamp type object.")

(defun org-element-timestamp-parser ()
  "Parse time stamp at point, if any.

When at a time stamp, return a list whose car is `timestamp', and
cdr a plist with `:type', `:raw-value', `:year-start',
`:month-start', `:day-start', `:hour-start', `:minute-start',
`:year-end', `:month-end', `:day-end', `:hour-end',
`:minute-end', `:repeater-type', `:repeater-value',
`:repeater-unit', `:warning-type', `:warning-value',
`:warning-unit', `:begin', `:end' and `:post-blank' keywords.
Otherwise, return nil.

Assume point is at the beginning of the timestamp."
  (when (looking-at-p org-element--timestamp-regexp)
    (save-excursion
      (let* ((begin (point))
	     (activep (eq (char-after) ?<))
	     (raw-value
	      (progn
		(looking-at (concat "\\([<[]\\(%%\\)?.*?\\)[]>]\\(?:--\\("
                                    org-ts-regexp-both
                                    "\\)\\)?"))
		(match-string-no-properties 0)))
	     (date-start (match-string-no-properties 1))
	     (date-end (match-string 3))
	     (diaryp (match-beginning 2))
	     (post-blank (progn (goto-char (match-end 0))
				(skip-chars-forward " \t")))
	     (end (point))
	     (time-range
	      (and (not diaryp)
		   (string-match
		    "[012]?[0-9]:[0-5][0-9]\\(-\\([012]?[0-9]\\):\\([0-5][0-9]\\)\\)"
		    date-start)
		   (cons (string-to-number (match-string 2 date-start))
			 (string-to-number (match-string 3 date-start)))))
	     (type (cond (diaryp 'diary)
			 ((and activep (or date-end time-range)) 'active-range)
			 (activep 'active)
			 ((or date-end time-range) 'inactive-range)
			 (t 'inactive)))
	     (repeater-props
	      (and (not diaryp)
		   (string-match "\\([.+]?\\+\\)\\([0-9]+\\)\\([hdwmy]\\)"
				 raw-value)
		   (list
		    :repeater-type
		    (let ((type (match-string 1 raw-value)))
		      (cond ((equal "++" type) 'catch-up)
			    ((equal ".+" type) 'restart)
			    (t 'cumulate)))
		    :repeater-value (string-to-number (match-string 2 raw-value))
		    :repeater-unit
		    (pcase (string-to-char (match-string 3 raw-value))
		      (?h 'hour) (?d 'day) (?w 'week) (?m 'month) (_ 'year)))))
	     (warning-props
	      (and (not diaryp)
		   (string-match "\\(-\\)?-\\([0-9]+\\)\\([hdwmy]\\)" raw-value)
		   (list
		    :warning-type (if (match-string 1 raw-value) 'first 'all)
		    :warning-value (string-to-number (match-string 2 raw-value))
		    :warning-unit
		    (pcase (string-to-char (match-string 3 raw-value))
		      (?h 'hour) (?d 'day) (?w 'week) (?m 'month) (_ 'year)))))
	     year-start month-start day-start hour-start minute-start year-end
	     month-end day-end hour-end minute-end)
	;; Parse date-start.
	(unless diaryp
	  (let ((date (org-parse-time-string date-start t)))
	    (setq year-start (nth 5 date)
		  month-start (nth 4 date)
		  day-start (nth 3 date)
		  hour-start (nth 2 date)
		  minute-start (nth 1 date))))
	;; Compute date-end.  It can be provided directly in time-stamp,
	;; or extracted from time range.  Otherwise, it defaults to the
	;; same values as date-start.
	(unless diaryp
	  (let ((date (and date-end (org-parse-time-string date-end t))))
	    (setq year-end (or (nth 5 date) year-start)
		  month-end (or (nth 4 date) month-start)
		  day-end (or (nth 3 date) day-start)
		  hour-end (or (nth 2 date) (car time-range) hour-start)
		  minute-end (or (nth 1 date) (cdr time-range) minute-start))))
	(list 'timestamp
	      (nconc (list :type type
			   :raw-value raw-value
			   :year-start year-start
			   :month-start month-start
			   :day-start day-start
			   :hour-start hour-start
			   :minute-start minute-start
			   :year-end year-end
			   :month-end month-end
			   :day-end day-end
			   :hour-end hour-end
			   :minute-end minute-end
			   :begin begin
			   :end end
			   :post-blank post-blank)
		     repeater-props
		     warning-props))))))

(defun org-element-timestamp-interpreter (timestamp _)
  "Interpret TIMESTAMP object as Org syntax."
  (let* ((repeat-string
	  (concat
	   (pcase (org-element-property :repeater-type timestamp)
	     (`cumulate "+") (`catch-up "++") (`restart ".+"))
	   (let ((val (org-element-property :repeater-value timestamp)))
	     (and val (number-to-string val)))
	   (pcase (org-element-property :repeater-unit timestamp)
	     (`hour "h") (`day "d") (`week "w") (`month "m") (`year "y"))))
	 (warning-string
	  (concat
	   (pcase (org-element-property :warning-type timestamp)
	     (`first "--") (`all "-"))
	   (let ((val (org-element-property :warning-value timestamp)))
	     (and val (number-to-string val)))
	   (pcase (org-element-property :warning-unit timestamp)
	     (`hour "h") (`day "d") (`week "w") (`month "m") (`year "y"))))
	 (build-ts-string
	  ;; Build an Org timestamp string from TIME.  ACTIVEP is
	  ;; non-nil when time stamp is active.  If WITH-TIME-P is
	  ;; non-nil, add a time part.  HOUR-END and MINUTE-END
	  ;; specify a time range in the timestamp.  REPEAT-STRING is
	  ;; the repeater string, if any.
	  (lambda (time activep &optional with-time-p hour-end minute-end)
	    (let ((ts (format-time-string
		       (funcall (if with-time-p #'cdr #'car)
				org-time-stamp-formats)
		       time)))
	      (when (and hour-end minute-end)
		(string-match "[012]?[0-9]:[0-5][0-9]" ts)
		(setq ts
		      (replace-match
		       (format "\\&-%02d:%02d" hour-end minute-end)
		       nil nil ts)))
	      (unless activep (setq ts (format "[%s]" (substring ts 1 -1))))
	      (dolist (s (list repeat-string warning-string))
		(when (org-string-nw-p s)
		  (setq ts (concat (substring ts 0 -1)
				   " "
				   s
				   (substring ts -1)))))
	      ;; Return value.
	      ts)))
	 (type (org-element-property :type timestamp)))
    (pcase type
      ((or `active `inactive)
       (let* ((minute-start (org-element-property :minute-start timestamp))
	      (minute-end (org-element-property :minute-end timestamp))
	      (hour-start (org-element-property :hour-start timestamp))
	      (hour-end (org-element-property :hour-end timestamp))
	      (time-range-p (and hour-start hour-end minute-start minute-end
				 (or (/= hour-start hour-end)
				     (/= minute-start minute-end)))))
	 (funcall
	  build-ts-string
	  (org-encode-time 0
                           (or minute-start 0)
                           (or hour-start 0)
                           (org-element-property :day-start timestamp)
                           (org-element-property :month-start timestamp)
                           (org-element-property :year-start timestamp))
	  (eq type 'active)
	  (and hour-start minute-start)
	  (and time-range-p hour-end)
	  (and time-range-p minute-end))))
      ((or `active-range `inactive-range)
       (let ((minute-start (org-element-property :minute-start timestamp))
	     (minute-end (org-element-property :minute-end timestamp))
	     (hour-start (org-element-property :hour-start timestamp))
	     (hour-end (org-element-property :hour-end timestamp)))
	 (concat
	  (funcall
	   build-ts-string (org-encode-time
			    0
			    (or minute-start 0)
			    (or hour-start 0)
			    (org-element-property :day-start timestamp)
			    (org-element-property :month-start timestamp)
			    (org-element-property :year-start timestamp))
	   (eq type 'active-range)
	   (and hour-start minute-start))
	  "--"
	  (funcall build-ts-string
		   (org-encode-time
                    0
                    (or minute-end 0)
                    (or hour-end 0)
                    (org-element-property :day-end timestamp)
                    (org-element-property :month-end timestamp)
                    (org-element-property :year-end timestamp))
		   (eq type 'active-range)
		   (and hour-end minute-end)))))
      (_ (org-element-property :raw-value timestamp)))))


;;;; Underline

(defun org-element-underline-parser ()
  "Parse underline object at point, if any.

When at an underline object, return a list whose car is
`underline' and cdr is a plist with `:begin', `:end',
`:contents-begin' and `:contents-end' and `:post-blank' keywords.
Otherwise, return nil.

Assume point is at the first underscore marker."
  (org-element--parse-generic-emphasis "_" 'underline))

(defun org-element-underline-interpreter (_ contents)
  "Interpret underline object as Org syntax.
CONTENTS is the contents of the object."
  (format "_%s_" contents))


;;;; Verbatim

(defun org-element-verbatim-parser ()
  "Parse verbatim object at point, if any.

When at a verbatim object, return a list whose car is `verbatim'
and cdr is a plist with `:value', `:begin', `:end' and
`:post-blank' keywords.  Otherwise, return nil.

Assume point is at the first equal sign marker."
  (org-element--parse-generic-emphasis "=" 'verbatim))

(defun org-element-verbatim-interpreter (verbatim _)
  "Interpret VERBATIM object as Org syntax."
  (format "=%s=" (org-element-property :value verbatim)))



;;; Parsing Element Starting At Point
;;
;; `org-element--current-element' is the core function of this section.
;; It returns the Lisp representation of the element starting at
;; point.

(defvar org-element--cache-sync-requests); Declared later
(defun org-element--current-element (limit &optional granularity mode structure add-to-cache)
  "Parse the element starting at point.

Return value is a list like (TYPE PROPS) where TYPE is the type
of the element and PROPS a plist of properties associated to the
element.

Possible types are defined in `org-element-all-elements'.

LIMIT bounds the search.

Optional argument GRANULARITY determines the depth of the
recursion.  Allowed values are `headline', `greater-element',
`element', `object' or nil.  When it is broader than `object' (or
nil), secondary values will not be parsed, since they only
contain objects.

Optional argument MODE, when non-nil, can be either
`first-section', `item', `node-property', `planning',
`property-drawer', `section', `table-row', or `top-comment'.


If STRUCTURE isn't provided but MODE is set to `item', it will be
computed.

Optional argument ADD-TO-CACHE, when non-nil, and when cache is active,
will also add current element to cache if it is not yet there.  Use
this argument with care, as validity of the element in parse tree is
not checked.

This function assumes point is always at the beginning of the
element it has to parse."
  (let* ((element (and (not (buffer-narrowed-p))
                       (org-element--cache-active-p)
                       (not org-element--cache-sync-requests)
                       (org-element--cache-find (point) t)))
         (element (progn (while (and element
                                     (not (and (eq (point) (org-element-property :begin element))
                                               (eq mode (org-element-property :mode element)))))
                           (setq element (org-element-property :parent element)))
                         element))
         (old-element element)
         (element (if (or (eq (org-element-property :granularity element) granularity)
                          (and (memq granularity '(nil object))
                               (memq (org-element-property :granularity element) '(nil object))))
                      element
                    (let ((cached (org-element-cache-get-key
                                   element
                                   (list 'org-element--current-element (or granularity 'object)))))
                      (when cached
                        (org-element-put-property
                         cached :parent
                         (org-element-property :parent element)))))))
    (if element
        element
      (save-excursion
        (let ((case-fold-search t)
	      ;; Determine if parsing depth allows for secondary strings
	      ;; parsing.  It only applies to elements referenced in
	      ;; `org-element-secondary-value-alist'.
	      (raw-secondary-p (and granularity (not (eq granularity 'object))))
              result)
          (setq
           result
           (cond
            ;; Item.
            ((eq mode 'item)
	     (org-element-item-parser limit structure raw-secondary-p))
            ;; Table Row.
            ((eq mode 'table-row) (org-element-table-row-parser limit))
            ;; Node Property.
            ((eq mode 'node-property) (org-element-node-property-parser limit))
            ;; Headline.
            ((and (looking-at "^\\*+ ")
                  (org-with-limited-levels (looking-at-p org-outline-regexp-bol)))
             (org-element-headline-parser limit raw-secondary-p))
            ;; Sections (must be checked after headline).
            ((eq mode 'section) (org-element-section-parser limit))
            ((eq mode 'first-section)
	     (org-element-section-parser
	      (or (save-excursion (org-with-limited-levels (outline-next-heading)))
	          limit)))
            ;; Comments.
            ((looking-at "^[ \t]*#\\(?: \\|$\\)")
	     (org-element-comment-parser limit))
            ;; Planning.
            ((and (eq mode 'planning)
	          (eq ?* (char-after (line-beginning-position 0)))
	          (looking-at org-element-planning-line-re))
	     (org-element-planning-parser limit))
            ;; Property drawer.
            ((and (pcase mode
	            (`planning (eq ?* (char-after (line-beginning-position 0))))
	            ((or `property-drawer `top-comment)
		     (save-excursion
		       (beginning-of-line 0)
		       (not (looking-at "[[:blank:]]*$"))))
	            (_ nil))
	          (looking-at org-property-drawer-re))
	     (org-element-property-drawer-parser limit))
            ;; When not at bol, point is at the beginning of an item or
            ;; a footnote definition: next item is always a paragraph.
            ((not (bolp)) (org-element-paragraph-parser limit (list (point))))
            ;; Clock.
            ((looking-at org-element-clock-line-re)
             (org-element-clock-parser limit))
            ;; Inlinetask.
            ((looking-at "^\\*+ ")
	     (org-element-inlinetask-parser limit raw-secondary-p))
            ;; From there, elements can have affiliated keywords.
            (t (let ((affiliated (org-element--collect-affiliated-keywords
			          limit (memq granularity '(nil object)))))
	         (cond
	          ;; Jumping over affiliated keywords put point off-limits.
	          ;; Parse them as regular keywords.
	          ((and (cdr affiliated) (>= (point) limit))
	           (goto-char (car affiliated))
	           (org-element-keyword-parser limit nil))
	          ;; LaTeX Environment.
	          ((looking-at org-element--latex-begin-environment)
	           (org-element-latex-environment-parser limit affiliated))
	          ;; Drawer.
	          ((looking-at org-element-drawer-re)
	           (org-element-drawer-parser limit affiliated))
	          ;; Fixed Width
	          ((looking-at "[ \t]*:\\( \\|$\\)")
	           (org-element-fixed-width-parser limit affiliated))
	          ;; Inline Comments, Blocks, Babel Calls, Dynamic Blocks and
	          ;; Keywords.
	          ((looking-at "[ \t]*#\\+")
	           (goto-char (match-end 0))
	           (cond
	            ((looking-at "BEGIN_\\(\\S-+\\)")
		     (beginning-of-line)
		     (funcall (pcase (upcase (match-string 1))
			        ("CENTER"  #'org-element-center-block-parser)
			        ("COMMENT" #'org-element-comment-block-parser)
			        ("EXAMPLE" #'org-element-example-block-parser)
			        ("EXPORT"  #'org-element-export-block-parser)
			        ("QUOTE"   #'org-element-quote-block-parser)
			        ("SRC"     #'org-element-src-block-parser)
			        ("VERSE"   #'org-element-verse-block-parser)
			        (_         #'org-element-special-block-parser))
			      limit
			      affiliated))
	            ((looking-at "CALL:")
		     (beginning-of-line)
		     (org-element-babel-call-parser limit affiliated))
	            ((save-excursion
                       (beginning-of-line)
                       (looking-at org-element-dynamic-block-open-re))
		     (beginning-of-line)
		     (org-element-dynamic-block-parser limit affiliated))
	            ((looking-at "\\S-+:")
		     (beginning-of-line)
		     (org-element-keyword-parser limit affiliated))
	            (t
		     (beginning-of-line)
		     (org-element-paragraph-parser limit affiliated))))
	          ;; Footnote Definition.
	          ((looking-at org-footnote-definition-re)
	           (org-element-footnote-definition-parser limit affiliated))
	          ;; Horizontal Rule.
	          ((looking-at "[ \t]*-\\{5,\\}[ \t]*$")
	           (org-element-horizontal-rule-parser limit affiliated))
	          ;; Diary Sexp.
	          ((looking-at "%%(")
	           (org-element-diary-sexp-parser limit affiliated))
	          ;; Table.
	          ((or (looking-at "[ \t]*|")
		       ;; There is no strict definition of a table.el
		       ;; table.  Try to prevent false positive while being
		       ;; quick.
		       (let ((rule-regexp
			      (rx (zero-or-more (any " \t"))
			          "+"
			          (one-or-more (one-or-more "-") "+")
			          (zero-or-more (any " \t"))
			          eol))
			     (non-table.el-line
			      (rx bol
			          (zero-or-more (any " \t"))
			          (or eol (not (any "+| \t")))))
			     (next (line-beginning-position 2)))
		         ;; Start with a full rule.
		         (and
		          (looking-at rule-regexp)
		          (< next limit) ;no room for a table.el table
		          (save-excursion
		            (end-of-line)
		            (cond
			     ;; Must end with a full rule.
			     ((not (re-search-forward non-table.el-line limit 'move))
			      (if (bolp) (forward-line -1) (beginning-of-line))
			      (looking-at rule-regexp))
			     ;; Ignore pseudo-tables with a single
			     ;; rule.
			     ((= next (line-beginning-position))
			      nil)
			     ;; Must end with a full rule.
			     (t
			      (forward-line -1)
			      (looking-at rule-regexp)))))))
	           (org-element-table-parser limit affiliated))
	          ;; List.
	          ((looking-at (org-item-re))
	           (org-element-plain-list-parser
	            limit affiliated
	            (or structure (org-element--list-struct limit))))
	          ;; Default element: Paragraph.
	          (t (org-element-paragraph-parser limit affiliated)))))))
          (when result
            (org-element-put-property result :mode mode)
            (org-element-put-property result :granularity granularity)
            (org-element-put-property result :org-element--cache-sync-key nil)
            (org-element-put-property result :fragile-cache nil)
            (org-element-put-property result :robust-cache nil)
            (org-element-put-property result :cached nil))
          (when (and (not (buffer-narrowed-p))
                     (org-element--cache-active-p)
                     (not org-element--cache-sync-requests)
                     add-to-cache)
            (if (not old-element)
                ;; Only 'element granularity is directly allowed in
                ;; the cache.
                (setq result (if (eq granularity 'element)
                                 (org-element--cache-put result)
                               result))
              (org-element-cache-store-key
               old-element
               (list 'org-element--current-element (or granularity 'object)) result)))
          result)))))


;; Most elements can have affiliated keywords.  When looking for an
;; element beginning, we want to move before them, as they belong to
;; that element, and, in the meantime, collect information they give
;; into appropriate properties.  Hence the following function.

(defun org-element--collect-affiliated-keywords (limit parse)
  "Collect affiliated keywords from point down to LIMIT.

Return a list whose CAR is the position at the first of them and
CDR a plist of keywords and values and move point to the
beginning of the first line after them.

The plist of keywords preserves their order.

As a special case, if element doesn't start at the beginning of
the line (e.g., a paragraph starting an item), CAR is current
position of point and CDR is nil.

When PARSE is non-nil, values from keywords belonging to
`org-element-parsed-keywords' are parsed as secondary strings."
  (if (not (bolp)) (list (point))
    (let ((case-fold-search t)
	  (origin (point))
	  ;; RESTRICT is the list of objects allowed in parsed
	  ;; keywords value.  If PARSE is nil, no object is allowed.
	  (restrict (and parse (org-element-restriction 'keyword)))
	  output)
      (while (and (< (point) limit) (looking-at org-element--affiliated-re))
	(let* ((raw-kwd (upcase (match-string 1)))
	       ;; Apply translation to RAW-KWD.  From there, KWD is
	       ;; the official keyword.
	       (kwd (or (cdr (assoc raw-kwd
				    org-element-keyword-translation-alist))
			raw-kwd))
	       ;; PARSED? is non-nil when keyword should have its
	       ;; value parsed.
	       (parsed? (member kwd org-element-parsed-keywords))
	       ;; Find main value for any keyword.
	       (value
		(let ((beg (match-end 0))
		      (end (save-excursion
			     (end-of-line)
			     (skip-chars-backward " \t")
			     (point))))
		  (if parsed?
		      (save-match-data
			(org-element--parse-objects beg end nil restrict))
		    (org-trim (buffer-substring-no-properties beg end)))))
	       ;; If KWD is a dual keyword, find its secondary value.
	       ;; Maybe parse it.
	       (dual? (member kwd org-element-dual-keywords))
	       (dual-value
		(and dual?
		     (let ((sec (match-string-no-properties 2)))
		       (cond
			((and sec parsed?)
			 (save-match-data
			   (org-element--parse-objects
			    (match-beginning 2) (match-end 2) nil restrict)))
			(sec sec)))))
	       ;; Attribute a property name to KWD.
	       (kwd-sym (and kwd (intern (concat ":" (downcase kwd))))))
	  ;; Now set final shape for VALUE.
	  (when dual?
	    (setq value (and (or value dual-value) (cons value dual-value))))
	  (when (or (member kwd org-element-multiple-keywords)
		    ;; Attributes can always appear on multiple lines.
		    (string-match "^ATTR_" kwd))
	    (setq value (append (plist-get output kwd-sym) (list value))))
	  ;; Eventually store the new value in OUTPUT.
	  (setq output (plist-put output kwd-sym value))
	  ;; Move to next keyword.
	  (forward-line)))
      ;; If affiliated keywords are orphaned: move back to first one.
      ;; They will be parsed as a paragraph.
      (when (looking-at "[ \t]*$") (goto-char origin) (setq output nil))
      ;; Return value.
      (cons origin output))))



;;; The Org Parser
;;
;; The two major functions here are `org-element-parse-buffer', which
;; parses Org syntax inside the current buffer, taking into account
;; region, narrowing, or even visibility if specified, and
;; `org-element-parse-secondary-string', which parses objects within
;; a given string.
;;
;; The (almost) almighty `org-element-map' allows applying a function
;; on elements or objects matching some type, and accumulating the
;; resulting values.  In an export situation, it also skips unneeded
;; parts of the parse tree.

(defun org-element-parse-element
    (&optional pos-or-element granularity
               visible-only first-only
               cached-only)
  "Parse element at POS-OR-ELEMENT or point in current buffer.
When POS-OR-ELEMENT is nil, parse element at point.  When position,
parse element at that position.  When element, parse the provided
element assuming that it is located in current buffer.

The parsing is done recursively.  See `org-element-parse-buffer' for
the detailed info on the return value.

GRANULARITY has the same meaning as in `org-element-parse-buffer'.

When VISIBLE-ONLY is non-nil, don't parse contents of hidden
elements.

When CACHED-ONLY is non-nil, try to retrieve cached value and return nil
if such value is not available.

FIRST-ONLY controls parsing of elements inside.  When its value is
`no-recursion', do not parse inner elements.  Otherwise, when it is
non-nil, don't parse beyond first inner element, first inner element of
that inner element, and so on."
  (org-with-wide-buffer
   (let* ((element (pcase pos-or-element
                     (`nil (org-element-at-point))
                     ((pred number-or-marker-p)
                      (org-element-at-point pos-or-element))
                     (_ pos-or-element)))
          (parent (org-element-property :parent element))
          ;; Cache key.
          (key (pcase first-only
                 (`no-recursion (list 'org-element-parse-element (or granularity 'object) 'no-recursion))
                 (`nil (list 'org-element-parse-element (or granularity 'object)))
                 (_ (list 'org-element-parse-element (or granularity 'object) 'first-only))))
          result)
     (unless visible-only
       (setq result (org-element-cache-get-key element key)))
     (unless (or result cached-only)
       (setq result
             (car
              (org-element--parse-elements
               (org-element-property :begin element)
               (org-element-property :end element)
               (org-element-property :mode element)
               (org-element-property :structure element)
               granularity visible-only nil first-only)))
       (org-element-put-property result :parent parent)
       (unless visible-only
         (org-element-cache-store-key element key result)))
     ;; Shift cached boundaries when necessary.
     (when (and result
                (not (eq (org-element-property :begin result)
                       (org-element-property :begin element))))
       (org-element-map result org-element-match--all-types
         `(lambda (obj)
            (org-element--cache-shift-positions
             obj
             ,(- (org-element-property :begin element)
                 (org-element-property :begin result))))))
     result)))

(defun org-element-parse-buffer (&optional granularity visible-only)
  "Recursively parse the buffer and return structure.
If narrowing is in effect, only parse the visible part of the
buffer.

Optional argument GRANULARITY determines the depth of the
recursion.  It can be set to the following symbols:

`headline'          Only parse headlines.
`greater-element'   Don't recurse into greater elements except
		    headlines and sections.  Thus, elements
		    parsed are the top-level ones.
`element'           Parse everything but objects and plain text.
`object'            Parse the complete buffer (default).

When VISIBLE-ONLY is non-nil, don't parse contents of hidden
elements.

An element or object is represented as a list with the
pattern (TYPE PROPERTIES CONTENTS), where :

  TYPE is a symbol describing the element or object.  See
  `org-element-all-elements' and `org-element-all-objects' for an
  exhaustive list of such symbols.  One can retrieve it with
  `org-element-type' function.

  PROPERTIES is the list of attributes attached to the element or
  object, as a plist.  Although most of them are specific to the
  element or object type, all types share `:begin', `:end',
  `:post-blank' and `:parent' properties, which respectively
  refer to buffer position where the element or object starts,
  ends, the number of white spaces or blank lines after it, and
  the element or object containing it.  Properties values can be
  obtained by using `org-element-property' function.

  CONTENTS is a list of elements, objects or raw strings
  contained in the current element or object, when applicable.
  One can access them with `org-element-contents' function.

The Org buffer has `org-data' as type and nil as properties.
`org-element-map' function can be used to find specific elements
or objects within the parse tree.

This function assumes that current major mode is `org-mode'."
  (save-excursion
    (goto-char (point-min))
    (let ((org-data (org-element-org-data-parser))
          (gc-cons-threshold #x40000000))
      (org-skip-whitespace)
      (org-element--parse-elements
       (line-beginning-position) (point-max)
       ;; Start in `first-section' mode so text before the first
       ;; headline belongs to a section.
       'first-section nil granularity visible-only org-data))))

(defun org-element-parse-secondary-string (string restriction &optional parent)
  "Recursively parse objects in STRING and return structure.

RESTRICTION is a symbol limiting the object types that will be
looked after.

Optional argument PARENT, when non-nil, is the element or object
containing the secondary string.  It is used to set correctly
`:parent' property within the string.

If STRING is the empty string or nil, return nil."
  (cond
   ((not string) nil)
   ((equal string "") nil)
   (t (let ((buf (current-buffer)))
	(with-temp-buffer
          (org-clone-local-variables buf "\\`org-")
	  ;; Transferring local variables may put the temporary buffer
	  ;; into a read-only state.  Make sure we can insert STRING.
	  (let ((inhibit-read-only t)) (insert string))
	  ;; Prevent "Buffer *temp* modified; kill anyway?".
	  (restore-buffer-modified-p nil)
	  (org-element--parse-objects
	   (point-min) (point-max) nil restriction parent))))))

(defun org-element-map
    (data types fun &optional info first-match no-recursion with-affiliated)
  "Map a function on selected elements or objects.

DATA is a parse tree (for example, returned by
`org-element-parse-buffer'), an element, an object, a string, or a
list of such constructs.  TYPES is a symbol or list of symbols of
elements or object types (see `org-element-all-elements' and
`org-element-all-objects' for a complete list of types).  FUN is the
function called on the matching element or object.  It has to accept
one argument: the element or object itself.

When optional argument INFO is non-nil, it should be a plist
holding export options.  In that case, parts of the parse tree
not exportable according to that property list will be skipped.

When optional argument FIRST-MATCH is non-nil, stop at the first
match for which FUN doesn't return nil, and return that value.

Optional argument NO-RECURSION is a symbol or a list of symbols
representing elements or objects types.  `org-element-map' won't
enter any recursive element or object whose type belongs to that
list.  Though, FUN can still be applied on them.

When optional argument WITH-AFFILIATED is non-nil, FUN will also
apply to matching objects within parsed affiliated keywords (see
`org-element-parsed-keywords').

Nil values returned from FUN do not appear in the results.


Examples:
---------

Assuming TREE is a variable containing an Org buffer parse tree,
the following example will return a flat list of all `src-block'
and `example-block' elements in it:

  (setq tree (org-element-parse-buffer))
  (org-element-map tree \\='(example-block src-block) #\\='identity)

The following snippet will find the first headline with a level
of 1 and a \"phone\" tag, and will return its beginning position:

  (org-element-map tree \\='headline
   (lambda (hl)
     (and (= (org-element-property :level hl) 1)
          (member \"phone\" (org-element-property :tags hl))
          (org-element-property :begin hl)))
   nil t)

The next example will return a flat list of all `plain-list' type
elements in TREE that are not a sub-list themselves:

  (org-element-map tree \\='plain-list #\\='identity nil nil \\='plain-list)

Eventually, this example will return a flat list of all `bold'
type objects containing a `latex-snippet' type object, even
looking into captions:

  (org-element-map tree \\='bold
   (lambda (b)
     (and (org-element-map b \\='latex-snippet #\\='identity nil t) b))
   nil nil nil t)"
  (declare (indent 2))
  ;; Ensure TYPES and NO-RECURSION are a list, even of one element.
  (let* ((types (if (listp types) types (list types)))
	 (no-recursion (if (listp no-recursion) no-recursion
			 (list no-recursion)))
	 ;; Recursion depth is determined by --CATEGORY.
	 (--category
	  (catch :--found
	    (let ((category 'greater-elements)
		  (all-objects (cons 'plain-text org-element-all-objects)))
	      (dolist (type types category)
		(cond ((memq type all-objects)
		       ;; If one object is found, the function has
		       ;; to recurse into every object.
		       (throw :--found 'objects))
		      ((not (memq type org-element-greater-elements))
		       ;; If one regular element is found, the
		       ;; function has to recurse, at least, into
		       ;; every element it encounters.
		       (and (not (eq category 'elements))
			    (setq category 'elements))))))))
         (--ignore-list (plist-get info :ignore-list))
	 --acc)
    (letrec ((--walk-tree
	      (lambda (--data)
		;; Recursively walk DATA.  INFO, if non-nil, is a plist
		;; holding contextual information.
		(let ((--type (org-element-type --data)))
		  (cond
		   ((not --data))
		   ;; Ignored element in an export context.
		   ((and info (memq --data --ignore-list)))
		   ;; List of elements or objects.
		   ((not --type) (mapc --walk-tree --data))
		   ;; Unconditionally enter parse trees.
		   ((eq --type 'org-data)
		    (mapc --walk-tree (org-element-contents --data)))
		   (t
		    ;; Check if TYPE is matching among TYPES.  If so,
		    ;; apply FUN to --DATA and accumulate return value
		    ;; into --ACC (or exit if FIRST-MATCH is non-nil).
		    (when (memq --type types)
		      (let ((result (funcall fun --data)))
			(cond ((not result))
			      (first-match (throw :--map-first-match result))
			      (t (push result --acc)))))
		    ;; If --DATA has a secondary string that can contain
		    ;; objects with their type among TYPES, look inside.
		    (when (and (eq --category 'objects) (not (stringp --data)))
		      (dolist (p (cdr (assq --type
					    org-element-secondary-value-alist)))
			(funcall --walk-tree (org-element-property p --data))))
		    ;; If --DATA has any parsed affiliated keywords and
		    ;; WITH-AFFILIATED is non-nil, look for objects in
		    ;; them.
		    (when (and with-affiliated
			       (eq --category 'objects)
			       (eq (org-element-class --data) 'element))
		      (dolist (kwd-pair org-element--parsed-properties-alist)
			(let ((kwd (car kwd-pair))
			      (value (org-element-property (cdr kwd-pair) --data)))
			  ;; Pay attention to the type of parsed
			  ;; keyword.  In particular, preserve order for
			  ;; multiple keywords.
			  (cond
			   ((not value))
			   ((member kwd org-element-dual-keywords)
			    (if (member kwd org-element-multiple-keywords)
				(dolist (line value)
				  (funcall --walk-tree (cdr line))
				  (funcall --walk-tree (car line)))
			      (funcall --walk-tree (cdr value))
			      (funcall --walk-tree (car value))))
			   ((member kwd org-element-multiple-keywords)
			    (mapc --walk-tree (reverse value)))
			   (t (funcall --walk-tree value))))))
		    ;; Determine if a recursion into --DATA is possible.
		    (cond
		     ;; --TYPE is explicitly removed from recursion.
		     ((memq --type no-recursion))
		     ;; --DATA has no contents.
		     ((not (org-element-contents --data)))
		     ;; Looking for greater elements but --DATA is
		     ;; simply an element or an object.
		     ((and (eq --category 'greater-elements)
			   (not (memq --type org-element-greater-elements))))
		     ;; Looking for elements but --DATA is an object.
		     ((and (eq --category 'elements)
			   (eq (org-element-class --data) 'object)))
		     ;; In any other case, map contents.
		     (t (mapc --walk-tree (org-element-contents --data))))))))))
      (catch :--map-first-match
	(funcall --walk-tree data)
	;; Return value in a proper order.
	(nreverse --acc)))))

;; The following functions are internal parts of the parser.
;;
;; The first one, `org-element--parse-elements' acts at the element's
;; level.
;;
;; The second one, `org-element--parse-objects' applies on all objects
;; of a paragraph or a secondary string.  It calls
;; `org-element--object-lex' to find the next object in the current
;; container.

(defsubst org-element--next-mode (mode type parent?)
  "Return next mode according to current one.

MODE is a symbol representing the expectation about the next
element or object.  Meaningful values are `first-section',
`item', `node-property', `planning', `property-drawer',
`section', `table-row', `top-comment', and nil.

TYPE is the type of the current element or object.

If PARENT? is non-nil, assume the next element or object will be
located inside the current one."
  (if parent?
      (pcase type
	(`headline 'section)
	((and (guard (eq mode 'first-section)) `section) 'top-comment)
        ((and (guard (eq mode 'org-data)) `org-data) 'first-section)
        ((and (guard (not mode)) `org-data) 'first-section)
	(`inlinetask 'planning)
	(`plain-list 'item)
	(`property-drawer 'node-property)
	(`section 'planning)
	(`table 'table-row))
    (pcase mode
      (`item 'item)
      (`node-property 'node-property)
      ((and `planning (guard (eq type 'planning))) 'property-drawer)
      (`table-row 'table-row)
      ((and `top-comment (guard (eq type 'comment))) 'property-drawer))))

(defun org-element--parse-elements
    (beg end mode structure granularity visible-only acc &optional first-only)
  "Parse elements between BEG and END positions.

MODE prioritizes some elements over the others.  It can be set to
`first-section', `item', `node-property', `planning',
`property-drawer', `section', `table-row', `top-comment', or nil.

When value is `item', STRUCTURE will be used as the current list
structure.

GRANULARITY determines the depth of the recursion.  See
`org-element-parse-buffer' for more information.

When VISIBLE-ONLY is non-nil, don't parse contents of hidden
elements.

When FIRST-ONLY is `no-recursion', do not parse elements inside.
Otherwise, when FIRST-ONLY is non-nil, only parse the first inner
elements in contents.

Elements are accumulated into ACC."
  (save-excursion
    (goto-char beg)
    ;; When parsing only headlines, skip any text before first one.
    (when (and (eq granularity 'headline) (not (org-at-heading-p)))
      (org-with-limited-levels (outline-next-heading)))
    (let (elements)
      (while (and (< (point) end)
                  (or (not first-only)
                      (not elements)))
	;; Visible only: skip invisible parts due to folding.
	(if (and visible-only (org-invisible-p nil t))
	    (progn
	      (goto-char (org-find-visible))
	      (when (and (eolp) (not (eobp))) (forward-char)))
	  ;; Find current element's type and parse it accordingly to
	  ;; its category.
	  (let* ((element (org-element-copy
                           ;; `org-element--current-element' may return cached
                           ;; elements.  Below code reassigns
                           ;; `:parent' property of the element and
                           ;; may interfere with cache
                           ;; synchronisation if parent element is not
                           ;; yet in cache or when ACC is nil.
                           ;; Moreover, the returned structure may be
                           ;; altered by caller code arbitrarily.
                           ;; Hence, we return a copy of the
                           ;; potentially cached element to make
                           ;; potential modifications safe for element
                           ;; cache.
                           (org-element--current-element
			    end granularity mode structure)))
		 (type (org-element-type element))
		 (cbeg (org-element-property :contents-begin element)))
            (goto-char (org-element-property :end element))
	    ;; Fill ELEMENT contents by side-effect.
	    (cond
	     ;; If element has no contents, don't modify it.
	     ((not cbeg))
	     ;; Greater element: parse it between `contents-begin' and
	     ;; `contents-end'.  Ensure GRANULARITY allows recursion,
	     ;; or ELEMENT is a headline, in which case going inside
	     ;; is mandatory, in order to get sub-level headings.
	     ((and (memq type org-element-greater-elements)
	           (or (memq granularity '(element object nil))
		       (and (eq granularity 'greater-element)
			    (eq type 'section))
		       (eq type 'headline)))
              (unless (eq first-only 'no-recursion)
	        (org-element--parse-elements
	         cbeg (org-element-property :contents-end element)
	         ;; Possibly switch to a special mode.
	         (org-element--next-mode mode type t)
	         (and (memq type '(item plain-list))
		      (org-element-property :structure element))
	         granularity visible-only element first-only)))
	     ;; ELEMENT has contents.  Parse objects inside, if
	     ;; GRANULARITY allows it.
	     ((memq granularity '(object nil))
	      (org-element--parse-objects
	       cbeg (org-element-property :contents-end element) element
	       (org-element-restriction type))))
	    (push (org-element-put-property element :parent acc) elements)
	    ;; Update mode.
	    (setq mode (org-element--next-mode mode type nil)))))
      ;; Return result.
      (when acc
        (org-element-put-property acc :granularity granularity))
      (if acc
          (apply #'org-element-set-contents acc (nreverse elements))
        (nreverse elements)))))

(defun org-element--object-lex (restriction)
  "Return next object in current buffer or nil.
RESTRICTION is a list of object types, as symbols, that should be
looked after.  This function assumes that the buffer is narrowed
to an appropriate container (e.g., a paragraph)."
  (cond
   ((memq 'table-cell restriction) (org-element-table-cell-parser))
   ((memq 'citation-reference restriction)
    (org-element-citation-reference-parser))
   (t
    (let* ((start (point))
	   (limit
	    ;; Object regexp sometimes needs to have a peek at
	    ;; a character ahead.  Therefore, when there is a hard
	    ;; limit, make it one more than the true beginning of the
	    ;; radio target.
	    (save-excursion
	      (cond ((not org-target-link-regexp) nil)
		    ((not (memq 'link restriction)) nil)
		    ((progn
		       (unless (bolp) (forward-char -1))
		       (not (re-search-forward org-target-link-regexp nil t)))
		     nil)
		    ;; Since we moved backward, we do not want to
		    ;; match again an hypothetical 1-character long
		    ;; radio link before us.  Realizing that this can
		    ;; only happen if such a radio link starts at
		    ;; beginning of line, we prevent this here.
		    ((and (= start (1+ (line-beginning-position)))
			  (= start (match-end 1)))
		     (and (re-search-forward org-target-link-regexp nil t)
			  (1+ (match-beginning 1))))
		    (t (1+ (match-beginning 1))))))
	   found)
      (save-excursion
	(while (and (not found)
		    (re-search-forward org-element--object-regexp limit 'move))
	  (goto-char (match-beginning 0))
	  (let ((result (match-string 0)))
	    (setq found
		  (cond
		   ((string-prefix-p "call_" result t)
		    (and (memq 'inline-babel-call restriction)
			 (org-element-inline-babel-call-parser)))
		   ((string-prefix-p "src_" result t)
		    (and (memq 'inline-src-block restriction)
			 (org-element-inline-src-block-parser)))
		   (t
		    (pcase (char-after)
		      (?^ (and (memq 'superscript restriction)
			       (org-element-superscript-parser)))
		      (?_ (or (and (memq 'subscript restriction)
				   (org-element-subscript-parser))
			      (and (memq 'underline restriction)
				   (org-element-underline-parser))))
		      (?* (and (memq 'bold restriction)
			       (org-element-bold-parser)))
		      (?/ (and (memq 'italic restriction)
			       (org-element-italic-parser)))
		      (?~ (and (memq 'code restriction)
			       (org-element-code-parser)))
		      (?= (and (memq 'verbatim restriction)
			       (org-element-verbatim-parser)))
		      (?+ (and (memq 'strike-through restriction)
			       (org-element-strike-through-parser)))
		      (?@ (and (memq 'export-snippet restriction)
			       (org-element-export-snippet-parser)))
		      (?{ (and (memq 'macro restriction)
			       (org-element-macro-parser)))
		      (?$ (and (memq 'latex-fragment restriction)
			       (org-element-latex-fragment-parser)))
		      (?<
		       (if (eq (aref result 1) ?<)
			   (or (and (memq 'radio-target restriction)
				    (org-element-radio-target-parser))
			       (and (memq 'target restriction)
				    (org-element-target-parser)))
			 (or (and (memq 'timestamp restriction)
				  (org-element-timestamp-parser))
			     (and (memq 'link restriction)
				  (org-element-link-parser)))))
		      (?\\
		       (if (eq (aref result 1) ?\\)
			   (and (memq 'line-break restriction)
				(org-element-line-break-parser))
			 (or (and (memq 'entity restriction)
				  (org-element-entity-parser))
			     (and (memq 'latex-fragment restriction)
				  (org-element-latex-fragment-parser)))))
		      (?\[
		       (pcase (aref result 1)
			 ((and ?\[
			       (guard (memq 'link restriction)))
			  (org-element-link-parser))
			 ((and ?f
			       (guard (memq 'footnote-reference restriction)))
			  (org-element-footnote-reference-parser))
			 ((and ?c
			       (guard (memq 'citation restriction)))
			  (org-element-citation-parser))
			 ((and (or ?% ?/)
			       (guard (memq 'statistics-cookie restriction)))
			  (org-element-statistics-cookie-parser))
			 (_
			  (or (and (memq 'timestamp restriction)
				   (org-element-timestamp-parser))
			      (and (memq 'statistics-cookie restriction)
				   (org-element-statistics-cookie-parser))))))
		      ;; This is probably a plain link.
		      (_ (and (memq 'link restriction)
			      (org-element-link-parser)))))))
	    (or (eobp) (forward-char))))
	(cond (found)
	      (limit (forward-char -1)
		     (org-element-link-parser))	;radio link
	      (t nil)))))))

(defun org-element--parse-objects (beg end acc restriction &optional parent)
  "Parse objects between BEG and END and return recursive structure.

Objects are accumulated in ACC.  RESTRICTION is a list of object
successors which are allowed in the current object.

ACC becomes the parent for all parsed objects.  However, if ACC
is nil (i.e., a secondary string is being parsed) and optional
argument PARENT is non-nil, use it as the parent for all objects.
Eventually, if both ACC and PARENT are nil, the common parent is
the list of objects itself."
  (save-excursion
    (save-restriction
      (narrow-to-region beg end)
      (goto-char (point-min))
      (let (next-object contents)
	(while (and (not (eobp))
		    (setq next-object (org-element--object-lex restriction)))
	  ;; Text before any object.
	  (let ((obj-beg (org-element-property :begin next-object)))
	    (unless (= (point) obj-beg)
	      (let ((text (buffer-substring-no-properties (point) obj-beg)))
		(push (if acc (org-element-put-property text :parent acc) text)
		      contents))))
	  ;; Object...
	  (let ((obj-end (org-element-property :end next-object))
		(cont-beg (org-element-property :contents-begin next-object)))
	    (when acc (org-element-put-property next-object :parent acc))
	    (push (if cont-beg
		      ;; Fill contents of NEXT-OBJECT if possible.
		      (org-element--parse-objects
		       cont-beg
		       (org-element-property :contents-end next-object)
		       next-object
		       (org-element-restriction next-object))
		    next-object)
		  contents)
	    (goto-char obj-end)))
	;; Text after last object.
	(unless (eobp)
	  (let ((text (buffer-substring-no-properties (point) end)))
	    (push (if acc (org-element-put-property text :parent acc) text)
		  contents)))
	;; Result.  Set appropriate parent.
	(if acc (apply #'org-element-set-contents acc (nreverse contents))
	  (let* ((contents (nreverse contents))
		 (parent (or parent contents)))
	    (dolist (datum contents contents)
	      (org-element-put-property datum :parent parent))))))))



;;; Towards A Bijective Process
;;
;; The parse tree obtained with `org-element-parse-buffer' is really
;; a snapshot of the corresponding Org buffer.  Therefore, it can be
;; interpreted and expanded into a string with canonical Org syntax.
;; Hence `org-element-interpret-data'.
;;
;; The function relies internally on
;; `org-element--interpret-affiliated-keywords'.

;;;###autoload
(defun org-element-interpret-data (data)
  "Interpret DATA as Org syntax.
DATA is a parse tree, an element, an object or a secondary string
to interpret.  Return Org syntax as a string."
  (letrec ((fun
	    (lambda (data parent)
	      (let* ((type (org-element-type data))
		     ;; Find interpreter for current object or
		     ;; element.  If it doesn't exist (e.g. this is
		     ;; a pseudo object or element), return contents,
		     ;; if any.
		     (interpret
		      (let ((fun (intern
				  (format "org-element-%s-interpreter" type))))
			(if (fboundp fun) fun (lambda (_ contents) contents))))
		     (results
		      (cond
		       ;; Secondary string.
		       ((not type)
			(mapconcat (lambda (obj) (funcall fun obj parent))
				   data
				   ""))
		       ;; Full Org document.
		       ((eq type 'org-data)
			(mapconcat (lambda (obj) (funcall fun obj parent))
				   (org-element-contents data)
				   ""))
		       ;; Plain text: return it.
		       ((stringp data) data)
		       ;; Element or object without contents.
		       ((not (org-element-contents data))
			(funcall interpret data nil))
		       ;; Element or object with contents.
		       (t
			(funcall
			 interpret
			 data
			 ;; Recursively interpret contents.
			 (mapconcat
			  (lambda (datum) (funcall fun datum data))
			  (org-element-contents
			   (if (not (memq type '(paragraph verse-block)))
			       data
			     ;; Fix indentation of elements containing
			     ;; objects.  We ignore `table-row'
			     ;; elements as they are one line long
			     ;; anyway.
			     (org-element-normalize-contents
			      data
			      ;; When normalizing first paragraph of
			      ;; an item or a footnote-definition,
			      ;; ignore first line's indentation.
			      (and (eq type 'paragraph)
				   (memq (org-element-type parent)
					 '(footnote-definition item))
				   (eq data (car (org-element-contents parent)))
				   (eq (org-element-property :pre-blank parent)
				       0)))))
			  ""))))))
		(if (memq type '(org-data nil)) results
		  ;; Build white spaces.  If no `:post-blank' property
		  ;; is specified, assume its value is 0.
		  (let ((blank (or (org-element-property :post-blank data) 0)))
		    (if (eq (org-element-class data parent) 'object)
			(concat results (make-string blank ?\s))
		      (concat (org-element--interpret-affiliated-keywords data)
			      (org-element-normalize-string results)
			      (make-string blank ?\n)))))))))
    (funcall fun data nil)))

(defun org-element--interpret-affiliated-keywords (element)
  "Return ELEMENT's affiliated keywords as Org syntax.
If there is no affiliated keyword, return the empty string."
  (let ((keyword-to-org
	 (lambda (key value)
	   (let (dual)
	     (when (member key org-element-dual-keywords)
	       (setq dual (cdr value) value (car value)))
	     (concat "#+" (downcase key)
		     (and dual
			  (format "[%s]" (org-element-interpret-data dual)))
		     ": "
		     (if (member key org-element-parsed-keywords)
			 (org-element-interpret-data value)
		       value)
		     "\n")))))
    (mapconcat
     (lambda (prop)
       (let ((value (org-element-property prop element))
	     (keyword (upcase (substring (symbol-name prop) 1))))
	 (when value
	   (if (or (member keyword org-element-multiple-keywords)
		   ;; All attribute keywords can have multiple lines.
		   (string-match "^ATTR_" keyword))
	       (mapconcat (lambda (line) (funcall keyword-to-org keyword line))
			  (reverse value)
			  "")
	     (funcall keyword-to-org keyword value)))))
     ;; List all ELEMENT's properties matching an attribute line or an
     ;; affiliated keyword, but ignore translated keywords since they
     ;; cannot belong to the property list.
     (cl-loop for prop in (nth 1 element) by 'cddr
	      when (let ((keyword (upcase (substring (symbol-name prop) 1))))
		     (or (string-match "^ATTR_" keyword)
			 (and
			  (member keyword org-element-affiliated-keywords)
			  (not (assoc keyword
				      org-element-keyword-translation-alist)))))
	      collect prop)
     "")))

;; Because interpretation of the parse tree must return the same
;; number of blank lines between elements and the same number of white
;; space after objects, some special care must be given to white
;; spaces.
;;
;; The first function, `org-element-normalize-string', ensures any
;; string different from the empty string will end with a single
;; newline character.
;;
;; The second function, `org-element-normalize-contents', removes
;; global indentation from the contents of the current element.

(defun org-element-normalize-string (s)
  "Ensure string S ends with a single newline character.

If S isn't a string return it unchanged.  If S is the empty
string, return it.  Otherwise, return a new string with a single
newline character at its end."
  (cond
   ((not (stringp s)) s)
   ((string= "" s) "")
   (t (and (string-match "\\(\n[ \t]*\\)*\\'" s)
	   (replace-match "\n" nil nil s)))))

(defun org-element-normalize-contents (element &optional ignore-first)
  "Normalize plain text in ELEMENT's contents.

ELEMENT must only contain plain text and objects.

If optional argument IGNORE-FIRST is non-nil, ignore first line's
indentation to compute maximal common indentation.

Return the normalized element that is element with global
indentation removed from its contents."
  (letrec ((find-min-ind
	    ;; Return minimal common indentation within BLOB.  This is
	    ;; done by walking recursively BLOB and updating MIN-IND
	    ;; along the way.  FIRST-FLAG is non-nil when the next
	    ;; object is expected to be a string that doesn't start
	    ;; with a newline character.  It happens for strings at
	    ;; the beginnings of the contents or right after a line
	    ;; break.
	    (lambda (blob first-flag min-ind)
	      (dolist (datum (org-element-contents blob) min-ind)
		(when first-flag
		  (setq first-flag nil)
		  (cond
		   ;; Objects cannot start with spaces: in this
		   ;; case, indentation is 0.
		   ((not (stringp datum)) (throw :zero 0))
		   ((not (string-match
			  "\\`\\([ \t]+\\)\\([^ \t\n]\\|\n\\|\\'\\)" datum))
		    (throw :zero 0))
		   ((equal (match-string 2 datum) "\n")
		    (put-text-property
		     (match-beginning 1) (match-end 1) 'org-ind 'empty datum))
		   (t
		    (let ((i (string-width (match-string 1 datum))))
		      (put-text-property
		       (match-beginning 1) (match-end 1) 'org-ind i datum)
		      (setq min-ind (min i min-ind))))))
		(cond
		 ((stringp datum)
		  (let ((s 0))
		    (while (string-match
			    "\n\\([ \t]*\\)\\([^ \t\n]\\|\n\\|\\'\\)" datum s)
		      (setq s (match-end 1))
		      (cond
		       ((equal (match-string 1 datum) "")
			(unless (member (match-string 2 datum) '("" "\n"))
			  (throw :zero 0)))
		       ((equal (match-string 2 datum) "\n")
			(put-text-property (match-beginning 1) (match-end 1)
					   'org-ind 'empty datum))
		       (t
			(let ((i (string-width (match-string 1 datum))))
			  (put-text-property (match-beginning 1) (match-end 1)
					     'org-ind i datum)
			  (setq min-ind (min i min-ind))))))))
		 ((eq (org-element-type datum) 'line-break)
		  (setq first-flag t))
		 ((memq (org-element-type datum) org-element-recursive-objects)
		  (setq min-ind
			(funcall find-min-ind datum first-flag min-ind)))))))
	   (min-ind
	    (catch :zero
	      (funcall find-min-ind
		       element (not ignore-first) most-positive-fixnum))))
    (if (or (zerop min-ind) (= min-ind most-positive-fixnum)) element
      ;; Build ELEMENT back, replacing each string with the same
      ;; string minus common indentation.
      (letrec ((build
		(lambda (datum)
		  ;; Return DATUM with all its strings indentation
		  ;; shortened from MIN-IND white spaces.
		  (setcdr
		   (cdr datum)
		   (mapcar
		    (lambda (object)
		      (cond
		       ((stringp object)
			(with-temp-buffer
			  (insert object)
			  (let ((s (point-min)))
			    (while (setq s (text-property-not-all
					    s (point-max) 'org-ind nil))
			      (goto-char s)
			      (let ((i (get-text-property s 'org-ind)))
				(delete-region s (progn
						   (skip-chars-forward " \t")
						   (point)))
				(when (integerp i) (indent-to (- i min-ind))))))
			  (buffer-string)))
		       ((memq (org-element-type object)
			      org-element-recursive-objects)
			(funcall build object))
		       (t object)))
		    (org-element-contents datum)))
		  datum)))
	(funcall build element)))))



;;; Cache
;;
;; Implement a caching mechanism for `org-element-at-point', `org-element-context', and for
;; fast mapping across Org elements in `org-element-cache-map', which see.
;;
;; When cache is enabled, the elements returned by `org-element-at-point' and
;; `org-element-context' are returned by reference.  Altering these elements will
;; also alter their cache representation.  The same is true for
;; elements passed to mapping function in `org-element-cache-map'.
;;
;; Public functions are: `org-element-cache-reset', `org-element-cache-refresh', and
;; `org-element-cache-map'.
;;
;; Cache can be controlled using `org-element-use-cache' and `org-element-cache-persistent'.
;;  `org-element-cache-sync-idle-time', `org-element-cache-sync-duration' and
;; `org-element-cache-sync-break' can be tweaked to control caching behavior.
;;
;; Internally, parsed elements are stored in an AVL tree,
;; `org-element--cache'.  This tree is updated lazily: whenever
;; a change happens to the buffer, a synchronization request is
;; registered in `org-element--cache-sync-requests' (see
;; `org-element--cache-submit-request').  During idle time, requests
;; are processed by `org-element--cache-sync'.  Synchronization also
;; happens when an element is required from the cache.  In this case,
;; the process stops as soon as the needed element is up-to-date.
;;
;; A synchronization request can only apply on a synchronized part of
;; the cache.  Therefore, the cache is updated at least to the
;; location where the new request applies.  Thus, requests are ordered
;; from left to right and all elements starting before the first
;; request are correct.  This property is used by functions like
;; `org-element--cache-find' to retrieve elements in the part of the
;; cache that can be trusted.
;;
;; A request applies to every element, starting from its original
;; location (or key, see below).  When a request is processed, it
;; moves forward and may collide the next one.  In this case, both
;; requests are merged into a new one that starts from that element.
;; As a consequence, the whole synchronization complexity does not
;; depend on the number of pending requests, but on the number of
;; elements the very first request will be applied on.
;;
;; Elements cannot be accessed through their beginning position, which
;; may or may not be up-to-date.  Instead, each element in the tree is
;; associated to a key, obtained with `org-element--cache-key'.  This
;; mechanism is robust enough to preserve total order among elements
;; even when the tree is only partially synchronized.
;;
;; The cache code debuggin is fairly complex because cache request
;; state is often hard to reproduce.  An extensive diagnostics
;; functionality is built into the cache code to assist hunting bugs.
;; See `org-element--cache-self-verify', `org-element--cache-self-verify-frequency',
;; `org-element--cache-diagnostics', `org-element--cache-diagnostics-level',
;; `org-element--cache-diagnostics-ring-size', `org-element--cache-map-statistics',
;; `org-element--cache-map-statistics-threshold'.

(defvar org-element-use-cache t
  "Non-nil when Org parser should cache its results.")

(defvar org-element-cache-persistent t
  "Non-nil when cache should persist between Emacs sessions.")

(defvar org-element-cache-add-functions nil
  "Abnormal hook running after an element is added to cache.
Each function in the hook is called with a single argument---the added
element.")

(defvar org-element-cache-remove-functions nil
  "Abnormal hook running every before an element is removed from cache.
Each function in the hook is called with a single argument---the
removed element.  The argument can also be nil when the whole cache is
cleared.")

(defvar org-element-cache-update-functions nil
  "Abnormal hook running every time a cached element is updated.
Each function in the hook is called with a single argument---the
updated element.")

(defvar org-element-cache-sync-idle-time 0.6
  "Length, in seconds, of idle time before syncing cache.")

(defvar org-element-cache-sync-duration 0.04
  "Maximum duration, as a time value, for a cache synchronization.
If the synchronization is not over after this delay, the process
pauses and resumes after `org-element-cache-sync-break'
seconds.")

(defvar org-element-cache-sync-break 0.3
  "Duration, as a time value, of the pause between synchronizations.
See `org-element-cache-sync-duration' for more information.")

(defvar org-element--cache-self-verify t
  "Activate extra consistency checks for the cache.

This may cause serious performance degradation depending on the value
of `org-element--cache-self-verify-frequency'.

When set to symbol `backtrace', record and display backtrace log if
any inconsistency is detected.")

(defvar org-element--cache-self-verify-frequency 0.03
  "Frequency of cache element verification.

This number is a probability to check an element requested from cache
to be correct.  Setting this to a value less than 0.0001 is useless.")

(defvar org-element--cache-diagnostics nil
  "Print detailed diagnostics of cache processing.")

(defvar org-element--cache-map-statistics nil
  "Print statistics for `org-element-cache-map'.")

(defvar org-element--cache-map-statistics-threshold 0.1
  "Time threshold in seconds to log statistics for `org-element-cache-map'.")

(defvar org-element--cache-diagnostics-level 2
  "Detail level of the diagnostics.")

(defvar-local org-element--cache-diagnostics-ring nil
  "Ring containing last `org-element--cache-diagnostics-ring-size'
cache process log entries.")

(defvar org-element--cache-diagnostics-ring-size 5000
  "Size of `org-element--cache-diagnostics-ring'.")

;;;; Data Structure

(defvar-local org-element--cache nil
  "AVL tree used to cache elements.
Each node of the tree contains an element.  Comparison is done
with `org-element--cache-compare'.  This cache is used in
`org-element-at-point'.")

(defvar-local org-element--headline-cache nil
  "AVL tree used to cache headline and inlinetask elements.
Each node of the tree contains an element.  Comparison is done
with `org-element--cache-compare'.  This cache is used in
`org-element-cache-map'.")

(defconst org-element--cache-hash-size 16
  "Cache size for recent cached calls to `org-element--cache-find'.

This extra caching is based on the following paper:
Pugh [Information Processing Letters] (1990) Slow optimally balanced
 search strategies vs. cached fast uniformly balanced search
 strategies.  http://dx.doi.org/10.1016/0020-0190(90)90130-P

Also, see `org-element--cache-hash-left' and `org-element--cache-hash-right'.")
(defvar-local org-element--cache-hash-left nil
  "Cached elements from `org-element--cache' for fast O(1) lookup.
When non-nil, it should be a vector representing POS arguments of
`org-element--cache-find' called with nil SIDE argument.
Also, see `org-element--cache-hash-size'.")
(defvar-local org-element--cache-hash-right nil
  "Cached elements from `org-element--cache' for fast O(1) lookup.
When non-nil, it should be a vector representing POS arguments of
`org-element--cache-find' called with non-nil, non-`both' SIDE argument.
Also, see `org-element--cache-hash-size'.")

(defvar org-element--cache-hash-statistics '(0 . 0)
  "Cons cell storing how Org makes use of `org-element--cache-find' caching.
The car is the number of successful uses and cdr is the total calls to
`org-element--cache-find'.")
(defvar org-element--cache-hash-nocache 0
  "Number of calls to `org-element--cache-has' with `both' SIDE argument.
These calls are not cached by hash.  See `org-element--cache-hash-size'.")

(defvar-local org-element--cache-size 0
  "Size of the `org-element--cache'.

Storing value is variable is faster because `avl-tree-size' is O(N).")

(defvar-local org-element--headline-cache-size 0
  "Size of the `org-element--headline-cache'.

Storing value is variable is faster because `avl-tree-size' is O(N).")

(defvar-local org-element--cache-sync-requests nil
  "List of pending synchronization requests.

A request is a vector with the following pattern:

 [NEXT BEG END OFFSET PARENT PHASE]

Processing a synchronization request consists of three phases:

  0. Delete modified elements,
  1. Fill missing area in cache,
  2. Shift positions and re-parent elements after the changes.

During phase 0, NEXT is the key of the first element to be
removed, BEG and END is buffer position delimiting the
modifications.  Elements starting between them (inclusive) are
removed.  So are elements whose parent is removed.  PARENT, when
non-nil, is the common parent of all the elements between BEG and END.

It is guaranteed that only a single phase 0 request exists at any
moment of time.  If it does, it must be the first request in the list.

During phase 1, NEXT is the key of the next known element in
cache and BEG its beginning position.  Parse buffer between that
element and the one before it in order to determine the parent of
the next element.  Set PARENT to the element containing NEXT.

During phase 2, NEXT is the key of the next element to shift in
the parse tree.  All elements starting from this one have their
properties relative to buffer positions shifted by integer
OFFSET and, if they belong to element PARENT, are adopted by it.

PHASE specifies the phase number, as an integer.

For any synchronisation request, all the later requests in the cache
must not start at or before END.  See `org-element--cache-submit-request'.")

(defvar-local org-element--cache-sync-timer nil
  "Timer used for cache synchronization.")

(defvar-local org-element--cache-sync-keys-value nil
  "Id value used to identify keys during synchronisation.
See `org-element--cache-key' for more information.")

(defvar-local org-element--cache-change-tic nil
  "Last `buffer-chars-modified-tick' for registered changes.")

(defvar-local org-element--cache-last-buffer-size nil
  "Last value of `buffer-size' for registered changes.")

(defvar org-element--cache-non-modifying-commands
  '(org-agenda
    org-agenda-redo
    org-sparse-tree
    org-occur
    org-columns
    org-columns-redo
    org-columns-new
    org-columns-delete
    org-columns-compute
    org-columns-insert-dblock
    org-agenda-columns
    org-ctrl-c-ctrl-c)
  "List of commands that are not expected to change the cache state.

This variable is used to determine when re-parsing buffer is not going
to slow down the command.

If the commends end up modifying the cache, the worst case scenario is
performance drop.  So, advicing these commands is safe.  Yet, it is
better to remove the commands adviced in such way from this list.")

(defmacro org-element--request-key (request)
  "Get NEXT part of a `org-element--cache-sync-requests' REQUEST."
  `(aref ,request 0))

(defmacro org-element--request-beg (request)
  "Get BEG part of a `org-element--cache-sync-requests' REQUEST."
  `(aref ,request 1))

(defmacro org-element--request-end (request)
  "Get END part of a `org-element--cache-sync-requests' REQUEST."
  `(aref ,request 2))

(defmacro org-element--request-offset (request)
  "Get OFFSET part of a `org-element--cache-sync-requests' REQUEST."
  `(aref ,request 3))

(defmacro org-element--request-parent (request)
  "Get PARENT part of a `org-element--cache-sync-requests' REQUEST."
  `(aref ,request 4))

(defmacro org-element--request-phase (request)
  "Get PHASE part of a `org-element--cache-sync-requests' REQUEST."
  `(aref ,request 5))

(defmacro org-element--format-element (element)
  "Format ELEMENT for printing in diagnostics."
  `(let ((print-length 50)
         (print-level 5))
     (prin1-to-string ,element)))

(defmacro org-element--cache-log-message (format-string &rest args)
  "Add a new log message for org-element-cache."
  `(when (or org-element--cache-diagnostics
             (eq org-element--cache-self-verify 'backtrace))
     (let* ((format-string (concat (format "org-element-cache diagnostics(%s): "
                                           (buffer-name (current-buffer)))
                                   ,format-string))
            (format-string (funcall #'format format-string ,@args)))
       (if org-element--cache-diagnostics
           (display-warning 'org-element-cache format-string)
         (unless org-element--cache-diagnostics-ring
           (setq org-element--cache-diagnostics-ring
                 (make-ring org-element--cache-diagnostics-ring-size)))
         (ring-insert org-element--cache-diagnostics-ring format-string)))))

(defmacro org-element--cache-warn (format-string &rest args)
  "Raise warning for org-element-cache."
  `(let* ((format-string (funcall #'format ,format-string ,@args))
          (format-string
           (if (or (not org-element--cache-diagnostics-ring)
                   (not (eq 'backtrace org-element--cache-self-verify)))
               format-string
             (prog1
                 (concat (format "Warning(%s): "
                                 (buffer-name (current-buffer)))
                         format-string
                         "\nBacktrace:\n  "
                         (mapconcat #'identity
                                    (ring-elements org-element--cache-diagnostics-ring)
                                    "\n  "))
               (setq org-element--cache-diagnostics-ring nil)))))
     (if (and (boundp 'org-batch-test) org-batch-test)
         (error "%s" (concat "org-element--cache: " format-string))
       (display-warning 'org-element-cache
                        (concat "org-element--cache: " format-string)))))

(defsubst org-element--cache-key (element)
  "Return a unique key for ELEMENT in cache tree.

Keys are used to keep a total order among elements in the cache.
Comparison is done with `org-element--cache-key-less-p'.

When no synchronization is taking place, a key is simply the
beginning position of the element, or that position plus one in
the case of an first item (respectively row) in
a list (respectively a table).  They key of a section is its beginning
position minus one.

During a synchronization, the key is the one the element had when
the cache was synchronized for the last time.  Elements added to
cache during the synchronization get a new key generated with
`org-element--cache-generate-key'.

Such keys are stored inside the element property
`:org-element--cache-sync-key'.  The property is a cons containing
current `org-element--cache-sync-keys-value' and the element key."
  (or (when (eq org-element--cache-sync-keys-value (car (org-element-property :org-element--cache-sync-key element)))
        (cdr (org-element-property :org-element--cache-sync-key element)))
      (let* ((begin (org-element-property :begin element))
	     ;; Increase beginning position of items (respectively
	     ;; table rows) by one, so the first item can get
	     ;; a different key from its parent list (respectively
	     ;; table).
	     (key (if (memq (org-element-type element) '(item table-row))
		      (1+ begin)
                    ;; Decrease beginning position of sections by one,
                    ;; so that the first element of the section get
                    ;; different key from the parent section.
                    (if (eq (org-element-type element) 'section)
                        (1- begin)
                      (if (eq (org-element-type element) 'org-data)
                          (- begin 2)
		        begin)))))
        (when org-element--cache-sync-requests
	  (org-element-put-property
           element
           :org-element--cache-sync-key
           (cons org-element--cache-sync-keys-value key)))
        key)))

(defun org-element--cache-generate-key (lower upper)
  "Generate a key between LOWER and UPPER.

LOWER and UPPER are fixnums or lists of same, possibly empty.

If LOWER and UPPER are equals, return LOWER.  Otherwise, return
a unique key, as an integer or a list of integers, according to
the following rules:

  - LOWER and UPPER are compared level-wise until values differ.

  - If, at a given level, LOWER and UPPER differ from more than
    2, the new key shares all the levels above with LOWER and
    gets a new level.  Its value is the mean between LOWER and
    UPPER:

      (1 2) + (1 4) --> (1 3)

  - If LOWER has no value to compare with, it is assumed that its
    value is `most-negative-fixnum'.  E.g.,

      (1 1) + (1 1 2)

    is equivalent to

      (1 1 m) + (1 1 2)

    where m is `most-negative-fixnum'.  Likewise, if UPPER is
    short of levels, the current value is `most-positive-fixnum'.

  - If they differ from only one, the new key inherits from
    current LOWER level and fork it at the next level.  E.g.,

      (2 1) + (3 3)

    is equivalent to

      (2 1) + (2 M)

    where M is `most-positive-fixnum'.

  - If the key is only one level long, it is returned as an
    integer:

      (1 2) + (3 2) --> 2

When they are not equals, the function assumes that LOWER is
lesser than UPPER, per `org-element--cache-key-less-p'."
  (if (equal lower upper) lower
    (let ((lower (if (integerp lower) (list lower) lower))
	  (upper (if (integerp upper) (list upper) upper))
          skip-upper key)
      (catch 'exit
	(while t
	  (let ((min (or (car lower) most-negative-fixnum))
		(max (cond (skip-upper most-positive-fixnum)
                           ((car upper))
                           (t most-positive-fixnum))))
            (if (< (1+ min) max)
		(let ((mean (+ (ash min -1) (ash max -1) (logand min max 1))))
		  (throw 'exit (if key (nreverse (cons mean key)) mean)))
	      (when (and (< min max) (not skip-upper))
		;; When at a given level, LOWER and UPPER differ from
		;; 1, ignore UPPER altogether.  Instead create a key
		;; between LOWER and the greatest key with the same
		;; prefix as LOWER so far.
		(setq skip-upper t))
	      (push min key)
	      (setq lower (cdr lower) upper (cdr upper)))))))))

(defsubst org-element--cache-key-less-p (a b)
  "Non-nil if key A is less than key B.
A and B are either integers or lists of integers, as returned by
`org-element--cache-key'.

Note that it is not reliable to compare buffer position with the cache
keys.  They keys may be larger compared to actual element :begin
position."
  (if (integerp a) (if (integerp b) (< a b) (<= a (car b)))
    (if (integerp b) (< (car a) b)
      (catch 'exit
	(while (and a b)
	  (cond ((car-less-than-car a b) (throw 'exit t))
		((car-less-than-car b a) (throw 'exit nil))
		(t (setq a (cdr a) b (cdr b)))))
	;; If A is empty, either keys are equal (B is also empty) and
	;; we return nil, or A is lesser than B (B is longer) and we
	;; return a non-nil value.
	;;
	;; If A is not empty, B is necessarily empty and A is greater
	;; than B (A is longer).  Therefore, return nil.
	(and (null a) b)))))

(defun org-element--cache-compare (a b)
  "Non-nil when element A is located before element B."
  (org-element--cache-key-less-p (org-element--cache-key a) (org-element--cache-key b)))

(defsubst org-element--cache-root ()
  "Return root value in `org-element--cache' .
This function assumes `org-element--cache' is a valid AVL tree."
  (avl-tree--node-left (avl-tree--dummyroot org-element--cache)))

(defsubst org-element--headline-cache-root ()
  "Return root value in `org-element--headline-cache' .
This function assumes `org-element--headline-cache' is a valid AVL tree."
  (avl-tree--node-left (avl-tree--dummyroot org-element--headline-cache)))

;;;; Tools

;; FIXME: Ideally, this should be inlined to avoid overheads, but
;; inlined functions should be declared before the code that uses them
;; and some code above does use `org-element--cache-active-p'.  Moving this
;; declaration on top would require restructuring the whole cache
;; section.
(defun org-element--cache-active-p (&optional called-from-cache-change-func-p)
  "Non-nil when cache is active in current buffer."
  (and org-element-use-cache
       org-element--cache
       (or called-from-cache-change-func-p
           (eq org-element--cache-change-tic (buffer-chars-modified-tick))
           (and
            ;; org-num-mode calls some Org structure analysis functions
            ;; that can trigger cache update in the middle of changes.  See
            ;; `org-num--verify' calling `org-num--skip-value' calling
            ;; `org-entry-get' that uses cache.
            ;; Forcefully disable cache when called from inside a
            ;; modification hook, where `inhibit-modification-hooks' is set
            ;; to t.
            (not inhibit-modification-hooks)
            ;; `combine-change-calls' sets `after-change-functions' to
            ;; nil.  We need not to use cache inside
            ;; `combine-change-calls' because the buffer is potentially
            ;; changed without notice (the change will be registered
            ;; after exiting the `combine-change-calls' body though).
            (memq #'org-element--cache-after-change after-change-functions)))))

;; FIXME: Remove after we establish that hashing is effective.
(defun org-element-cache-hash-show-statistics ()
  "Display efficiency of O(1) query cache for `org-element--cache-find'.

This extra caching is based on the following paper:
Pugh [Information Processing Letters] (1990) Slow optimally balanced
 search strategies vs. cached fast uniformly balanced search
 strategies.  http://dx.doi.org/10.1016/0020-0190(90)90130-P

Also, see `org-element--cache-size'."
  (interactive)
  (message "%.2f%% of cache searches hashed, %.2f%% non-hashable."
	   (* 100
	      (/ (float (car org-element--cache-hash-statistics))
		 (cdr org-element--cache-hash-statistics)))
	   (* 100
	      (/ (float org-element--cache-hash-nocache)
		 (cdr org-element--cache-hash-statistics)))))

(defun org-element--cache-find (pos &optional side)
  "Find element in cache starting at POS or before.

POS refers to a buffer position.

When optional argument SIDE is non-nil, the function checks for
elements starting at or past POS instead.  If SIDE is `both', the
function returns a cons cell where car is the first element
starting at or before POS and cdr the first element starting
after POS.

The function can only find elements in the synchronized part of
the cache."
  (with-current-buffer (or (buffer-base-buffer) (current-buffer))
    (let* ((limit (and org-element--cache-sync-requests
                       (org-element--request-key (car org-element--cache-sync-requests))))
	   (node (org-element--cache-root))
           (hash-pos (unless (eq side 'both)
                       (mod (org-knuth-hash pos)
                            org-element--cache-hash-size)))
           (hashed (if (not side)
                       (aref org-element--cache-hash-left hash-pos)
                     (unless (eq side 'both)
                       (aref org-element--cache-hash-right hash-pos))))
	   lower upper)
      ;; `org-element--cache-key-less-p' does not accept markers.
      (when (markerp pos) (setq pos (marker-position pos)))
      (cl-incf (cdr org-element--cache-hash-statistics))
      (when (eq side 'both) (cl-incf org-element--cache-hash-nocache))
      (if (and hashed (not (eq side 'both))
               (or (not limit)
                   ;; Limit can be a list key.
                   (org-element--cache-key-less-p
                    (org-element--cache-key hashed)
                    limit))
               (= pos (org-element-property :begin hashed))
               ;; We cannot rely on element :begin for elements with
               ;; children starting at the same pos.
               (not (memq (org-element-type hashed)
                        '(section org-data table)))
               (org-element-property :cached hashed))
          (progn
            (cl-incf (car org-element--cache-hash-statistics))
            hashed)
        (while node
          (let* ((element (avl-tree--node-data node))
	         (begin (org-element-property :begin element)))
	    (cond
	     ((and limit
	           (not (org-element--cache-key-less-p
	               (org-element--cache-key element) limit)))
	      (setq node (avl-tree--node-left node)))
	     ((> begin pos)
	      (setq upper element
		    node (avl-tree--node-left node)))
	     ((or (< begin pos)
                  ;; If the element is section or org-data, we also need
                  ;; to check the following element.
                  (memq (org-element-type element) '(section org-data)))
	      (setq lower element
		    node (avl-tree--node-right node)))
	     ;; We found an element in cache starting at POS.  If `side'
	     ;; is `both' we also want the next one in order to generate
	     ;; a key in-between.
	     ;;
	     ;; If the element is the first row or item in a table or
	     ;; a plain list, we always return the table or the plain
	     ;; list.
	     ;;
	     ;; In any other case, we return the element found.
	     ((eq side 'both)
	      (setq lower element)
	      (setq node (avl-tree--node-right node)))
	     ((and (memq (org-element-type element) '(item table-row))
	           (let ((parent (org-element-property :parent element)))
		     (and (= (org-element-property :begin element)
			     (org-element-property :contents-begin parent))
		          (setq node nil
			        lower parent
			        upper parent)))))
	     (t
	      (setq node nil
		    lower element
		    upper element)))))
        (if (not side)
            (aset org-element--cache-hash-left hash-pos lower)
          (unless (eq side 'both)
            (aset org-element--cache-hash-right hash-pos lower)))
        (pcase side
          (`both (cons lower upper))
          (`nil lower)
          (_ upper))))))

(defun org-element--cache-put (element)
  "Store ELEMENT in current buffer's cache, if allowed."
  (when (org-element--cache-active-p)
    (when org-element--cache-sync-requests
      ;; During synchronization, first build an appropriate key for
      ;; the new element so `avl-tree-enter' can insert it at the
      ;; right spot in the cache.
      (let* ((keys (org-element--cache-find
		    (org-element-property :begin element) 'both))
             (new-key (org-element--cache-generate-key
		       (and (car keys) (org-element--cache-key (car keys)))
		       (cond ((cdr keys) (org-element--cache-key (cdr keys)))
			     (org-element--cache-sync-requests
			      (org-element--request-key (car org-element--cache-sync-requests)))))))
        (org-element-put-property
         element
         :org-element--cache-sync-key
         (cons org-element--cache-sync-keys-value new-key))))
    (when (>= org-element--cache-diagnostics-level 2)
      (org-element--cache-log-message
       "Added new element with %S key (cache size=%S): %S"
       (org-element-property :org-element--cache-sync-key element)
       org-element--cache-size
       (org-element--format-element element)))
    (org-element-put-property element :cached t)
    (when (memq (org-element-type element) '(headline inlinetask))
      (cl-incf org-element--headline-cache-size)
      (avl-tree-enter org-element--headline-cache element))
    (cl-incf org-element--cache-size)
    (prog1 (avl-tree-enter org-element--cache element)
      (run-hook-with-args org-element-cache-add-functions element))))

(defsubst org-element--cache-remove (element)
  "Remove ELEMENT from cache.
Assume ELEMENT belongs to cache and that a cache is active."
  (run-hook-with-args org-element-cache-remove-functions element)
  (org-element-put-property element :cached nil)
  (cl-decf org-element--cache-size)
  ;; Invalidate contents of parent.
  (when (and (org-element-property :parent element)
             (org-element-contents (org-element-property :parent element)))
    (org-element-set-contents (org-element-property :parent element) nil))
  (when (memq (org-element-type element) '(headline inlinetask))
    (cl-decf org-element--headline-cache-size)
    (avl-tree-delete org-element--headline-cache element))
  (or (avl-tree-delete org-element--cache element)
      (progn
        ;; This should not happen, but if it is, would be better to know
        ;; where it happens.
        (org-element--cache-warn
         "Failed to delete %S element in %S at %S. The element cache key was %S.
If this warning appears regularly, please report the warning text to Org mode mailing list (M-x org-submit-bug-report)."
         (org-element-type element)
         (current-buffer)
         (org-element-property :begin element)
         (org-element-property :org-element--cache-sync-key element))
        (org-element-cache-reset)
        (throw 'quit nil))))

;;;; Synchronization

(defsubst org-element--cache-set-timer (buffer)
  "Set idle timer for cache synchronization in BUFFER."
  (when org-element--cache-sync-timer
    (cancel-timer org-element--cache-sync-timer))
  (setq org-element--cache-sync-timer
	(run-with-idle-timer
	 (let ((idle (current-idle-time)))
	   (if idle (time-add idle org-element-cache-sync-break)
	     org-element-cache-sync-idle-time))
	 nil
	 #'org-element--cache-sync
	 buffer)))

(defsubst org-element--cache-interrupt-p (time-limit)
  "Non-nil when synchronization process should be interrupted.
TIME-LIMIT is a time value or nil."
  (and time-limit
       (or (input-pending-p)
	   (time-less-p time-limit nil))))

(defsubst org-element--cache-shift-positions (element offset &optional props)
  "Shift ELEMENT properties relative to buffer positions by OFFSET.

Properties containing buffer positions are `:begin', `:end',
`:contents-begin', `:contents-end' and `:structure'.  When
optional argument PROPS is a list of keywords, only shift
properties provided in that list.

Properties are modified by side-effect."
  ;; Shifting the whole element.  Nothing is actually modified.
  (when props (org-element-put-property element :fragile-cache nil))
  (let ((properties (nth 1 element)))
    ;; Shift `:structure' property for the first plain list only: it
    ;; is the only one that really matters and it prevents from
    ;; shifting it more than once.
    (when (and (or (not props) (memq :structure props))
	       (eq (org-element-type element) 'plain-list)
	       (not (eq (org-element-type (plist-get properties :parent)) 'item)))
      (dolist (item (plist-get properties :structure))
	(cl-incf (car item) offset)
	(cl-incf (nth 6 item) offset)))
    (dolist (key '( :begin :contents-begin :contents-end :end
                    :post-affiliated :robust-begin :robust-end))
      (let ((value (and (or (not props) (memq key props))
			(plist-get properties key))))
	(and value (plist-put properties key (+ offset value)))))
    (run-hook-with-args org-element-cache-update-functions element)))

(defvar org-element--cache-interrupt-C-g t
  "When non-nil, allow the user to abort `org-element--cache-sync'.
The execution is aborted upon pressing `\\[keyboard-quit]'
`org-element--cache-interrupt-C-g-max-count' times.")
(defvar org-element--cache-interrupt-C-g-max-count 5
  "`\\[keyboard-quit]' count to interrupt `org-element--cache-sync'.
See `org-element--cache-interrupt-C-g'.")
(defvar org-element--cache-interrupt-C-g-count 0
  "Current number of `org-element--cache-sync' calls.
See `org-element--cache-interrupt-C-g'.")

(defvar org-element--cache-change-warning nil
  "Non-nil when a sensitive line is about to be changed.
It is a symbol among nil, t, or a number representing smallest level of
modified headline.  The level considers headline levels both before
and after the modification.")

(defun org-element--cache-sync (buffer &optional threshold future-change offset)
  "Synchronize cache with recent modification in BUFFER.

When optional argument THRESHOLD is non-nil, do the
synchronization for all elements starting before or at threshold,
then exit.  Otherwise, synchronize cache for as long as
`org-element-cache-sync-duration' or until Emacs leaves idle
state.

FUTURE-CHANGE, when non-nil, is a buffer position where changes
not registered yet in the cache are going to happen.  OFFSET is the
change offset.  It is used in `org-element--cache-submit-request',
where cache is partially updated before current modification are
actually submitted."
  (when (buffer-live-p buffer)
    (with-current-buffer (or (buffer-base-buffer buffer) buffer)
      ;; Do not sync when, for example, in the middle of
      ;; `combine-change-calls'.  See the commentary inside
      ;; `org-element--cache-active-p'.
      (when (and org-element--cache-sync-requests (org-element--cache-active-p))
        ;; Check if the buffer have been changed outside visibility of
        ;; `org-element--cache-before-change' and `org-element--cache-after-change'.
        (if (/= org-element--cache-last-buffer-size (buffer-size))
            (progn
              (org-element--cache-warn
               "Unregistered buffer modifications detected (%S != %S). Resetting.
If this warning appears regularly, please report the warning text to Org mode mailing list (M-x org-submit-bug-report).
The buffer is: %s\n Current command: %S\n Backtrace:\n%S"
               org-element--cache-last-buffer-size
               (buffer-size)
               (buffer-name (current-buffer))
               this-command
               (when (and (fboundp 'backtrace-get-frames)
                          (fboundp 'backtrace-to-string))
                 (backtrace-to-string (backtrace-get-frames 'backtrace))))
              (org-element-cache-reset))
          (let ((inhibit-quit t) request next)
            (setq org-element--cache-interrupt-C-g-count 0)
	    (when org-element--cache-sync-timer
	      (cancel-timer org-element--cache-sync-timer))
            (let ((time-limit (time-add nil org-element-cache-sync-duration)))
	      (catch 'org-element--cache-interrupt
                (when org-element--cache-sync-requests
                  (org-element--cache-log-message "Syncing down to %S-%S" (or future-change threshold) threshold))
	        (while org-element--cache-sync-requests
	          (setq request (car org-element--cache-sync-requests)
		        next (nth 1 org-element--cache-sync-requests))
	          (org-element--cache-process-request
	           request
	           (when next (org-element--request-key next))
	           threshold
	           (unless threshold time-limit)
	           future-change
                   offset)
                  ;; Re-assign current and next requests.  It could have
                  ;; been altered during phase 1.
                  (setq request (car org-element--cache-sync-requests)
		        next (nth 1 org-element--cache-sync-requests))
	          ;; Request processed.  Merge current and next offsets and
	          ;; transfer ending position.
	          (when next
                    ;; The following requests can only be either phase 1
                    ;; or phase 2 requests.  We need to let them know
                    ;; that additional shifting happened ahead of them.
	            (cl-incf (org-element--request-offset next) (org-element--request-offset request))
                    (org-element--cache-log-message
                     "Updating next request offset to %S: %s"
                     (org-element--request-offset next)
                     (let ((print-length 10) (print-level 3)) (prin1-to-string next)))
                    ;; FIXME: END part of the request only matters for
                    ;; phase 0 requests.  However, the only possible
                    ;; phase 0 request must be the first request in the
                    ;; list all the time.  END position should be
                    ;; unused.
                    (setf (org-element--request-end next) (org-element--request-end request)))
	          (setq org-element--cache-sync-requests
		        (cdr org-element--cache-sync-requests)))))
	    ;; If more requests are awaiting, set idle timer accordingly.
	    ;; Otherwise, reset keys.
	    (if org-element--cache-sync-requests
	        (org-element--cache-set-timer buffer)
              (setq org-element--cache-change-warning nil)
              (setq org-element--cache-sync-keys-value (1+ org-element--cache-sync-keys-value)))))))))

(defun org-element--cache-process-request
    (request next-request-key threshold time-limit future-change offset)
  "Process synchronization REQUEST for all entries before NEXT.

REQUEST is a vector, built by `org-element--cache-submit-request'.

NEXT-REQUEST-KEY is a cache key of the next request, as returned by
`org-element--cache-key'.

When non-nil, THRESHOLD is a buffer position.  Synchronization
stops as soon as a shifted element begins after it.

When non-nil, TIME-LIMIT is a time value.  Synchronization stops
after this time or when Emacs exits idle state.

When non-nil, FUTURE-CHANGE is a buffer position where changes not
registered yet in the cache are going to happen.  OFFSET is the
changed text length.  See `org-element--cache-submit-request' for more
information.

Throw `org-element--cache-interrupt' if the process stops before
completing the request."
  (org-element--cache-log-message
   "org-element-cache: Processing request %s up to %S-%S, next: %S"
   (let ((print-length 10) (print-level 3)) (prin1-to-string request))
   future-change
   threshold
   next-request-key)
  (catch 'org-element--cache-quit
    (when (= (org-element--request-phase request) 0)
      ;; Phase 0.
      ;;
      ;; Delete all elements starting after beginning of the element
      ;; with request key NEXT, but not after buffer position END.
      ;;
      ;; At each iteration, we start again at tree root since
      ;; a deletion modifies structure of the balanced tree.
      (org-element--cache-log-message "Phase 0")
      (catch 'org-element--cache-end-phase
        (let ((deletion-count 0))
          (while t
	    (when (org-element--cache-interrupt-p time-limit)
              (org-element--cache-log-message "Interrupt: time limit")
	      (throw 'org-element--cache-interrupt nil))
	    (let ((request-key (org-element--request-key request))
		  (end (org-element--request-end request))
		  (node (org-element--cache-root))
		  data data-key)
	      ;; Find first element in cache with key REQUEST-KEY or
	      ;; after it.
	      (while node
	        (let* ((element (avl-tree--node-data node))
		       (key (org-element--cache-key element)))
		  (cond
		   ((org-element--cache-key-less-p key request-key)
		    (setq node (avl-tree--node-right node)))
		   ((org-element--cache-key-less-p request-key key)
		    (setq data element
			  data-key key
			  node (avl-tree--node-left node)))
		   (t (setq data element
			    data-key key
			    node nil)))))
	      (if data
                  ;; We found first element in cache starting at or
                  ;; after REQUEST-KEY.
		  (let ((pos (org-element-property :begin data)))
                    ;; FIXME: Maybe simply (< pos end)?
		    (if (<= pos end)
                        (progn
                          (org-element--cache-log-message "removing %S::%S"
                                                          (org-element-property :org-element--cache-sync-key data)
                                                          (org-element--format-element data))
                          (cl-incf deletion-count)
                          (org-element--cache-remove data)
                          (when (and (> (log org-element--cache-size 2) 10)
                                     (> deletion-count
                                        (/ org-element--cache-size (log org-element--cache-size 2))))
                            (org-element--cache-log-message "Removed %S>N/LogN(=%S/%S) elements.  Resetting cache to prevent performance degradation"
                                                            deletion-count
                                                            org-element--cache-size
                                                            (log org-element--cache-size 2))
                            (org-element-cache-reset)
                            (throw 'org-element--cache-quit t)))
                      ;; Done deleting everything starting before END.
                      ;; DATA-KEY is the first known element after END.
                      ;; Move on to phase 1.
                      (org-element--cache-log-message
                       "found element after %S: %S::%S"
                       end
                       (org-element-property :org-element--cache-sync-key data)
                       (org-element--format-element data))
                      (setf (org-element--request-key request) data-key)
                      (setf (org-element--request-beg request) pos)
                      (setf (org-element--request-phase request) 1)
		      (throw 'org-element--cache-end-phase nil)))
	        ;; No element starting after modifications left in
	        ;; cache: further processing is futile.
                (org-element--cache-log-message
                 "Phase 0 deleted all elements in cache after %S!"
                 request-key)
	        (throw 'org-element--cache-quit t)))))))
    (when (= (org-element--request-phase request) 1)
      ;; Phase 1.
      ;;
      ;; Phase 0 left a hole in the cache.  Some elements after it
      ;; could have parents within.  For example, in the following
      ;; buffer:
      ;;
      ;;   - item
      ;;
      ;;
      ;;     Paragraph1
      ;;
      ;;     Paragraph2
      ;;
      ;; if we remove a blank line between "item" and "Paragraph1",
      ;; everything down to "Paragraph2" is removed from cache.  But
      ;; the paragraph now belongs to the list, and its `:parent'
      ;; property no longer is accurate.
      ;;
      ;; Therefore we need to parse again elements in the hole, or at
      ;; least in its last section, so that we can re-parent
      ;; subsequent elements, during phase 2.
      ;;
      ;; Note that we only need to get the parent from the first
      ;; element in cache after the hole.
      ;;
      ;; When next key is lesser or equal to the current one, current
      ;; request is inside a to-be-shifted part of the cache.  It is
      ;; fine because the order of elements will not be altered by
      ;; shifting.  However, we cannot know the real position of the
      ;; unshifted NEXT element in the current request.  So, we need
      ;; to sort the request list according to keys and re-start
      ;; processing from the new leftmost request.
      (org-element--cache-log-message "Phase 1")
      (let ((key (org-element--request-key request)))
	(when (and next-request-key (not (org-element--cache-key-less-p key next-request-key)))
          ;; In theory, the only case when requests are not
          ;; ordered is when key of the next request is either the
          ;; same with current key or it is a key for a removed
          ;; element. Either way, we can simply merge the two
          ;; requests.
	  (let ((next-request (nth 1 org-element--cache-sync-requests)))
            (org-element--cache-log-message "Phase 1: Unorderered requests. Merging: %S\n%S\n"
                                            (let ((print-length 10) (print-level 3)) (prin1-to-string request))
                                            (let ((print-length 10) (print-level 3)) (prin1-to-string next-request)))
	    (setf (org-element--request-key next-request) key)
            (setf (org-element--request-beg next-request) (org-element--request-beg request))
	    (setf (org-element--request-phase next-request) 1)
            (throw 'org-element--cache-quit t))))
      ;; Next element will start at its beginning position plus
      ;; offset, since it hasn't been shifted yet.  Therefore, LIMIT
      ;; contains the real beginning position of the first element to
      ;; shift and re-parent.
      (let ((limit (+ (org-element--request-beg request) (org-element--request-offset request)))
            cached-before)
	(cond ((and threshold (> limit threshold))
               (org-element--cache-log-message "Interrupt: position %S after threshold %S" limit threshold)
               (throw 'org-element--cache-interrupt nil))
	      ((and future-change (>= limit future-change))
	       ;; Changes happened around this element and they will
	       ;; trigger another phase 1 request.  Skip re-parenting
	       ;; and simply proceed with shifting (phase 2) to make
	       ;; sure that followup phase 0 request for the recent
	       ;; changes can operate on the correctly shifted cache.
               (org-element--cache-log-message "position %S after future change %S" limit future-change)
               (setf (org-element--request-parent request) nil)
               (setf (org-element--request-phase request) 2))
	      (t
               (when future-change
                 ;; Changes happened, but not yet registered after
                 ;; this element.  However, we a not yet safe to look
                 ;; at the buffer and parse elements in the cache gap.
                 ;; Some of the parents to be added to cache may end
                 ;; after the changes.  Parsing this parents will
                 ;; assign the :end correct value for cache state
                 ;; after future-change.  Then, when the future change
                 ;; is going to be processed, such parent boundary
                 ;; will be altered unnecessarily.  To avoid this,
                 ;; we alter the new parents by -OFFSET.
                 ;; For now, just save last known cached element and
                 ;; then check all the parents below.
                 (setq cached-before (org-element--cache-find (1- limit) nil)))
               ;; No relevant changes happened after submitting this
               ;; request.  We are safe to look at the actual Org
               ;; buffer and calculate the new parent.
	       (let ((parent (org-element--parse-to (1- limit) nil time-limit)))
                 (when future-change
                   ;; Check all the newly added parents to not
                   ;; intersect with future change.
                   (let ((up parent))
                     (while (and up
                                 (or (not cached-before)
                                     (> (org-element-property :begin up)
                                        (org-element-property :begin cached-before))))
                       (when (> (org-element-property :end up) future-change)
                         ;; Offset future cache request.
                         (org-element--cache-shift-positions
                          up (- offset)
                          (if (and (org-element-property :robust-begin up)
                                   (org-element-property :robust-end up))
                              '(:contents-end :end :robust-end)
                            '(:contents-end :end))))
                       (setq up (org-element-property :parent up)))))
                 (org-element--cache-log-message
                  "New parent at %S: %S::%S"
                  limit
                  (org-element-property :org-element--cache-sync-key parent)
                  (org-element--format-element parent))
                 (setf (org-element--request-parent request) parent)
		 (setf (org-element--request-phase request) 2))))))
    ;; Phase 2.
    ;;
    ;; Shift all elements starting from key START, but before NEXT, by
    ;; OFFSET, and re-parent them when appropriate.
    ;;
    ;; Elements are modified by side-effect so the tree structure
    ;; remains intact.
    ;;
    ;; Once THRESHOLD, if any, is reached, or once there is an input
    ;; pending, exit.  Before leaving, the current synchronization
    ;; request is updated.
    (org-element--cache-log-message "Phase 2")
    (let ((start (org-element--request-key request))
	  (offset (org-element--request-offset request))
	  (parent (org-element--request-parent request))
	  (node (org-element--cache-root))
	  (stack (list nil))
	  (leftp t)
	  exit-flag continue-flag)
      ;; No re-parenting nor shifting planned: request is over.
      (when (and (not parent) (zerop offset))
        (org-element--cache-log-message "Empty offset. Request completed.")
        (throw 'org-element--cache-quit t))
      (while node
	(let* ((data (avl-tree--node-data node))
	       (key (org-element--cache-key data)))
          ;; Traverse the cache tree.  Ignore all the elements before
          ;; START.  Note that `avl-tree-stack' would not bypass the
          ;; elements before START and thus would have beeen less
          ;; efficient.
	  (if (and leftp (avl-tree--node-left node)
		   (not (org-element--cache-key-less-p key start)))
	      (progn (push node stack)
		     (setq node (avl-tree--node-left node)))
            ;; Shift and re-parent when current node starts at or
            ;; after START, but before NEXT.
	    (unless (org-element--cache-key-less-p key start)
	      ;; We reached NEXT.  Request is complete.
	      (when (and next-request-key
                         (not (org-element--cache-key-less-p key next-request-key)))
                (org-element--cache-log-message "Reached next request.")
                (let ((next-request (nth 1 org-element--cache-sync-requests)))
                  (unless (and (org-element-property :cached (org-element--request-parent next-request))
                               (org-element-property :begin (org-element--request-parent next-request))
                               parent
                               (> (org-element-property :begin (org-element--request-parent next-request))
                                  (org-element-property :begin parent)))
                    (setf (org-element--request-parent next-request) parent)))
                (throw 'org-element--cache-quit t))
	      ;; Handle interruption request.  Update current request.
	      (when (or exit-flag (org-element--cache-interrupt-p time-limit))
                (org-element--cache-log-message "Interrupt: %s" (if exit-flag "threshold" "time limit"))
                (setf (org-element--request-key request) key)
                (setf (org-element--request-parent request) parent)
                (throw 'org-element--cache-interrupt nil))
	      ;; Shift element.
	      (unless (zerop offset)
                (when (>= org-element--cache-diagnostics-level 3)
                  (org-element--cache-log-message "Shifting positions (𝝙%S) in %S::%S"
                                                  offset
                                                  (org-element-property :org-element--cache-sync-key data)
                                                  (org-element--format-element data)))
		(org-element--cache-shift-positions data offset))
	      (let ((begin (org-element-property :begin data)))
		;; Update PARENT and re-parent DATA, only when
		;; necessary.  Propagate new structures for lists.
		(while (and parent
			    (<= (org-element-property :end parent) begin))
		  (setq parent (org-element-property :parent parent)))
		(cond ((and (not parent) (zerop offset)) (throw 'org-element--cache-quit nil))
                      ;; Consider scenario when DATA lays within
                      ;; sensitive lines of PARENT that was found
                      ;; during phase 2.  For example:
                      ;;
                      ;; #+ begin_quote
                      ;; Paragraph
                      ;; #+end_quote
                      ;;
                      ;; In the above source block, remove space in
                      ;; the first line will trigger re-parenting of
                      ;; the paragraph and "#+end_quote" that is also
                      ;; considered paragraph before the modification.
                      ;; However, the paragraph element stored in
                      ;; cache must be deleted instead.
                      ((and parent
                            (or (not (memq (org-element-type parent) org-element-greater-elements))
                                (and (org-element-property :contents-begin parent)
                                     (< (org-element-property :begin data) (org-element-property :contents-begin parent)))
                                (and (org-element-property :contents-end parent)
                                     (>= (org-element-property :begin data) (org-element-property :contents-end parent)))
                                (> (org-element-property :end data) (org-element-property :end parent))
                                (and (org-element-property :contents-end data)
                                     (> (org-element-property :contents-end data) (org-element-property :contents-end parent)))))
                       (org-element--cache-log-message "org-element-cache: Removing obsolete element with key %S::%S"
                                                       (org-element-property :org-element--cache-sync-key data)
                                                       (org-element--format-element data))
                       (org-element--cache-remove data)
                       ;; We altered the tree structure.  The tree
                       ;; traversal needs to be restarted.
                       (setf (org-element--request-key request) key)
                       (setf (org-element--request-parent request) parent)
                       ;; Restart tree traversal.
                       (setq node (org-element--cache-root)
	                     stack (list nil)
	                     leftp t
                             begin -1
                             continue-flag t))
		      ((and parent
                            (not (eq parent data))
			    (let ((p (org-element-property :parent data)))
			      (or (not p)
				  (< (org-element-property :begin p)
				     (org-element-property :begin parent))
                                  (unless (eq p parent)
                                    (not (org-element-property :cached p))
                                    ;; (not (avl-tree-member-p org-element--cache p))
                                    ))))
                       (org-element--cache-log-message
                        "Updating parent in %S\n Old parent: %S\n New parent: %S"
                        (org-element--format-element data)
                        (org-element--format-element (org-element-property :parent data))
                        (org-element--format-element parent))
                       (when (and (eq 'org-data (org-element-type parent))
                                  (not (eq 'headline (org-element-type data))))
                         ;; FIXME: This check is here to see whether
                         ;; such error happens within
                         ;; `org-element--cache-process-request' or somewhere
                         ;; else.
                         (org-element--cache-warn
                          "Added org-data parent to non-headline element: %S
If this warning appears regularly, please report the warning text to Org mode mailing list (M-x org-submit-bug-report)."
                          data)
                         (org-element-cache-reset)
                         (throw 'org-element--cache-quit t))
		       (org-element-put-property data :parent parent)
		       (let ((s (org-element-property :structure parent)))
			 (when (and s (org-element-property :structure data))
			   (org-element-put-property data :structure s)))))
		;; Cache is up-to-date past THRESHOLD.  Request
		;; interruption.
		(when (and threshold (> begin threshold))
                  (org-element--cache-log-message "Reached threshold %S: %S"
                                                  threshold
                                                  (org-element--format-element data))
                  (setq exit-flag t))))
            (if continue-flag
                (setq continue-flag nil)
	      (setq node (if (setq leftp (avl-tree--node-right node))
			     (avl-tree--node-right node)
			   (pop stack)))))))
      ;; We reached end of tree: synchronization complete.
      t))
  (org-element--cache-log-message
   "org-element-cache: Finished process. The cache size is %S. The remaining sync requests: %S"
   org-element--cache-size
   (let ((print-level 2)) (prin1-to-string org-element--cache-sync-requests))))

(defsubst org-element--open-end-p (element)
  "Check if ELEMENT in current buffer contains extra blank lines after
it and does not have closing term.

Examples of such elements are: section, headline, org-data,
and footnote-definition."
  (and (org-element-property :contents-end element)
       (= (org-element-property :contents-end element)
          (save-excursion
            (goto-char (org-element-property :end element))
            (skip-chars-backward " \r\n\t")
            (line-beginning-position 2)))))

(defun org-element--parse-to (pos &optional syncp time-limit)
  "Parse elements in current section, down to POS.

Start parsing from the closest between the last known element in
cache or headline above.  Return the smallest element containing
POS.

When optional argument SYNCP is non-nil, return the parent of the
element containing POS instead.  In that case, it is also
possible to provide TIME-LIMIT, which is a time value specifying
when the parsing should stop.  The function throws
`org-element--cache-interrupt' if the process stopped before finding
the expected result."
  (when (>= org-element--cache-diagnostics-level 3)
    (org-element--cache-log-message "Parsing down to %S." pos))
  (catch 'exit
    (save-match-data
      (org-with-wide-buffer
       (goto-char pos)
       (save-excursion
         (end-of-line)
         (skip-chars-backward " \r\t\n")
         ;; Within blank lines at the beginning of buffer, return nil.
         (when (bobp) (throw 'exit nil)))
       (let* ((cached (and (org-element--cache-active-p)
			   (org-element--cache-find pos nil)))
              (mode (org-element-property :mode cached))
              element next)
         (when (>= org-element--cache-diagnostics-level 3)
           (org-element--cache-log-message
            "Last cached before %S: %S"
            pos (org-element--format-element cached)))
         (cond
          ;; Nothing in cache before point: start parsing from first
          ;; element in buffer down to POS or from the beginning of the
          ;; file.
          ((and (not cached) (org-element--cache-active-p))
           (setq element (org-element-org-data-parser))
           (unless (org-element-property :begin element)
             (org-element--cache-warn "Error parsing org-data. Got %S\nPlease report to Org mode mailing list (M-x org-submit-bug-report)." element))
           (org-element--cache-log-message
            "Nothing in cache. Adding org-data: %S"
            (org-element--format-element element))
           (org-element--cache-put element)
           (goto-char (org-element-property :contents-begin element))
	   (setq mode 'org-data))
          ;; Nothing in cache before point because cache is not active.
          ;; Parse from previous heading to avoid re-parsing the whole
          ;; buffer above.  This comes at the cost of not calculating
          ;; `:parent' property for headings.
          ((not cached)
           (if (org-with-limited-levels (outline-previous-heading))
               (progn
                 (setq element (org-element-headline-parser nil 'fast))
	         (setq mode 'planning)
	         (forward-line))
             (setq element (org-element-org-data-parser))
	     (setq mode 'org-data))
           (org-skip-whitespace)
           (beginning-of-line))
          ;; Check if CACHED or any of its ancestors contain point.
          ;;
          ;; If there is such an element, we inspect it in order to know
          ;; if we return it or if we need to parse its contents.
          ;; Otherwise, we just start parsing from location, which is
          ;; right after the top-most element containing CACHED but
          ;; still before POS.
          ;;
          ;; As a special case, if POS is at the end of the buffer, we
          ;; want to return the innermost element ending there.
          ;;
          ;; Also, if we find an ancestor and discover that we need to
          ;; parse its contents, make sure we don't start from
          ;; `:contents-begin', as we would otherwise go past CACHED
          ;; again.  Instead, in that situation, we will resume parsing
          ;; from NEXT, which is located after CACHED or its higher
          ;; ancestor not containing point.
          (t
           (let ((up cached)
                 (pos (if (= (point-max) pos) (1- pos) pos)))
             (while (and up (<= (org-element-property :end up) pos))
               (goto-char (org-element-property :end up))
               (setq element up
                     mode (org-element--next-mode (org-element-property :mode element) (org-element-type element) nil)
                     up (org-element-property :parent up)
                     next (point)))
             ;; Within blank lines at the end of UP, we may need to
             ;; return ancestor in some special cases (see below).
             (let ((parent (org-element-property :parent up)))
               (when (org-element--open-end-p up)
                 (while (and parent
                             (org-element-property :contents-end parent)
                             (not (memq (org-element-type parent) '(headline section org-data)))
                             (<= (org-element-property :contents-end parent) pos)
                             (org-element--open-end-p parent))
                   (setq up parent
                         parent (org-element-property :parent up)))))
             (when up (setq element up)))))
         ;; Parse successively each element until we reach POS.
         (let ((end (or (org-element-property :end element) (point-max)))
	       (parent (org-element-property :parent element)))
           (while t
	     (when (org-element--cache-interrupt-p time-limit)
               (throw 'org-element--cache-interrupt nil))
             (when (and inhibit-quit org-element--cache-interrupt-C-g quit-flag)
               (when quit-flag
	         (cl-incf org-element--cache-interrupt-C-g-count)
                 (setq quit-flag nil))
               (when (>= org-element--cache-interrupt-C-g-count
                        org-element--cache-interrupt-C-g-max-count)
                 (setq quit-flag t)
                 (setq org-element--cache-interrupt-C-g-count 0)
                 (org-element-cache-reset)
                 (error "org-element: Parsing aborted by user.  Cache has been cleared.
If you observe Emacs hangs frequently, please report this to Org mode mailing list (M-x org-submit-bug-report)."))
               (message (substitute-command-keys
                         "`org-element--parse-buffer': Suppressed `\\[keyboard-quit]'.  Press `\\[keyboard-quit]' %d more times to force interruption.")
                        (- org-element--cache-interrupt-C-g-max-count
                           org-element--cache-interrupt-C-g-count)))
	     (unless element
               ;; Do not try to parse within blank at EOB.
               (unless (save-excursion
                         (org-skip-whitespace)
                         (eobp))
                 (org-element-with-disabled-cache
                   (setq element (org-element--current-element
			          end 'element mode
			          (org-element-property :structure parent)))))
               ;; Make sure that we return referenced element in cache
               ;; that can be altered directly.
               (if element
                   (setq element (or (org-element--cache-put element) element))
                 ;; Nothing to parse (i.e. empty file).
                 (throw 'exit parent))
               (unless (or (not (org-element--cache-active-p)) parent)
                 (org-element--cache-warn
                  "Got empty parent while parsing. Please report it to Org mode mailing list (M-x org-submit-bug-report).\n Backtrace:\n%S"
                  (when (and (fboundp 'backtrace-get-frames)
                             (fboundp 'backtrace-to-string))
                    (backtrace-to-string (backtrace-get-frames 'backtrace))
                    (org-element-cache-reset)
                    (error "org-element--cache: Emergency exit"))))
	       (org-element-put-property element :parent parent))
	     (let ((elem-end (org-element-property :end element))
	           (type (org-element-type element)))
	       (cond
	        ;; Skip any element ending before point.  Also skip
	        ;; element ending at point (unless it is also the end of
	        ;; buffer) since we're sure that another element begins
	        ;; after it.
	        ((and (<= elem-end pos) (/= (point-max) elem-end))
                 ;; Avoid parsing headline siblings above.
                 (goto-char elem-end)
                 (when (eq type 'headline)
                   (save-match-data
                     (unless (when (and (/= 1 (org-element-property :level element))
                                        (re-search-forward
                                         (rx-to-string
                                          `(and bol (repeat 1 ,(1- (let ((level (org-element-property :level element)))
                                                                     (if org-odd-levels-only (1- (* level 2)) level)))
                                                            "*")
                                                " "))
                                         pos t))
                               (beginning-of-line)
                               t)
                       ;; There are headings with lower level than
                       ;; ELEMENT between ELEM-END and POS.  Siblings
                       ;; may exist though.  Parse starting from the
                       ;; last sibling or from ELEM-END if there are
                       ;; no other siblings.
                       (goto-char pos)
                       (unless
                           (re-search-backward
                            (rx-to-string
                             `(and bol (repeat ,(let ((level (org-element-property :level element)))
                                                  (if org-odd-levels-only (1- (* level 2)) level))
                                               "*")
                                   " "))
                            elem-end t)
                         ;; Roll-back to normal parsing.
                         (goto-char elem-end)))))
	         (setq mode (org-element--next-mode mode type nil)))
	        ;; A non-greater element contains point: return it.
	        ((not (memq type org-element-greater-elements))
	         (throw 'exit (if syncp parent element)))
	        ;; Otherwise, we have to decide if ELEMENT really
	        ;; contains POS.  In that case we start parsing from
	        ;; contents' beginning.
	        ;;
	        ;; If POS is at contents' beginning but it is also at
	        ;; the beginning of the first item in a list or a table.
	        ;; In that case, we need to create an anchor for that
	        ;; list or table, so return it.
	        ;;
	        ;; Also, if POS is at the end of the buffer, no element
	        ;; can start after it, but more than one may end there.
	        ;; Arbitrarily, we choose to return the innermost of
	        ;; such elements.
	        ((let ((cbeg (org-element-property :contents-begin element))
		       (cend (org-element-property :contents-end element)))
	           (when (and cbeg cend
			      (or (< cbeg pos)
			          (and (= cbeg pos)
				       (not (memq type '(plain-list table)))))
			      (or (> cend pos)
                                  ;; When we are at cend or within blank
                                  ;; lines after, it is a special case:
                                  ;; 1. At the end of buffer we return
                                  ;; the innermost element.
                                  ;; 2. At cend of element with return
                                  ;; that element.
                                  ;; 3. At the end of element, we would
                                  ;; return in the earlier cond form.
                                  ;; 4. Within blank lines after cend,
                                  ;; when element does not have a
                                  ;; closing keyword, we return that
                                  ;; outermost element, unless the
                                  ;; outermost element is a non-empty
                                  ;; headline.  In the latter case, we
                                  ;; return the outermost element inside
                                  ;; the headline section.
			          (and (org-element--open-end-p element)
                                       (or (= (org-element-property :end element) (point-max))
                                           (and (>= pos (org-element-property :contents-end element))
                                                (memq (org-element-type element) '(org-data section headline)))))))
		     (goto-char (or next cbeg))
		     (setq mode (if next mode (org-element--next-mode mode type t))
                           next nil
		           parent element
		           end (if (org-element--open-end-p element)
                                   (org-element-property :end element)
                                 (org-element-property :contents-end element))))))
	        ;; Otherwise, return ELEMENT as it is the smallest
	        ;; element containing POS.
	        (t (throw 'exit (if syncp parent element)))))
	     (setq element nil))))))))

;;;; Staging Buffer Changes

(defconst org-element--cache-sensitive-re
  (concat
   "^\\*+ " "\\|"
   "\\\\end{[A-Za-z0-9*]+}[ \t]*$" "\\|"
   "^[ \t]*\\(?:"
   "#\\+END\\(?:_\\|:?[ \t]*$\\)" "\\|"
   org-list-full-item-re "\\|"
   ":\\(?: \\|$\\)" "\\|"
   ":\\(?:\\w\\|[-_]\\)+:[ \t]*$"
   "\\)")
  "Regexp matching a sensitive line, structure wise.
A sensitive line is a headline, inlinetask, block, drawer, or
latex-environment boundary.  When such a line is modified,
structure changes in the document may propagate in the whole
section, possibly making cache invalid.")

(defun org-element--cache-before-change (beg end)
  "Detect modifications in sensitive parts of Org buffer.
BEG and END are the beginning and end of the range of changed
text.  See `before-change-functions' for more information.

The function returns the new value of `org-element--cache-change-warning'."
  (with-current-buffer (or (buffer-base-buffer (current-buffer))
                           (current-buffer))
    (when (org-element--cache-active-p t)
      (org-with-wide-buffer
       (setq org-element--cache-change-tic (buffer-chars-modified-tick))
       (setq org-element--cache-last-buffer-size (buffer-size))
       (goto-char beg)
       (beginning-of-line)
       (let ((bottom (save-excursion
                       (goto-char end)
                       (if (and (bolp)
                                ;; When beg == end, still extent to eol.
                                (> (point) beg))
                           ;; FIXME: Potential pitfall.
                           ;; We are appending to an element end.
                           ;; Unless the last inserted char is not
                           ;; newline, the next element is not broken
                           ;; and does not need to be purged from the
                           ;; cache.
                           end
                         (line-end-position)))))
         (prog1
             ;; Use the worst change warning to not miss important edits.
             ;; This function is called before edit and after edit by
             ;; `org-element--cache-after-change'.  Before the edit, we still
             ;; want to use the old value if it comes from previous
             ;; not yet processed edit (they may be merged by
             ;; `org-element--cache-submit-request').  After the edit, we want to
             ;; look if there was a sensitive removed during edit.
             ;; FIXME: This is not the most efficient way and we now
             ;; have to delete more elements than needed in some
             ;; cases.  A better approach may be storing the warning
             ;; in the modification request itself.
             (let ((org-element--cache-change-warning-before org-element--cache-change-warning)
                   (org-element--cache-change-warning-after))
               (setq org-element--cache-change-warning-after
	             (save-match-data
                       (let ((case-fold-search t))
                         (when (re-search-forward
		                org-element--cache-sensitive-re bottom t)
                           (goto-char beg)
                           (beginning-of-line)
                           (let (min-level)
                             (cl-loop while (re-search-forward
                                             (rx-to-string
                                              (if (and min-level
                                                       (> min-level 1))
                                                  `(and bol (repeat 1 ,(1- min-level) "*") " ")
                                                `(and bol (+ "*") " ")))
                                             bottom t)
                                      do (setq min-level (1- (length (match-string 0))))
                                      until (= min-level 1))
                             (goto-char beg)
                             (beginning-of-line)
                             (or (and min-level (org-reduced-level min-level))
                                 (when (looking-at-p "^[ \t]*#\\+CATEGORY:")
                                   'org-data)
                                 t))))))
               (setq org-element--cache-change-warning
                     (cond
                      ((and (numberp org-element--cache-change-warning-before)
                            (numberp org-element--cache-change-warning-after))
                       (min org-element--cache-change-warning-after
                            org-element--cache-change-warning-before))
                      ((numberp org-element--cache-change-warning-before)
                       org-element--cache-change-warning-before)
                      ((numberp org-element--cache-change-warning-after)
                       org-element--cache-change-warning-after)
                      (t (or org-element--cache-change-warning-after
                             org-element--cache-change-warning-before)))))
           (org-element--cache-log-message
            "%S is about to modify text: warning %S"
            this-command
            org-element--cache-change-warning)))))))

(defun org-element--cache-after-change (beg end pre)
  "Update buffer modifications for current buffer.
BEG and END are the beginning and end of the range of changed
text, and the length in bytes of the pre-change text replaced by
that range.  See `after-change-functions' for more information."
  (with-current-buffer (or (buffer-base-buffer (current-buffer))
                           (current-buffer))
    (when (org-element--cache-active-p t)
      (when (not (eq org-element--cache-change-tic (buffer-chars-modified-tick)))
        (org-element--cache-log-message "After change")
        (setq org-element--cache-change-warning (org-element--cache-before-change beg end))
        ;; If beg is right after spaces in front of an element, we
        ;; risk affecting previous element, so move beg to bol, making
        ;; sure that we capture preceding element.
        (setq beg (save-excursion
                    (goto-char beg)
                    (cl-incf pre (- beg (line-beginning-position)))
                    (line-beginning-position)))
        ;; Store synchronization request.
        (let ((offset (- end beg pre)))
          (save-match-data
            (org-element--cache-submit-request beg (- end offset) offset)))
        ;; Activate a timer to process the request during idle time.
        (org-element--cache-set-timer (current-buffer))))))

(defun org-element--cache-setup-change-functions ()
  "Setup `before-change-functions' and `after-change-functions'."
  (when (and (derived-mode-p 'org-mode) org-element-use-cache)
    (add-hook 'before-change-functions
	      #'org-element--cache-before-change nil t)
    ;; Run `org-element--cache-after-change' early to handle cases
    ;; when other `after-change-functions' require element cache.
    (add-hook 'after-change-functions
	      #'org-element--cache-after-change -1 t)))

(defvar org-element--cache-avoid-synchronous-headline-re-parsing nil
  "This variable controls how buffer changes are handled by the cache.

By default (when this variable is nil), cache re-parses modified
headlines immediately after modification preserving all the unaffected
elements inside the headline.

The default behaviour works best when users types inside Org buffer of
when buffer modifications are mixed with cache requests.  However,
large automated edits inserting/deleting many headlines are somewhat
slower by default (as in `org-archive-subtree').  Let-binding this
variable to non-nil will reduce cache latency after every singular edit
(`after-change-functions') at the cost of slower cache queries.")
(defun org-element--cache-for-removal (beg end offset)
  "Return first element to remove from cache.

BEG and END are buffer positions delimiting buffer modifications.
OFFSET is the size of the changes.

Returned element is usually the first element in cache containing
any position between BEG and END.  As an exception, greater
elements around the changes that are robust to contents
modifications are preserved and updated according to the
changes.  In the latter case, the returned element is the outermost
non-robust element affected by the changes.  Note that the returned
element may end before END position in which case some cached element
starting after the returned may still be affected by the changes.

Also, when there are no elements in cache before BEG, return first
known element in cache (it may start after END)."
  (let* ((elements (org-element--cache-find (1- beg) 'both))
	 (before (car elements))
	 (after (cdr elements)))
    (if (not before) after
      ;; If BEFORE is a keyword, it may need to be removed to become
      ;; an affiliated keyword.
      (when (eq 'keyword (org-element-type before))
        (let ((prev before))
          (while (eq 'keyword (org-element-type prev))
            (setq before prev
                  beg (org-element-property :begin prev))
            (setq prev (org-element--cache-find (1- (org-element-property :begin before)))))))
      (let ((up before)
	    (robust-flag t))
	(while up
	  (if (let ((type (org-element-type up)))
                (or (and (memq type '( center-block dynamic-block
                                       quote-block special-block
                                       drawer))
                         (or (not (eq type 'drawer))
                             (not (string= "PROPERTIES" (org-element-property :drawer-name up))))
                         ;; Sensitive change.  This is
                         ;; unconditionally non-robust change.
                         (not org-element--cache-change-warning)
		         (let ((cbeg (org-element-property :contents-begin up))
                               (cend (org-element-property :contents-end up)))
		           (and cbeg
                                (<= cbeg beg)
			        (or (> cend end)
                                    (and (= cend end)
                                         (= (+ end offset) (point-max)))))))
                    (and (memq type '(headline section org-data))
		         (let ((rbeg (org-element-property :robust-begin up))
                               (rend (org-element-property :robust-end up)))
		           (and rbeg rend
                                (<= rbeg beg)
                                (or (> rend end)
                                    (and (= rend end)
                                         (= (+ end offset) (point-max))))))
                         (pcase type
                           ;; Sensitive change in section.  Need to
                           ;; re-parse.
                           (`section (not org-element--cache-change-warning))
                           ;; Headline might be inserted.  This is non-robust
                           ;; change when `up' is a `headline' or `section'
                           ;; with `>' level compared to the inserted headline.
                           ;;
                           ;; Also, planning info/property drawer
                           ;; could have been inserted.  It is not
                           ;; robust change then.
                           (`headline
                            (and
                             (or (not (numberp org-element--cache-change-warning))
                                 (> org-element--cache-change-warning
                                    (org-element-property :level up)))
                             (org-with-point-at (org-element-property :contents-begin up)
                               (unless
                                   (save-match-data
                                     (when (looking-at-p org-element-planning-line-re)
                                       (forward-line))
                                     (when (looking-at org-property-drawer-re)
                                       (< beg (match-end 0))))
                                 'robust))))
                           (`org-data (and (not (eq org-element--cache-change-warning 'org-data))
                                           ;; Property drawer could
                                           ;; have been inserted.  It
                                           ;; is not robust change
                                           ;; then.
                                           (org-with-wide-buffer
                                            (goto-char (point-min))
                                            (while (and (org-at-comment-p) (bolp)) (forward-line))
                                            ;; Should not see property
                                            ;; drawer within changed
                                            ;; region.
                                            (save-match-data
                                              (or (not (looking-at org-property-drawer-re))
                                                  (> beg (match-end 0)))))))
                           (_ 'robust)))))
	      ;; UP is a robust greater element containing changes.
	      ;; We only need to extend its ending boundaries.
              (progn
	        (org-element--cache-shift-positions
                 up offset
                 (if (and (org-element-property :robust-begin up)
                          (org-element-property :robust-end up))
                     '(:contents-end :end :robust-end)
                   '(:contents-end :end)))
                (org-element--cache-log-message
                 "Shifting end positions of robust parent: %S"
                 (org-element--format-element up)))
            (unless (or
                     ;; UP is non-robust.  Yet, if UP is headline, flagging
                     ;; everything inside for removal may be to
                     ;; costly.  Instead, we should better re-parse only the
                     ;; headline itself when possible.  If a headline is still
                     ;; starting from old :begin position, we do not care that
                     ;; its boundaries could have extended to shrunk - we
                     ;; will re-parent and shift them anyway.
                     (and (eq 'headline (org-element-type up))
                          (not org-element--cache-avoid-synchronous-headline-re-parsing)
                          ;; The change is not inside headline.  Not
                          ;; updating here.
                          (not (<= beg (org-element-property :begin up)))
                          (not (> end (org-element-property :end up)))
                          (let ((current (org-with-point-at (org-element-property :begin up)
                                           (org-element-with-disabled-cache
                                             (and (looking-at-p org-element-headline-re)
                                                  (org-element-headline-parser))))))
                            (when (eq 'headline (org-element-type current))
                              (org-element--cache-log-message
                               "Found non-robust headline that can be updated individually: %S"
                               (org-element--format-element current))
                              (org-element-set-element up current)
                              (run-hook-with-args org-element-cache-update-functions current)
                              t)))
                     ;; If UP is org-data, the situation is similar to
                     ;; headline case.  We just need to re-parse the
                     ;; org-data itself, unless the change is made
                     ;; within blank lines at BOB (that could
                     ;; potentially alter first-section).
                     (when (and (eq 'org-data (org-element-type up))
                                (>= beg (org-element-property :contents-begin up)))
                       (let ((current (org-with-point-at 1 (org-element-org-data-parser))))
                         (org-element-set-element up current)
                         (run-hook-with-args org-element-cache-update-functions current))
                       (org-element--cache-log-message
                        "Found non-robust change invalidating org-data. Re-parsing: %S"
                        (org-element--format-element up))
                       t))
              (org-element--cache-log-message
               "Found non-robust element: %S"
               (org-element--format-element up))
              (setq before up)
	      (when robust-flag (setq robust-flag nil))))
          (unless (or (org-element-property :parent up)
                      (eq 'org-data (org-element-type up)))
            (org-element--cache-warn "Got element without parent. Please report it to Org mode mailing list (M-x org-submit-bug-report).\n%S" up)
            (org-element-cache-reset)
            (error "org-element--cache: Emergency exit"))
	  (setq up (org-element-property :parent up)))
        ;; We're at top level element containing ELEMENT: if it's
        ;; altered by buffer modifications, it is first element in
        ;; cache to be removed.  Otherwise, that first element is the
        ;; following one.
        ;;
        ;; As a special case, do not remove BEFORE if it is a robust
        ;; container for current changes.
        (if (or (< (org-element-property :end before) beg) robust-flag) after
	  before)))))

(defun org-element--cache-submit-request (beg end offset)
  "Submit a new cache synchronization request for current buffer.
BEG and END are buffer positions delimiting the minimal area
where cache data should be removed.  OFFSET is the size of the
change, as an integer."
  (org-element--cache-log-message
   "Submitting new synchronization request for [%S..%S]𝝙%S (buffer boundaries: %S..%S)"
   beg end offset (point-min) (point-max))
  (with-current-buffer (or (buffer-base-buffer (current-buffer))
                           (current-buffer))
    (let ((next (car org-element--cache-sync-requests))
	  delete-to delete-from)
      (if (and next
               ;; First existing sync request is in phase 0.
	       (= 0 (org-element--request-phase next))
               ;; Current changes intersect with the first sync request.
	       (> (setq delete-to (+ (org-element--request-end next)
                                     (org-element--request-offset next)))
                  end)
	       (<= (setq delete-from (org-element--request-beg next))
                  end))
	  ;; Current changes can be merged with first sync request: we
	  ;; can save a partial cache synchronization.
	  (progn
            (org-element--cache-log-message "Found another phase 0 request intersecting with current")
            ;; Update OFFSET of the existing request.
	    (cl-incf (org-element--request-offset next) offset)
	    ;; If last change happened within area to be removed, extend
	    ;; boundaries of robust parents, if any.  Otherwise, find
	    ;; first element to remove and update request accordingly.
	    (if (> beg delete-from)
                ;; The current modification is completely inside NEXT.
                ;; We already added the current OFFSET to the NEXT
                ;; request.  However, the robust elements around
                ;; modifications also need to be shifted.  Moreover, the
                ;; new modification may also have non-nil
                ;; `org-element--cache-change-warning'.  In the latter case, we
                ;; also need to update the request.
                (let ((first (org-element--cache-for-removal delete-from end offset) ; Shift as needed.
                             ))
                  (org-element--cache-log-message
                   "Current request is inside next. Candidate parent: %S"
                   (org-element--format-element first))
                  (when
                      ;; Non-robust element is now before NEXT.  Need to
                      ;; update.
                      (and first
                           (org-element--cache-key-less-p
                            (org-element--cache-key first)
                            (org-element--request-key next)))
                    (org-element--cache-log-message
                     "Current request is inside next. New parent: %S"
                     (org-element--format-element first))
                    (setf (org-element--request-key next)
                          (org-element--cache-key first))
                    (setf (org-element--request-beg next)
                          (org-element-property :begin first))
                    (setf (org-element--request-end next)
                          (max (org-element-property :end first)
                               (org-element--request-end next)))
                    (setf (org-element--request-parent next)
                          (org-element-property :parent first))))
              ;; The current and NEXT modifications are intersecting
              ;; with current modification starting before NEXT and NEXT
              ;; ending after current.  We need to update the common
              ;; non-robust parent for the new extended modification
              ;; region.
	      (let ((first (org-element--cache-for-removal beg delete-to offset)))
                (org-element--cache-log-message
                 "Current request intersects with next. Candidate parent: %S"
                 (org-element--format-element first))
	        (when (and first
                           (org-element--cache-key-less-p
                            (org-element--cache-key first)
                            (org-element--request-key next)))
                  (org-element--cache-log-message
                   "Current request intersects with next. Updating. New parent: %S"
                   (org-element--format-element first))
                  (setf (org-element--request-key next) (org-element--cache-key first))
                  (setf (org-element--request-beg next) (org-element-property :begin first))
                  (setf (org-element--request-end next)
                        (max (org-element-property :end first)
                             (org-element--request-end next)))
                  (setf (org-element--request-parent next) (org-element-property :parent first))))))
        ;; Ensure cache is correct up to END.  Also make sure that NEXT,
        ;; if any, is no longer a 0-phase request, thus ensuring that
        ;; phases are properly ordered.  We need to provide OFFSET as
        ;; optional parameter since current modifications are not known
        ;; yet to the otherwise correct part of the cache (i.e, before
        ;; the first request).
        (org-element--cache-log-message "Adding new phase 0 request")
        (when next (org-element--cache-sync (current-buffer) end beg offset))
        (let ((first (org-element--cache-for-removal beg end offset)))
	  (if first
	      (push (let ((first-beg (org-element-property :begin first))
			  (key (org-element--cache-key first)))
		      (cond
		       ;; When changes happen before the first known
		       ;; element, re-parent and shift the rest of the
		       ;; cache.
		       ((> first-beg end)
                        (org-element--cache-log-message "Changes are before first known element. Submitting phase 1 request")
                        (vector key first-beg nil offset nil 1))
		       ;; Otherwise, we find the first non robust
		       ;; element containing END.  All elements between
		       ;; FIRST and this one are to be removed.
                       ;;
                       ;; The current modification is completely inside
                       ;; FIRST.  Clear and update cached elements in
                       ;; region containing FIRST.
		       ((let ((first-end (org-element-property :end first)))
			  (when (> first-end end)
                            (org-element--cache-log-message "Extending to non-robust element %S" (org-element--format-element first))
			    (vector key first-beg first-end offset (org-element-property :parent first) 0))))
		       (t
                        ;; Now, FIRST is the first element after BEG or
                        ;; non-robust element containing BEG.  However,
                        ;; FIRST ends before END and there might be
                        ;; another ELEMENT before END that spans beyond
                        ;; END.  If there is such element, we need to
                        ;; extend the region down to end of the common
                        ;; parent of FIRST and everything inside
                        ;; BEG..END.
		        (let* ((element (org-element--cache-find end))
			       (element-end (org-element-property :end element))
			       (up element))
			  (while (and (not (eq up first))
                                      (setq up (org-element-property :parent up))
				      (>= (org-element-property :begin up) first-beg))
                            ;; Note that UP might have been already
                            ;; shifted if it is a robust element.  After
                            ;; deletion, it can put it's end before yet
                            ;; unprocessed ELEMENT.
			    (setq element-end (max (org-element-property :end up) element-end)
				  element up))
                          ;; Extend region to remove elements between
                          ;; beginning of first and the end of outermost
                          ;; element starting before END but after
                          ;; beginning of first.
                          ;; of the FIRST.
                          (org-element--cache-log-message
                           "Extending to all elements between:\n 1: %S\n 2: %S"
                           (org-element--format-element first)
                           (org-element--format-element element))
			  (vector key first-beg element-end offset up 0)))))
		    org-element--cache-sync-requests)
	    ;; No element to remove.  No need to re-parent either.
	    ;; Simply shift additional elements, if any, by OFFSET.
	    (if org-element--cache-sync-requests
                (progn
                  (org-element--cache-log-message
                   "Nothing to remove. Updating offset of the next request by 𝝙%S: %S"
                   offset
                   (let ((print-level 3))
                     (car org-element--cache-sync-requests)))
	          (cl-incf (org-element--request-offset (car org-element--cache-sync-requests))
		           offset))
              (org-element--cache-log-message
               "Nothing to remove. No elements in cache after %S. Terminating."
               end))))))
    (setq org-element--cache-change-warning nil)))

(defun org-element--cache-verify-element (element)
  "Verify correctness of ELEMENT when `org-element--cache-self-verify' is non-nil.

Return non-nil when verification failed."
  (let ((org-element--cache-self-verify
         (or org-element--cache-self-verify
             (and (boundp 'org-batch-test) org-batch-test)))
        (org-element--cache-self-verify-frequency
         (if (and (boundp 'org-batch-test) org-batch-test)
             1
           org-element--cache-self-verify-frequency)))
    ;; Verify correct parent for the element.
    (unless (or (not org-element--cache-self-verify)
                (org-element-property :parent element)
                (eq 'org-data (org-element-type element)))
      (org-element--cache-warn "Got element without parent (cache active?: %S). Please report it to Org mode mailing list (M-x org-submit-bug-report).\n%S" (org-element--cache-active-p)  element)
      (org-element-cache-reset))
    (when (and org-element--cache-self-verify
               (org-element--cache-active-p)
               (eq 'headline (org-element-type element))
               ;; Avoid too much slowdown
               (< (random 1000) (* 1000 org-element--cache-self-verify-frequency)))
      (org-with-point-at (org-element-property :begin element)
        (org-element-with-disabled-cache (org-up-heading-or-point-min))
        (unless (or (= (point) (org-element-property :begin (org-element-property :parent element)))
                    (eq (point) (point-min)))
          (org-element--cache-warn
           "Cached element has wrong parent in %s. Resetting.
If this warning appears regularly, please report the warning text to Org mode mailing list (M-x org-submit-bug-report).
The element is: %S\n The parent is: %S\n The real parent is: %S"
           (buffer-name (current-buffer))
           (org-element--format-element element)
           (org-element--format-element (org-element-property :parent element))
           (org-element--format-element (org-element--current-element (org-element-property :end (org-element-property :parent element)))))
          (org-element-cache-reset))
        (org-element--cache-verify-element (org-element-property :parent element))))
    ;; Verify the element itself.
    (when (and org-element--cache-self-verify
               (org-element--cache-active-p)
               element
               (not (memq (org-element-type element) '(section org-data)))
               ;; Avoid too much slowdown
               (< (random 1000) (* 1000 org-element--cache-self-verify-frequency)))
      (let ((real-element (let (org-element-use-cache)
                            (org-element--parse-to
                             (if (memq (org-element-type element) '(table-row item))
                                 (1+ (org-element-property :begin element))
                               (org-element-property :begin element))))))
        (unless (and (eq (org-element-type real-element) (org-element-type element))
                     (eq (org-element-property :begin real-element) (org-element-property :begin element))
                     (eq (org-element-property :end real-element) (org-element-property :end element))
                     (eq (org-element-property :contents-begin real-element) (org-element-property :contents-begin element))
                     (eq (org-element-property :contents-end real-element) (org-element-property :contents-end element))
                     (or (not (org-element-property :ID real-element))
                         (string= (org-element-property :ID real-element) (org-element-property :ID element))))
          (org-element--cache-warn "(%S) Cached element is incorrect in %s. (Cache tic up to date: %S) Resetting.
If this warning appears regularly, please report the warning text to Org mode mailing list (M-x org-submit-bug-report).
Buffer boundaries: %S..%S
The element is: %S\n The real element is: %S\n Cache around :begin:\n%S\n%S\n%S"
                                   this-command
                                   (buffer-name (current-buffer))
                                   (if (/= org-element--cache-change-tic
                                          (buffer-chars-modified-tick))
                                       "no" "yes")
                                   (point-min) (point-max)
                                   (org-element--format-element element)
                                   (org-element--format-element real-element)
                                   (org-element--cache-find (1- (org-element-property :begin real-element)))
                                   (car (org-element--cache-find (org-element-property :begin real-element) 'both))
                                   (cdr (org-element--cache-find (org-element-property :begin real-element) 'both)))
          (org-element-cache-reset))))))

;;; Cache persistence

(defun org-element--cache-persist-before-write (container &optional associated)
  "Sync cache before saving."
  (when (equal container '(elisp org-element--cache))
    (if (and org-element-use-cache
             (plist-get associated :file)
             (get-file-buffer (plist-get associated :file))
             org-element-cache-persistent)
        (with-current-buffer (get-file-buffer (plist-get associated :file))
          (if (and (derived-mode-p 'org-mode)
                   org-element--cache)
              (org-with-wide-buffer
               (org-element--cache-sync (current-buffer) (point-max))
               ;; Cleanup cache request keys to avoid collisions during next
               ;; Emacs session.
               (avl-tree-mapc
                (lambda (el)
                  (org-element-put-property el :org-element--cache-sync-key nil))
                org-element--cache)
               nil)
            'forbid))
      'forbid)))

(defun org-element--cache-persist-before-read (container &optional associated)
  "Avoid reading cache before Org mode is loaded."
  (when (equal container '(elisp org-element--cache))
    (if (not (and (plist-get associated :file)
                (get-file-buffer (plist-get associated :file))))
        'forbid
      (with-current-buffer (get-file-buffer (plist-get associated :file))
        (unless (and org-element-use-cache
                     org-element-cache-persistent
                     (derived-mode-p 'org-mode)
                     (equal (secure-hash 'md5 (current-buffer))
                            (plist-get associated :hash)))
          ;; Signal that cache is cleared.
          (run-hook-with-args org-element-cache-remove-functions)
          'forbid)))))

(defun org-element--cache-persist-after-read (container &optional associated)
  "Setup restored cache."
  (when (and (plist-get associated :file)
             (get-file-buffer (plist-get associated :file)))
    (with-current-buffer (get-file-buffer (plist-get associated :file))
      (when (and org-element-use-cache org-element-cache-persistent)
        (when (and (equal container '(elisp org-element--cache)) org-element--cache)
          (setq-local org-element--cache-size (avl-tree-size org-element--cache)))
        (when (and (equal container '(elisp org-element--headline-cache)) org-element--headline-cache)
          (setq-local org-element--headline-cache-size (avl-tree-size org-element--headline-cache)))))))

(add-hook 'org-persist-before-write-hook #'org-element--cache-persist-before-write)
(add-hook 'org-persist-before-read-hook #'org-element--cache-persist-before-read)
(add-hook 'org-persist-after-read-hook #'org-element--cache-persist-after-read)

;;;; Public Functions

(defvar-local org-element--cache-gapless nil
  "An alist containing (granularity . `org-element--cache-change-tic') elements.
Each element indicates the latest `org-element--cache-change-tic' when
change did not contain gaps.")

;;;###autoload
(defun org-element-cache-reset (&optional all)
  "Reset cache in current buffer.
When optional argument ALL is non-nil, reset cache in all Org
buffers."
  (interactive "P")
  (dolist (buffer (if all (buffer-list) (list (current-buffer))))
    (with-current-buffer (or (buffer-base-buffer buffer) buffer)
      (when (and org-element-use-cache (derived-mode-p 'org-mode))
        (when (not org-element-cache-persistent)
          (org-persist-unregister 'org-element--headline-cache (current-buffer))
          (org-persist-unregister 'org-element--cache (current-buffer)))
        (when (and org-element-cache-persistent
                   (buffer-file-name (current-buffer)))
          (org-persist-register 'org-element--cache (current-buffer))
          (org-persist-register 'org-element--headline-cache
                                (current-buffer)
                                :inherit 'org-element--cache))
        (when org-element--cache
          (run-hook-with-args org-element-cache-remove-functions))
        (setq-local org-element--cache-change-tic (buffer-chars-modified-tick))
        (setq-local org-element--cache-last-buffer-size (buffer-size))
        (setq-local org-element--cache-gapless nil)
	(setq-local org-element--cache
		    (avl-tree-create #'org-element--cache-compare))
        (setq-local org-element--headline-cache
		    (avl-tree-create #'org-element--cache-compare))
        (setq-local org-element--cache-hash-left (make-vector org-element--cache-hash-size nil))
        (setq-local org-element--cache-hash-right (make-vector org-element--cache-hash-size nil))
        (setq-local org-element--cache-size 0)
        (setq-local org-element--headline-cache-size 0)
	(setq-local org-element--cache-sync-keys-value 0)
	(setq-local org-element--cache-change-warning nil)
	(setq-local org-element--cache-sync-requests nil)
	(setq-local org-element--cache-sync-timer nil)
        (org-element--cache-setup-change-functions)
        ;; Make sure that `org-element--cache-after-change' and
        ;; `org-element--cache-before-change' are working inside properly created
        ;; indirect buffers.  Note that `clone-indirect-buffer-hook'
        ;; will not work inside indirect buffers not created by
        ;; calling `clone-indirect-buffer'.  We consider that the code
        ;; not using `clone-indirect-buffer' to be written with
        ;; awareness about possible consequences.
        (add-hook 'clone-indirect-buffer-hook
                  #'org-element--cache-setup-change-functions)))))

;;;###autoload
(defun org-element-cache-refresh (pos)
  "Refresh cache at position POS."
  (when (org-element--cache-active-p)
    (org-element--cache-sync (current-buffer) pos)
    (org-element--cache-submit-request pos pos 0)
    (org-element--cache-set-timer (current-buffer))))

;;;###autoload
(defun org-element-cache-store-key (pos-or-element key value &optional robust)
  "Store KEY with VALUE associated with POS-OR-ELEMENT.
The key can be retrieved as long as the element (provided or at point)
contents is not modified.
If optional argument ROBUST is non-nil, the key will be retained even
when the contents (children) of current element are modified.  Only
non-robust element modifications (affecting the element properties
other then begin/end boundaries) will invalidate the key then."
  (let ((element (pcase pos-or-element
                   ((pred number-or-marker-p)
                    (org-element-at-point pos-or-element))
                   (_ pos-or-element)))
        (property (if robust :robust-cache :fragile-cache)))
    (let ((key-store (org-element-property property element)))
      (unless (hash-table-p key-store)
        (setq key-store (make-hash-table :test #'equal))
        (org-element-put-property element property key-store))
      (puthash key value key-store))))

;;;###autoload
(defun org-element-cache-get-key (pos-or-element key)
  "Get KEY associated with POS-OR-ELEMENT.
The key can be retrieved as long as the element (provided or at point)
contents is not modified."
  (let ((element (pcase pos-or-element
                   ((pred number-or-marker-p)
                    (org-element-at-point pos-or-element))
                   (_ pos-or-element))))
    (let ((key-store1 (org-element-property :fragile-cache element))
          (key-store2 (org-element-property :robust-cache element)))
      (or (when (hash-table-p key-store1)
            (gethash key key-store1))
          (when (hash-table-p key-store2)
            (gethash key key-store2))))))

(defvar warning-minimum-log-level) ; Defined in warning.el

(defvar org-element-cache-map-continue-from nil
  "Position from where mapping should continue.
This variable can be set by called function, especially when the
function modified the buffer.")
;;;###autoload
(cl-defun org-element-cache-map (func &key (granularity 'headline+inlinetask) restrict-elements
                                      next-re fail-re from-pos (to-pos (point-max-marker)) after-element limit-count
                                      narrow)
  "Map all elements in current buffer with FUNC according to
GRANULARITY.  Collect non-nil return values into result list.

FUNC should accept a single argument - the element.

FUNC can modify the buffer, but doing so may reduce performance.  If
buffer is modified, the mapping will continue from an element starting
after the last mapped element.  If the last mapped element is deleted,
the subsequent element will be skipped as it cannot be distinguished
deterministically from a changed element.  If FUNC is expected to
delete the element, it should directly set the value of
`org-element-cache-map-continue-from' to force `org-element-cache-map'
continue from the right point in buffer.

If some elements are not yet in cache, they will be added.

GRANULARITY can be `headline', `headline+inlinetask'
`greater-element', or `element'.  The default is
`headline+inlinetask'.  `object' granularity is not supported.

RESTRICT-ELEMENTS is a list of element types to be mapped over.

NEXT-RE is a regexp used to search next candidate match when FUNC
returns non-nil and to search the first candidate match.  FAIL-RE is a
regexp used to search next candidate match when FUNC returns nil.  The
mapping will continue starting from headline at the RE match.

FROM-POS and TO-POS are buffer positions.  When non-nil, they bound the
mapped elements to elements starting at of after FROM-POS but before
TO-POS.

AFTER-ELEMENT, when non-nil, bounds the mapping to all the elements
after AFTER-ELEMENT (i.e. if AFTER-ELEMENT is a headline section, we
map all the elements starting from first element inside section, but
not including the section).

LIMIT-COUNT limits mapping to that many first matches where FUNC
returns non-nil.

NARROW controls whether current buffer narrowing should be preserved.

This function does a subset of what `org-element-map' does, but with
much better performance.  Cached elements are supplied as the single
argument of FUNC.  Changes to elements made in FUNC will also alter
the cache."
  (unless (org-element--cache-active-p)
    (error "Cache must be active."))
  (unless (memq granularity '( headline headline+inlinetask
                               greater-element element))
    (error "Unsupported granularity: %S" granularity))
  ;; Make TO-POS marker.  Otherwise, buffer edits may garble the the
  ;; process.
  (unless (markerp to-pos)
    (let ((mk (make-marker)))
      (set-marker mk to-pos)
      (setq to-pos mk)))
  (let (;; Bind variables used inside loop to avoid memory
        ;; re-allocation on every iteration.
        ;; See https://emacsconf.org/2021/talks/faster/
        tmpnext-start tmpparent tmpelement)
    (save-excursion
      (save-restriction
        (unless narrow (widen))
        ;; Synchronise cache up to the end of mapped region.
        (org-element-at-point to-pos)
        (cl-macrolet ((cache-root
                       ;; Use the most optimal version of cache available.
                       () `(if (memq granularity '(headline headline+inlinetask))
                               (org-element--headline-cache-root)
                             (org-element--cache-root)))
                      (cache-size
                       ;; Use the most optimal version of cache available.
                       () `(if (memq granularity '(headline headline+inlinetask))
                               org-element--headline-cache-size
                             org-element--cache-size))
                      (cache-walk-restart
                       ;; Restart tree traversal after AVL tree re-balance.
                       () `(when node
                             (org-element-at-point (point-max))
                             (setq node (cache-root)
		                   stack (list nil)
		                   leftp t
		                   continue-flag t)))
                      (cache-walk-abort
                       ;; Abort tree traversal.
                       () `(setq continue-flag t
                                 node nil))
                      (element-match-at-point
                       ;; Returning the first element to match around point.
                       ;; For example, if point is inside headline and
                       ;; granularity is restricted to headlines only, skip
                       ;; over all the child elements inside the headline
                       ;; and return the first parent headline.
                       ;; When we are inside a cache gap, calling
                       ;; `org-element-at-point' also fills the cache gap down to
                       ;; point.
                       () `(progn
                             ;; Parsing is one of the performance
                             ;; bottlenecks.  Make sure to optimise it as
                             ;; much as possible.
                             ;;
                             ;; Avoid extra staff like timer cancels et al
                             ;; and only call `org-element--cache-sync-requests' when
                             ;; there are pending requests.
                             (when org-element--cache-sync-requests
                               (org-element--cache-sync (current-buffer)))
                             ;; Call `org-element--parse-to' directly avoiding any
                             ;; kind of `org-element-at-point' overheads.
                             (if restrict-elements
                                 ;; Search directly instead of calling
                                 ;; `org-element-lineage' to avoid funcall overheads
                                 ;; and making sure that we do not go all
                                 ;; the way to `org-data' as `org-element-lineage'
                                 ;; does.
                                 (progn
                                   (setq tmpelement (org-element--parse-to (point)))
                                   (while (and tmpelement (not (memq (org-element-type tmpelement) restrict-elements)))
                                     (setq tmpelement (org-element-property :parent tmpelement)))
                                   tmpelement)
                               (org-element--parse-to (point)))))
                      ;; Starting from (point), search RE and move START to
                      ;; the next valid element to be matched according to
                      ;; restriction.  Abort cache walk if no next element
                      ;; can be found.  When RE is nil, just find element at
                      ;; point.
                      (move-start-to-next-match
                        (re) `(save-match-data
                                (if (or (not ,re)
                                        (if org-element--cache-map-statistics
                                            (progn
                                              (setq before-time (float-time))
                                              (re-search-forward (or (car-safe ,re) ,re) nil 'move)
                                              (cl-incf re-search-time
                                                       (- (float-time)
                                                          before-time)))
                                          (re-search-forward (or (car-safe ,re) ,re) nil 'move)))
                                    (let ((beg-data (org-element-property :begin data)))
                                      (unless (or (< (point) (or start -1))
                                                  (and data (< (point) beg-data)))
                                        (if (cdr-safe ,re)
                                            ;; Avoid parsing when we are 100%
                                            ;; sure that regexp is good enough
                                            ;; to find new START.
                                            (setq start (match-beginning 0))
                                          (setq start (max (or start -1)
                                                           (or beg-data -1)
                                                           (or (org-element-property :begin (element-match-at-point)) -1))))
                                        (when (>= start to-pos) (cache-walk-abort))
                                        (when (eq start -1) (setq start nil))))
                                  (cache-walk-abort))))
                      ;; Find expected begin position of an element after
                      ;; DATA.
                      (next-element-start
                       () `(progn
                             (setq tmpnext-start nil)
                             (if (memq granularity '(headline headline+inlinetask))
                                 (setq tmpnext-start (or (when (memq (org-element-type data) '(headline org-data))
                                                           (org-element-property :contents-begin data))
                                                         (org-element-property :end data)))
		               (setq tmpnext-start (or (when (memq (org-element-type data) org-element-greater-elements)
                                                         (org-element-property :contents-begin data))
                                                       (org-element-property :end data))))
                             ;; DATA end may be the last element inside
                             ;; i.e. source block.  Skip up to the end
                             ;; of parent in such case.
                             (setq tmpparent data)
		             (catch :exit
                               (when (eq tmpnext-start (org-element-property :contents-end tmpparent))
			         (setq tmpnext-start (org-element-property :end tmpparent)))
			       (while (setq tmpparent (org-element-property :parent tmpparent))
			         (if (eq tmpnext-start (org-element-property :contents-end tmpparent))
			             (setq tmpnext-start (org-element-property :end tmpparent))
                                   (throw :exit t))))
                             tmpnext-start))
                      ;; Check if cache does not have gaps.
                      (cache-gapless-p
                       () `(eq org-element--cache-change-tic
                               (alist-get granularity org-element--cache-gapless))))
          ;; The core algorithm is simple walk along binary tree.  However,
          ;; instead of checking all the tree elements from first to last
          ;; (like in `avl-tree-mapcar'), we begin from FROM-POS skipping
          ;; the elements before FROM-POS efficiently: O(logN) instead of
          ;; O(Nbefore).
          ;;
          ;; Later, we may also not check every single element in the
          ;; binary tree after FROM-POS.  Instead, we can find position of
          ;; next candidate elements by means of regexp search and skip the
          ;; binary tree branches that are before the next candidate:
          ;; again, O(logN) instead of O(Nbetween).
          ;;
          ;; Some elements might not yet be in the tree.  So, we also parse
          ;; the empty gaps in cache as needed making sure that we do not
          ;; miss anything.
          (let* (;; START is always beginning of an element.  When there is
                 ;; no element in cache at START, we are inside cache gap
                 ;; and need to fill it.
                 (start (and from-pos
                             (progn
                               (goto-char from-pos)
                               (org-element-property :begin (element-match-at-point)))))
                 ;; Some elements may start at the same position, so we
                 ;; also keep track of the last processed element and make
                 ;; sure that we do not try to search it again.
                 (prev after-element)
                 (node (cache-root))
                 data
                 (stack (list nil))
                 (leftp t)
                 result
                 ;; Whether previous element matched FUNC (FUNC
                 ;; returned non-nil).
                 (last-match t)
                 continue-flag
                 ;; Generic regexp to search next potential match.  If it
                 ;; is a cons of (regexp . 'match-beg), we are 100% sure
                 ;; that the match beginning is the existing element
                 ;; beginning.
                 (next-element-re (pcase granularity
                                    ((or `headline
                                         (guard (eq '(headline)
                                                    restrict-elements)))
                                     (cons
                                      (org-with-limited-levels
                                       org-element-headline-re)
                                      'match-beg))
                                    (`headline+inlinetask
                                     (cons
                                      (if (eq '(inlinetask) restrict-elements)
                                          (org-inlinetask-outline-regexp)
                                        org-element-headline-re)
                                      'match-beg))
                                    ;; TODO: May add other commonly
                                    ;; searched elements as needed.
                                    (_)))
                 ;; Make sure that we are not checking the same regexp twice.
                 (next-re (unless (and next-re
                                       (string= next-re
                                                (or (car-safe next-element-re)
                                                    next-element-re)))
                            next-re))
                 (fail-re (unless (and fail-re
                                       (string= fail-re
                                                (or (car-safe next-element-re)
                                                    next-element-re)))
                            fail-re))
                 (restrict-elements (or restrict-elements
                                        (pcase granularity
                                          (`headline
                                           '(headline))
                                          (`headline+inlinetask
                                           '(headline inlinetask))
                                          (`greater-element
                                           org-element-greater-elements)
                                          (_ nil))))
                 ;; Statistics
                 (time (float-time))
                 (predicate-time 0)
                 (pre-process-time 0)
                 (re-search-time 0)
                 (count-predicate-calls-match 0)
                 (count-predicate-calls-fail 0)
                 ;; Bind variables used inside loop to avoid memory
                 ;; re-allocation on every iteration.
                 ;; See https://emacsconf.org/2021/talks/faster/
                 cache-size before-time modified-tic data-beg)
            ;; Skip to first element within region.
            (goto-char (or start (point-min)))
            (move-start-to-next-match next-element-re)
            (unless (and start (>= start to-pos))
              (while node
                (setq data (avl-tree--node-data node))
                ;; Query :begin once since `org-element-property' is O(N_props) -
                ;; not ideal.
                (setq data-beg (org-element-property :begin data))
                (if (and leftp (avl-tree--node-left node) ; Left branch.
                         ;; Do not move to left branch when we are before
                         ;; PREV.
		         (or (not prev)
		             (not (org-element--cache-key-less-p
		                 (org-element--cache-key data)
			         (org-element--cache-key prev))))
                         ;; ... or when we are before START.
                         (or (not start)
                             (not (> start data-beg))))
	            (progn (push node stack)
		           (setq node (avl-tree--node-left node)))
                  ;; The whole tree left to DATA is before START and
                  ;; PREV.  DATA may still be before START (i.e. when
                  ;; DATA is the root or when START moved), at START, or
                  ;; after START.
                  ;;
                  ;; If DATA is before start, skip it over and move to
                  ;; subsequent elements.
                  ;; If DATA is at start, run FUNC if necessary and
                  ;; update START according and NEXT-RE, FAIL-RE,
                  ;; NEXT-ELEMENT-RE.
                  ;; If DATA is after start, we have found a cache gap
                  ;; and need to fill it.
                  (unless (or (and start (< data-beg start))
		              (and prev (not (org-element--cache-key-less-p
				            (org-element--cache-key prev)
				            (org-element--cache-key data)))))
                    ;; DATA is at of after START and PREV.
	            (if (or (not start) (= data-beg start))
                        ;; DATA is at START.  Match it.
                        ;; In the process, we may alter the buffer,
                        ;; so also keep track of the cache state.
                        (progn
                          (setq modified-tic org-element--cache-change-tic)
                          (setq cache-size (cache-size))
                          ;; When NEXT-RE/FAIL-RE is provided, skip to
                          ;; next regexp match after :begin of the current
                          ;; element.
                          (when (if last-match next-re fail-re)
                            (goto-char data-beg)
                            (move-start-to-next-match
                             (if last-match next-re fail-re)))
<<<<<<< HEAD
                          (when (and (or (not start) (eq data-beg start))
                                     (< data-beg to-pos)) 
=======
                          (when (and (or (not start) (eq (org-element-property :begin data) start))
                                     (< (org-element-property :begin data) to-pos))
>>>>>>> 2bb64633
                            ;; Calculate where next possible element
                            ;; starts and update START if needed.
		            (setq start (next-element-start))
                            (goto-char start)
                            ;; Move START further if possible.
                            (when (and next-element-re
                                       ;; Do not move if we know for
                                       ;; sure that cache does not
                                       ;; contain gaps.  Regexp
                                       ;; searches are not cheap.
                                       (not (cache-gapless-p)))
                              (move-start-to-next-match next-element-re)
                              ;; Make sure that point is at START
                              ;; before running FUNC.
                              (goto-char start))
                            ;; Try FUNC if DATA matches all the
                            ;; restrictions.  Calculate new START.
                            (when (or (not restrict-elements)
                                      (memq (org-element-type data) restrict-elements))
                              ;; DATA matches restriction.  FUNC may
                              ;;
                              ;; Call FUNC.  FUNC may move point.
                              (setq org-element-cache-map-continue-from nil)
                              (if org-element--cache-map-statistics
                                  (progn
                                    (setq before-time (float-time))
                                    (push (funcall func data) result)
                                    (cl-incf predicate-time
                                             (- (float-time)
                                                before-time))
                                    (if (car result)
                                        (cl-incf count-predicate-calls-match)
                                      (cl-incf count-predicate-calls-fail)))
                                (push (funcall func data) result)
                                (when (car result) (cl-incf count-predicate-calls-match)))
                              ;; Set `last-match'.
                              (setq last-match (car result))
                              ;; If FUNC moved point forward, update
                              ;; START.
                              (when org-element-cache-map-continue-from
                                (goto-char org-element-cache-map-continue-from))
                              (when (> (point) start)
                                (move-start-to-next-match nil))
                              ;; Drop nil.
                              (unless (car result) (pop result)))
                            ;; If FUNC did not move the point and we
                            ;; know for sure that cache does not contain
                            ;; gaps, do not try to calculate START in
                            ;; advance but simply loop to the next cache
                            ;; element.
                            (when (and (cache-gapless-p)
                                       (eq (next-element-start)
                                           start))
                              (setq start nil))
                            ;; Check if the buffer has been modified.
                            (unless (and (eq modified-tic org-element--cache-change-tic)
                                         (eq cache-size (cache-size)))
                              ;; START may no longer be valid, update
                              ;; it to beginning of real element.
                              ;; Upon modification, START may lay
                              ;; inside an element.  We want to move
                              ;; it to real beginning then despite
                              ;; START being larger.
                              (setq start nil)
                              (move-start-to-next-match nil)
                              ;; The new element may now start before
                              ;; or at already processed position.
                              ;; Make sure that we continue from an
                              ;; element past already processed
                              ;; place.
                              (when (and start
                                         (<= start data-beg)
                                         (not org-element-cache-map-continue-from))
                                (goto-char start)
                                (setq data (element-match-at-point))
                                ;; If DATA is nil, buffer is
                                ;; empty. Abort.
                                (when data
                                  (goto-char (next-element-start))
                                  (move-start-to-next-match next-element-re)))
                              (org-element-at-point to-pos)
                              (cache-walk-restart))
                            ;; Reached LIMIT-COUNT.  Abort.
                            (when (and limit-count
                                       (>= count-predicate-calls-match
                                          limit-count))
                              (cache-walk-abort))
                            (if (org-element-property :cached data)
		                (setq prev data)
                              (setq prev nil))))
                      ;; DATA is after START.  Fill the gap.
                      (if (memq (org-element-type (org-element--parse-to start)) '(plain-list table))
                          ;; Tables and lists are special, we need a
                          ;; trickery to make items/rows be populated
                          ;; into cache.
                          (org-element--parse-to (1+ start)))
                      ;; Restart tree traversal as AVL tree is
                      ;; re-balanced upon adding elements.  We can no
                      ;; longer trust STACK.
                      (cache-walk-restart)))
                  ;; Second, move to the right branch of the tree or skip
                  ;; it alltogether.
                  (if continue-flag
	              (setq continue-flag nil)
	            (setq node (if (and (car stack)
                                        ;; If START advanced beyond stack parent, skip the right branch.
                                        (or (and start (< (org-element-property :begin (avl-tree--node-data (car stack))) start))
		                            (and prev (org-element--cache-key-less-p
				                       (org-element--cache-key (avl-tree--node-data (car stack)))
                                                       (org-element--cache-key prev)))))
                                   (progn
                                     (setq leftp nil)
                                     (pop stack))
                                 ;; Otherwise, move ahead into the right
                                 ;; branch when it exists.
                                 (if (setq leftp (avl-tree--node-right node))
		                     (avl-tree--node-right node)
		                   (pop stack))))))))
            (when (and org-element--cache-map-statistics
                       (or (not org-element--cache-map-statistics-threshold)
                           (> (- (float-time) time) org-element--cache-map-statistics-threshold)))
              (message "Mapped over elements in %S. %d/%d predicate matches. Total time: %f sec. Pre-process time: %f sec. Predicate time: %f sec. Re-search time: %f sec.
       Calling parameters: :granularity %S :restrict-elements %S :next-re %S :fail-re %S :from-pos %S :to-pos %S :limit-count %S :after-element %S"
                       (current-buffer)
                       count-predicate-calls-match
                       (+ count-predicate-calls-match
                          count-predicate-calls-fail)
                       (- (float-time) time)
                       pre-process-time
                       predicate-time
                       re-search-time
                       granularity restrict-elements next-re fail-re from-pos to-pos limit-count after-element))
            ;; Return result.
            (nreverse result)))))))




;;; The Toolbox
;;
;; The first move is to implement a way to obtain the smallest element
;; containing point.  This is the job of `org-element-at-point'.  It
;; basically jumps back to the beginning of section containing point
;; and proceed, one element after the other, with
;; `org-element--current-element' until the container is found.  Note:
;; When using `org-element-at-point', secondary values are never
;; parsed since the function focuses on elements, not on objects.
;;
;; At a deeper level, `org-element-context' lists all elements and
;; objects containing point.
;;
;; `org-element-nested-p' and `org-element-swap-A-B' may be used
;; internally by navigation and manipulation tools.


;;;###autoload
(defun org-element-at-point (&optional pom cached-only)
  "Determine closest element around point or POM.

Only check cached element when CACHED-ONLY is non-nil and return nil
unconditionally when element at POM is not in cache.

Return value is a list like (TYPE PROPS) where TYPE is the type
of the element and PROPS a plist of properties associated to the
element.

Possible types are defined in `org-element-all-elements'.
Properties depend on element or object type, but always include
`:begin', `:end', and `:post-blank' properties.

As a special case, if point is at the very beginning of the first
item in a list or sub-list, returned element will be that list
instead of the item.  Likewise, if point is at the beginning of
the first row of a table, returned element will be the table
instead of the first row.

When point is at the end of the buffer, return the innermost
element ending there."
  (setq pom (or pom (point)))
  (when (>= org-element--cache-diagnostics-level 3)
    (org-element--cache-log-message
     "Requesting element at %S" pom))
  ;; Allow re-parsing when the command can benefit from it.
  (when (and cached-only
             (memq this-command org-element--cache-non-modifying-commands))
    (setq cached-only nil))
  (save-match-data
    (let (element)
      (when (org-element--cache-active-p)
        (if (not org-element--cache) (org-element-cache-reset)
          (unless cached-only (org-element--cache-sync (current-buffer) pom))))
      (setq element (if cached-only
                        (when (and (org-element--cache-active-p)
                                   (or (not org-element--cache-sync-requests)
                                       (< pom
                                          (org-element--request-beg
                                           (car org-element--cache-sync-requests)))))
                          (when (>= org-element--cache-diagnostics-level 3)
                            (org-element--cache-log-message
                             "Requesting cached element at %S. Next sync request: %S"
                             pom (car org-element--cache-sync-requests)))
                          (org-element--cache-find pom))
                      (condition-case-unless-debug err
                          (org-element--parse-to pom)
                        (error
                         (org-element--cache-warn
                          "Org parser error in %s::%S. Resetting.\n The error was: %S\n Backtrace:\n%S\n Please report this to Org mode mailing list (M-x org-submit-bug-report)."
                          (buffer-name (current-buffer))
                          pom
                          err
                          (when (and (fboundp 'backtrace-get-frames)
                                     (fboundp 'backtrace-to-string))
                            (backtrace-to-string (backtrace-get-frames 'backtrace))))
                         (org-element-cache-reset)
                         (org-element--parse-to pom)))))
      (when (and (org-element--cache-active-p)
                 element
                 (org-element--cache-verify-element element))
        (setq element (org-element--parse-to pom)))
      (unless (eq 'org-data (org-element-type element))
        (unless (and cached-only
                     (not (and element
                             (or (= pom (org-element-property :begin element))
                                 (and (not (memq (org-element-type element) org-element-greater-elements))
                                      (>= pom (org-element-property :begin element))
                                      (< pom (org-element-property :end element)))
                                 (and (org-element-property :contents-begin element)
                                      (>= pom (org-element-property :begin element))
                                      (< pom (org-element-property :contents-begin element)))
                                 (and (not (org-element-property :contents-end element))
                                      (>= pom (org-element-property :begin element))
                                      (< pom (org-element-property :end element)))))))
          (if (not (eq (org-element-type element) 'section))
              element
            (org-element-at-point (1+ pom) cached-only)))))))

;;;###autoload
(defsubst org-element-at-point-no-context (&optional pom)
  "Quickly find element at point or POM.

It is a faster version of `org-element-at-point' that is not
guaranteed to return correct `:parent' properties even when cache is
enabled."
  (or (org-element-at-point pom 'cached-only)
      (let (org-element-use-cache) (org-element-at-point pom))))

;; FIXME: This function does not honor `org-element-secondary-value-alist' and
;; assumes its specific value. Make more general?
;;;###autoload
(defun org-element-context (&optional element)
  "Return smallest element or object around point.

Return value is a list like (TYPE PROPS) where TYPE is the type
of the element or object and PROPS a plist of properties
associated to it.

Possible types are defined in `org-element-all-elements' and
`org-element-all-objects'.  Properties depend on element or
object type, but always include `:begin', `:end', `:parent' and
`:post-blank'.

As a special case, if point is right after an object, not at the blank
space after the object, and not at the beginning of any other object,
return that object.  Only the objects inside the current element are
considered this way.  Also, if the point within affiliated keywords,
only consider object within current keyword value or within current
secondary keyword value.

Optional argument ELEMENT, when non-nil, is the closest element
containing point, as returned by `org-element-at-point'.
Providing it allows for quicker computation."
  (catch 'objects-forbidden
    (save-match-data
      (org-with-wide-buffer
       (let* ((pos (point))
	      (element (or element (org-element-at-point)))
	      (post (org-element-property :post-affiliated element)))
         ;; If point is inside an element containing objects or
         ;; a secondary string, narrow buffer to the container and
         ;; proceed with parsing.  Otherwise, return ELEMENT.
         (cond
          ;; No element at point.
          ((not element) (throw 'objects-forbidden nil))
	  ;; At a parsed affiliated keyword, check if we're inside main
	  ;; or dual value and narrow.
	  ((and post (< pos post))
	   (beginning-of-line)
	   (let ((case-fold-search t)) (looking-at org-element--affiliated-re))
	   (cond
	    ((not (member-ignore-case (match-string 1)
				    org-element-parsed-keywords))
	     (throw 'objects-forbidden element))
	    ((< (match-end 0) pos)
	     (narrow-to-region (match-end 0) (line-end-position)))
	    ((and (match-beginning 2)
		  (>= pos (match-beginning 2))
		  (< pos (match-end 2)))
	     (narrow-to-region (match-beginning 2) (match-end 2)))
	    (t (throw 'objects-forbidden element))))
	  ;; Otherwise, narrow past the affiliated to avoid returning
	  ;; previous object in affiliated. 
	  (t
           (narrow-to-region
            (org-element-property :post-affiliated element)
            (org-element-property :end element))))
         (let ((parent element)
               (cached (or (org-element-parse-element element 'object nil nil 'cached)
                           (org-element-parse-element element 'object nil 'no-recursion 'cached)
                           (org-element-parse-element element 'object nil 'first-only 'cached)
                           ;; Nothing cached, parse element on object level.
                           (org-element-parse-element element 'object nil 'no-recursion)))
	       last)
           (let ((last-obj
                  (org-element-map cached org-element-all-objects
                    (lambda (obj)
                      (if (> (org-element-property :begin obj) pos)
                          (or last parent)
                        ;; Skip objects outside current context.
                        (unless (or (< (org-element-property :begin obj) (point-min))
                                    ;; Ignore inner elements when POS is
                                    ;; inside outer object.
                                    (and last
                                         (> pos (org-element-property :end obj))
                                         (<= pos (org-element-property :end last))))
                          (setq last obj))
                        ;; Continue.
                        nil))
                    nil 'first-match nil 'affiliated)))
             (setq last-obj (or last-obj last parent))
             ;; Reassign parent.
             (unless (eq last-obj parent)
               (let ((obj-parent last-obj))
                 (while obj-parent
                   (when (or (eq cached (org-element-property :parent obj-parent))
                             ;; e.g. affiliated keywords.
                             (and (org-element-property :parent obj-parent)
                                  (not (org-element-type (org-element-property :parent obj-parent)))))
                     (org-element-put-property obj-parent :parent parent))
                   (setq obj-parent (org-element-property :parent obj-parent)))))
             ;; If POS is at the end of LAST-OBJ, return the outermost
             ;; object ending at point, unless we are at point-max.  At
             ;; point-max, return the innermost containing object.
             (while (and (org-element-property :parent last-obj)
                         (>= pos (org-element-property :end (org-element-property :parent last-obj)))
                         (not (and (eq pos (point-max))
                                 (= pos (org-element-property :end last-obj)))))
               (setq last-obj (org-element-property :parent last-obj)))
             ;; If POS is within blank space after LAST-OBJ or after end
             ;; of the LAST-OBJ, do return first parent containing POS.
             (while (and
                     (not (eq last-obj parent))
                     (> pos
                        (- (org-element-property :end last-obj)
                           (or (org-element-property :post-blank last-obj)
                               0))))
               (setq last-obj (org-element-property :parent last-obj)))
             (when (and (<= (org-element-property :begin last-obj) pos)
                        (<= pos (org-element-property :end last-obj)))
               last-obj))))))))

(defun org-element-lineage (datum &optional types with-self)
  "List all ancestors of a given element or object.

DATUM is an object or element.

Return ancestors from the closest to the farthest.  When optional
argument TYPES is a list of symbols, return the first element or
object in the lineage whose type belongs to that list instead.

When optional argument WITH-SELF is non-nil, lineage includes
DATUM itself as the first element, and TYPES, if provided, also
apply to it.

When DATUM is obtained through `org-element-context' or
`org-element-at-point', only ancestors from its section can be
found.  There is no such limitation when DATUM belongs to a full
parse tree."
  (let ((up (if with-self datum (org-element-property :parent datum)))
	ancestors)
    (while (and up (not (memq (org-element-type up) types)))
      (unless types (push up ancestors))
      (setq up (org-element-property :parent up)))
    (if types up (nreverse ancestors))))

(defun org-element-nested-p (elem-A elem-B)
  "Non-nil when elements ELEM-A and ELEM-B are nested."
  (let ((beg-A (org-element-property :begin elem-A))
	(beg-B (org-element-property :begin elem-B))
	(end-A (org-element-property :end elem-A))
	(end-B (org-element-property :end elem-B)))
    (or (and (>= beg-A beg-B) (<= end-A end-B))
	(and (>= beg-B beg-A) (<= end-B end-A)))))

(defun org-element-swap-A-B (elem-A elem-B)
  "Swap elements ELEM-A and ELEM-B.
Assume ELEM-B is after ELEM-A in the buffer.  Leave point at the
end of ELEM-A."
  (goto-char (org-element-property :begin elem-A))
  ;; There are two special cases when an element doesn't start at bol:
  ;; the first paragraph in an item or in a footnote definition.
  (let ((specialp (not (bolp))))
    ;; Only a paragraph without any affiliated keyword can be moved at
    ;; ELEM-A position in such a situation.  Note that the case of
    ;; a footnote definition is impossible: it cannot contain two
    ;; paragraphs in a row because it cannot contain a blank line.
    (when (and specialp
	       (or (not (eq (org-element-type elem-B) 'paragraph))
		   (/= (org-element-property :begin elem-B)
		      (org-element-property :contents-begin elem-B))))
      (error "Cannot swap elements"))
    ;; Preserve folding state when `org-fold-core-style' is set to
    ;; `text-properties'.
    (org-fold-core-ignore-modifications
      ;; In a special situation, ELEM-A will have no indentation.  We'll
      ;; give it ELEM-B's (which will in, in turn, have no indentation).
      (let* ((ind-B (when specialp
		      (goto-char (org-element-property :begin elem-B))
		      (current-indentation)))
	     (beg-A (org-element-property :begin elem-A))
	     (end-A (save-excursion
		      (goto-char (org-element-property :end elem-A))
		      (skip-chars-backward " \r\t\n")
		      (line-end-position)))
	     (beg-B (org-element-property :begin elem-B))
	     (end-B (save-excursion
		      (goto-char (org-element-property :end elem-B))
		      (skip-chars-backward " \r\t\n")
		      (line-end-position)))
	     ;; Store inner folds responsible for visibility status.
	     (folds
	      (cons
               (org-fold-core-get-regions :from beg-A :to end-A :relative t)
               (org-fold-core-get-regions :from beg-B :to end-B :relative t)))
	     ;; Get contents.
	     (body-A (buffer-substring beg-A end-A))
	     (body-B (buffer-substring beg-B end-B)))
        ;; Clear up the folds.
        (org-fold-region beg-A end-A nil)
        (org-fold-region beg-B end-B nil)
        (delete-region beg-B end-B)
        (goto-char beg-B)
        (when specialp
	  (setq body-B (replace-regexp-in-string "\\`[ \t]*" "" body-B))
	  (indent-to-column ind-B))
        (insert body-A)
        ;; Restore ex ELEM-A folds.
        (org-fold-core-regions (car folds) :relative beg-B)
	(goto-char beg-A)
	(delete-region beg-A end-A)
	(insert body-B)
        ;; Restore ex ELEM-A folds.
        (org-fold-core-regions (cdr folds) :relative beg-A)
        (goto-char (org-element-property :end elem-B))))))

(provide 'org-element)

;; Local variables:
;; generated-autoload-file: "org-loaddefs.el"
;; End:

;;; org-element.el ends here<|MERGE_RESOLUTION|>--- conflicted
+++ resolved
@@ -7682,30 +7682,30 @@
                       ;; can be found.  When RE is nil, just find element at
                       ;; point.
                       (move-start-to-next-match
-                        (re) `(save-match-data
-                                (if (or (not ,re)
-                                        (if org-element--cache-map-statistics
-                                            (progn
-                                              (setq before-time (float-time))
-                                              (re-search-forward (or (car-safe ,re) ,re) nil 'move)
-                                              (cl-incf re-search-time
-                                                       (- (float-time)
-                                                          before-time)))
-                                          (re-search-forward (or (car-safe ,re) ,re) nil 'move)))
-                                    (let ((beg-data (org-element-property :begin data)))
-                                      (unless (or (< (point) (or start -1))
-                                                  (and data (< (point) beg-data)))
-                                        (if (cdr-safe ,re)
-                                            ;; Avoid parsing when we are 100%
-                                            ;; sure that regexp is good enough
-                                            ;; to find new START.
-                                            (setq start (match-beginning 0))
-                                          (setq start (max (or start -1)
-                                                           (or beg-data -1)
-                                                           (or (org-element-property :begin (element-match-at-point)) -1))))
-                                        (when (>= start to-pos) (cache-walk-abort))
-                                        (when (eq start -1) (setq start nil))))
-                                  (cache-walk-abort))))
+                       (re) `(save-match-data
+                               (if (or (not ,re)
+                                       (if org-element--cache-map-statistics
+                                           (progn
+                                             (setq before-time (float-time))
+                                             (re-search-forward (or (car-safe ,re) ,re) nil 'move)
+                                             (cl-incf re-search-time
+                                                      (- (float-time)
+                                                         before-time)))
+                                         (re-search-forward (or (car-safe ,re) ,re) nil 'move)))
+                                   (let ((beg-data (org-element-property :begin data)))
+                                     (unless (or (< (point) (or start -1))
+                                                 (and data (< (point) beg-data)))
+                                       (if (cdr-safe ,re)
+                                           ;; Avoid parsing when we are 100%
+                                           ;; sure that regexp is good enough
+                                           ;; to find new START.
+                                           (setq start (match-beginning 0))
+                                         (setq start (max (or start -1)
+                                                          (or beg-data -1)
+                                                          (or (org-element-property :begin (element-match-at-point)) -1))))
+                                       (when (>= start to-pos) (cache-walk-abort))
+                                       (when (eq start -1) (setq start nil))))
+                                 (cache-walk-abort))))
                       ;; Find expected begin position of an element after
                       ;; DATA.
                       (next-element-start
@@ -7873,13 +7873,8 @@
                             (goto-char data-beg)
                             (move-start-to-next-match
                              (if last-match next-re fail-re)))
-<<<<<<< HEAD
                           (when (and (or (not start) (eq data-beg start))
-                                     (< data-beg to-pos)) 
-=======
-                          (when (and (or (not start) (eq (org-element-property :begin data) start))
-                                     (< (org-element-property :begin data) to-pos))
->>>>>>> 2bb64633
+                                     (< data-beg to-pos))
                             ;; Calculate where next possible element
                             ;; starts and update START if needed.
 		            (setq start (next-element-start))
@@ -7965,7 +7960,7 @@
                             ;; Reached LIMIT-COUNT.  Abort.
                             (when (and limit-count
                                        (>= count-predicate-calls-match
-                                          limit-count))
+                                           limit-count))
                               (cache-walk-abort))
                             (if (org-element-property :cached data)
 		                (setq prev data)
