;;; org-fold-core.el --- Folding buffer text -*- lexical-binding: t; -*-
;;
;; Copyright (C) 2020-2020 Free Software Foundation, Inc.
;;
;; Author: Ihor Radchenko <yantar92 at gmail dot com>
;; Keywords: folding, invisible text
;; URL: https://orgmode.org
;;
;; This file is part of GNU Emacs.
;;
;; GNU Emacs is free software: you can redistribute it and/or modify
;; it under the terms of the GNU General Public License as published by
;; the Free Software Foundation, either version 3 of the License, or
;; (at your option) any later version.

;; GNU Emacs is distributed in the hope that it will be useful,
;; but WITHOUT ANY WARRANTY; without even the implied warranty of
;; MERCHANTABILITY or FITNESS FOR A PARTICULAR PURPOSE.  See the
;; GNU General Public License for more details.

;; You should have received a copy of the GNU General Public License
;; along with GNU Emacs.  If not, see <https://www.gnu.org/licenses/>.
;;;;;;;;;;;;;;;;;;;;;;;;;;;;;;;;;;;;;;;;;;;;;;;;;;;;;;;;;;;;;;;;;;;;;;;;;;;;;
;;
;;; Commentary:

;; This file contains library to control temporary invisibility
;; (folding and unfolding) of text in buffers.

;; The file implements the following functionality:
;;
;; - Folding/unfolding regions of text
;; - Searching and examining boundaries of folded text
;; - Interactive searching in folded text (via isearch)
;; - Handling edits in folded text
;; - Killing/yanking (copying/pasting) of the folded text

;; To setup folding in an arbitrary buffer, one must call
;; `org-fold-core-initialize', optionally providing the list of folding specs to be
;; used in the buffer.  The specs can be added, removed, or
;; re-configured later.  Read below for more details.

;;; Folding/unfolding regions of text

;; User can temporarily hide/reveal (fold/unfold) arbitrary regions or
;; text.  The folds can be nested.

;; Internally, nested folds are marked with different folding specs
;; Overlapping folds marked with the same folding spec are
;; automatically merged, while folds with different folding specs can
;; coexist and be folded/unfolded independently.

;; When multiple folding specs are applied to the same region of text,
;; text visibility is decided according to the folding spec with
;; topmost priority.

;; By default, we define two types of folding specs:
;; - 'org-fold-visible :: the folded text is not hidden
;; - 'org-fold-hidden  :: the folded text is completely hidden
;;
;; The 'org-fold-visible spec has highest priority allowing parts of
;; text folded with 'org-fold-hidden to be shown unconditionally.

;; Consider the following Org mode link:
;; [[file:/path/to/file/file.ext][description]]
;; Only the word "description" is normally visible in this link.
;; 
;; The way this partial visibility is achieved is combining the two
;; folding specs.  The whole link is folded using 'org-fold-hidden
;; folding spec, but the visible part is additionally folded using
;; 'org-fold-visible:
;;
;; <begin org-fold-hidden>[[file:/path/to/file/file.ext][<begin org-fold-visible>description<end org-fold-visible>]]<end org-fold-hidden>
;; 
;; Because 'org-fold-visible has higher priority than
;; 'org-fold-hidden, it suppresses the 'org-fold-hidden effect and
;; thus reveals the description part of the link.

;; Similar to 'org-fold-visible, display of any arbitrary folding spec
;; can be configured using folding spec properties.  In particular,
;; `:visible' folding spec proprety controls whether the folded text
;; is visible or not.  If the `:visible' folding spec property is nil,
;; folded text is hidden or displayed as a constant string (ellipsis)
;; according to the value of `:ellipsis' folding spec property.  See
;; docstring of `org-fold-core--specs' for the description of all the available
;; folding spec properties.

;; Folding spec properties of any valid folding spec can be changed
;; any time using `org-fold-core-set-folding-spec-property'.

;; If necessary, one can add or remove folding specs using
;; `org-fold-core-add-folding-spec' and `org-fold-core-remove-folding-spec'.

;; If a buffer initialised with `org-fold-core-initialize' is cloned into indirect
;; buffers, it's folding state is copied to that indirect buffer.
;; The folding states are independent.

;; When working with indirect buffers that are handled by this
;; library, one has to keep in mind that folding state is preserved on
;; copy when using non-interactive functions.  Moreover, the folding
;; states of all the indirect buffers will be copied together.
;;
;; Example of the implications:
;; Consider a base buffer and indirect buffer with the following state:
;; ----- base buffer --------
;; * Heading<begin fold>
;; Some text folded in the base buffer, but unfolded in the indirect buffer<end fold>
;; * Other heading
;; Heading unfolded in both the buffers.
;; ---------------------------
;; ------ indirect buffer ----
;; * Heading
;; Some text folded in the base buffer, but unfolded in the indirect buffer
;; * Other heading
;; Heading unfolded in both the buffers.
;; ----------------------------
;; If some Elisp code copies the whole "Heading" from the indirect
;; buffer with `buffer-substring' or match data and inserts it into
;; the base buffer, the inserted heading will be folded since the
;; internal setting for the folding state is shared between the base
;; and indirect buffers.  It's just that the indirect buffer ignores
;; the base buffer folding settings.  However, as soon as the text is
;; copied back to the base buffer, the folding state will become
;; respected again.

;; If the described situation is undesired, Elisp code can use
;; `filter-buffer-substring' instead of `buffer-substring'.  All the
;; folding states that do not belong to the currently active buffer
;; will be cleared in the copied text then.  See
;; `org-fold-core--buffer-substring-filter' for more details.

;; Because of details of implementation of the folding, it is also not
;; recommended to set text visibility in buffer directly by setting
;; `invisible' text property to anything other than t.  While this
;; should usually work just fine, normal folding can be broken if one
;; sets `invisible' text property to a value not listed in
;; `buffer-invisibility-spec'.

;;; Searching and examining boundaries of folded text

;; It is possible to examine folding specs (there may be several) of
;; text at point or search for regions with the same folding spec.
;; See functions defined under ";;;; Searching and examining folded
;; text" below for details.

;; All the folding specs can be specified by symbol representing their
;; name.  However, this is not always convenient, especially if the
;; same spec can be used for fold different syntaxical structures.
;; Any folding spec can be additionally referenced by a symbol listed
;; in the spec's `:alias' folding spec property.  For example, Org
;; mode's `org-fold-outline' folding spec can be referened as any
;; symbol from the following list: '(headline heading outline
;; inlinetask plain-list) The list is the value of the spec's `:alias'
;; property.

;; Most of the functions defined below that require a folding spec
;; symbol as their argument, can also accept any symbol from the
;; `:alias' spec property to reference that folding spec.

;; If one wants to search invisible text without using the provided
;; functions, it is important to keep in mind that 'invisible text
;; property may have multiple possible values (not just nil and
;; t). Hence, (next-single-char-property-change pos 'invisible) is not
;; guaranteed to return the boundary of invisible/visible text.

;;; Interactive searching inside folded text (via isearch)

;; The library provides a way to control if the folded text can be
;; searchable using isearch.  If the text is searchable, it is also
;; possible to control to unfold it temporarily during interactive
;; isearch session.

;; The isearch behaviour is controlled on per-folding-spec basis by
;; setting `isearch-open' and `isearch-ignore' folding spec
;; properties.  The the docstring of `org-fold-core--specs' for more details.

;;; Handling edits inside folded text

;; The visibility of the text inserted in front, rear, or in the
;; middle of a folded region is managed according to `:front-sticky'
;; and `:rear-sticky' folding properties of the corresponding folding
;; spec.  The rules are the same with stickyness of text properties in
;; Elisp.

;; If a text being inserted into the buffer is already folded and
;; invisible (before applying the stickyness rules), then it is
;; revealed.  This behaviour can be changed by wrapping the insertion
;; code into `org-fold-core-ignore-modifications' macro.  The macro will disable
;; all the processing related to buffer modifications.

;; The library also provides a way to unfold the text after some
;; destructive changes breaking syntaxical structure of the buffer.
;; For example, Org mode automatically reveals folded drawers when the
;; drawer becomes syntaxically incorrect:
;; ------- before modification -------
;; :DRAWER:<begin fold>
;; Some folded text inside drawer
;; :END:<end fold>
;; -----------------------------------
;; If the ":END:" is edited, drawer syntax is not correct anymore and
;; the folded text is automatically unfolded.
;; ------- after modification --------
;; :DRAWER:
;; Some folded text inside drawer
;; :EN:
;; -----------------------------------

;; The described automatic unfolding is controlled by `:fragile'
;; folding spec property.  It's value can be a function checking if
;; changes inside (or around) the fold should drigger the unfold.  By
;; default, only changes that directly involve folded regions will
;; trigger the check.  In addition, `org-fold-core-extend-changed-region-functions'
;; can be set to extend the checks to all folded regions intersecting
;; with the region returned by the functions listed in the variable.

;; The fragility checks can be bypassed if the code doing
;; modifications is wrapped into `org-fold-core-ignore-fragility-checks' macro.

;;; Performance considerations

;; This library is using text properties to hide text.  Text
;; properties are much faster than overlays, that could be used for
;; the same purpose.  Overlays are implemented with O(n) complexity in
;; Emacs (as for 2021-03-11).  It means that any attempt to move
;; through hidden text in a file with many invisible overlays will
;; require time scaling with the number of folded regions (the problem
;; Overlays note of the manual warns about).  For curious, historical
;; reasons why overlays are not efficient can be found in
;; https://www.jwz.org/doc/lemacs.html.

;; Despite using text properties, the performance is still limited by
;; Emacs display engine.  For example, >7Mb of text hidden within
;; visible part of a buffer may cause noticeable lags (which is still
;; orders of magnitude better in comparison with overlays).  If the
;; performance issues become critical while using this library, it is
;; recommended to minimise the number of folding specs used in the
;; same buffer at a time.

;; Alternatively, the library provides `org-fold-core--optimise-for-huge-buffers'
;; for additional speedup.  This can be used as a file-local variable
;; in huge buffers.  The variable can be set to enable various levels
;; of extra optimisation.  See the docstring for detailed information.

;; It is worth noting that when using `org-fold-core--optimise-for-huge-buffers'
;; with `grab-invisible' option, folded regions copied to other
;; buffers (including buffers that do not use this library) will
;; remain invisible.  org-fold-core provides functions to work around
;; this issue: `org-fold-core-remove-optimisation' and `org-fold-core-update-optimisation', but
;; it is unlikely that a random external package will use them.

;; Another possible bottleneck is the fragility check after the change
;; related to the folded text.  The functions used in `:fragile'
;; folding properties must be optimised.  Also,
;; `org-fold-core-ignore-fragility-checks' or even `org-fold-core-ignore-modifications' may be
;; used when appropriate in the performance-critical code.  When
;; inserting text from within `org-fold-core-ignore-modifications' macro, it is
;; recommended to use `insert-and-inherit' instead of `insert' and
;; `insert-before-markers-and-inherit' instead of
;; `insert-before-markers' to avoid revealing inserted text in the
;; middle of a folded region.

;; Performance of isearch is currently limited by Emacs isearch
;; implementation.  For now, Emacs isearch only supports searching
;; through text hidden using overlays.  This library handles isearch
;; by converting folds with matching text to overlays, which may
;; affect performance in case of large number of matches.  In the
;; future, Emacs will hopefully accept the relevant patch allowing
;; isearch to work with text hidden via text properties, but the
;; performance hit has to be accepted meanwhile.

;;; Code:

(require 'org-macs)
(require 'org-compat)

(declare-function isearch-filter-visible "isearch" (beg end))

;;; Customization

(defcustom org-fold-core-style 'text-properties
  "Internal implementation detail used to hide folded text.
Can be either `text-properties' or `overlays'.
The former is faster on large files, while the latter is generally
less error-prone with regard to third-party packages that haven't yet
adapted to the new folding implementation."
  :group 'org
  :package-version '(Org . "9.6")
  :type '(choice
          (const :tag "Overlays" overlays)
          (const :tag "Text properties" text-properties)))

(defvar-local org-fold-core-isearch-open-function #'org-fold-core--isearch-reveal
  "Function used to reveal hidden text found by isearch.
The function is called with a single argument - point where text is to
be revealed.")

(defvar-local org-fold-core--optimise-for-huge-buffers nil
  "Non-nil turns on extra speedup on huge buffers (Mbs of folded text).

This setting is risky and may cause various artefacts and degraded
functionality, especially when using external packages.  It is
recommended to enable it on per-buffer basis as file-local variable.

When set to non-nil, must be a list containing one or multiple the
following symbols:

- `grab-invisible': Use `invisible' text property to hide text.  This
  will reduce the load on Emacs display engine and one may use it if
  moving point across folded regions becomes slow.  However, as a side
  effect, some external packages extracting i.e. headlings from folded
  parts of buffer may keep the text invisible.

- `ignore-fragility-checks': Do not try to detect when user edits
  break structure of the folded elements.  This will speed up
  modifying the folded regions at the cost that some higher-level
  functions relying on this package might not be able to unfold the
  edited text.  For example, removed leading stars from a folded
  headline in Org mode will break visibility cycling since Org mode
  will not be avare that the following folded text belonged to
  headline.

- `ignore-modification-checks': Do not try to detect insertions in the
  middle of the folded regions.  This will speed up non-interactive
  edits of the folded regions.  However, text inserted in the middle
  of the folded regions may become visible for some external packages
  inserting text using `insert' instead of `insert-and-inherit' (the
  latter is rarely used in practice).
  
- `ignore-indirect': Do not decouple folding state in the indirect
  buffers.  This can speed up Emacs display engine (and thus motion of
  point), especially when large number of indirect buffers is being
  used.

- `merge-folds': Do not distinguish between different types of folding
  specs.  This is the most aggressive optimisation with unforeseen and
  potentially drastic effects.")
(put 'org-fold-core--optimise-for-huge-buffers 'safe-local-variable 'listp)

;;; Core functionality

;;;; Folding specs

(defvar-local org-fold-core--specs '((org-fold-visible
	                 (:visible . t)
                         (:alias . (visible)))
                        (org-fold-hidden
			 (:ellipsis . "...")
                         (:isearch-open . t)
                         (:alias . (hidden))))
  "Folding specs defined in current buffer.

Each spec is a list (SPEC-SYMBOL SPEC-PROPERTIES).
SPEC-SYMBOL is the symbol respresenting the folding spec.
SPEC-PROPERTIES is an alist defining folding spec properties.

If a text region is folded using multiple specs, only the folding spec
listed earlier is used.

The following properties are known:
- :ellipsis         :: must be nil or string to show when text is folded
                      using this spec.
- :global           :: non-nil means that folding state will be preserved
                      when copying folded text between buffers.
- :isearch-ignore   :: non-nil means that folded text is not searchable
                      using isearch.
- :isearch-open     :: non-nil means that isearch can reveal text hidden
                      using this spec.  This property does nothing
                      when `isearch-ignore' property is non-nil.
- :front-sticky     :: non-nil means that text prepended to the folded text
                      is automatically folded.
- :rear-sticky      :: non-nil means that text appended to the folded text
                      is folded.
- :visible          :: non-nil means that folding spec visibility is not
                       managed.  Instead, visibility settings in
                       `buffer-invisibility-spec' will be used as is.
                       Note that changing this property from nil to t may
                       clear the setting in `buffer-invisibility-spec'.
- :alias            :: a list of aliases for the SPEC-SYMBOL.
- :fragile          :: Must be a function accepting two arguments.
                       Non-nil means that changes in region may cause
                       the region to be revealed.  The region is
                       revealed after changes if the function returns
                       non-nil.
                       The function called after changes are made with
                       two arguments: cons (beg . end) representing the
                       folded region and spec symbol.")
(defvar-local org-fold-core--spec-symbols nil
  "Alist holding buffer spec symbols and aliases.

This variable is defined to reduce load on Emacs garbage collector
reducing the number of transiently allocated variables.")
(defvar-local org-fold-core--spec-list nil
  "List holding buffer spec symbols, but not aliases.

This variable is defined to reduce load on Emacs garbage collector
reducing the number of transiently allocated variables.")

(defvar-local org-fold-core-extend-changed-region-functions nil
  "Special hook run just before handling changes in buffer.

This is used to account changes outside folded regions that still
affect the folded region visibility.  For example, removing all stars
at the beginning of a folded Org mode heading should trigger the
folded text to be revealed.  Each function is called with two
arguments: beginning and the end of the changed region.")

;;; Utility functions

(defsubst org-fold-core-folding-spec-list (&optional buffer)
  "Return list of all the folding spec symbols in BUFFER."
  (or (buffer-local-value 'org-fold-core--spec-list (or buffer (current-buffer)))
      (with-current-buffer (or buffer (current-buffer))
        (setq org-fold-core--spec-list (mapcar #'car org-fold-core--specs)))))

(defun org-fold-core-get-folding-spec-from-alias (spec-or-alias)
  "Return the folding spec symbol for SPEC-OR-ALIAS.
Return nil when there is no matching folding spec."
  (when spec-or-alias
    (unless org-fold-core--spec-symbols
      (dolist (spec (org-fold-core-folding-spec-list))
        (push (cons spec spec) org-fold-core--spec-symbols)
        (dolist (alias (assq :alias (assq spec org-fold-core--specs)))
          (push (cons alias spec) org-fold-core--spec-symbols))))
    (alist-get spec-or-alias org-fold-core--spec-symbols)))

(defsubst org-fold-core-folding-spec-p (spec-or-alias)
  "Check if SPEC-OR-ALIAS is a registered folding spec."
  (org-fold-core-get-folding-spec-from-alias spec-or-alias))

(defsubst org-fold-core--check-spec (spec-or-alias)
  "Throw an error if SPEC-OR-ALIAS is not in `org-fold-core--spec-priority-list'."
  (unless (org-fold-core-folding-spec-p spec-or-alias)
    (error "%s is not a valid folding spec" spec-or-alias)))

(defsubst org-fold-core-get-folding-spec-property (spec-or-alias property)
  "Get PROPERTY of a folding SPEC-OR-ALIAS.
Possible properties can be found in `org-fold-core--specs' docstring."
  (org-fold-core--check-spec spec-or-alias)
  (if (and (memql 'ignore-indirect org-fold-core--optimise-for-huge-buffers)
           (eq property :global))
      t
    (if (and (memql 'merge-folds org-fold-core--optimise-for-huge-buffers)
             (eq property :visible))
        nil
      (cdr (assq property (assq (org-fold-core-get-folding-spec-from-alias spec-or-alias) org-fold-core--specs))))))

(defconst org-fold-core--spec-property-prefix "org-fold--spec-"
  "Prefix used to create property symbol.")

(defsubst org-fold-core-get-folding-property-symbol (spec &optional buffer global)
  "Get folding text property using to store SPEC in current buffer or BUFFER.
If GLOBAL is non-nil, do not make the property unique in the BUFFER."
  (if (memql 'merge-folds org-fold-core--optimise-for-huge-buffers)
      (intern (format "%s-global" org-fold-core--spec-property-prefix))
    (intern (format (concat org-fold-core--spec-property-prefix "%s-%S")
                    (symbol-name spec)
                    ;; (sxhash buf) appears to be not constant over time.
                    ;; Using buffer-name is safe, since the only place where
                    ;; buffer-local text property actually matters is an indirect
                    ;; buffer, where the name cannot be same anyway.
                    (if global 'global
                      (sxhash (buffer-name (or buffer (current-buffer)))))))))

(defsubst org-fold-core-get-folding-spec-from-folding-prop (folding-prop)
  "Return folding spec symbol used for folding property with name FOLDING-PROP."
  (catch :exit
    (dolist (spec (org-fold-core-folding-spec-list))
      ;; We know that folding properties have
      ;; folding spec in their name.
      (when (string-match-p (symbol-name spec)
                            (symbol-name folding-prop))
        (throw :exit spec)))))

(defvar org-fold-core--property-symbol-cache (make-hash-table :test 'equal)
  "Saved values of folding properties for (buffer . spec) conses.")
(defvar-local org-fold-core--indirect-buffers nil
  "List of indirect buffers created from current buffer.

The first element of the list is always the current buffer.

This variable is needed to work around Emacs bug#46982, while Emacs
does not provide a way `after-change-functions' in any other buffer
than the buffer where the change was actually made.")

(defmacro org-fold-core-cycle-over-indirect-buffers (&rest body)
  "Execute BODY in current buffer and all its indirect buffers.

Also, make sure that folding properties from killed buffers are not
hanging around."
  (declare (debug (form body)) (indent 0))
  `(let (buffers dead-properties)
     (if (and (not (buffer-base-buffer))
              (not (eq (current-buffer) (car org-fold-core--indirect-buffers))))
         ;; We are in base buffer with `org-fold-core--indirect-buffers' value from
         ;; different buffer.  This can happen, for example, when
         ;; org-capture copies local variables into *Capture* buffer.
         (setq buffers (list (current-buffer)))
       (dolist (buf (cons (or (buffer-base-buffer) (current-buffer))
                          (buffer-local-value 'org-fold-core--indirect-buffers (or (buffer-base-buffer) (current-buffer)))))
         (if (buffer-live-p buf)
             (push buf buffers)
           (dolist (spec (org-fold-core-folding-spec-list))
             (when (and (not (org-fold-core-get-folding-spec-property spec :global))
                        (gethash (cons buf spec) org-fold-core--property-symbol-cache))
               ;; Make sure that dead-properties variable can be passed
               ;; as argument to `remove-text-properties'.
               (push t dead-properties)
               (push (gethash (cons buf spec) org-fold-core--property-symbol-cache)
                     dead-properties))))))
     (dolist (buf buffers)
       (with-current-buffer buf
         (with-silent-modifications
           (save-restriction
             (widen)
             (remove-text-properties
              (point-min) (point-max)
              dead-properties)))
         ,@body))))

;; This is the core function used to fold text in buffers.  We use
;; text properties to hide folded text, however 'invisible property is
;; not directly used (unless risky `org-fold-core--optimise-for-huge-buffers' is
;; enabled). Instead, we define unique text property (folding
;; property) for every possible folding spec and add the resulting
;; text properties into `char-property-alias-alist', so that
;; 'invisible text property is automatically defined if any of the
;; folding properties is non-nil.  This approach lets us maintain
;; multiple folds for the same text region - poor man's overlays (but
;; much faster).  Additionally, folding properties are ensured to be
;; unique for different buffers (especially for indirect
;; buffers). This is done to allow different folding states in
;; indirect buffers.
(defun org-fold-core--property-symbol-get-create (spec &optional buffer return-only)
  "Return a unique symbol suitable as folding text property.
Return value is unique for folding SPEC in BUFFER.
If the buffer already have buffer-local setup in `char-property-alias-alist'
and the setup appears to be created for different buffer,
copy the old invisibility state into new buffer-local text properties,
unless RETURN-ONLY is non-nil."
  (if (eq org-fold-core-style 'overlays)
      (org-fold-core-get-folding-property-symbol spec nil 'global)
    (let* ((buf (or buffer (current-buffer))))
      ;; Create unique property symbol for SPEC in BUFFER
      (let ((local-prop (or (gethash (cons buf spec) org-fold-core--property-symbol-cache)
			    (puthash (cons buf spec)
                                     (org-fold-core-get-folding-property-symbol
                                      spec buf
                                      (org-fold-core-get-folding-spec-property spec :global))
                                     org-fold-core--property-symbol-cache))))
        (prog1
            local-prop
          (unless return-only
	    (with-current-buffer buf
              ;; Update folding properties carried over from other
              ;; buffer (implying that current buffer is indirect
              ;; buffer). Normally, `char-property-alias-alist' in new
              ;; indirect buffer is a copy of the same variable from
              ;; the base buffer. Then, `char-property-alias-alist'
              ;; would contain folding properties, which are not
              ;; matching the generated `local-prop'.
	      (unless (member local-prop (cdr (assq 'invisible char-property-alias-alist)))
                ;; Add current buffer to the list of indirect buffers in the base buffer.
                (when (buffer-base-buffer)
                  (with-current-buffer (buffer-base-buffer)
                    (setq-local org-fold-core--indirect-buffers
                                (let (bufs)
                                  (org-fold-core-cycle-over-indirect-buffers
                                    (push (current-buffer) bufs))
                                  (push buf bufs)
                                  (delete-dups bufs)))))
                ;; Copy all the old folding properties to preserve the folding state
                (with-silent-modifications
                  (dolist (old-prop (cdr (assq 'invisible char-property-alias-alist)))
                    (org-with-wide-buffer
                     (let* ((pos (point-min))
	                    (spec (org-fold-core-get-folding-spec-from-folding-prop old-prop))
                            ;; Generate new buffer-unique folding property
	                    (new-prop (when spec (org-fold-core--property-symbol-get-create spec nil 'return-only))))
                       ;; Copy the visibility state for `spec' from `old-prop' to `new-prop'
                       (unless (eq old-prop new-prop)
                         (while (< pos (point-max))
	                   (let ((val (get-text-property pos old-prop))
                                 (next (next-single-char-property-change pos old-prop)))
	                     (when val
	                       (put-text-property pos next new-prop val))
                             (setq pos next)))))))
                  ;; Update `char-property-alias-alist' with folding
                  ;; properties unique for the current buffer.
                  (setq-local char-property-alias-alist
	                      (cons (cons 'invisible
			                  (mapcar (lambda (spec)
				                    (org-fold-core--property-symbol-get-create spec nil 'return-only))
				                  (org-fold-core-folding-spec-list)))
		                    (remove (assq 'invisible char-property-alias-alist)
			                    char-property-alias-alist)))
                  ;; Set folding property stickyness according to
                  ;; their `:font-sticky' and `:rear-sticky'
                  ;; parameters.
                  (let (full-prop-list)
                    (org-fold-core-cycle-over-indirect-buffers
                      (setq full-prop-list
                            (append full-prop-list
                                    (delq nil
                                          (mapcar (lambda (spec)
                                                    (cond
                                                     ((org-fold-core-get-folding-spec-property spec :front-sticky)
                                                      (cons (org-fold-core--property-symbol-get-create spec nil 'return-only)
                                                            nil))
                                                     ((org-fold-core-get-folding-spec-property spec :rear-sticky)
                                                      nil)
                                                     (t
                                                      (cons (org-fold-core--property-symbol-get-create spec nil 'return-only)
                                                            t))))
                                                  (org-fold-core-folding-spec-list))))))
                    (org-fold-core-cycle-over-indirect-buffers
                      (setq-local text-property-default-nonsticky
                                  (delete-dups (append
                                                text-property-default-nonsticky
                                                full-prop-list))))))))))))))

(defun org-fold-core-decouple-indirect-buffer-folds ()
  "Copy and decouple folding state in a newly created indirect buffer.
This function is mostly indented to be used in `clone-indirect-buffer-hook'."
  (when (and (buffer-base-buffer)
             (eq org-fold-core-style 'text-properties))
    (org-fold-core--property-symbol-get-create (car (org-fold-core-folding-spec-list)))))

;;; API

;;;; Modifying folding specs

(defun org-fold-core-set-folding-spec-property (spec property value &optional force)
  "Set PROPERTY of a folding SPEC to VALUE.
Possible properties and values can be found in `org-fold-core--specs' docstring.
Do not check previous value when FORCE is non-nil."
  (pcase property
    (:ellipsis
     (unless (and (not force) (equal value (org-fold-core-get-folding-spec-property spec :ellipsis)))
       (remove-from-invisibility-spec (cons spec (org-fold-core-get-folding-spec-property spec :ellipsis)))
       (unless (org-fold-core-get-folding-spec-property spec :visible)
         (add-to-invisibility-spec (cons spec value)))))
    (:visible
     (unless (or (memql 'merge-folds org-fold-core--optimise-for-huge-buffers)
                 (and (not force) (equal value (org-fold-core-get-folding-spec-property spec :visible))))
       (if value
	   (remove-from-invisibility-spec (cons spec (org-fold-core-get-folding-spec-property spec :ellipsis)))
         (add-to-invisibility-spec (cons spec (org-fold-core-get-folding-spec-property spec :ellipsis))))))
    (:alias
     ;; Clear symbol cache.
     (setq org-fold-core--spec-symbols nil))
    (:isearch-open nil)
    (:isearch-ignore nil)
    (:front-sticky nil)
    (:rear-sticky nil)
    (_ nil))
  (setf (cdr (assq property (assq spec org-fold-core--specs))) value))

(defun org-fold-core-add-folding-spec (spec &optional properties buffer append)
  "Add a new folding SPEC with PROPERTIES in BUFFER.

SPEC must be a symbol.  BUFFER can be a buffer to set SPEC in or nil to
set SPEC in current buffer.

By default, the added SPEC will have highest priority among the
previously defined specs.  When optional APPEND argument is non-nil,
SPEC will have the lowest priority instead.  If SPEC was already
defined earlier, it will be redefined according to provided optional
arguments.
`
The folding spec properties will be set to PROPERTIES (see
`org-fold-core--specs' for details)."
  (when (eq spec 'all) (error "Cannot use reserved folding spec symbol 'all"))
  (with-current-buffer (or buffer (current-buffer))
    ;; Clear the cache.
    (setq org-fold-core--spec-list nil
          org-fold-core--spec-symbols nil)
    (let* ((full-properties (mapcar (lambda (prop) (cons prop (cdr (assq prop properties))))
                                    '( :visible :ellipsis :isearch-ignore
                                       :global :isearch-open :front-sticky
                                       :rear-sticky :fragile :alias)))
           (full-spec (cons spec full-properties)))
      (add-to-list 'org-fold-core--specs full-spec append)
      (mapc (lambda (prop-cons) (org-fold-core-set-folding-spec-property spec (car prop-cons) (cdr prop-cons) 'force)) full-properties)
      ;; Update buffer inivisibility specs.
      (org-fold-core--property-symbol-get-create spec))))

(defun org-fold-core-remove-folding-spec (spec &optional buffer)
  "Remove a folding SPEC in BUFFER.

SPEC must be a symbol.

BUFFER can be a buffer to remove SPEC in, nil to remove SPEC in current
buffer, or `all' to remove SPEC in all open `org-mode' buffers and all
future org buffers."
  (org-fold-core--check-spec spec)
  (when (eq buffer 'all)
    (setq-default org-fold-core--specs (delete (cdr (assq spec org-fold-core--specs)) org-fold-core--specs))
    (mapc (lambda (buf)
	    (org-fold-core-remove-folding-spec spec buf))
	  (buffer-list)))
  (let ((buffer (or buffer (current-buffer))))
    (with-current-buffer buffer
      ;; Clear the cache.
      (setq org-fold-core--spec-list nil
            org-fold-core--spec-symbols nil)
      (org-fold-core-set-folding-spec-property spec :visible t)
      (setq org-fold-core--specs (delete (cdr (assq spec org-fold-core--specs)) org-fold-core--specs)))))

(defun org-fold-core-initialize (&optional specs)
  "Setup folding in current buffer using SPECS as value of `org-fold-core--specs'."
  ;; Preserve the priorities.
  (when specs (setq specs (nreverse specs)))
  (unless specs (setq specs org-fold-core--specs))
  (setq org-fold-core--specs nil
        org-fold-core--spec-list nil
        org-fold-core--spec-symbols nil)
  (dolist (spec specs)
    (org-fold-core-add-folding-spec (car spec) (cdr spec)))
  (add-hook 'after-change-functions 'org-fold-core--fix-folded-region nil 'local)
  (add-hook 'clone-indirect-buffer-hook #'org-fold-core-decouple-indirect-buffer-folds nil 'local)
<<<<<<< HEAD
  ;; Optimise buffer fontification to not fontify folded text.
  (when (eq font-lock-fontify-region-function #'font-lock-default-fontify-region)
    (setq-local font-lock-fontify-region-function 'org-fold-core-fontify-region)
    (add-to-list 'font-lock-extra-managed-props 'org-fold-core-fontified))
=======
>>>>>>> ebac95de
  ;; Setup killing text
  (setq-local filter-buffer-substring-function #'org-fold-core--buffer-substring-filter)
  (if (and (boundp 'isearch-opened-regions)
           (eq org-fold-core-style 'text-properties))
      ;; Use new implementation of isearch allowing to search inside text
      ;; hidden via text properties.
      (org-fold-core--isearch-setup 'text-properties)
    (org-fold-core--isearch-setup 'overlays)))

;;;; Searching and examining folded text

(defsubst org-fold-core-folded-p (&optional pos spec-or-alias)
  "Non-nil if the character after POS is folded.
If POS is nil, use `point' instead.
If SPEC-OR-ALIAS is a folding spec or a list, only check the given
folding spec or the listed specs."
  (if (and spec-or-alias (listp spec-or-alias))
      (catch :found
        (dolist (spec spec-or-alias)
          (let ((val (org-fold-core-get-folding-spec spec pos)))
            (when val (throw :found val)))))
    (org-fold-core-get-folding-spec spec-or-alias pos)))

(defun org-fold-core-region-folded-p (beg end &optional spec-or-alias)
  "Non-nil if the region between BEG and END is folded.
If SPEC-OR-ALIAS is a folding spec, only check the given folding spec."
  (org-with-point-at beg
    (catch :visible
      (while (< (point) end)
        (unless (org-fold-core-get-folding-spec spec-or-alias) (throw :visible nil))
        (goto-char (org-fold-core-next-folding-state-change spec-or-alias nil end)))
      t)))

(defun org-fold-core-get-folding-spec (&optional spec-or-alias pom)
  "Get folding state at `point' or POM.
Return nil if there is no folding at point or POM.
If SPEC-OR-ALIAS is nil, return a folding spec with highest priority
among present at `point' or POM.
If SPEC-OR-ALIAS is `all', return the list of all present folding
specs.
If SPEC-OR-ALIAS is a valid folding spec or a spec alias, return the
corresponding folding spec (if the text is folded using that spec)."
  (let ((spec (if (eq spec-or-alias 'all)
                  'all
                (org-fold-core-get-folding-spec-from-alias spec-or-alias))))
    (when (and spec (not (eq spec 'all))) (org-fold-core--check-spec spec))
    (org-with-point-at pom
      (cond
       ((eq spec 'all)
        (let ((result))
	  (dolist (spec (org-fold-core-folding-spec-list))
	    (let ((val (get-char-property (point) (org-fold-core--property-symbol-get-create spec nil t))))
	      (when val (push val result))))
          (reverse result)))
       ((null spec)
        (let ((result (get-char-property (point) 'invisible)))
          (when (org-fold-core-folding-spec-p result) result)))
       (t (get-char-property (point) (org-fold-core--property-symbol-get-create spec nil t)))))))

(defun org-fold-core-get-folding-specs-in-region (beg end)
  "Get all folding specs in region from BEG to END."
  (let ((pos beg)
	all-specs)
    (while (< pos end)
      (setq all-specs (append all-specs (org-fold-core-get-folding-spec nil pos)))
      (setq pos (org-fold-core-next-folding-state-change nil pos end)))
    (unless (listp all-specs) (setq all-specs (list all-specs)))
    (delete-dups all-specs)))

(defun org-fold-core-get-region-at-point (&optional spec-or-alias pom)
  "Return region folded using SPEC-OR-ALIAS at POM.
If SPEC is nil, return the largest possible folded region.
The return value is a cons of beginning and the end of the region.
Return nil when no fold is present at point of POM."
  (let ((spec (org-fold-core-get-folding-spec-from-alias spec-or-alias)))
    (org-with-point-at (or pom (point))
      (if spec
          (if (eq org-fold-core-style 'text-properties)
	      (org-find-text-property-region (point) (org-fold-core--property-symbol-get-create spec nil t))
            (let ((ov (cdr (get-char-property-and-overlay (point) (org-fold-core--property-symbol-get-create spec nil t)))))
              (when ov (cons (overlay-start ov) (overlay-end ov)))))
        (let ((region (cons (point) (point))))
	  (dolist (spec (org-fold-core-get-folding-spec 'all))
            (let ((local-region (org-fold-core-get-region-at-point spec)))
              (when (< (car local-region) (car region))
                (setcar region (car local-region)))
              (when (> (cdr local-region) (cdr region))
                (setcdr region (cdr local-region)))))
	  (unless (eq (car region) (cdr region)) region))))))

(defun org-fold-core-next-visibility-change (&optional pos limit ignore-hidden-p previous-p)
  "Return next point from POS up to LIMIT where text becomes visible/invisible.
By default, text hidden by any means (i.e. not only by folding, but
also via fontification) will be considered.
If IGNORE-HIDDEN-P is non-nil, consider only folded text.
If PREVIOUS-P is non-nil, search backwards."
  (let* ((pos (or pos (point)))
	 (invisible-p (if ignore-hidden-p
			  #'org-fold-core-folded-p
			#'invisible-p))
         (invisible-initially? (funcall invisible-p pos))
	 (limit (or limit (if previous-p
			      (point-min)
			    (point-max))))
         (cmp (if previous-p #'> #'<))
	 (next-change (if previous-p
			  (if ignore-hidden-p
                              (lambda (p) (org-fold-core-previous-folding-state-change (org-fold-core-get-folding-spec nil p) p limit))
			    (lambda (p) (max limit (1- (previous-single-char-property-change p 'invisible nil limit)))))
                        (if ignore-hidden-p
                            (lambda (p) (org-fold-core-next-folding-state-change (org-fold-core-get-folding-spec nil p) p limit))
			  (lambda (p) (next-single-char-property-change p 'invisible nil limit)))))
	 (next pos))
    (while (and (funcall cmp next limit)
		(not (org-xor invisible-initially? (funcall invisible-p next))))
      (setq next (funcall next-change next)))
    next))

(defun org-fold-core-previous-visibility-change (&optional pos limit ignore-hidden-p)
  "Call `org-fold-core-next-visibility-change' searching backwards."
  (org-fold-core-next-visibility-change pos limit ignore-hidden-p 'previous))

(defun org-fold-core-next-folding-state-change (&optional spec-or-alias pos limit previous-p)
  "Return point after POS where folding state changes up to LIMIT.
If SPEC-OR-ALIAS is nil, return next point where _any_ single folding
spec changes.
For example, (org-fold-core-next-folding-state-change nil) with point
somewhere in the below structure will return the nearest <...> point.

* Headline <begin outline fold>
:PROPERTIES:<begin drawer fold>
:ID: test
:END:<end drawer fold>

Fusce suscipit, wisi nec facilisis facilisis, est dui fermentum leo,
quis tempor ligula erat quis odio.

** Another headline
:DRAWER:<begin drawer fold>
:END:<end drawer fold>
** Yet another headline
<end of outline fold>

If SPEC-OR-ALIAS is a folding spec symbol, only consider that folding
spec.

If SPEC-OR-ALIAS is a list, only consider changes of folding specs
from the list.

Search backwards when PREVIOUS-P is non-nil."
  (when (and spec-or-alias (symbolp spec-or-alias))
    (setq spec-or-alias (list spec-or-alias)))
  (when spec-or-alias
    (setq spec-or-alias
	  (mapcar (lambda (spec-or-alias)
		    (or (org-fold-core-get-folding-spec-from-alias spec-or-alias)
			spec-or-alias))
                  spec-or-alias))
    (mapc #'org-fold-core--check-spec spec-or-alias))
  (unless spec-or-alias
    (setq spec-or-alias (org-fold-core-folding-spec-list)))
  (setq pos (or pos (point)))
  (apply (if previous-p
	     #'max
	   #'min)
         (mapcar (if previous-p
		     (lambda (prop) (max (or limit (point-min)) (previous-single-char-property-change pos prop nil (or limit (point-min)))))
		   (lambda (prop) (next-single-char-property-change pos prop nil (or limit (point-max)))))
                 (mapcar (lambda (el) (org-fold-core--property-symbol-get-create el nil t))
		         spec-or-alias))))

(defun org-fold-core-previous-folding-state-change (&optional spec-or-alias pos limit)
  "Call `org-fold-core-next-folding-state-change' searching backwards."
  (org-fold-core-next-folding-state-change spec-or-alias pos limit 'previous))

(defun org-fold-core-search-forward (spec-or-alias &optional limit)
  "Search next region folded via folding SPEC-OR-ALIAS up to LIMIT.
Move point right after the end of the region, to LIMIT, or
`point-max'.  The `match-data' will contain the region."
  (let ((spec (org-fold-core-get-folding-spec-from-alias spec-or-alias)))
    (let ((prop-symbol (org-fold-core--property-symbol-get-create spec nil t)))
      (goto-char (or (next-single-char-property-change (point) prop-symbol nil limit) limit (point-max)))
      (when (and (< (point) (or limit (point-max)))
	         (not (org-fold-core-get-folding-spec spec)))
        (goto-char (next-single-char-property-change (point) prop-symbol nil limit)))
      (when (org-fold-core-get-folding-spec spec)
        (let ((region (org-fold-core-get-region-at-point spec)))
	  (when (< (cdr region) (or limit (point-max)))
	    (goto-char (1+ (cdr region)))
            (set-match-data (list (set-marker (make-marker) (car region) (current-buffer))
				  (set-marker (make-marker) (cdr region) (current-buffer))))))))))

(cl-defun org-fold-core-get-regions (&key specs from to with-markers relative)
  "Find all the folded regions in current buffer.

Each element of the returned list represent folded region boundaries
and the folding spec: (BEG END SPEC).

Search folds intersecting with (FROM TO) buffer region if FROM and TO
are provided.

If FROM is non-nil and TO is nil, search the folded regions at FROM.

When SPECS is non-nil it should be a list of folding specs or a symbol.
Only return the matching fold types.

When WITH-MARKERS is non-nil, use markers to represent region
boundaries.

When RELATIVE is a buffer position, regions boundaries are given
relative to that position.
When RELATIVE is t, use FROM as the position.
WITH-MARKERS must be nil when RELATIVE is non-nil."
  (when (and relative with-markers)
    (error "Cannot use markers in non-absolute region boundaries"))
  (when (eq relative t) (setq relative from))
  (unless (listp specs) (setq specs (list specs)))
  (let (regions region mk-region)
    (org-with-wide-buffer
     (when (and from (not to)) (setq to (point-max)))
     (when (and from (< from (point-min))) (setq from (point-min)))
     (when (and to (> to (point-max))) (setq to (point-max)))
     (unless from (setq from (point-min)))
     (dolist (spec (or specs (org-fold-core-folding-spec-list)) regions)
       (goto-char from)
       (catch :exit
         (while (or (not to) (< (point) to))
           (when (org-fold-core-get-folding-spec spec)
             (setq region (org-fold-core-get-region-at-point spec))
             (when relative
               (cl-decf (car region) relative)
               (cl-decf (cdr region) relative))
             (if (not with-markers)
                 (setq mk-region `(,(car region) ,(cdr region) ,spec))
               (setq mk-region `(,(make-marker) ,(make-marker) ,spec))
               (move-marker (nth 0 mk-region) (car region))
               (move-marker (nth 1 mk-region) (cdr region)))
             (push mk-region regions))
           (unless to (throw :exit nil))
           (goto-char (org-fold-core-next-folding-state-change spec nil to))))))))

;;;; Changing visibility

;;;;; Region visibility

;; This is the core function performing actual folding/unfolding.  The
;; folding state is stored in text property (folding property)
;; returned by `org-fold-core--property-symbol-get-create'.  The value of the
;; folding property is folding spec symbol.
(defun org-fold-core-region (from to flag &optional spec-or-alias)
  "Hide or show lines from FROM to TO, according to FLAG.
SPEC-OR-ALIAS is the folding spec or foldable element, as a symbol.
If SPEC-OR-ALIAS is omitted and FLAG is nil, unfold everything in the region."
  (let ((spec (org-fold-core-get-folding-spec-from-alias spec-or-alias)))
    (when spec (org-fold-core--check-spec spec))
    (with-silent-modifications
      (org-with-wide-buffer
       (when (eq org-fold-core-style 'overlays) (remove-overlays from to 'invisible spec))
       (if flag
	   (if (not spec)
               (error "Calling `org-fold-core-region' with missing SPEC")
             (if (eq org-fold-core-style 'overlays)
                 ;; Use `front-advance' since text right before to the beginning of
                 ;; the overlay belongs to the visible line than to the contents.
                 (let ((o (make-overlay from to nil
                                        (org-fold-core-get-folding-spec-property spec :front-sticky)
                                        (org-fold-core-get-folding-spec-property spec :rear-sticky))))
                   (overlay-put o 'evaporate t)
                   (overlay-put o (org-fold-core--property-symbol-get-create spec) spec)
                   (overlay-put o 'invisible spec)
                   (overlay-put o 'isearch-open-invisible #'org-fold-core--isearch-show)
                   (overlay-put o 'isearch-open-invisible-temporary #'org-fold-core--isearch-show-temporary))
	       (put-text-property from to (org-fold-core--property-symbol-get-create spec) spec)
	       (put-text-property from to 'isearch-open-invisible #'org-fold-core--isearch-show)
	       (put-text-property from to 'isearch-open-invisible-temporary #'org-fold-core--isearch-show-temporary)
               (when (memql 'grab-invisible org-fold-core--optimise-for-huge-buffers)
                 ;; If the SPEC has highest priority, assign it directly
                 ;; to 'invisible property as well.  This is done to speed
                 ;; up Emacs redisplay on huge (Mbs) folded regions where
                 ;; we don't even want Emacs to spend time cycling over
                 ;; `char-property-alias-alist'.
                 (when (eq spec (caar org-fold-core--specs)) (put-text-property from to 'invisible spec)))))
         (if (not spec)
             (mapc (lambda (spec) (org-fold-core-region from to nil spec)) (org-fold-core-folding-spec-list))
           (when (and (memql 'grab-invisible org-fold-core--optimise-for-huge-buffers)
                      (eq org-fold-core-style 'text-properties))
             (when (eq spec (caar org-fold-core--specs))
               (let ((pos from))
                 (while (< pos to)
                   (if (eq spec (get-text-property pos 'invisible))
                       (let ((next (org-fold-core-next-folding-state-change spec pos to)))
                         (remove-text-properties pos next '(invisible t))
                         (setq pos next))
                     (setq pos (next-single-char-property-change pos 'invisible nil to)))))))
           (when (eq org-fold-core-style 'text-properties)
	     (remove-text-properties from to (list (org-fold-core--property-symbol-get-create spec) nil)))))))))

(cl-defmacro org-fold-core-regions (regions &key override clean-markers relative)
  "Fold every region in REGIONS list in current buffer.

Each region in the list is a list (BEG END SPEC-OR-ALIAS) describing
region and folding spec to be applied.

When optional argument OVERRIDE is non-nil, clear folding state in the
buffer first.

When optional argument CLEAN-MARKERS is non-nil, clear markers used to
mark region boundaries in REGIONS.

When optional argument RELATIVE is non-nil, it must be a buffer
position.  REGION boundaries are then treated as relative distances
from that position."
  `(org-with-wide-buffer
    (when ,override (org-fold-core-region (point-min) (point-max) nil))
    (pcase-dolist (`(,beg ,end ,spec) (delq nil ,regions))
      (if ,relative
          (org-fold-core-region (+ ,relative beg) (+ ,relative end) t spec)
        (org-fold-core-region beg end t spec))
      (when ,clean-markers
        (when (markerp beg) (set-marker beg nil))
        (when (markerp end) (set-marker end nil))))))

(defmacro org-fold-core-save-visibility (use-markers &rest body)
  "Save and restore folding state around BODY.
If USE-MARKERS is non-nil, use markers for the positions.  This
means that the buffer may change while running BODY, but it also
means that the buffer should stay alive during the operation,
because otherwise all these markers will point to nowhere."
  (declare (debug (form body)) (indent 1))
  (org-with-gensyms (regions)
    `(let* ((,regions ,(org-fold-core-get-regions :with-markers use-markers)))
       (unwind-protect (progn ,@body)
         (org-fold-core-regions ,regions :override t :clean-markers t)))))

;;; Make isearch search in some text hidden via text propertoes

(defvar org-fold-core--isearch-overlays nil
  "List of overlays temporarily created during isearch.
This is used to allow searching in regions hidden via text properties.
As for [2020-05-09 Sat], Isearch only has special handling of hidden overlays.
Any text hidden via text properties is not revealed even if `search-invisible'
is set to `t'.")

(defvar-local org-fold-core--isearch-local-regions (make-hash-table :test 'equal)
  "Hash table storing temporarily shown folds from isearch matches.")

(defun org-fold-core--isearch-setup (type)
  "Initialize isearch in org buffer.
TYPE can be either `text-properties' or `overlays'."
  (pcase type
    (`text-properties
     (setq-local search-invisible 'open-all)
     (add-hook 'isearch-mode-end-hook #'org-fold-core--clear-isearch-state nil 'local)
     (add-hook 'isearch-mode-hook #'org-fold-core--clear-isearch-state nil 'local)
     (setq-local isearch-filter-predicate #'org-fold-core--isearch-filter-predicate-text-properties))
    (`overlays
     (when (eq org-fold-core-style 'text-properties)
       (setq-local isearch-filter-predicate #'org-fold-core--isearch-filter-predicate-overlays)
       (add-hook 'isearch-mode-end-hook #'org-fold-core--clear-isearch-overlays nil 'local)))
    (_ (error "%s: Unknown type of setup for `org-fold-core--isearch-setup'" type))))

(defun org-fold-core--isearch-reveal (pos)
  "Default function used to reveal hidden text at POS for isearch."
  (let ((region (org-fold-core-get-region-at-point pos)))
    (org-fold-core-region (car region) (cdr region) nil)))

(defun org-fold-core--isearch-filter-predicate-text-properties (beg end)
  "Make sure that folded text is searchable when user want so.
This function is intended to be used as `isearch-filter-predicate'."
  (and
   ;; Check folding specs that cannot be searched
   (not (memq nil (mapcar (lambda (spec) (not (org-fold-core-get-folding-spec-property spec :isearch-ignore)))
                      (org-fold-core-get-folding-specs-in-region beg end))))
   ;; Check 'invisible properties that are not folding specs.
   (or (eq search-invisible t) ; User wants to search anyway, allow it.
       (let ((pos beg)
	     unknown-invisible-property)
	 (while (and (< pos end)
		     (not unknown-invisible-property))
	   (when (and (get-text-property pos 'invisible)
                      (not (org-fold-core-folding-spec-p (get-text-property pos 'invisible))))
	     (setq unknown-invisible-property t))
	   (setq pos (next-single-char-property-change pos 'invisible)))
	 (not unknown-invisible-property)))
   (or (and (eq search-invisible t)
	    ;; FIXME: this opens regions permanenly for now.
            ;; I also tried to force search-invisible 'open-all around
            ;; `isearch-range-invisible', but that somehow causes
            ;; infinite loop in `isearch-lazy-highlight'.
            (prog1 t
	      ;; We still need to reveal the folded location
	      (org-fold-core--isearch-show-temporary (cons beg end) nil)))
       (not (isearch-range-invisible beg end)))))

(defun org-fold-core--clear-isearch-state ()
  "Clear `org-fold-core--isearch-local-regions'."
  (clrhash org-fold-core--isearch-local-regions))

(defun org-fold-core--isearch-show (region)
  "Reveal text in REGION found by isearch.
REGION can also be an overlay in current buffer."
  (when (overlayp region)
    (setq region (cons (overlay-start region)
                       (overlay-end region))))
  (org-with-point-at (car region)
    (while (< (point) (cdr region))
      (funcall org-fold-core-isearch-open-function (car region))
      (goto-char (org-fold-core-next-visibility-change (point) (cdr region) 'ignore-hidden)))))

(defun org-fold-core--isearch-show-temporary (region hide-p)
  "Temporarily reveal text in REGION.
Hide text instead if HIDE-P is non-nil.
REGION can also be an overlay in current buffer."
  (when (overlayp region)
    (setq region (cons (overlay-start region)
                       (overlay-end region))))
  (if (not hide-p)
      (let ((pos (car region)))
	(while (< pos (cdr region))
          (let ((spec-no-open
                 (catch :found
                   (dolist (spec (org-fold-core-get-folding-spec 'all pos))
                     (unless (org-fold-core-get-folding-spec-property spec :isearch-open)
                       (throw :found spec))))))
            (if spec-no-open
                ;; Skip regions folded with folding specs that cannot be opened.
                (setq pos (org-fold-core-next-folding-state-change spec-no-open pos (cdr region)))
	      (dolist (spec (org-fold-core-get-folding-spec 'all pos))
	        (push (cons spec (org-fold-core-get-region-at-point spec pos)) (gethash region org-fold-core--isearch-local-regions)))
              (org-fold-core--isearch-show region)
	      (setq pos (org-fold-core-next-folding-state-change nil pos (cdr region)))))))
    (mapc (lambda (val) (org-fold-core-region (cadr val) (cddr val) t (car val))) (gethash region org-fold-core--isearch-local-regions))
    (remhash region org-fold-core--isearch-local-regions)))

(defvar-local org-fold-core--isearch-special-specs nil
  "List of specs that can break visibility state when converted to overlays.
This is a hack, but I do not see a better way around until isearch
gets support of text properties.")
(defun org-fold-core--create-isearch-overlays (beg end)
  "Replace text property invisibility spec by overlays between BEG and END.
All the searchable folded regions will be changed to use overlays
instead of text properties.  The created overlays will be stored in
`org-fold-core--isearch-overlays'."
  (let ((pos beg))
    (while (< pos end)
      ;; We need loop below to make sure that we clean all invisible
      ;; properties, which may be nested.
      (dolist (spec (org-fold-core-get-folding-spec 'all pos))
        (unless (org-fold-core-get-folding-spec-property spec :isearch-ignore)
	  (let* ((region (org-fold-core-get-region-at-point spec pos)))
            (when (memq spec org-fold-core--isearch-special-specs)
              (setq pos (min pos (car region)))
              (setq end (max end (cdr region))))
	    ;; Changing text properties is considered buffer modification.
	    ;; We do not want it here.
	    (with-silent-modifications
              (org-fold-core-region (car region) (cdr region) nil spec)
	      ;; The overlay is modelled after `outline-flag-region'
	      ;; [2020-05-09 Sat] overlay for 'outline blocks.
	      (let ((o (make-overlay (car region) (cdr region) nil 'front-advance)))
	        (overlay-put o 'evaporate t)
	        (overlay-put o 'invisible spec)
                (overlay-put o 'org-invisible spec)
                ;; Make sure that overlays are applied in the same order
                ;; with the folding specs.
                ;; Note: `memq` returns cdr with car equal to the first
                ;; found matching element.
                (overlay-put o 'priority (length (memq spec (org-fold-core-folding-spec-list))))
	        ;; `delete-overlay' here means that spec information will be lost
	        ;; for the region. The region will remain visible.
                (if (org-fold-core-get-folding-spec-property spec :isearch-open)
	            (overlay-put o 'isearch-open-invisible #'delete-overlay)
                  (overlay-put o 'isearch-open-invisible #'ignore)
                  (overlay-put o 'isearch-open-invisible-temporary #'ignore))
	        (push o org-fold-core--isearch-overlays))))))
      (setq pos (org-fold-core-next-folding-state-change nil pos end)))))

(defun org-fold-core--isearch-filter-predicate-overlays (beg end)
  "Return non-nil if text between BEG and END is deemed visible by isearch.
This function is intended to be used as `isearch-filter-predicate'."
  (org-fold-core--create-isearch-overlays beg end) ;; trick isearch by creating overlays in place of invisible text
  (isearch-filter-visible beg end))

(defun org-fold-core--clear-isearch-overlay (ov)
  "Convert OV region back into using text properties."
  (let ((spec (if isearch-mode-end-hook-quit
                  ;; Restore all folds.
                  (overlay-get ov 'org-invisible)
                ;; Leave opened folds open.
                (overlay-get ov 'invisible))))
    ;; Ignore deleted overlays.
    (when (and spec
	       (overlay-buffer ov))
      ;; Changing text properties is considered buffer modification.
      ;; We do not want it here.
      (with-silent-modifications
	(when (<= (overlay-end ov) (point-max))
	  (org-fold-core-region (overlay-start ov) (overlay-end ov) t spec)))))
  (when (member ov isearch-opened-overlays)
    (setq isearch-opened-overlays (delete ov isearch-opened-overlays)))
  (delete-overlay ov))

(defun org-fold-core--clear-isearch-overlays ()
  "Convert overlays from `org-fold-core--isearch-overlays' back to text properties."
  (when org-fold-core--isearch-overlays
    (mapc #'org-fold-core--clear-isearch-overlay org-fold-core--isearch-overlays)
    (setq org-fold-core--isearch-overlays nil)))

;;; Handling changes in folded elements

(defvar org-fold-core--ignore-modifications nil
  "Non-nil: skip processing modifications in `org-fold-core--fix-folded-region'.")
(defvar org-fold-core--ignore-fragility-checks nil
  "Non-nil: skip fragility checks in `org-fold-core--fix-folded-region'.")

(defmacro org-fold-core-ignore-modifications (&rest body)
  "Run BODY ignoring buffer modifications in `org-fold-core--fix-folded-region'."
  (declare (debug (form body)) (indent 0))
  `(let ((org-fold-core--ignore-modifications t))
     (unwind-protect (progn ,@body)
       (setq org-fold-core--last-buffer-chars-modified-tick (buffer-chars-modified-tick)))))

(defmacro org-fold-core-ignore-fragility-checks (&rest body)
  "Run BODY skipping :fragility checks in `org-fold-core--fix-folded-region'."
  (declare (debug (form body)) (indent 0))
  `(let ((org-fold-core--ignore-fragility-checks t))
     (progn ,@body)))

(defvar-local org-fold-core--last-buffer-chars-modified-tick nil
  "Variable storing the last return value of `buffer-chars-modified-tick'.")

(defun org-fold-core--fix-folded-region (from to _)
  "Process modifications in folded elements within FROM . TO region.
This function intended to be used as one of `after-change-functions'.

This function does nothing if text the only modification was changing
text properties (for the sake of reducing overheads).

If a text was inserted into invisible region, hide the inserted text.
If a text was inserted in front/back of the region, hide it according
to :front-sticky/:rear-sticky folding spec property.

If the folded region is folded with a spec with non-nil :fragile
property, unfold the region if the :fragile function returns non-nil."
  ;; If no insertions or deletions in buffer, skip all the checks.
  (unless (or (eq org-fold-core--last-buffer-chars-modified-tick (buffer-chars-modified-tick))
              org-fold-core--ignore-modifications
              (memql 'ignore-modification-checks org-fold-core--optimise-for-huge-buffers))
    ;; Store the new buffer modification state.
    (setq org-fold-core--last-buffer-chars-modified-tick (buffer-chars-modified-tick))
    (save-match-data
      ;; Handle changes in all the indirect buffers and in the base
      ;; buffer.  Work around Emacs bug#46982.
      (when (eq org-fold-core-style 'text-properties)
        (org-fold-core-cycle-over-indirect-buffers
          ;; Re-hide text inserted in the middle/front/back of a folded
          ;; region.
          (unless (equal from to) ; Ignore deletions.
	    (dolist (spec (org-fold-core-folding-spec-list))
              ;; Reveal fully invisible text inserted in the middle
              ;; of visible portion of the buffer.  This is needed,
              ;; for example, when there was a deletion in a folded
              ;; heading, the heading was unfolded, end `undo' was
              ;; called.  The `undo' would insert the folded text.
              (when (and (or (eq from (point-min))
                             (not (org-fold-core-folded-p (1- from) spec)))
                         (or (eq to (point-max))
                             (not (org-fold-core-folded-p to spec)))
                         (org-fold-core-region-folded-p from to spec))
                (org-fold-core-region from to nil spec))
              ;; Look around and fold the new text if the nearby folds are
              ;; sticky.
              (unless (org-fold-core-region-folded-p from to spec)
	        (let ((spec-to (org-fold-core-get-folding-spec spec (min to (1- (point-max)))))
		      (spec-from (org-fold-core-get-folding-spec spec (max (point-min) (1- from)))))
                  ;; Reveal folds around undoed deletion.
                  (when undo-in-progress
                    (let ((lregion (org-fold-core-get-region-at-point spec (max (point-min) (1- from))))
                          (rregion (org-fold-core-get-region-at-point spec (min to (1- (point-max))))))
                      (if (and lregion rregion)
                          (org-fold-core-region (car lregion) (cdr rregion) nil spec)
                        (when lregion
                          (org-fold-core-region (car lregion) (cdr lregion) nil spec))
                        (when rregion
                          (org-fold-core-region (car rregion) (cdr rregion) nil spec)))))
                  ;; Hide text inserted in the middle of a fold.
	          (when (and (or spec-from (eq from (point-min)))
                             (or spec-to (eq to (point-max)))
                             (or spec-from spec-to)
                             (eq spec-to spec-from)
                             (or (org-fold-core-get-folding-spec-property spec :front-sticky)
                                 (org-fold-core-get-folding-spec-property spec :rear-sticky)))
                    (unless (and (eq from (point-min)) (eq to (point-max))) ; Buffer content replaced.
	              (org-fold-core-region from to t (or spec-from spec-to))))
                  ;; Hide text inserted at the end of a fold.
                  (when (and spec-from (org-fold-core-get-folding-spec-property spec-from :rear-sticky))
                    (org-fold-core-region from to t spec-from))
                  ;; Hide text inserted in front of a fold.
                  (when (and spec-to
                             (not (eq to (point-max))) ; Text inserted at the end of buffer is not prepended anywhere.
                             (org-fold-core-get-folding-spec-property spec-to :front-sticky))
                    (org-fold-core-region from to t spec-to))))))))
      ;; Process all the folded text between `from' and `to'.  Do it
      ;; only in current buffer to avoid verifying semantic structure
      ;; multiple times in indirect buffers that have exactly same
      ;; text anyway.
      (unless (or org-fold-core--ignore-fragility-checks
                  (memql 'ignore-fragility-checks org-fold-core--optimise-for-huge-buffers))
        (dolist (func org-fold-core-extend-changed-region-functions)
          (let ((new-region (funcall func from to)))
            (setq from (car new-region))
            (setq to (cdr new-region))))
        (org-fold-core-cycle-over-indirect-buffers
          (dolist (spec (org-fold-core-folding-spec-list))
            ;; No action is needed when :fragile is nil for the spec.
            (when (org-fold-core-get-folding-spec-property spec :fragile)
              (org-with-wide-buffer
               ;; Expand the considered region to include partially present fold.
               ;; Note: It is important to do this inside loop over all
               ;; specs.  Otherwise, the region may be expanded to huge
               ;; outline fold, potentially involving majority of the
               ;; buffer.  That would cause the below code to loop over
               ;; almost all the folds in buffer, which would be too slow.
               (let ((local-from from)
                     (local-to to)
                     (region-from (org-fold-core-get-region-at-point spec (max (point-min) (1- from))))
                     (region-to (org-fold-core-get-region-at-point spec (min to (1- (point-max))))))
                 (when region-from (setq local-from (car region-from)))
                 (when region-to (setq local-to (cdr region-to)))
                 (let ((pos local-from))
                   ;; Move to the first hidden region.
                   (unless (org-fold-core-get-folding-spec spec pos)
                     (setq pos (org-fold-core-next-folding-state-change spec pos local-to)))
                   ;; Cycle over all the folds.
                   (while (< pos local-to)
                     (save-match-data ; we should not clobber match-data in after-change-functions
                       (let ((fold-begin (and (org-fold-core-get-folding-spec spec pos)
                                              pos))
                             (fold-end (org-fold-core-next-folding-state-change spec pos local-to)))
                         (when (and fold-begin fold-end)
                           (when (save-excursion
                                   (funcall (org-fold-core-get-folding-spec-property spec :fragile)
                                            (cons fold-begin fold-end)
                                            spec))
                             ;; Reveal completely, not just from the SPEC.
                             (org-fold-core-region fold-begin fold-end nil)))))
                     ;; Move to next fold.
                     (setq pos (org-fold-core-next-folding-state-change spec pos local-to)))))))))))))

;;; Handling killing/yanking of folded text

;; By default, all the text properties of the killed text are
;; preserved, including the folding text properties.  This can be
;; awkward when we copy a text from an indirect buffer to another
;; indirect buffer (or the base buffer).  The copied text might be
;; visible in the source buffer, but might disappear if we yank it in
;; another buffer.  This happens in the following situation:
;; ---- base buffer ----
;; * Headline<begin fold>
;; Some text hidden in the base buffer, but revealed in the indirect
;; buffer.<end fold>
;; * Another headline
;;
;; ---- end of base buffer ----
;; ---- indirect buffer ----
;; * Headline
;; Some text hidden in the base buffer, but revealed in the indirect
;; buffer.
;; * Another headline
;;
;; ---- end of indirect buffer ----
;; If we copy the text under "Headline" from the indirect buffer and
;; insert it under "Another headline" in the base buffer, the inserted
;; text will be hidden since it's folding text properties are copied.
;; Basically, the copied text would have two sets of folding text
;; properties: (1) Properties for base buffer telling that the text is
;; hidden; (2) Properties for the indirect buffer telling that the
;; text is visible.  The first set of the text properties in inactive
;; in the indirect buffer, but will become active once we yank the
;; text back into the base buffer.
;;
;; To avoid the above situation, we simply clear all the properties,
;; unrealated to current buffer when a text is copied.
;; FIXME: Ideally, we may want to carry the folding state of copied
;; text between buffer (probably via user customisation).
(defun org-fold-core--buffer-substring-filter (beg end &optional delete)
  "Clear folding state in killed text.
This function is intended to be used as `filter-buffer-substring-function'.
The arguments and return value are as specified for `filter-buffer-substring'."
  (let ((return-string (buffer-substring--filter beg end delete))
	;; The list will be used as an argument to `remove-text-properties'.
	props-list)
    ;; There is no easy way to examine all the text properties of a
    ;; string, so we utilise the fact that printed string
    ;; representation lists all its properties.
    ;; Loop over the elements of string representation.
    (unless (or (string= "" return-string)
                (<= end beg)
                (eq org-fold-core-style 'overlays))
      ;; Collect all the text properties the string is completely
      ;; hidden with.
      (dolist (spec (org-fold-core-folding-spec-list))
        (when (and (org-fold-core-region-folded-p beg end spec)
                   (org-region-invisible-p beg end))
          (push (org-fold-core--property-symbol-get-create spec nil t) props-list)))
      (dolist (plist
               (if (fboundp 'object-intervals)
                   (object-intervals return-string)
                 ;; Backward compatibility with Emacs <28.
                 ;; FIXME: Is there any better way to do it?
                 ;; Yes, it is a hack.
                 ;; The below gives us string representation as a list.
                 ;; Note that we need to remove unreadable values, like markers (#<...>).
                 (seq-partition
                  (cdr (let ((data (read (replace-regexp-in-string
                                          "^#(" "("
                                          (replace-regexp-in-string
                                           " #(" " ("
                                           (replace-regexp-in-string
                                            "#<[^>]+>" "dummy"
                                            ;; Get text representation of the string object.
                                            ;; Make sure to print everything (see `prin1' docstring).
                                            ;; `prin1' is used to print "%S" format.
                                            (let (print-level print-length)
                                              (format "%S" return-string))))))))
                         (if (listp data) data (list data))))
                  3)))
        (let* ((start (car plist))
               (fin (cadr plist))
               (plist (car (cddr plist))))
          ;; Only lists contain text properties.
          (when (listp plist)
            ;; Collect all the relevant text properties.
            (while plist
              (let* ((prop (car plist))
                     (prop-name (symbol-name prop)))
                ;; Reveal hard-hidden text.  See
                ;; `org-fold-core--optimise-for-huge-buffers'.
                (when (and (eq prop 'invisible)
                           (member (cadr plist) (org-fold-core-folding-spec-list)))
                  (remove-text-properties start fin '(invisible t) return-string))
                ;; We do not care about values now.
                (setq plist (cddr plist))
                (when (string-match-p org-fold-core--spec-property-prefix prop-name)
                  ;; Leave folding specs from current buffer.  See
                  ;; comments in `org-fold-core--property-symbol-get-create' to
                  ;; understand why it works.
                  (unless (member prop (cdr (assq 'invisible char-property-alias-alist)))
                    (push prop props-list))))))))
      (remove-text-properties 0 (length return-string) props-list return-string))
    return-string))

<<<<<<< HEAD
;;; Do not fontify folded text until needed.
(defvar org-fold-core--force-fontification nil
  "Let-bind this variable to t in order to force fontification in
folded regions.")
(defvar org-fold-core-fontify-loudly nil
  "When non-nil, print status messages during fontification.")
(defun org-fold-core-fontify-region (beg end loudly &optional force)
  "Run `font-lock-default-fontify-region' in visible regions."
  (with-silent-modifications
    (let* ((pos beg) next font-lock-return-value
           (force (or force org-fold-core--force-fontification))
           (org-fold-core--fontifying t))
      (when force (setq pos beg next end))
      (while (< pos end)
        ;; Move POS to first visible point within BEG..END.
        (unless force
          (when org-fold-core-fontify-loudly
            (message "Search first visible point from %S" pos))
          (while (and (catch :found
                        (dolist (spec (org-fold-core-get-folding-spec 'all pos))
                          (when (org-fold-core-get-folding-spec-property spec :font-lock-skip)
                            (throw :found spec))))
                      (< pos end))
            (setq pos (org-fold-core-next-folding-state-change nil pos end))
            (when org-fold-core-fontify-loudly
              (message "Invisible. Moving to %S" pos)))
          (setq next (org-fold-core-next-folding-state-change nil pos end))
          (when org-fold-core-fontify-loudly
            (message "Searching the end of visible region. Candidate %S..%S" pos next))
          ;; Move to the end of the region to be fontified.
          (while (and (not (catch :found
                           (dolist (spec (org-fold-core-get-folding-spec 'all next))
                             (when (org-fold-core-get-folding-spec-property spec :font-lock-skip)
                               (throw :found spec)))))
                      (< next end))
            (setq next (org-fold-core-next-folding-state-change nil next end))
            (when org-fold-core-fontify-loudly
              (message "Invisible. Extending to %S..%S" pos next))))
        (when (< pos end)
          (when org-fold-core-fontify-loudly
            (if force
                (message "Fontifying %S..%S..(limit)%S by force." pos next end)
              (message "Fontifying unfolded region %S(%s)..%S(%s)..(limit)%S"
                       pos
                       (if (org-invisible-p pos) "invisible" "visible")
                       next
                       (if (org-invisible-p next) "invisible" "visible")
                       end)))
          (save-excursion
            ;; Keep track of the actually fontified region.
            (pcase (font-lock-default-fontify-region pos next loudly)
              (`(jit-lock-bounds ,beg . ,end)
               (put-text-property beg end 'org-fold-core-fontified t)
               (pcase font-lock-return-value
                 (`(jit-lock-bounds ,oldbeg . ,oldend)
                  (setq font-lock-return-value
                        `(jit-lock-bounds
                          ,(min oldbeg beg)
                          ,(max oldend end))))
                 (value (setq font-lock-return-value value))))))
          (put-text-property pos next 'org-fold-core-fontified t)
          (put-text-property pos next 'fontified t)
          (setq pos next)))
      (or font-lock-return-value `(jit-lock-bounds ,beg . ,end)))))

=======
>>>>>>> ebac95de
(defun org-fold-core-update-optimisation (beg end)
  "Update huge buffer optimisation between BEG and END.
See `org-fold-core--optimise-for-huge-buffers'."
  (when (and (memql 'grab-invisible org-fold-core--optimise-for-huge-buffers)
             (eq org-fold-core-style 'text-properties))
    (let ((pos beg))
      (while (< pos end)
        (when (and (org-fold-core-folded-p pos (caar org-fold-core--specs))
                   (not (eq (caar org-fold-core--specs) (get-text-property pos 'invisible))))
          (put-text-property pos (org-fold-core-next-folding-state-change (caar org-fold-core--specs) pos end)
                             'invisible (caar org-fold-core--specs)))
        (setq pos (org-fold-core-next-folding-state-change (caar org-fold-core--specs) pos end))))))

(defun org-fold-core-remove-optimisation (beg end)
  "Remove huge buffer optimisation between BEG and END.
See `org-fold-core--optimise-for-huge-buffers'."
  (when (and (memql 'grab-invisible org-fold-core--optimise-for-huge-buffers)
             (eq org-fold-core-style 'text-properties))
    (let ((pos beg))
      (while (< pos end)
        (if (and (org-fold-core-folded-p pos (caar org-fold-core--specs))
                 (eq (caar org-fold-core--specs) (get-text-property pos 'invisible)))
            (remove-text-properties pos (org-fold-core-next-folding-state-change (caar org-fold-core--specs) pos end)
                                    '(invisible t)))
        (setq pos (org-fold-core-next-folding-state-change (caar org-fold-core--specs) pos end))))))

(provide 'org-fold-core)

;;; org-fold-core.el ends here<|MERGE_RESOLUTION|>--- conflicted
+++ resolved
@@ -718,13 +718,6 @@
     (org-fold-core-add-folding-spec (car spec) (cdr spec)))
   (add-hook 'after-change-functions 'org-fold-core--fix-folded-region nil 'local)
   (add-hook 'clone-indirect-buffer-hook #'org-fold-core-decouple-indirect-buffer-folds nil 'local)
-<<<<<<< HEAD
-  ;; Optimise buffer fontification to not fontify folded text.
-  (when (eq font-lock-fontify-region-function #'font-lock-default-fontify-region)
-    (setq-local font-lock-fontify-region-function 'org-fold-core-fontify-region)
-    (add-to-list 'font-lock-extra-managed-props 'org-fold-core-fontified))
-=======
->>>>>>> ebac95de
   ;; Setup killing text
   (setq-local filter-buffer-substring-function #'org-fold-core--buffer-substring-filter)
   (if (and (boundp 'isearch-opened-regions)
@@ -1477,74 +1470,6 @@
       (remove-text-properties 0 (length return-string) props-list return-string))
     return-string))
 
-<<<<<<< HEAD
-;;; Do not fontify folded text until needed.
-(defvar org-fold-core--force-fontification nil
-  "Let-bind this variable to t in order to force fontification in
-folded regions.")
-(defvar org-fold-core-fontify-loudly nil
-  "When non-nil, print status messages during fontification.")
-(defun org-fold-core-fontify-region (beg end loudly &optional force)
-  "Run `font-lock-default-fontify-region' in visible regions."
-  (with-silent-modifications
-    (let* ((pos beg) next font-lock-return-value
-           (force (or force org-fold-core--force-fontification))
-           (org-fold-core--fontifying t))
-      (when force (setq pos beg next end))
-      (while (< pos end)
-        ;; Move POS to first visible point within BEG..END.
-        (unless force
-          (when org-fold-core-fontify-loudly
-            (message "Search first visible point from %S" pos))
-          (while (and (catch :found
-                        (dolist (spec (org-fold-core-get-folding-spec 'all pos))
-                          (when (org-fold-core-get-folding-spec-property spec :font-lock-skip)
-                            (throw :found spec))))
-                      (< pos end))
-            (setq pos (org-fold-core-next-folding-state-change nil pos end))
-            (when org-fold-core-fontify-loudly
-              (message "Invisible. Moving to %S" pos)))
-          (setq next (org-fold-core-next-folding-state-change nil pos end))
-          (when org-fold-core-fontify-loudly
-            (message "Searching the end of visible region. Candidate %S..%S" pos next))
-          ;; Move to the end of the region to be fontified.
-          (while (and (not (catch :found
-                           (dolist (spec (org-fold-core-get-folding-spec 'all next))
-                             (when (org-fold-core-get-folding-spec-property spec :font-lock-skip)
-                               (throw :found spec)))))
-                      (< next end))
-            (setq next (org-fold-core-next-folding-state-change nil next end))
-            (when org-fold-core-fontify-loudly
-              (message "Invisible. Extending to %S..%S" pos next))))
-        (when (< pos end)
-          (when org-fold-core-fontify-loudly
-            (if force
-                (message "Fontifying %S..%S..(limit)%S by force." pos next end)
-              (message "Fontifying unfolded region %S(%s)..%S(%s)..(limit)%S"
-                       pos
-                       (if (org-invisible-p pos) "invisible" "visible")
-                       next
-                       (if (org-invisible-p next) "invisible" "visible")
-                       end)))
-          (save-excursion
-            ;; Keep track of the actually fontified region.
-            (pcase (font-lock-default-fontify-region pos next loudly)
-              (`(jit-lock-bounds ,beg . ,end)
-               (put-text-property beg end 'org-fold-core-fontified t)
-               (pcase font-lock-return-value
-                 (`(jit-lock-bounds ,oldbeg . ,oldend)
-                  (setq font-lock-return-value
-                        `(jit-lock-bounds
-                          ,(min oldbeg beg)
-                          ,(max oldend end))))
-                 (value (setq font-lock-return-value value))))))
-          (put-text-property pos next 'org-fold-core-fontified t)
-          (put-text-property pos next 'fontified t)
-          (setq pos next)))
-      (or font-lock-return-value `(jit-lock-bounds ,beg . ,end)))))
-
-=======
->>>>>>> ebac95de
 (defun org-fold-core-update-optimisation (beg end)
   "Update huge buffer optimisation between BEG and END.
 See `org-fold-core--optimise-for-huge-buffers'."
