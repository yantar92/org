--- conflicted
+++ resolved
@@ -446,14 +446,8 @@
 (org-defkey org-mode-map (kbd "C-c C-x") (make-sparse-keymap))
 
 ;;;; TAB key with modifiers
-<<<<<<< HEAD
-(org-defkey org-mode-map (kbd "C-i") #'org-cycle)
-(org-defkey org-mode-map (kbd "<tab>") #'org-cycle)
-(org-defkey org-mode-map (kbd "C-c C-<tab>") #'org-cycle-force-archived)
-=======
 (org-defkey org-mode-map (kbd "TAB") #'org-cycle)
-(org-defkey org-mode-map (kbd "C-c C-TAB") #'org-force-cycle-archived)
->>>>>>> f76d4d10
+(org-defkey org-mode-map (kbd "C-c C-TAB") #'org-cycle-force-archived)
 ;; Override text-mode binding to expose `complete-symbol' for
 ;; pcomplete functionality.
 (org-defkey org-mode-map (kbd "M-TAB") nil)
