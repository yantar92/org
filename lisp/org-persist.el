--- conflicted
+++ resolved
@@ -56,7 +56,6 @@
   "Directory where the data is stored."
   :group 'org-persist
   :type 'directory)
-<<<<<<< HEAD
 
 (defcustom org-persist-remote-files 100
   "Whether to keep persistent data for remote files.
@@ -74,8 +73,6 @@
                  (const :tag "Always" t)
                  (number :tag "Keep note more than X files")
                  (const :tag "Check if exist on remote" 'check-existence)))
-=======
->>>>>>> 0b670aa8
 
 (defvar org-persist-index-file "index"
   "File name used to store the data index.")
