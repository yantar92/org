;;; org-persist.el --- Persist data across Emacs sessions         -*- lexical-binding: t; -*-

;; Copyright (C) 2021-2021 Free Software Foundation, Inc.

;; Author: Ihor Radchenko <yantar92 at gmail dot com>
;; Keywords: cache, storage

;; This file is part of GNU Emacs.

;; GNU Emacs is free software: you can redistribute it and/or modify
;; it under the terms of the GNU General Public License as published by
;; the Free Software Foundation, either version 3 of the License, or
;; (at your option) any later version.

;; GNU Emacs is distributed in the hope that it will be useful,
;; but WITHOUT ANY WARRANTY; without even the implied warranty of
;; MERCHANTABILITY or FITNESS FOR A PARTICULAR PURPOSE.  See the
;; GNU General Public License for more details.

;; You should have received a copy of the GNU General Public License
;; along with GNU Emacs.  If not, see <https://www.gnu.org/licenses/>.

;;; Commentary:
;;
;; This file implements persistant data storage across Emacs sessions.
;; Both global and buffer-local data can be stored.

;;; Code:

(require 'org-compat)
(require 'org-id)
(require 'xdg nil t)

(declare-function org-back-to-heading "org" (&optional invisible-ok))
(declare-function org-next-visible-heading "org" (arg))
(declare-function org-at-heading-p "org" (&optional invisible-not-ok))


(defgroup org-persist nil
  "Persistent cache for Org mode."
  :tag "Org persist"
  :group 'org)

(defcustom org-persist-directory (expand-file-name
                       (org-file-name-concat
                        (let ((cache-dir (when (fboundp 'xdg-cache-home)
                                           (xdg-cache-home))))
                          (if (or (seq-empty-p cache-dir)
                                  (not (file-exists-p cache-dir))
                                  (file-exists-p (org-file-name-concat
                                                  user-emacs-directory
                                                  "org-persist")))
                              user-emacs-directory
                            cache-dir))
                        "org-persist/"))
  "Directory where the data is stored."
  :group 'org-persist
  :type 'directory)

(defcustom org-persist-remote-files 100
  "Whether to keep persistent data for remote files.

When this variable is nil, never save persitent data associated with
remote files.  When `t', always keep the data.  When
`check-existence', contact remote server containing the file and only
keep the data when the file exists on the server. When a number, keep
up to that number persistent values for remote files.

Note that the last option `check-existence' may cause Emacs to show
password prompts to log in."
  :group 'org-persist
  :type '(choice (const :tag "Never" nil)
                 (const :tag "Always" t)
                 (number :tag "Keep note more than X files")
                 (const :tag "Check if exist on remote" 'check-existence)))

(defvar org-persist-index-file "index"
  "File name used to store the data index.")

(defvar org-persist-before-write-hook nil
  "Abnormal hook ran before saving data for a single variable in a buffer.
The hook must accept the same arguments as `org-persist-write'.
The hooks will be evaluated until a hook returns non-nil.
If any of the hooks return non-nil, do not save the data.")

(defvar org-persist-before-read-hook nil
  "Abnormal hook ran before reading data for a single variable in a buffer.
The hook must accept the same arguments as `org-persist-read'.
The hooks will be evaluated until a hook returns non-nil.
If any of the hooks return non-nil, do not read the data.")

(defvar org-persist-after-read-hook nil
  "Abnormal hook ran after reading data for a single variable in a buffer.
The hook must accept the same arguments as `org-persist-read'.")

(defvar org-persist--index nil
  "Global index.

The index is a list of plists.  Each plist contains information about
a data variable.  Each plist contains the following properties:

  - `:variable'    list of variables to be stored in single file
  - `:persist-file': data file name
  - `:path':       buffer file path, if any
  - `:inode':      buffer file inode, if any
  - `:hash':       buffer hash, if any")

(defun org-persist--get-index (var &optional buffer)
  "Return plist used to store VAR in BUFFER.
When BUFFER is nil, return plist for global VAR."
  (org-persist--read-index)
  (let* ((buffer-file (when buffer (buffer-file-name (or (buffer-base-buffer buffer)
                                                         buffer))))
         (inode (when buffer-file
                  (and (fboundp 'file-attribute-inode-number)
                       (file-attribute-inode-number (file-attributes buffer-file)))))
         (buffer-hash (when buffer (secure-hash 'md5 buffer))))
    (let ((result (seq-find (lambda (plist)
                              (and (or (memq var (plist-get plist :variable))
                                       (eq var (plist-get plist :variable)))
                                   (or (and inode (equal inode (plist-get plist :inode)))
                                       (and buffer-file (equal buffer-file (plist-get plist :path)))
                                       (and buffer-hash (equal buffer-hash (plist-get plist :hash))))))
                            org-persist--index)))
      (when result
        (unless (equal buffer-file (plist-get result :path))
          (setf result (plist-put result :path buffer-file))))
      (unless result
        (push (list :variable (if (listp var) var (list var))
                    :persist-file (replace-regexp-in-string "^.." "\\&/" (org-id-uuid))
                    :path buffer-file
                    :inode inode
                    :hash buffer-hash)
              org-persist--index)
        (setf result (car org-persist--index)))
      result)))

(defun org-persist--read-index ()
  "Read `org-persist--index'"
  (unless org-persist--index
    (when (file-exists-p (org-file-name-concat org-persist-directory org-persist-index-file))
      (with-temp-buffer
        (insert-file-contents (org-file-name-concat org-persist-directory org-persist-index-file))
        (setq org-persist--index
              (condition-case err
                  (read (current-buffer))
                ;; Recover gracefully if index file is corrupted.
                (error
                 (warn "Emacs reader failed to read data for `org-persist--index' from %S. The error was: %S"
                       (org-file-name-concat org-persist-directory org-persist-index-file)
                       (error-message-string err))
                 nil)))))))

(cl-defun org-persist-register (var &optional buffer &key inherit)
  "Register VAR in BUFFER to be persistent.
Optional key INHERIT make VAR dependent on another variable.  Such
dependency means that data shared between variables will be preserved
(see elisp#Circular Objects)."
  (unless org-persist--index (org-persist--read-index))
  (when inherit
    (let ((inherited-index (org-persist--get-index inherit buffer)))
      (unless (memq var (plist-get inherited-index :variable))
        (setq inherited-index
              (plist-put inherited-index :variable
                         (cons var (plist-get inherited-index :variable)))))))
  (org-persist--get-index var buffer)
  (when buffer
    (add-hook 'kill-buffer-hook #'org-persist-write-all-buffer nil 'local)))

(defun org-persist-unregister (var &optional buffer)
  "Unregister VAR in BUFFER to be persistent.
When BUFFER is `all', unregister VAR in all buffers."
  (unless org-persist--index (org-persist--read-index))
  (setq org-persist--index
        (seq-remove
         (lambda (plist)
           (when (and (memq var (plist-get plist :variable))
                      (or (eq buffer 'all)
                          (string= (buffer-file-name
                                    (or (buffer-base-buffer buffer)
                                        buffer))
<<<<<<< HEAD
                                   (plist-get plist :path))))
=======
                                   (or (plist-get plist :path) ""))))
>>>>>>> e0b1a054
             (if (> (length (plist-get plist :variable)) 1)
                 (progn
                   (setq plist
                         (plist-put plist :variable
                                    (delq var (plist-get plist :variable))))
                   ;; Do not remove the index though.
                   nil)
               (let ((persist-file (org-file-name-concat org-persist-directory (plist-get plist :persist-file))))
                 (delete-file persist-file)
                 (when (org-directory-empty-p (file-name-directory persist-file))
                   (delete-directory (file-name-directory persist-file))))
               'delete-from-index)))
         org-persist--index))
  (org-persist-gc))

(defun org-persist-write (var &optional buffer)
  "Save buffer-local data in BUFFER for VAR."
  (unless (and buffer (not (get-buffer buffer)))
    (unless (listp var) (setq var (list var)))
    (with-current-buffer (or buffer (current-buffer))
      (let ((index (org-persist--get-index var buffer)))
        (setf index (plist-put index :hash (when buffer (secure-hash 'md5 buffer))))
        (let ((print-circle t)
              print-level
              print-length
              print-quoted
              (print-escape-control-characters t)
              (print-escape-nonascii t)
              (print-continuous-numbering t)
              print-number-table)
          (unless (seq-find (lambda (v)
                              (run-hook-with-args-until-success 'org-persist-before-write-hook v buffer))
                            (plist-get index :variable))
            (unless (file-exists-p org-persist-directory)
              (make-directory org-persist-directory))
            (unless (file-exists-p org-persist-directory)
              (warn "Failed to create org-persist storage in %s."
                    org-persist-directory)
              (let ((dir (directory-file-name
                          (file-name-as-directory org-persist-directory))))
                (while (and (not (file-exists-p dir))
                            (not (equal dir (setq dir (directory-file-name
                                                     (file-name-directory dir)))))))
                (unless (file-writable-p dir)
                  (message "Missing write access rights to org-persist-directory: %S"
                           org-persist-directory))))
            (when (file-exists-p org-persist-directory)
              (with-temp-file (org-file-name-concat org-persist-directory org-persist-index-file)
                (prin1 org-persist--index (current-buffer)))
              (let ((file (org-file-name-concat org-persist-directory (plist-get index :persist-file)))
                    (data (mapcar (lambda (s) (cons s (symbol-value s)))
                                  (plist-get index :variable))))
                (unless (file-exists-p (file-name-directory file))
                  (make-directory (file-name-directory file) t))
                (with-temp-file file
                  (prin1 data (current-buffer)))))))))))

(defun org-persist-write-all (&optional buffer)
  "Save all the persistent data."
  (unless (and buffer (not (buffer-file-name buffer)))
    (dolist (index org-persist--index)
      (when (or (and (not (plist-get index :path))
                     (not buffer))
                (and (plist-get index :path)
                     (get-file-buffer (plist-get index :path))
                     (equal (buffer-file-name
                             (or buffer
                                 (get-file-buffer (plist-get index :path))))
                            (plist-get index :path))))
        (org-persist-write (plist-get index :variable)
                (when (plist-get index :path)
                  (get-file-buffer (plist-get index :path))))))))

(defun org-persist-write-all-buffer ()
  "Call `org-persist-write-all' in current buffer."
  (org-persist-write-all (current-buffer)))

(defun org-persist-read (var &optional buffer)
  "Restore VAR data in BUFFER."
  (let* ((index (org-persist--get-index var buffer))
         (persist-file (org-file-name-concat org-persist-directory (plist-get index :persist-file)))
         (data nil))
    (when (and index
               (file-exists-p persist-file)
               (or (not buffer)
                   (equal (secure-hash 'md5 buffer) (plist-get index :hash))))
      (unless (seq-find (lambda (v)
                          (run-hook-with-args-until-success 'org-persist-before-read-hook v buffer))
                        (plist-get index :variable))
        (with-temp-buffer
          (let ((coding-system-for-read 'utf-8)
                (read-circle t))
            (insert-file-contents persist-file))
          ;; FIXME: Reading sometimes fails to read circular objects.
          ;; I suspect that it happens when we have object reference
          ;; #N# read before object definition #N=.  If it is really
          ;; so, it should be Emacs bug - either in `read' or in
          ;; `prin1'.  Meanwhile, just fail silently when `read'
          ;; fails to parse the saved cache object.
          (condition-case err
              (setq data (read (current-buffer)))
            (error
             ;; Do not report the known error to user.
             (unless (string-match-p "Invalid read syntax" (error-message-string err))
               (warn "Emacs reader failed to read data for %S:%S. The error was: %S"
                     (or buffer "global") var (error-message-string err)))
             (setq data nil))))
        (with-current-buffer (or buffer (current-buffer))
          (cl-loop for var1 in (plist-get index :variable)
                   do
                   (when (alist-get var1 data)
                     (setf (symbol-value var1) (alist-get var1 data)))
                   (run-hook-with-args 'org-persist-after-read-hook var1 buffer)))))))

(defun org-persist-read-all (&optional buffer)
  "Restore all the persistent data in BUFFER."
  (unless org-persist--index (org-persist--read-index))
  (dolist (index org-persist--index)
    (org-persist-read (plist-get index :variable) buffer)))

(defun org-persist-read-all-buffer ()
  "Call `org-persist-read-all' in current buffer."
  (org-persist-read-all (current-buffer)))

(defun org-persist-gc ()
  "Remove stored data for not existing files or unregistered variables."
  (let (new-index (remote-files-num 0))
    (dolist (index org-persist--index)
      (let* ((file (plist-get index :path))
             (file-remote (when file (file-remote-p file)))
             (persist-file (when (plist-get index :persist-file)
                             (org-file-name-concat
                              org-persist-directory
                              (plist-get index :persist-file)))))
        (when (and file persist-file)
          (when (and file-remote persist-file)
            (cl-incf remote-files-num))
          (if (if (not file-remote)
                  (file-exists-p file)
                (pcase org-persist-remote-files
                  ('t t)
                  ('check-existence
                   (file-exists-p file))
                  ((pred #'numberp)
                   (<= org-persist-remote-files remote-files-num))
                  (_ nil)))
              (push index new-index)
            (when (file-exists-p persist-file)
              (delete-file persist-file)
              (when (org-directory-empty-p (file-name-directory persist-file))
                (delete-directory (file-name-directory persist-file))))))))
    (setq org-persist--index (nreverse new-index))))

;; Automatically write the data, but only when we have write access.
(let ((dir (directory-file-name
            (file-name-as-directory org-persist-directory))))
  (while (and (not (file-exists-p dir))
              (not (equal dir (setq dir (directory-file-name
                                       (file-name-directory dir)))))))
  (if (not (file-writable-p dir))
      (message "Missing write access rights to org-persist-directory: %S"
               org-persist-directory)
    (add-hook 'kill-emacs-hook #'org-persist-write-all)
    ;; `org-persist-gc' should run before `org-persist-write-all'.  So we are adding the
    ;; hook after `org-persist-write-all'.
    (add-hook 'kill-emacs-hook #'org-persist-gc)))

(add-hook 'after-init-hook #'org-persist-read-all)

(provide 'org-persist)

;;; org-persist.el ends here<|MERGE_RESOLUTION|>--- conflicted
+++ resolved
@@ -179,11 +179,7 @@
                           (string= (buffer-file-name
                                     (or (buffer-base-buffer buffer)
                                         buffer))
-<<<<<<< HEAD
-                                   (plist-get plist :path))))
-=======
                                    (or (plist-get plist :path) ""))))
->>>>>>> e0b1a054
              (if (> (length (plist-get plist :variable)) 1)
                  (progn
                    (setq plist
