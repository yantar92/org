--- conflicted
+++ resolved
@@ -104,13 +104,12 @@
   (defun org-time-convert-to-list (time)
     (seconds-to-time (float-time time))))
 
-<<<<<<< HEAD
 ;; `newline-and-indent' did not take a numeric argument before 27.1.
 (if (version< emacs-version "27")
     (defsubst org-newline-and-indent (&optional _arg)
       (newline-and-indent))
   (defalias 'org-newline-and-indent #'newline-and-indent))
-=======
+
 (defun org--set-faces-extend (faces extend-p)
   "Set the :extend attribute of FACES to EXTEND-P.
 
@@ -118,7 +117,6 @@
 extension beyond end of line was not controllable."
   (when (fboundp 'set-face-extend)
     (mapc (lambda (f) (set-face-extend f extend-p)) faces)))
->>>>>>> ab9b14a8
 
  
