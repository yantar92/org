;;; ox-publish.el --- Publish Related Org Mode Files as a Website -*- lexical-binding: t; -*-
;; Copyright (C) 2006-2018 Free Software Foundation, Inc.

;; Author: David O'Toole <dto@gnu.org>
;; Maintainer: Carsten Dominik <carsten DOT dominik AT gmail DOT com>
;; Keywords: hypermedia, outlines, wp

;; This file is part of GNU Emacs.
;;
;; GNU Emacs is free software: you can redistribute it and/or modify
;; it under the terms of the GNU General Public License as published by
;; the Free Software Foundation, either version 3 of the License, or
;; (at your option) any later version.

;; GNU Emacs is distributed in the hope that it will be useful,
;; but WITHOUT ANY WARRANTY; without even the implied warranty of
;; MERCHANTABILITY or FITNESS FOR A PARTICULAR PURPOSE.  See the
;; GNU General Public License for more details.

;; You should have received a copy of the GNU General Public License
;; along with GNU Emacs.  If not, see <https://www.gnu.org/licenses/>.

;;; Commentary:

;; This program allow configurable publishing of related sets of
;; Org mode files as a complete website.
;;
;; ox-publish.el can do the following:
;;
;; + Publish all one's Org files to a given export back-end
;; + Upload HTML, images, attachments and other files to a web server
;; + Exclude selected private pages from publishing
;; + Publish a clickable sitemap of pages
;; + Manage local timestamps for publishing only changed files
;; + Accept plugin functions to extend range of publishable content
;;
;; Documentation for publishing is in the manual.

;;; Code:

(require 'cl-lib)
(require 'format-spec)
(require 'ox)



;;; Variables

;; Here, so you find the variable right before it's used the first time:
(defvar org-publish-cache nil
  "This will cache timestamps and titles for files in publishing projects.
Blocks could hash sha1 values here.")

(defvar org-publish-after-publishing-hook nil
  "Hook run each time a file is published.
Every function in this hook will be called with two arguments:
the name of the original file and the name of the file
produced.")

(defgroup org-export-publish nil
  "Options for publishing a set of files."
  :tag "Org Publishing"
  :group 'org-export)

(defcustom org-publish-project-alist nil
  "Association list to control publishing behavior.
\\<org-mode-map>
Each element of the alist is a publishing project.  The car of
each element is a string, uniquely identifying the project.  The
cdr of each element is in one of the following forms:

1. A well-formed property list with an even number of elements,
   alternating keys and values, specifying parameters for the
   publishing process.

     (:property value :property value ... )

2. A meta-project definition, specifying of a list of
   sub-projects:

     (:components (\"project-1\" \"project-2\" ...))

When the CDR of an element of org-publish-project-alist is in
this second form, the elements of the list after `:components'
are taken to be components of the project, which group together
files requiring different publishing options.  When you publish
such a project with `\\[org-publish]', the components all publish.

When a property is given a value in `org-publish-project-alist',
its setting overrides the value of the corresponding user
variable (if any) during publishing.  However, options set within
a file override everything.

Most properties are optional, but some should always be set:

  `:base-directory'

    Directory containing publishing source files.

  `:base-extension'

    Extension (without the dot!) of source files.  This can be
    a regular expression.  If not given, \"org\" will be used as
    default extension.  If it is `any', include all the files,
    even without extension.

  `:publishing-directory'

    Directory (possibly remote) where output files will be
    published.

If `:recursive' is non-nil files in sub-directories of
`:base-directory' are considered.

The `:exclude' property may be used to prevent certain files from
being published.  Its value may be a string or regexp matching
file names you don't want to be published.

The `:include' property may be used to include extra files.  Its
value may be a list of filenames to include.  The filenames are
considered relative to the base directory.

When both `:include' and `:exclude' properties are given values,
the exclusion step happens first.

One special property controls which back-end function to use for
publishing files in the project.  This can be used to extend the
set of file types publishable by `org-publish', as well as the
set of output formats.

  `:publishing-function'

    Function to publish file.  Each back-end may define its
    own (i.e. `org-latex-publish-to-pdf',
    `org-html-publish-to-html').  May be a list of functions, in
    which case each function in the list is invoked in turn.

Another property allows you to insert code that prepares
a project for publishing.  For example, you could call GNU Make
on a certain makefile, to ensure published files are built up to
date.

  `:preparation-function'

    Function to be called before publishing this project.  This
    may also be a list of functions.  Preparation functions are
    called with the project properties list as their sole
    argument.

  `:completion-function'

    Function to be called after publishing this project.  This
    may also be a list of functions.  Completion functions are
    called with the project properties list as their sole
    argument.

Some properties control details of the Org publishing process,
and are equivalent to the corresponding user variables listed in
the right column.  Back-end specific properties may also be
included.  See the back-end documentation for more information.

  :author                   `user-full-name'
  :creator                  `org-export-creator-string'
  :email                    `user-mail-address'
  :exclude-tags             `org-export-exclude-tags'
  :headline-levels          `org-export-headline-levels'
  :language                 `org-export-default-language'
  :preserve-breaks          `org-export-preserve-breaks'
  :section-numbers          `org-export-with-section-numbers'
  :select-tags              `org-export-select-tags'
  :time-stamp-file          `org-export-time-stamp-file'
  :with-archived-trees      `org-export-with-archived-trees'
  :with-author              `org-export-with-author'
  :with-creator             `org-export-with-creator'
  :with-date                `org-export-with-date'
  :with-drawers             `org-export-with-drawers'
  :with-email               `org-export-with-email'
  :with-emphasize           `org-export-with-emphasize'
  :with-entities            `org-export-with-entities'
  :with-fixed-width         `org-export-with-fixed-width'
  :with-footnotes           `org-export-with-footnotes'
  :with-inlinetasks         `org-export-with-inlinetasks'
  :with-latex               `org-export-with-latex'
  :with-planning            `org-export-with-planning'
  :with-priority            `org-export-with-priority'
  :with-properties          `org-export-with-properties'
  :with-smart-quotes        `org-export-with-smart-quotes'
  :with-special-strings     `org-export-with-special-strings'
  :with-statistics-cookies' `org-export-with-statistics-cookies'
  :with-sub-superscript     `org-export-with-sub-superscripts'
  :with-toc                 `org-export-with-toc'
  :with-tables              `org-export-with-tables'
  :with-tags                `org-export-with-tags'
  :with-tasks               `org-export-with-tasks'
  :with-timestamps          `org-export-with-timestamps'
  :with-title               `org-export-with-title'
  :with-todo-keywords       `org-export-with-todo-keywords'

The following properties may be used to control publishing of
a site-map of files or summary page for a given project.

  `:auto-sitemap'

    Whether to publish a site-map during
    `org-publish-current-project' or `org-publish-all'.

  `:sitemap-filename'

    Filename for output of site-map.  Defaults to \"sitemap.org\".

  `:sitemap-title'

    Title of site-map page.  Defaults to name of file.

  `:sitemap-style'

    Can be `list' (site-map is just an itemized list of the
    titles of the files involved) or `tree' (the directory
    structure of the source files is reflected in the site-map).
    Defaults to `tree'.

  `:sitemap-format-entry'

    Plugin function used to format entries in the site-map.  It
    is called with three arguments: the file or directory name
    relative to base directory, the site map style and the
    current project.  It has to return a string.

    Defaults to `org-publish-sitemap-default-entry', which turns
    file names into links and use document titles as
    descriptions.  For specific formatting needs, one can use
    `org-publish-find-date', `org-publish-find-title' and
    `org-publish-find-property', to retrieve additional
    information about published documents.

  `:sitemap-function'

    Plugin function to use for generation of site-map.  It is
    called with two arguments: the title of the site-map, as
    a string, and a representation of the files involved in the
    project, as returned by `org-list-to-lisp'.  The latter can
    further be transformed using `org-list-to-generic',
    `org-list-to-subtree' and alike.  It has to return a string.

    Defaults to `org-publish-sitemap-default', which generates
    a plain list of links to all files in the project.

If you create a site-map file, adjust the sorting like this:

  `:sitemap-sort-folders'

    Where folders should appear in the site-map.  Set this to
    `first' or `last' to display folders first or last,
    respectively.  When set to `ignore' (default), folders are
    ignored altogether.  Any other value will mix files and
    folders.  This variable has no effect when site-map style is
    `tree'.

  `:sitemap-sort-files'

    The site map is normally sorted alphabetically.  You can
    change this behavior setting this to `anti-chronologically',
    `chronologically', or nil.

  `:sitemap-ignore-case'

    Should sorting be case-sensitive?  Default nil.

The following property control the creation of a concept index.

  `:makeindex'

    Create a concept index.  The file containing the index has to
    be called \"theindex.org\".  If it doesn't exist in the
    project, it will be generated.  Contents of the index are
    stored in the file \"theindex.inc\", which can be included in
    \"theindex.org\".

Other properties affecting publication.

  `:body-only'

    Set this to t to publish only the body of the documents."
  :group 'org-export-publish
  :type 'alist)

(defcustom org-publish-use-timestamps-flag t
  "Non-nil means use timestamp checking to publish only changed files.
When nil, do no timestamp checking and always publish all files."
  :group 'org-export-publish
  :type 'boolean)

(defcustom org-publish-timestamp-directory
  (convert-standard-filename "~/.org-timestamps/")
  "Name of directory in which to store publishing timestamps."
  :group 'org-export-publish
  :type 'directory)

(defcustom org-publish-list-skipped-files t
  "Non-nil means show message about files *not* published."
  :group 'org-export-publish
  :type 'boolean)

(defcustom org-publish-sitemap-sort-files 'alphabetically
  "Method to sort files in site-maps.
Possible values are `alphabetically', `chronologically',
`anti-chronologically' and nil.

If `alphabetically', files will be sorted alphabetically.  If
`chronologically', files will be sorted with older modification
time first.  If `anti-chronologically', files will be sorted with
newer modification time first.  nil won't sort files.

You can overwrite this default per project in your
`org-publish-project-alist', using `:sitemap-sort-files'."
  :group 'org-export-publish
  :type 'symbol)

(defcustom org-publish-sitemap-sort-folders 'ignore
  "A symbol, denoting if folders are sorted first in site-maps.

Possible values are `first', `last', `ignore' and nil.
If `first', folders will be sorted before files.
If `last', folders are sorted to the end after the files.
If `ignore', folders do not appear in the site-map.
Any other value will mix files and folders.

You can overwrite this default per project in your
`org-publish-project-alist', using `:sitemap-sort-folders'.

This variable is ignored when site-map style is `tree'."
  :group 'org-export-publish
  :type '(choice
	  (const :tag "Folders before files" first)
	  (const :tag "Folders after files" last)
	  (const :tag "No folder in site-map" ignore)
	  (const :tag "Mix folders and files" nil))
  :version "26.1"
  :package-version '(Org . "9.1")
  :safe #'symbolp)

(defcustom org-publish-sitemap-sort-ignore-case nil
  "Non-nil when site-map sorting should ignore case.

You can overwrite this default per project in your
`org-publish-project-alist', using `:sitemap-ignore-case'."
  :group 'org-export-publish
  :type 'boolean)



;;; Timestamp-related functions

(defun org-publish-timestamp-filename (filename &optional pub-dir pub-func)
  "Return path to timestamp file for filename FILENAME."
  (setq filename (concat filename "::" (or pub-dir "") "::"
			 (format "%s" (or pub-func ""))))
  (concat "X" (if (fboundp 'sha1) (sha1 filename) (md5 filename))))

(defun org-publish-needed-p
  (filename &optional pub-dir pub-func _true-pub-dir base-dir)
  "Non-nil if FILENAME should be published in PUB-DIR using PUB-FUNC.
TRUE-PUB-DIR is where the file will truly end up.  Currently we
are not using this - maybe it can eventually be used to check if
the file is present at the target location, and how old it is.
Right now we cannot do this, because we do not know under what
file name the file will be stored - the publishing function can
still decide about that independently."
  (let ((rtn (if (not org-publish-use-timestamps-flag) t
	       (org-publish-cache-file-needs-publishing
		filename pub-dir pub-func base-dir))))
    (if rtn (message "Publishing file %s using `%s'" filename pub-func)
      (when org-publish-list-skipped-files
	(message "Skipping unmodified file %s" filename)))
    rtn))

(defun org-publish-update-timestamp
  (filename &optional pub-dir pub-func _base-dir)
  "Update publishing timestamp for file FILENAME.
If there is no timestamp, create one."
  (let ((key (org-publish-timestamp-filename filename pub-dir pub-func))
	(stamp (org-publish-cache-ctime-of-src filename)))
    (org-publish-cache-set key stamp)))

(defun org-publish-remove-all-timestamps ()
  "Remove all files in the timestamp directory."
  (let ((dir org-publish-timestamp-directory))
    (when (and (file-exists-p dir) (file-directory-p dir))
      (mapc #'delete-file (directory-files dir 'full "[^.]\\'"))
      (org-publish-reset-cache))))



;;; Getting project information out of `org-publish-project-alist'

(defun org-publish-property (property project &optional default)
  "Return value PROPERTY, as a symbol, in PROJECT.
DEFAULT is returned when PROPERTY is not actually set in PROJECT
definition."
  (let ((properties (cdr project)))
    (if (plist-member properties property)
	(plist-get properties property)
      default)))

(defun org-publish--expand-file-name (file project)
  "Return full file name for FILE in PROJECT.
When FILE is a relative file name, it is expanded according to
project base directory."
  (if (file-name-absolute-p file) file
    (expand-file-name file (org-publish-property :base-directory project))))

(defun org-publish-expand-projects (projects-alist)
  "Expand projects in PROJECTS-ALIST.
This splices all the components into the list."
  (let ((rest projects-alist) rtn p components)
    (while (setq p (pop rest))
      (if (setq components (plist-get (cdr p) :components))
	  (setq rest (append
		      (mapcar
		       (lambda (x)
			 (or (assoc x org-publish-project-alist)
			     (user-error "Unknown component %S in project %S"
					 x (car p))))
		       components)
		      rest))
	(push p rtn)))
    (nreverse (delete-dups (delq nil rtn)))))

(defun org-publish-get-base-files (project)
  "Return a list of all files in PROJECT."
  (let* ((base-dir (file-name-as-directory
		    (org-publish-property :base-directory project)))
	 (extension (or (org-publish-property :base-extension project) "org"))
	 (match (if (eq extension 'any) ""
		  (format "^[^\\.].*\\.\\(%s\\)$" extension)))
	 (base-files
	  (cond ((not (file-exists-p base-dir)) nil)
		((not (org-publish-property :recursive project))
		 (cl-remove-if #'file-directory-p
			       (directory-files base-dir t match t)))
		(t
		 ;; Find all files recursively.  Unlike to
		 ;; `directory-files-recursively', we follow symlinks
		 ;; to other directories.
		 (letrec ((files nil)
			  (walk-tree
			   (lambda (dir depth)
			     (when (> depth 100)
			       (error "Apparent cycle of symbolic links for %S"
				      base-dir))
			     (dolist (f (file-name-all-completions "" dir))
			       (pcase f
				 ((or "./" "../") nil)
				 ((pred directory-name-p)
				  (funcall walk-tree
					   (expand-file-name f dir)
					   (1+ depth)))
				 ((pred (string-match match))
				  (push (expand-file-name f dir) files))
				 (_ nil)))
			     files)))
		   (funcall walk-tree base-dir 0))))))
    (org-uniquify
     (append
      ;; Files from BASE-DIR.  Apply exclusion filter before adding
      ;; included files.
      (let ((exclude-regexp (org-publish-property :exclude project)))
	(if exclude-regexp
	    (cl-remove-if
	     (lambda (f)
	       ;; Match against relative names, yet BASE-DIR file
	       ;; names are absolute.
	       (string-match exclude-regexp
			     (file-relative-name f base-dir)))
	     base-files)
	  base-files))
      ;; Sitemap file.
      (and (org-publish-property :auto-sitemap project)
	   (list (expand-file-name
		  (or (org-publish-property :sitemap-filename project)
		      "sitemap.org")
		  base-dir)))
      ;; Included files.
      (mapcar (lambda (f) (expand-file-name f base-dir))
	      (org-publish-property :include project))))))

(defun org-publish-get-project-from-filename (filename &optional up)
  "Return a project that FILENAME belongs to.
When UP is non-nil, return a meta-project (i.e., with a :components part)
publishing FILENAME."
  (let* ((filename (expand-file-name filename))
	 (project
	  (cl-some
	   (lambda (p)
	     ;; Ignore meta-projects.
	     (unless (org-publish-property :components p)
	       (let ((base (expand-file-name
			    (org-publish-property :base-directory p))))
		 (cond
		  ;; Check if FILENAME is explicitly included in one
		  ;; project.
		  ((cl-some (lambda (f) (file-equal-p f filename))
			    (mapcar (lambda (f) (expand-file-name f base))
				    (org-publish-property :include p)))
		   p)
		  ;; Exclude file names matching :exclude property.
		  ((let ((exclude-re (org-publish-property :exclude p)))
		     (and exclude-re
			  (string-match-p exclude-re
					  (file-relative-name filename base))))
		   nil)
		  ;; Check :extension.  Handle special `any'
		  ;; extension.
		  ((let ((extension (org-publish-property :base-extension p)))
		     (not (or (eq extension 'any)
			      (string= (or extension "org")
				       (file-name-extension filename)))))
		   nil)
		  ;; Check if FILENAME belong to project's base
		  ;; directory, or some of its sub-directories
		  ;; if :recursive in non-nil.
		  ((member filename (org-publish-get-base-files p)) p)
		  (t nil)))))
	   org-publish-project-alist)))
    (cond
     ((not project) nil)
     ((not up) project)
     ;; When optional argument UP is non-nil, return the top-most
     ;; meta-project effectively publishing FILENAME.
     (t
      (letrec ((find-parent-project
		(lambda (project)
		  (or (cl-some
		       (lambda (p)
			 (and (member (car project)
				      (org-publish-property :components p))
			      (funcall find-parent-project p)))
		       org-publish-project-alist)
		      project))))
	(funcall find-parent-project project))))))



;;; Tools for publishing functions in back-ends

(defun org-publish-org-to (backend filename extension plist &optional pub-dir)
  "Publish an Org file to a specified back-end.

BACKEND is a symbol representing the back-end used for
transcoding.  FILENAME is the filename of the Org file to be
published.  EXTENSION is the extension used for the output
string, with the leading dot.  PLIST is the property list for the
given project.

Optional argument PUB-DIR, when non-nil is the publishing
directory.

Return output file name."
  (unless (or (not pub-dir) (file-exists-p pub-dir)) (make-directory pub-dir t))
  ;; Check if a buffer visiting FILENAME is already open.
  (let* ((org-inhibit-startup t)
	 (visiting (find-buffer-visiting filename))
	 (work-buffer (or visiting (find-file-noselect filename))))
    (unwind-protect
	(with-current-buffer work-buffer
	  (let ((output (org-export-output-file-name extension nil pub-dir)))
	    (org-export-to-file backend output
	      nil nil nil (plist-get plist :body-only)
	      ;; Add `org-publish--store-crossrefs' and
	      ;; `org-publish-collect-index' to final output filters.
	      ;; The latter isn't dependent on `:makeindex', since we
	      ;; want to keep it up-to-date in cache anyway.
	      (org-combine-plists
	       plist
	       `(:crossrefs
		 ,(org-publish-cache-get-file-property
		   ;; Normalize file names in cache.
		   (expand-file-name filename) :crossrefs nil t)
		 :filter-final-output
		 (org-publish--store-crossrefs
		  org-publish-collect-index
		  ,@(plist-get plist :filter-final-output)))))))
      ;; Remove opened buffer in the process.
      (unless visiting (kill-buffer work-buffer)))))

(defun org-publish-attachment (_plist filename pub-dir)
  "Publish a file with no transformation of any kind.

FILENAME is the filename of the Org file to be published.  PLIST
is the property list for the given project.  PUB-DIR is the
publishing directory.

Return output file name."
  (unless (file-directory-p pub-dir)
    (make-directory pub-dir t))
  (let ((output (expand-file-name (file-name-nondirectory filename) pub-dir)))
    (unless (file-equal-p (expand-file-name (file-name-directory filename))
			  (file-name-as-directory (expand-file-name pub-dir)))
      (copy-file filename output t))
    ;; Return file name.
    output))



;;; Publishing files, sets of files

(defun org-publish-file (filename &optional project no-cache)
  "Publish file FILENAME from PROJECT.
If NO-CACHE is not nil, do not initialize `org-publish-cache'.
This is needed, since this function is used to publish single
files, when entire projects are published (see
`org-publish-projects')."
  (let* ((project
	  (or project
	      (org-publish-get-project-from-filename filename)
	      (user-error "File %S is not part of any known project"
			  (abbreviate-file-name filename))))
	 (project-plist (cdr project))
	 (publishing-function
	  (pcase (org-publish-property :publishing-function project)
	    (`nil (user-error "No publishing function chosen"))
	    ((and f (pred listp)) f)
	    (f (list f))))
	 (base-dir
	  (file-name-as-directory
	   (or (org-publish-property :base-directory project)
	       (user-error "Project %S does not have :base-directory defined"
			   (car project)))))
	 (pub-base-dir
	  (file-name-as-directory
	   (or (org-publish-property :publishing-directory project)
	       (user-error
		"Project %S does not have :publishing-directory defined"
		(car project)))))
	 (pub-dir
	  (file-name-directory
	   (expand-file-name (file-relative-name filename base-dir)
			     pub-base-dir))))

    (unless no-cache (org-publish-initialize-cache (car project)))

    ;; Allow chain of publishing functions.
    (dolist (f publishing-function)
      (when (org-publish-needed-p filename pub-base-dir f pub-dir base-dir)
	(let ((output (funcall f project-plist filename pub-dir)))
	  (org-publish-update-timestamp filename pub-base-dir f base-dir)
	  (run-hook-with-args 'org-publish-after-publishing-hook
			      filename
			      output))))
    ;; Make sure to write cache to file after successfully publishing
    ;; a file, so as to minimize impact of a publishing failure.
    (org-publish-write-cache-file)))

(defun org-publish-projects (projects)
  "Publish all files belonging to the PROJECTS alist.
If `:auto-sitemap' is set, publish the sitemap too.  If
`:makeindex' is set, also produce a file \"theindex.org\"."
  (dolist (project (org-publish-expand-projects projects))
    (let ((plist (cdr project)))
      (let ((fun (org-publish-property :preparation-function project)))
	(cond
	 ((consp fun) (dolist (f fun) (funcall f plist)))
	 ((functionp fun) (funcall fun plist))))
      ;; Each project uses its own cache file.
      (org-publish-initialize-cache (car project))
      (when (org-publish-property :auto-sitemap project)
	(let ((sitemap-filename
	       (or (org-publish-property :sitemap-filename project)
		   "sitemap.org")))
	  (org-publish-sitemap project sitemap-filename)))
      ;; Publish all files from PROJECT except "theindex.org".  Its
      ;; publishing will be deferred until "theindex.inc" is
      ;; populated.
      (let ((theindex
	     (expand-file-name "theindex.org"
			       (org-publish-property :base-directory project))))
	(dolist (file (org-publish-get-base-files project))
	  (unless (file-equal-p file theindex)
	    (org-publish-file file project t)))
	;; Populate "theindex.inc", if needed, and publish
	;; "theindex.org".
	(when (org-publish-property :makeindex project)
	  (org-publish-index-generate-theindex
	   project (org-publish-property :base-directory project))
	  (org-publish-file theindex project t)))
      (let ((fun (org-publish-property :completion-function project)))
	(cond
	 ((consp fun) (dolist (f fun) (funcall f plist)))
	 ((functionp fun) (funcall fun plist)))))
    (org-publish-write-cache-file)))


;;; Site map generation

(defun org-publish--sitemap-files-to-lisp (files project style format-entry)
  "Represent FILES as a parsed plain list.
FILES is the list of files in the site map.  PROJECT is the
current project.  STYLE determines is either `list' or `tree'.
FORMAT-ENTRY is a function called on each file which should
return a string.  Return value is a list as returned by
`org-list-to-lisp'."
  (let ((root (expand-file-name
	       (file-name-as-directory
		(org-publish-property :base-directory project)))))
    (pcase style
      (`list
       (cons 'unordered
	     (mapcar
	      (lambda (f)
		(list (funcall format-entry
			       (file-relative-name f root)
			       style
			       project)))
	      files)))
      (`tree
       (letrec ((files-only (cl-remove-if #'directory-name-p files))
		(directories (cl-remove-if-not #'directory-name-p files))
		(subtree-to-list
		 (lambda (dir)
		   (cons 'unordered
			 (nconc
			  ;; Files in DIR.
			  (mapcar
			   (lambda (f)
			     (list (funcall format-entry
					    (file-relative-name f root)
					    style
					    project)))
			   (cl-remove-if-not
			    (lambda (f) (string= dir (file-name-directory f)))
			    files-only))
			  ;; Direct sub-directories.
			  (mapcar
			   (lambda (sub)
			     (list (funcall format-entry
					    (file-relative-name sub root)
					    style
					    project)
				   (funcall subtree-to-list sub)))
			   (cl-remove-if-not
			    (lambda (f)
			      (string=
			       dir
			       ;; Parent directory.
			       (file-name-directory (directory-file-name f))))
			    directories)))))))
	 (funcall subtree-to-list root)))
      (_ (user-error "Unknown site-map style: `%s'" style)))))

(defun org-publish-sitemap (project &optional sitemap-filename)
  "Create a sitemap of pages in set defined by PROJECT.
Optionally set the filename of the sitemap with SITEMAP-FILENAME.
Default for SITEMAP-FILENAME is `sitemap.org'."
  (let* ((root (expand-file-name
		(file-name-as-directory
		 (org-publish-property :base-directory project))))
	 (sitemap-filename (concat root (or sitemap-filename "sitemap.org")))
	 (title (or (org-publish-property :sitemap-title project)
		    (concat "Sitemap for project " (car project))))
	 (style (or (org-publish-property :sitemap-style project)
		    'tree))
	 (sitemap-builder (or (org-publish-property :sitemap-function project)
			      #'org-publish-sitemap-default))
	 (format-entry (or (org-publish-property :sitemap-format-entry project)
			   #'org-publish-sitemap-default-entry))
	 (sort-folders
	  (org-publish-property :sitemap-sort-folders project
				org-publish-sitemap-sort-folders))
	 (sort-files
	  (org-publish-property :sitemap-sort-files project
				org-publish-sitemap-sort-files))
	 (ignore-case
	  (org-publish-property :sitemap-ignore-case project
				org-publish-sitemap-sort-ignore-case))
	 (org-file-p (lambda (f) (equal "org" (file-name-extension f))))
	 (sort-predicate
	  (lambda (a b)
	    (let ((retval t))
	      ;; First we sort files:
	      (pcase sort-files
		(`alphabetically
		 (let ((A (if (funcall org-file-p a)
			      (concat (file-name-directory a)
				      (org-publish-find-title a project))
			    a))
		       (B (if (funcall org-file-p b)
			      (concat (file-name-directory b)
				      (org-publish-find-title b project))
			    b)))
		   (setq retval
			 (if ignore-case
			     (not (string-lessp (upcase B) (upcase A)))
			   (not (string-lessp B A))))))
		((or `anti-chronologically `chronologically)
		 (let* ((adate (org-publish-find-date a project))
			(bdate (org-publish-find-date b project))
			(A (+ (lsh (car adate) 16) (cadr adate)))
			(B (+ (lsh (car bdate) 16) (cadr bdate))))
		   (setq retval
			 (if (eq sort-files 'chronologically)
			     (<= A B)
			   (>= A B)))))
		(`nil nil)
		(_ (user-error "Invalid sort value %s" sort-files)))
	      ;; Directory-wise wins:
	      (when (memq sort-folders '(first last))
		;; a is directory, b not:
		(cond
		 ((and (file-directory-p a) (not (file-directory-p b)))
		  (setq retval (eq sort-folders 'first)))
		 ;; a is not a directory, but b is:
		 ((and (not (file-directory-p a)) (file-directory-p b))
		  (setq retval (eq sort-folders 'last)))))
	      retval))))
    (message "Generating sitemap for %s" title)
    (with-temp-file sitemap-filename
      (insert
       (let ((files (remove sitemap-filename
			    (org-publish-get-base-files project))))
	 ;; Add directories, if applicable.
	 (unless (and (eq style 'list) (eq sort-folders 'ignore))
	   (setq files
		 (nconc (remove root (org-uniquify
				      (mapcar #'file-name-directory files)))
			files)))
	 ;; Eventually sort all entries.
	 (when (or sort-files (not (memq sort-folders 'ignore)))
	   (setq files (sort files sort-predicate)))
	 (funcall sitemap-builder
		  title
		  (org-publish--sitemap-files-to-lisp
		   files project style format-entry)))))))

(defun org-publish-find-property (file property project &optional backend)
  "Find the PROPERTY of FILE in project.

PROPERTY is a keyword referring to an export option, as defined
in `org-export-options-alist' or in export back-ends.  In the
latter case, optional argument BACKEND has to be set to the
back-end where the option is defined, e.g.,

  (org-publish-find-property file :subtitle 'latex)

Return value may be a string or a list, depending on the type of
PROPERTY, i.e. \"behavior\" parameter from `org-export-options-alist'."
  (let ((file (org-publish--expand-file-name file project)))
    (when (and (file-readable-p file) (not (directory-name-p file)))
      (let* ((org-inhibit-startup t)
	     (visiting (find-buffer-visiting file))
	     (buffer (or visiting (find-file-noselect file))))
	(unwind-protect
	    (plist-get (with-current-buffer buffer
			 (if (not visiting) (org-export-get-environment backend)
			   ;; Protect local variables in open buffers.
			   (org-export-with-buffer-copy
			    (org-export-get-environment backend))))
		       property)
	  (unless visiting (kill-buffer buffer)))))))

(defun org-publish-find-title (file project)
  "Find the title of FILE in PROJECT."
  (let ((file (org-publish--expand-file-name file project)))
    (or (org-publish-cache-get-file-property file :title nil t)
	(let* ((parsed-title (org-publish-find-property file :title project))
	       (title
		(if parsed-title
		    ;; Remove property so that the return value is
		    ;; cache-able (i.e., it can be `read' back).
		    (org-no-properties
		     (org-element-interpret-data parsed-title))
		  (file-name-nondirectory (file-name-sans-extension file)))))
	  (org-publish-cache-set-file-property file :title title)))))

(defun org-publish-find-date (file project)
  "Find the date of FILE in PROJECT.
This function assumes FILE is either a directory or an Org file.
If FILE is an Org file and provides a DATE keyword use it.  In
any other case use the file system's modification time.  Return
time in `current-time' format."
  (let ((file (org-publish--expand-file-name file project)))
    (or (org-publish-cache-get-file-property file :date nil t)
	(org-publish-cache-set-file-property
	 file :date
	 (if (file-directory-p file) (nth 5 (file-attributes file))
	   (let ((date (org-publish-find-property file :date project)))
	     ;; DATE is a secondary string.  If it contains
	     ;; a time-stamp, convert it to internal format.
	     ;; Otherwise, use FILE modification time.
	     (cond ((let ((ts (and (consp date) (assq 'timestamp date))))
		      (and ts
			   (let ((value (org-element-interpret-data ts)))
			     (and (org-string-nw-p value)
				  (org-time-string-to-time value))))))
		   ((file-exists-p file) (nth 5 (file-attributes file)))
		   (t (error "No such file: \"%s\"" file)))))))))

(defun org-publish-sitemap-default-entry (entry style project)
  "Default format for site map ENTRY, as a string.
ENTRY is a file name.  STYLE is the style of the sitemap.
PROJECT is the current project."
  (cond ((not (directory-name-p entry))
	 (format "[[file:%s][%s]]"
		 entry
		 (org-publish-find-title entry project)))
	((eq style 'tree)
	 ;; Return only last subdir.
	 (file-name-nondirectory (directory-file-name entry)))
	(t entry)))

(defun org-publish-sitemap-default (title list)
  "Default site map, as a string.
TITLE is the the title of the site map.  LIST is an internal
representation for the files to include, as returned by
`org-list-to-lisp'.  PROJECT is the current project."
  (concat "#+TITLE: " title "\n\n"
	  (org-list-to-org list)))


;;; Interactive publishing functions

;;;###autoload
(defalias 'org-publish-project 'org-publish)

;;;###autoload
(defun org-publish (project &optional force async)
  "Publish PROJECT.

PROJECT is either a project name, as a string, or a project
alist (see `org-publish-project-alist' variable).

When optional argument FORCE is non-nil, force publishing all
files in PROJECT.  With a non-nil optional argument ASYNC,
publishing will be done asynchronously, in another process."
  (interactive
   (list (assoc (completing-read "Publish project: "
				 org-publish-project-alist nil t)
		org-publish-project-alist)
	 current-prefix-arg))
  (let ((project (if (not (stringp project)) project
		   ;; If this function is called in batch mode,
		   ;; PROJECT is still a string here.
		   (assoc project org-publish-project-alist))))
    (cond
     ((not project))
     (async
      (org-export-async-start (lambda (_) nil)
	`(let ((org-publish-use-timestamps-flag
		,(and (not force) org-publish-use-timestamps-flag)))
	   ;; Expand components right now as external process may not
	   ;; be aware of complete `org-publish-project-alist'.
	   (org-publish-projects
	    ',(org-publish-expand-projects (list project))))))
     (t (save-window-excursion
	  (let ((org-publish-use-timestamps-flag
		 (and (not force) org-publish-use-timestamps-flag)))
	    (org-publish-projects (list project))))))))

;;;###autoload
(defun org-publish-all (&optional force async)
  "Publish all projects.
With prefix argument FORCE, remove all files in the timestamp
directory and force publishing all projects.  With a non-nil
optional argument ASYNC, publishing will be done asynchronously,
in another process."
  (interactive "P")
  (if async
      (org-export-async-start (lambda (_) nil)
	`(progn
	   (when ',force (org-publish-remove-all-timestamps))
	   (let ((org-publish-use-timestamps-flag
		  (if ',force nil ,org-publish-use-timestamps-flag)))
	     (org-publish-projects ',org-publish-project-alist))))
    (when force (org-publish-remove-all-timestamps))
    (save-window-excursion
      (let ((org-publish-use-timestamps-flag
	     (if force nil org-publish-use-timestamps-flag)))
	(org-publish-projects org-publish-project-alist)))))


;;;###autoload
(defun org-publish-current-file (&optional force async)
  "Publish the current file.
With prefix argument FORCE, force publish the file.  When
optional argument ASYNC is non-nil, publishing will be done
asynchronously, in another process."
  (interactive "P")
  (let ((file (buffer-file-name (buffer-base-buffer))))
    (if async
	(org-export-async-start (lambda (_) nil)
	  `(let ((org-publish-use-timestamps-flag
		  (if ',force nil ,org-publish-use-timestamps-flag)))
	     (org-publish-file ,file)))
      (save-window-excursion
	(let ((org-publish-use-timestamps-flag
	       (if force nil org-publish-use-timestamps-flag)))
	  (org-publish-file file))))))

;;;###autoload
(defun org-publish-current-project (&optional force async)
  "Publish the project associated with the current file.
With a prefix argument, force publishing of all files in
the project."
  (interactive "P")
  (save-window-excursion
    (let ((project (org-publish-get-project-from-filename
		    (buffer-file-name (buffer-base-buffer)) 'up)))
      (if project (org-publish project force async)
	(error "File %s is not part of any known project"
	       (buffer-file-name (buffer-base-buffer)))))))



;;; Index generation

(defun org-publish-collect-index (output _backend info)
  "Update index for a file in cache.

OUTPUT is the output from transcoding current file.  BACKEND is
the back-end that was used for transcoding.  INFO is a plist
containing publishing and export options.

The index relative to current file is stored as an alist.  An
association has the following shape: (TERM FILE-NAME PARENT),
where TERM is the indexed term, as a string, FILE-NAME is the
original full path of the file where the term in encountered, and
PARENT is a reference to the headline, if any, containing the
original index keyword.  When non-nil, this reference is a cons
cell.  Its CAR is a symbol among `id', `custom-id' and `name' and
its CDR is a string."
  (let ((file (expand-file-name (plist-get info :input-file))))
    (org-publish-cache-set-file-property
     file :index
     (delete-dups
      (org-element-map (plist-get info :parse-tree) 'keyword
	(lambda (k)
	  (when (equal (org-element-property :key k) "INDEX")
	    (let ((parent (org-export-get-parent-headline k)))
	      (list (org-element-property :value k)
		    file
		    (cond
		     ((not parent) nil)
		     ((let ((id (org-element-property :ID parent)))
			(and id (cons 'id id))))
		     ((let ((id (org-element-property :CUSTOM_ID parent)))
			(and id (cons 'custom-id id))))
		     (t (cons 'name
			      ;; Remove statistics cookie.
			      (replace-regexp-in-string
			       "\\[[0-9]+%\\]\\|\\[[0-9]+/[0-9]+\\]" ""
			       (org-element-property :raw-value parent)))))))))
	info))))
  ;; Return output unchanged.
  output)

(defun org-publish-index-generate-theindex (project directory)
  "Retrieve full index from cache and build \"theindex.org\".
PROJECT is the project the index relates to.  DIRECTORY is the
publishing directory."
  (let ((all-files (org-publish-get-base-files project))
	full-index)
    ;; Compile full index and sort it alphabetically.
    (dolist (file all-files
		  (setq full-index
			(sort (nreverse full-index)
			      (lambda (a b) (string< (downcase (car a))
						(downcase (car b)))))))
      (let ((index (org-publish-cache-get-file-property file :index)))
	(dolist (term index)
	  (unless (member term full-index) (push term full-index)))))
    ;; Write "theindex.inc" in DIRECTORY.
    (with-temp-file (expand-file-name "theindex.inc" directory)
      (let ((current-letter nil) (last-entry nil))
	(dolist (idx full-index)
	  (let* ((entry (org-split-string (car idx) "!"))
		 (letter (upcase (substring (car entry) 0 1)))
		 ;; Transform file into a path relative to publishing
		 ;; directory.
		 (file (file-relative-name
			(nth 1 idx)
			(plist-get (cdr project) :base-directory))))
	    ;; Check if another letter has to be inserted.
	    (unless (string= letter current-letter)
	      (insert (format "* %s\n" letter)))
	    ;; Compute the first difference between last entry and
	    ;; current one: it tells the level at which new items
	    ;; should be added.
	    (let* ((rank
		    (if (equal entry last-entry) (1- (length entry))
		      (cl-loop for n from 0 to (length entry)
			       unless (equal (nth n entry) (nth n last-entry))
			       return n)))
		   (len (length (nthcdr rank entry))))
	      ;; For each term after the first difference, create
	      ;; a new sub-list with the term as body.  Moreover,
	      ;; linkify the last term.
	      (dotimes (n len)
		(insert
		 (concat
		  (make-string (* (+ rank n) 2) ?\s) "  - "
		  (if (not (= (1- len) n)) (nth (+ rank n) entry)
		    ;; Last term: Link it to TARGET, if possible.
		    (let ((target (nth 2 idx)))
		      (format
		       "[[%s][%s]]"
		       ;; Destination.
		       (pcase (car target)
			 (`nil (format "file:%s" file))
			 (`id (format "id:%s" (cdr target)))
			 (`custom-id (format "file:%s::#%s" file (cdr target)))
			 (_ (format "file:%s::*%s" file (cdr target))))
		       ;; Description.
		       (car (last entry)))))
		  "\n"))))
	    (setq current-letter letter last-entry entry))))
      ;; Create "theindex.org", if it doesn't exist yet, and provide
      ;; a default index file.
      (let ((index.org (expand-file-name "theindex.org" directory)))
	(unless (file-exists-p index.org)
	  (with-temp-file index.org
	    (insert "#+TITLE: Index\n\n#+INCLUDE: \"theindex.inc\"\n\n")))))))



;;; External Fuzzy Links Resolution
;;
;; This part implements tools to resolve [[file.org::*Some headline]]
;; links, where "file.org" belongs to the current project.

(defun org-publish--store-crossrefs (output _backend info)
  "Store cross-references for current published file.

OUTPUT is the produced output, as a string.  BACKEND is the export
back-end used, as a symbol.  INFO is the final export state, as
a plist.

This function is meant to be used as a final output filter.  See
`org-publish-org-to'."
  (org-publish-cache-set-file-property
   (expand-file-name (plist-get info :input-file))
   :crossrefs
   ;; Update `:crossrefs' so as to remove unused references and search
   ;; cells.  Actually used references are extracted from
   ;; `:internal-references', with references as strings removed.  See
   ;; `org-export-get-reference' for details.
   (cl-remove-if (lambda (pair) (stringp (car pair)))
		 (plist-get info :internal-references)))
  ;; Return output unchanged.
  output)

(defun org-publish-resolve-external-link (search file &optional prefer-custom)
  "Return reference for element matching string SEARCH in FILE.

Return value is an internal reference, as a string.

This function allows resolving external links with a search
option, e.g.,

  [[file:file.org::*heading][description]]
  [[file:file.org::#custom-id][description]]
  [[file:file.org::fuzzy][description]]

When PREFER-CUSTOM is non-nil, and SEARCH targets a headline in
FILE, return its custom ID, if any.

It only makes sense to use this if export back-end builds
references with `org-export-get-reference'."
<<<<<<< HEAD
  (cond
   ((and prefer-custom
	 (if (string-prefix-p "#" search)
	     (substring search 1)
	   (with-current-buffer (find-file-noselect file)
	     (org-with-point-at 1
	       (let ((org-link-search-must-match-exact-headline t))
		 (org-link-search (org-link-unescape search) nil t))
	       (and (org-at-heading-p)
		    (org-string-nw-p (org-entry-get (point) "CUSTOM_ID"))))))))
   ((not org-publish-cache)
    (progn
      (message "Reference %S in file %S cannot be resolved without publishing"
	       search
	       file)
      "MissingReference"))
   (t
    (let* ((filename (file-truename file))
=======
  (if (not org-publish-cache)
      (progn
	(message "Reference %S in file %S cannot be resolved without publishing"
		 search
		 file)
	"MissingReference")
    (let* ((filename (expand-file-name file))
>>>>>>> 7c21dfc7
	   (crossrefs
	    (org-publish-cache-get-file-property filename :crossrefs nil t))
	   (cells
	    (org-export-string-to-search-cell (org-link-unescape search))))
      (or
       ;; Look for reference associated to search cells triggered by
       ;; LINK.  It can match when targeted file has been published
       ;; already.
       (let ((known (cdr (cl-some (lambda (c) (assoc c crossrefs)) cells))))
	 (and known (org-export-format-reference known)))
       ;; Search cell is unknown so far.  Generate a new internal
       ;; reference that will be used when the targeted file will be
       ;; published.
       (let ((new (org-export-new-reference crossrefs)))
	 (dolist (cell cells) (push (cons cell new) crossrefs))
	 (org-publish-cache-set-file-property filename :crossrefs crossrefs)
	 (org-export-format-reference new)))))))

(defun org-publish-file-relative-name (filename info)
  "Convert FILENAME to be relative to current project's base directory.
INFO is the plist containing the current export state.  The
function does not change relative file names."
  (let ((base (plist-get info :base-directory)))
    (if (and base
	     (file-name-absolute-p filename)
	     (file-in-directory-p filename base))
	(file-relative-name filename base)
      filename)))



;;; Caching functions

(defun org-publish-write-cache-file (&optional free-cache)
  "Write `org-publish-cache' to file.
If FREE-CACHE, empty the cache."
  (unless org-publish-cache
    (error "`org-publish-write-cache-file' called, but no cache present"))

  (let ((cache-file (org-publish-cache-get ":cache-file:")))
    (unless cache-file
      (error "Cannot find cache-file name in `org-publish-write-cache-file'"))
    (with-temp-file cache-file
      (let (print-level print-length)
	(insert "(setq org-publish-cache \
\(make-hash-table :test 'equal :weakness nil :size 100))\n")
	(maphash (lambda (k v)
		   (insert
		    (format "(puthash %S %s%S org-publish-cache)\n"
			    k (if (or (listp v) (symbolp v)) "'" "") v)))
		 org-publish-cache)))
    (when free-cache (org-publish-reset-cache))))

(defun org-publish-initialize-cache (project-name)
  "Initialize the projects cache if not initialized yet and return it."

  (unless project-name
    (error "Cannot initialize `org-publish-cache' without projects name in \
`org-publish-initialize-cache'"))

  (unless (file-exists-p org-publish-timestamp-directory)
    (make-directory org-publish-timestamp-directory t))
  (unless (file-directory-p org-publish-timestamp-directory)
    (error "Org publish timestamp: %s is not a directory"
	   org-publish-timestamp-directory))

  (unless (and org-publish-cache
	       (string= (org-publish-cache-get ":project:") project-name))
    (let* ((cache-file
	    (concat
	     (expand-file-name org-publish-timestamp-directory)
	     project-name ".cache"))
	   (cexists (file-exists-p cache-file)))

      (when org-publish-cache (org-publish-reset-cache))

      (if cexists (load-file cache-file)
	(setq org-publish-cache
	      (make-hash-table :test 'equal :weakness nil :size 100))
	(org-publish-cache-set ":project:" project-name)
	(org-publish-cache-set ":cache-file:" cache-file))
      (unless cexists (org-publish-write-cache-file nil))))
  org-publish-cache)

(defun org-publish-reset-cache ()
  "Empty org-publish-cache and reset it nil."
  (message "%s" "Resetting org-publish-cache")
  (when (hash-table-p org-publish-cache)
    (clrhash org-publish-cache))
  (setq org-publish-cache nil))

(defun org-publish-cache-file-needs-publishing
    (filename &optional pub-dir pub-func _base-dir)
  "Check the timestamp of the last publishing of FILENAME.
Return non-nil if the file needs publishing.  Also check if
any included files have been more recently published, so that
the file including them will be republished as well."
  (unless org-publish-cache
    (error
     "`org-publish-cache-file-needs-publishing' called, but no cache present"))
  (let* ((key (org-publish-timestamp-filename filename pub-dir pub-func))
	 (pstamp (org-publish-cache-get key))
	 (org-inhibit-startup t)
	 included-files-ctime)
    (when (equal (file-name-extension filename) "org")
      (let ((visiting (find-buffer-visiting filename))
	    (buf (find-file-noselect filename))
	    (case-fold-search t))
	(unwind-protect
	    (with-current-buffer buf
	      (goto-char (point-min))
	      (while (re-search-forward "^[ \t]*#\\+INCLUDE:" nil t)
		(let ((element (org-element-at-point)))
		  (when (eq 'keyword (org-element-type element))
		    (let* ((value (org-element-property :value element))
			   (filename
			    (and (string-match "\\`\\(\".+?\"\\|\\S-+\\)" value)
				 (let ((m (org-unbracket-string
					   "\"" "\"" (match-string 1 value))))
				   ;; Ignore search suffix.
				   (if (string-match "::.*?\\'" m)
				       (substring m 0 (match-beginning 0))
				     m)))))
		      (when filename
			(push (org-publish-cache-ctime-of-src
			       (expand-file-name filename))
			      included-files-ctime)))))))
	  (unless visiting (kill-buffer buf)))))
    (or (null pstamp)
	(let ((ctime (org-publish-cache-ctime-of-src filename)))
	  (or (< pstamp ctime)
	      (cl-some (lambda (ct) (< ctime ct)) included-files-ctime))))))

(defun org-publish-cache-set-file-property
  (filename property value &optional project-name)
  "Set the VALUE for a PROPERTY of file FILENAME in publishing cache to VALUE.
Use cache file of PROJECT-NAME.  If the entry does not exist, it
will be created.  Return VALUE."
  ;; Evtl. load the requested cache file:
  (if project-name (org-publish-initialize-cache project-name))
  (let ((pl (org-publish-cache-get filename)))
    (if pl (progn (plist-put pl property value) value)
      (org-publish-cache-get-file-property
       filename property value nil project-name))))

(defun org-publish-cache-get-file-property
    (filename property &optional default no-create project-name)
  "Return the value for a PROPERTY of file FILENAME in publishing cache.
Use cache file of PROJECT-NAME.  Return the value of that PROPERTY,
or DEFAULT, if the value does not yet exist.  Create the entry,
if necessary, unless NO-CREATE is non-nil."
  (when project-name (org-publish-initialize-cache project-name))
  (let ((properties (org-publish-cache-get filename)))
    (cond ((null properties)
	   (unless no-create
	     (org-publish-cache-set filename (list property default)))
	   default)
	  ((plist-member properties property) (plist-get properties property))
	  (t default))))

(defun org-publish-cache-get (key)
  "Return the value stored in `org-publish-cache' for key KEY.
Return nil, if no value or nil is found.  Raise an error if the
cache does not exist."
  (unless org-publish-cache
    (error "`org-publish-cache-get' called, but no cache present"))
  (gethash key org-publish-cache))

(defun org-publish-cache-set (key value)
  "Store KEY VALUE pair in `org-publish-cache'.
Returns value on success, else nil.  Raise an error if the cache
does not exist."
  (unless org-publish-cache
    (error "`org-publish-cache-set' called, but no cache present"))
  (puthash key value org-publish-cache))

(defun org-publish-cache-ctime-of-src (file)
  "Get the ctime of FILE as an integer."
  (let ((attr (file-attributes
	       (expand-file-name (or (file-symlink-p file) file)
				 (file-name-directory file)))))
    (if (not attr) (error "No such file: \"%s\"" file)
      (+ (lsh (car (nth 5 attr)) 16)
	 (cadr (nth 5 attr))))))


(provide 'ox-publish)

;; Local variables:
;; generated-autoload-file: "org-loaddefs.el"
;; End:

;;; ox-publish.el ends here<|MERGE_RESOLUTION|>--- conflicted
+++ resolved
@@ -1173,7 +1173,6 @@
 
 It only makes sense to use this if export back-end builds
 references with `org-export-get-reference'."
-<<<<<<< HEAD
   (cond
    ((and prefer-custom
 	 (if (string-prefix-p "#" search)
@@ -1191,16 +1190,7 @@
 	       file)
       "MissingReference"))
    (t
-    (let* ((filename (file-truename file))
-=======
-  (if (not org-publish-cache)
-      (progn
-	(message "Reference %S in file %S cannot be resolved without publishing"
-		 search
-		 file)
-	"MissingReference")
     (let* ((filename (expand-file-name file))
->>>>>>> 7c21dfc7
 	   (crossrefs
 	    (org-publish-cache-get-file-property filename :crossrefs nil t))
 	   (cells
