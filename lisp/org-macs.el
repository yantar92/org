--- conflicted
+++ resolved
@@ -1199,7 +1199,6 @@
       (backward-char 1))
     (org-invisible-p)))
 
-<<<<<<< HEAD
 (defun org-region-invisible-p (beg end)
   "Check if region if completely hidden."
   (org-with-wide-buffer
@@ -1207,42 +1206,33 @@
         (org-invisible-p (org-fold-next-visibility-change beg end)))))
 
 (defun org-find-visible--overlays ()
-  "Return closest visible buffer position, or `point-max'"
-=======
-(defun org-find-visible ()
   "Return closest visible buffer position, or `point-max'."
->>>>>>> 51cdd6e3
   (if (org-invisible-p)
       (next-single-char-property-change (point) 'invisible)
     (point)))
 (defun org-find-visible--text-properties ()
-  "Return closest visible buffer position, or `point-max'"
+  "Return closest visible buffer position, or `point-max'."
   (if (org-invisible-p)
       (org-fold-next-visibility-change (point))
     (point)))
 (defsubst org-find-visible ()
-  "Return closest visible buffer position, or `point-max'"
+  "Return closest visible buffer position, or `point-max'."
   (if (eq org-fold-core-style 'text-properties)
       (org-find-visible--text-properties)
     (org-find-visible--overlays)))
 
-<<<<<<< HEAD
 (defun org-find-invisible--overlays ()
-  "Return closest invisible buffer position, or `point-max'"
-=======
-(defun org-find-invisible ()
   "Return closest invisible buffer position, or `point-max'."
->>>>>>> 51cdd6e3
   (if (org-invisible-p)
       (point)
     (next-single-char-property-change (point) 'invisible)))
 (defun org-find-invisible--text-properties ()
-  "Return closest invisible buffer position, or `point-max'"
+  "Return closest invisible buffer position, or `point-max'."
   (if (org-invisible-p)
       (point)
     (org-fold-next-visibility-change (point))))
 (defsubst org-find-invisible ()
-  "Return closest invisible buffer position, or `point-max'"
+  "Return closest invisible buffer position, or `point-max'."
   (if (eq org-fold-core-style 'text-properties)
       (org-find-invisible--text-properties)
     (org-find-invisible--overlays)))
