--- conflicted
+++ resolved
@@ -1210,78 +1210,16 @@
 				   org-emphasis t)
   "Properties to remove when a string without properties is wanted.")
 
-<<<<<<< HEAD
-(defvar org-fold-core--force-fontification)
-(defmacro org-with-forced-fontification (&rest body)
-  "Run BODY forcing fontification of folded regions."
-  (declare (debug (form body)) (indent 1))
-  `(unwind-protect
-       (progn
-         (setq org-fold-core--force-fontification t)
-         ,@body)
-     (setq org-fold-core--force-fontification nil)))
-
-(defun org-fontified-p (&optional beg end object)
-  "Return non-nil when text is fontified.
-
-When BEG and END are non-nil, only check test inside BEG..END region.
-If BEG is nil, start from the beginning.  If END is nil, check text all
-the way to the end.
-Test text inside current buffer or OBJECT."
-  (pcase object
-    ((or (pred bufferp) `nil)
-     (with-current-buffer (or object (current-buffer))
-       (org-with-wide-buffer
-        (and (not (text-property-not-all
-                 (or beg (point-min))
-                 (or end (point-max))
-                 'fontified t))
-             (or (not (eq 'org-fold-core-fontify-region
-                        font-lock-fontify-region-function))
-                 (not (text-property-not-all
-                     (or beg (point-min))
-                     (or end (point-max))
-                     'org-fold-core-fontified t)))))))
-    (string
-     (and (not (text-property-not-all
-              (or beg 0)
-              (or end (length string))
-              'fontified t string))
-          (or (not (eq 'org-fold-core-fontify-region
-                     font-lock-fontify-region-function))
-              (not (text-property-not-all
-                  (or beg 0)
-                  (or end (length string))
-                  'org-fold-core-fontified t string)))))))
-
-(defun org-buffer-substring-fontified (beg end)
-  "Return fontified region between BEG and END."
-  (when (and (bound-and-true-p jit-lock-mode)
-             (not (org-fontified-p beg end)))
-    (org-with-forced-fontification
-        (save-match-data (font-lock-fontify-region beg end))))
-=======
 (defun org-buffer-substring-fontified (beg end)
   "Return fontified region between BEG and END."
   (when (bound-and-true-p jit-lock-mode)
     (when (text-property-not-all beg end 'fontified t)
       (save-match-data (font-lock-fontify-region beg end))))
->>>>>>> dd0a7236
   (buffer-substring beg end))
 
 (defun org-looking-at-fontified (re)
   "Call `looking-at' RE and make sure that the match is fontified."
   (prog1 (looking-at re)
-<<<<<<< HEAD
-    (when (and (bound-and-true-p jit-lock-mode)
-               (not (org-fontified-p
-                   (match-beginning 0)
-                   (match-end 0))))
-      (org-with-forced-fontification
-          (save-match-data
-            (font-lock-fontify-region (match-beginning 0)
-                              (match-end 0)))))))
-=======
     (when (bound-and-true-p jit-lock-mode)
       (when (text-property-not-all
              (match-beginning 0) (match-end 0)
@@ -1289,7 +1227,6 @@
         (save-match-data
           (font-lock-fontify-region (match-beginning 0)
                             (match-end 0)))))))
->>>>>>> dd0a7236
 
 (defsubst org-no-properties (s &optional restricted)
   "Remove all text properties from string S.
