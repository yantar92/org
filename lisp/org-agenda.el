--- conflicted
+++ resolved
@@ -8706,13 +8706,8 @@
      ((and (org-called-interactively-p 'any) (= more 1))
       (message "Remote: show with default settings"))
      ((= more 2)
-<<<<<<< HEAD
-      (show-entry)
+      (outline-show-entry)
       (org-show-children)
-=======
-      (outline-show-entry)
-      (outline-show-children)
->>>>>>> 00dacdcc
       (save-excursion
 	(org-back-to-heading)
 	(run-hook-with-args 'org-cycle-hook 'children))
