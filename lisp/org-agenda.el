--- conflicted
+++ resolved
@@ -4857,13 +4857,8 @@
                                     nil (not inherited-tags) t)
 			      txt (org-agenda-format-item
 				   ""
-<<<<<<< HEAD
-				   (org-buffer-substring-fontified
-				    beg1 (point-at-eol))
-=======
-				   (buffer-substring-no-properties
+				   (buffer-substring-fontified
                                     beg1 (line-end-position))
->>>>>>> 0be36ac1
 				   level category tags t))
 			(org-add-props txt props
 			  'org-marker marker 'org-hd-marker marker
