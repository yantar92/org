;;; org-agenda.el --- Dynamic task and appointment lists for Org  -*- lexical-binding: t; no-native-compile: t; -*-

;; Copyright (C) 2004-2022 Free Software Foundation, Inc.

;; Author: Carsten Dominik <carsten.dominik@gmail.com>
;; Keywords: outlines, hypermedia, calendar, wp
;; URL: https://orgmode.org
;;
;; This file is part of GNU Emacs.
;;
;; GNU Emacs is free software: you can redistribute it and/or modify
;; it under the terms of the GNU General Public License as published by
;; the Free Software Foundation, either version 3 of the License, or
;; (at your option) any later version.

;; GNU Emacs is distributed in the hope that it will be useful,
;; but WITHOUT ANY WARRANTY; without even the implied warranty of
;; MERCHANTABILITY or FITNESS FOR A PARTICULAR PURPOSE.  See the
;; GNU General Public License for more details.

;; You should have received a copy of the GNU General Public License
;; along with GNU Emacs.  If not, see <https://www.gnu.org/licenses/>.
;;;;;;;;;;;;;;;;;;;;;;;;;;;;;;;;;;;;;;;;;;;;;;;;;;;;;;;;;;;;;;;;;;;;;;;;;;;;;
;;
;;; Commentary:

;; This file contains the code for creating and using the Agenda for Org.
;;
;; The functions `org-batch-agenda', `org-batch-agenda-csv', and
;; `org-batch-store-agenda-views' are implemented as macros to provide
;; a convenient way for extracting agenda information from the command
;; line.  The Lisp does not evaluate parameters of a macro call; thus
;; it is not necessary to quote the parameters passed to one of those
;; functions.  E.g. you can write:
;;
;;   emacs -batch -l ~/.emacs -eval '(org-batch-agenda "a" org-agenda-span 7)'
;;
;; To export an agenda spanning 7 days.  If `org-batch-agenda' would
;; have been implemented as a regular function you'd have to quote the
;; symbol org-agenda-span.  Moreover: To use a symbol as parameter
;; value you would have to double quote the symbol.
;;
;; This is a hack, but it works even when running Org byte-compiled.
;;

;;; Code:

(require 'org-macs)
(org-assert-version)

(require 'cl-lib)
(require 'ol)
(require 'org-fold-core)
(require 'org)
(require 'org-macs)
(require 'org-refile)

(declare-function diary-add-to-list "diary-lib"
                  (date string specifier &optional marker globcolor literal))
(declare-function calendar-iso-to-absolute      "cal-iso"    (date))
(declare-function calendar-astro-date-string    "cal-julian" (&optional date))
(declare-function calendar-bahai-date-string    "cal-bahai"  (&optional date))
(declare-function calendar-chinese-date-string  "cal-china"  (&optional date))
(declare-function calendar-coptic-date-string   "cal-coptic" (&optional date))
(declare-function calendar-ethiopic-date-string "cal-coptic" (&optional date))
(declare-function calendar-french-date-string   "cal-french" (&optional date))
(declare-function calendar-goto-date            "cal-move"   (date))
(declare-function calendar-hebrew-date-string   "cal-hebrew" (&optional date))
(declare-function calendar-islamic-date-string  "cal-islam"  (&optional date))
(declare-function calendar-iso-date-string      "cal-iso"    (&optional date))
(declare-function calendar-iso-from-absolute    "cal-iso"    (date))
(declare-function calendar-julian-date-string   "cal-julian" (&optional date))
(declare-function calendar-mayan-date-string    "cal-mayan"  (&optional date))
(declare-function calendar-persian-date-string  "cal-persia" (&optional date))
(declare-function calendar-check-holidays       "holidays" (date))

(declare-function org-columns-remove-overlays "org-colview" ())
(declare-function org-datetree-find-date-create "org-datetree"
		  (date &optional keep-restriction))
(declare-function org-columns-quit              "org-colview" ())
(declare-function diary-date-display-form       "diary-lib"  (&optional type))
(declare-function org-mobile-write-agenda-for-mobile "org-mobile" (file))
(declare-function org-element-property "org-element" (property element))
(declare-function org-element--cache-active-p "org-element"
                  (&optional called-from-cache-change-func-p))
(declare-function org-element-lineage "org-element"
                  (datum &optional types with-self))
(declare-function org-habit-insert-consistency-graphs
		  "org-habit" (&optional line))
(declare-function org-is-habit-p "org-habit" (&optional pom))
(declare-function org-habit-parse-todo "org-habit" (&optional pom))
(declare-function org-habit-get-priority "org-habit" (habit &optional moment))
(declare-function org-agenda-columns "org-colview" ())
(declare-function org-add-archive-files "org-archive" (files))
(declare-function org-capture "org-capture" (&optional goto keys))
(declare-function org-clock-modify-effort-estimate "org-clock" (&optional value))

(declare-function org-element-type "org-element" (&optional element))

(defvar calendar-mode-map)
(defvar org-clock-current-task)
(defvar org-current-tag-alist)
(defvar org-mobile-force-id-on-agenda-items)
(defvar org-habit-show-habits)
(defvar org-habit-show-habits-only-for-today)
(defvar org-habit-show-all-today)
(defvar org-habit-scheduled-past-days)

;; Defined somewhere in this file, but used before definition.
(defvar org-agenda-buffer-name "*Org Agenda*")
(defvar org-agenda-title-append nil)
(defvar org-agenda-overriding-header)
;; (with-no-warnings (defvar entry)) ;; unprefixed, from calendar.el
;; (with-no-warnings (defvar date))  ;; unprefixed, from calendar.el
(defvar original-date) ; dynamically scoped, calendar.el does scope this

(defvar org-agenda-undo-list nil
  "List of undoable operations in the agenda since last refresh.")
(defvar org-agenda-pending-undo-list nil
  "In a series of undo commands, this is the list of remaining undo items.")

(defcustom org-agenda-confirm-kill 1
  "When set, remote killing from the agenda buffer needs confirmation.
When t, a confirmation is always needed.  When a number N, confirmation is
only needed when the text to be killed contains more than N non-white lines."
  :group 'org-agenda
  :type '(choice
	  (const :tag "Never" nil)
	  (const :tag "Always" t)
	  (integer :tag "When more than N lines")))

(defcustom org-agenda-compact-blocks nil
  "Non-nil means make the block agenda more compact.
This is done globally by leaving out lines like the agenda span
name and week number or the separator lines."
  :group 'org-agenda
  :type 'boolean)

(defcustom org-agenda-block-separator
  (if (and (display-graphic-p)
           (char-displayable-p ?─))
      ?─
    ?=)
  "The separator between blocks in the agenda.
If this is a string, it will be used as the separator, with a newline added.
If it is a character, it will be repeated to fill the window width.
If nil the separator is disabled.  In `org-agenda-custom-commands' this
addresses the separator between the current and the previous block."
  :group 'org-agenda
  :version "29.1"
  :type '(choice
	  (const :tag "Disabled" nil)
	  (character)
	  (string)))

(defgroup org-agenda-export nil
  "Options concerning exporting agenda views in Org mode."
  :tag "Org Agenda Export"
  :group 'org-agenda)

(defcustom org-agenda-with-colors t
  "Non-nil means use colors in agenda views."
  :group 'org-agenda-export
  :type 'boolean)

(defcustom org-agenda-exporter-settings nil
  ;; FIXME: Do we really want to evaluate those settings and thus force
  ;; the user to use `quote' all the time?
  "Alist of variable/value pairs that should be active during agenda export.
This is a good place to set options for ps-print and for htmlize.
Note that the way this is implemented, the values will be evaluated
before assigned to the variables.  So make sure to quote values you do
*not* want evaluated, for example

   (setq org-agenda-exporter-settings
         \\='((ps-print-color-p \\='black-white)))"
  :group 'org-agenda-export
  :type '(repeat
	  (list
	   (variable)
	   (sexp :tag "Value"))))

(defcustom org-agenda-before-write-hook '(org-agenda-add-entry-text)
  "Hook run in a temporary buffer before writing the agenda to an export file.
A useful function for this hook is `org-agenda-add-entry-text'."
  :group 'org-agenda-export
  :type 'hook
  :options '(org-agenda-add-entry-text))

(defcustom org-agenda-add-entry-text-maxlines 0
  "Maximum number of entry text lines to be added to agenda.
This is only relevant when `org-agenda-add-entry-text' is part of
`org-agenda-before-write-hook', which is the default.
When this is 0, nothing will happen.  When it is greater than 0, it
specifies the maximum number of lines that will be added for each entry
that is listed in the agenda view.

Note that this variable is not used during display, only when exporting
the agenda.  For agenda display, see the variables `org-agenda-entry-text-mode'
and `org-agenda-entry-text-maxlines'."
  :group 'org-agenda
  :type 'integer)

(defcustom org-agenda-add-entry-text-descriptive-links t
  "Non-nil means export org-links as descriptive links in agenda added text.
This variable applies to the text added to the agenda when
`org-agenda-add-entry-text-maxlines' is larger than 0.
When this variable is nil, the URL will (also) be shown."
  :group 'org-agenda
  :type 'boolean)

(defcustom org-agenda-export-html-style nil
  "The style specification for exported HTML Agenda files.
If this variable contains a string, it will replace the default <style>
section as produced by `htmlize'.
Since there are different ways of setting style information, this variable
needs to contain the full HTML structure to provide a style, including the
surrounding HTML tags.  The style specifications should include definitions
the fonts used by the agenda, here is an example:

   <style type=\"text/css\">
       p { font-weight: normal; color: gray; }
       .org-agenda-structure {
          font-size: 110%;
          color: #003399;
          font-weight: 600;
       }
       .org-todo {
          color: #cc6666;
          font-weight: bold;
       }
       .org-agenda-done {
          color: #339933;
       }
       .org-done {
          color: #339933;
       }
       .title { text-align: center; }
       .todo, .deadline { color: red; }
       .done { color: green; }
    </style>

or, if you want to keep the style in a file,

   <link rel=\"stylesheet\" type=\"text/css\" href=\"mystyles.css\">

As the value of this option simply gets inserted into the HTML <head> header,
you can \"misuse\" it to also add other text to the header."
  :group 'org-agenda-export
  :group 'org-export-html
  :type '(choice
	  (const nil)
	  (string)))

(defcustom org-agenda-persistent-filter nil
  "When set, keep filters from one agenda view to the next."
  :group 'org-agenda
  :type 'boolean)

(defgroup org-agenda-custom-commands nil
  "Options concerning agenda views in Org mode."
  :tag "Org Agenda Custom Commands"
  :group 'org-agenda)

(defconst org-sorting-choice
  '(choice
    (const time-up) (const time-down)
    (const timestamp-up) (const timestamp-down)
    (const scheduled-up) (const scheduled-down)
    (const deadline-up)  (const deadline-down)
    (const ts-up) (const ts-down)
    (const tsia-up) (const tsia-down)
    (const category-keep) (const category-up) (const category-down)
    (const tag-down) (const tag-up)
    (const priority-up) (const priority-down)
    (const todo-state-up) (const todo-state-down)
    (const effort-up) (const effort-down)
    (const habit-up) (const habit-down)
    (const alpha-up) (const alpha-down)
    (const user-defined-up) (const user-defined-down))
  "Sorting choices.")

;; Keep custom values for `org-agenda-filter-preset' compatible with
;; the new variable `org-agenda-tag-filter-preset'.
(defvaralias 'org-agenda-filter-preset 'org-agenda-tag-filter-preset)
(defvaralias 'org-agenda-filter 'org-agenda-tag-filter)

(defvar org-agenda-entry-types '(:deadline :scheduled :timestamp :sexp)
  "List of types searched for when creating the daily/weekly agenda.
This variable is a list of symbols that controls the types of
items that appear in the daily/weekly agenda.  Allowed symbols in this
list are

  :timestamp   List items containing a date stamp or date range matching
               the selected date.  This includes sexp entries in angular
               brackets.

  :sexp        List entries resulting from plain diary-like sexps.

  :deadline    List deadline due on that date.  When the date is today,
               also list any deadlines past due, or due within
	       `org-deadline-warning-days'.

  :deadline*   Same as above, but only include the deadline if it has an
               hour specification as [h]h:mm.

  :scheduled   List all items which are scheduled for the given date.
	       The diary for *today* also contains items which were
	       scheduled earlier and are not yet marked DONE.

  :scheduled*  Same as above, but only include the scheduled item if it
               has an hour specification as [h]h:mm.

By default, all four non-starred types are turned on.

When :scheduled* or :deadline* are included, :schedule or :deadline
will be ignored.

Never set this variable globally using `setq', because then it
will apply to all future agenda commands.  Instead, bind it with
`let' to scope it dynamically into the agenda-constructing
command.  A good way to set it is through options in
`org-agenda-custom-commands'.  For a more flexible (though
somewhat less efficient) way of determining what is included in
the daily/weekly agenda, see `org-agenda-skip-function'.")

(defconst org-agenda-custom-commands-local-options
  `(repeat :tag "Local settings for this command.  Remember to quote values"
	   (choice :tag "Setting"
		   (list :tag "Heading for this block"
			 (const org-agenda-overriding-header)
			 (string :tag "Headline"))
		   (list :tag "Files to be searched"
			 (const org-agenda-files)
			 (list
			  (const :format "" quote)
			  (repeat (file))))
		   (list :tag "Sorting strategy"
			 (const org-agenda-sorting-strategy)
			 (list
			  (const :format "" quote)
			  (repeat
			   ,org-sorting-choice)))
		   (list :tag "Prefix format"
			 (const org-agenda-prefix-format :value "  %-12:c%?-12t% s")
			 (string))
		   (list :tag "Number of days in agenda"
			 (const org-agenda-span)
			 (list
			  (const :format "" quote)
			  (choice (const :tag "Day" day)
				  (const :tag "Week" week)
				  (const :tag "Fortnight" fortnight)
				  (const :tag "Month" month)
				  (const :tag "Year" year)
				  (integer :tag "Custom"))))
		   (list :tag "Fixed starting date"
			 (const org-agenda-start-day)
			 (string :value "2007-11-01"))
		   (list :tag "Start on day of week"
			 (const org-agenda-start-on-weekday)
			 (choice :value 1
				 (const :tag "Today" nil)
				 (integer :tag "Weekday No.")))
		   (list :tag "Include data from diary"
			 (const org-agenda-include-diary)
			 (boolean))
		   (list :tag "Deadline Warning days"
			 (const org-deadline-warning-days)
			 (integer :value 1))
		   (list :tag "Category filter preset"
			 (const org-agenda-category-filter-preset)
			 (list
			  (const :format "" quote)
			  (repeat
			   (string :tag "+category or -category"))))
		   (list :tag "Tags filter preset"
			 (const org-agenda-tag-filter-preset)
			 (list
			  (const :format "" quote)
			  (repeat
			   (string :tag "+tag or -tag"))))
		   (list :tag "Effort filter preset"
			 (const org-agenda-effort-filter-preset)
			 (list
			  (const :format "" quote)
			  (repeat
			   (string :tag "+=10 or -=10 or +<10 or ->10"))))
		   (list :tag "Regexp filter preset"
			 (const org-agenda-regexp-filter-preset)
			 (list
			  (const :format "" quote)
			  (repeat
			   (string :tag "+regexp or -regexp"))))
		   (list :tag "Set daily/weekly entry types"
			 (const org-agenda-entry-types)
			 (list
			  (const :format "" quote)
			  (set :greedy t :value ,org-agenda-entry-types
			       (const :deadline)
			       (const :scheduled)
			       (const :deadline*)
			       (const :scheduled*)
			       (const :timestamp)
			       (const :sexp))))
		   (list :tag "Columns format"
			 (const org-overriding-columns-format)
			 (string :tag "Format"))
		   (list :tag "Standard skipping condition"
			 :value (org-agenda-skip-function '(org-agenda-skip-entry-if))
			 (const org-agenda-skip-function)
			 (list
			  (const :format "" quote)
			  (list
			   (choice
			    :tag "Skipping range"
			    (const :tag "Skip entry" org-agenda-skip-entry-if)
			    (const :tag "Skip subtree" org-agenda-skip-subtree-if))
			   (repeat :inline t :tag "Conditions for skipping"
				   (choice
				    :tag "Condition type"
				    (list :tag "Regexp matches" :inline t
					  (const :format "" regexp)
					  (regexp))
				    (list :tag "Regexp does not match" :inline t
					  (const :format "" notregexp)
					  (regexp))
				    (list :tag "TODO state is" :inline t
					  (const todo)
					  (choice
					   (const :tag "Any not-done state" todo)
					   (const :tag "Any done state" done)
					   (const :tag "Any state" any)
					   (list :tag "Keyword list"
						 (const :format "" quote)
						 (repeat (string :tag "Keyword")))))
				    (list :tag "TODO state is not" :inline t
					  (const nottodo)
					  (choice
					   (const :tag "Any not-done state" todo)
					   (const :tag "Any done state" done)
					   (const :tag "Any state" any)
					   (list :tag "Keyword list"
						 (const :format "" quote)
						 (repeat (string :tag "Keyword")))))
				    (const :tag "scheduled" scheduled)
				    (const :tag "not scheduled" notscheduled)
				    (const :tag "deadline" deadline)
				    (const :tag "no deadline" notdeadline)
				    (const :tag "timestamp" timestamp)
				    (const :tag "no timestamp" nottimestamp))))))
		   (list :tag "Non-standard skipping condition"
			 :value (org-agenda-skip-function)
			 (const org-agenda-skip-function)
			 (sexp :tag "Function or form (quoted!)"))
		   (list :tag "Any variable"
			 (variable :tag "Variable")
			 (sexp :tag "Value (sexp)"))))
  "Selection of examples for agenda command settings.
This will be spliced into the custom type of
`org-agenda-custom-commands'.")


(defcustom org-agenda-custom-commands
  '(("n" "Agenda and all TODOs" ((agenda "") (alltodo ""))))
  "Custom commands for the agenda.
\\<org-mode-map>
These commands will be offered on the splash screen displayed by the
agenda dispatcher `\\[org-agenda]'.  Each entry is a list like this:

   (key desc type match settings files)

key      The key (one or more characters as a string) to be associated
         with the command.
desc     A description of the command.  When omitted or nil, a default
         description is built using MATCH.
type     The command type, any of the following symbols:
          agenda      The daily/weekly agenda.
          agenda*     Appointments for current week/day.
          todo        Entries with a specific TODO keyword, in all agenda files.
          search      Entries containing search words entry or headline.
          tags        Tags/Property/TODO match in all agenda files.
          tags-todo   Tags/P/T match in all agenda files, TODO entries only.
          todo-tree   Sparse tree of specific TODO keyword in *current* file.
          tags-tree   Sparse tree with all tags matches in *current* file.
          occur-tree  Occur sparse tree for *current* file.
          alltodo     The global TODO list.
          stuck       Stuck projects.
          ...         A user-defined function.
match    What to search for:
          - a single keyword for TODO keyword searches
          - a tags/property/todo match expression for searches
          - a word search expression for text searches.
          - a regular expression for occur searches
          For all other commands, this should be the empty string.
settings  A list of option settings, similar to that in a let form, so like
          this: ((opt1 val1) (opt2 val2) ...).   The values will be
          evaluated at the moment of execution, so quote them when needed.
files     A list of files to write the produced agenda buffer to with
          the command `org-store-agenda-views'.
          If a file name ends in \".html\", an HTML version of the buffer
          is written out.  If it ends in \".ps\", a PostScript version is
          produced.  Otherwise, only the plain text is written to the file.

You can also define a set of commands, to create a composite agenda buffer.
In this case, an entry looks like this:

  (key desc (cmd1 cmd2 ...) general-settings-for-whole-set files)

where

desc   A description string to be displayed in the dispatcher menu.
cmd    An agenda command, similar to the above.  However, tree commands
       are not allowed.  Valid commands for a set are:
       (agenda \"\" settings)
       (agenda* \"\" settings)
       (alltodo \"\" settings)
       (stuck \"\" settings)
       (todo \"match\" settings files)
       (search \"match\" settings files)
       (tags \"match\" settings files)
       (tags-todo \"match\" settings files)

Each command can carry a list of options, and another set of options can be
given for the whole set of commands.  Individual command options take
precedence over the general options.

When using several characters as key to a command, the first characters
are prefix commands.  For the dispatcher to display useful information, you
should provide a description for the prefix, like

 (setq org-agenda-custom-commands
   \\='((\"h\" . \"HOME + Name tag searches\") ; describe prefix \"h\"
     (\"hl\" tags \"+HOME+Lisa\")
     (\"hp\" tags \"+HOME+Peter\")
     (\"hk\" tags \"+HOME+Kim\")))

See also Info node `(org) Custom Agenda Views'."
  :group 'org-agenda-custom-commands
  :type `(repeat
	  (choice :value ("x" "Describe command here" tags "" nil)
		  (list :tag "Single command"
			(string :tag "Access Key(s) ")
			(option (string :tag "Description"))
			(choice
			 (const :tag "Agenda" agenda)
			 (const :tag "TODO list" alltodo)
			 (const :tag "Search words" search)
			 (const :tag "Stuck projects" stuck)
			 (const :tag "Tags/Property match (all agenda files)" tags)
			 (const :tag "Tags/Property match of TODO entries (all agenda files)" tags-todo)
			 (const :tag "TODO keyword search (all agenda files)" todo)
			 (const :tag "Tags sparse tree (current buffer)" tags-tree)
			 (const :tag "TODO keyword tree (current buffer)" todo-tree)
			 (const :tag "Occur tree (current buffer)" occur-tree)
			 (sexp :tag "Other, user-defined function"))
			(string :tag "Match (only for some commands)")
			,org-agenda-custom-commands-local-options
			(option (repeat :tag "Export" (file :tag "Export to"))))
		  (list :tag "Command series, all agenda files"
			(string :tag "Access Key(s)")
			(string :tag "Description  ")
			(repeat :tag "Component"
				(choice
				 (list :tag "Agenda"
				       (const :format "" agenda)
				       (const :tag "" :format "" "")
				       ,org-agenda-custom-commands-local-options)
				 (list :tag "TODO list (all keywords)"
				       (const :format "" alltodo)
				       (const :tag "" :format "" "")
				       ,org-agenda-custom-commands-local-options)
				 (list :tag "Search words"
				       (const :format "" search)
				       (string :tag "Match")
				       ,org-agenda-custom-commands-local-options)
				 (list :tag "Stuck projects"
				       (const :format "" stuck)
				       (const :tag "" :format "" "")
				       ,org-agenda-custom-commands-local-options)
				 (list :tag "Tags/Property match (all agenda files)"
				       (const :format "" tags)
				       (string :tag "Match")
				       ,org-agenda-custom-commands-local-options)
				 (list :tag "Tags/Property match of TODO entries (all agenda files)"
				       (const :format "" tags-todo)
				       (string :tag "Match")
				       ,org-agenda-custom-commands-local-options)
				 (list :tag "TODO keyword search"
				       (const :format "" todo)
				       (string :tag "Match")
				       ,org-agenda-custom-commands-local-options)
				 (list :tag "Other, user-defined function"
				       (symbol :tag "function")
				       (string :tag "Match")
				       ,org-agenda-custom-commands-local-options)))

			(repeat :tag "Settings for entire command set"
				(list (variable :tag "Any variable")
				      (sexp :tag "Value")))
			(option (repeat :tag "Export" (file :tag "Export to"))))
		  (cons :tag "Prefix key documentation"
			(string :tag "Access Key(s)")
			(string :tag "Description  ")))))

(defcustom org-agenda-query-register ?o
  "The register holding the current query string.
The purpose of this is that if you construct a query string interactively,
you can then use it to define a custom command."
  :group 'org-agenda-custom-commands
  :type 'character)

(defcustom org-stuck-projects
  '("+LEVEL=2/-DONE" ("TODO" "NEXT" "NEXTACTION") nil "")
  "How to identify stuck projects.
This is a list of four items:
1. A tags/todo/property matcher string that is used to identify a project.
   See the manual for a description of tag and property searches.
   The entire tree below a headline matched by this is considered one project.
2. A list of TODO keywords identifying non-stuck projects.
   If the project subtree contains any headline with one of these todo
   keywords, the project is considered to be not stuck.  If you specify
   \"*\" as a keyword, any TODO keyword will mark the project unstuck.
3. A list of tags identifying non-stuck projects.
   If the project subtree contains any headline with one of these tags,
   the project is considered to be not stuck.  If you specify \"*\" as
   a tag, any tag will mark the project unstuck.  Note that this is about
   the explicit presence of a tag somewhere in the subtree, inherited
   tags do not count here.  If inherited tags make a project not stuck,
   use \"-TAG\" in the tags part of the matcher under (1.) above.
4. An arbitrary regular expression matching non-stuck projects.

If the project turns out to be not stuck, search continues also in the
subtree to see if any of the subtasks have project status.

See also the variable `org-tags-match-list-sublevels' which applies
to projects matched by this search as well.

After defining this variable, you may use `org-agenda-list-stuck-projects'
\(bound to `\\[org-agenda] #') to produce the list."
  :group 'org-agenda-custom-commands
  :type '(list
	  (string :tag "Tags/TODO match to identify a project")
	  (repeat :tag "Projects are *not* stuck if they have an entry with \
TODO keyword any of" (string))
	  (repeat :tag "Projects are *not* stuck if they have an entry with \
TAG being any of" (string))
	  (regexp :tag "Projects are *not* stuck if this regexp matches inside \
the subtree")))

(defgroup org-agenda-skip nil
  "Options concerning skipping parts of agenda files."
  :tag "Org Agenda Skip"
  :group 'org-agenda)

(defcustom org-agenda-skip-function-global nil
  "Function to be called at each match during agenda construction.
If this function returns nil, the current match should not be skipped.
If the function decided to skip an agenda match, is must return the
buffer position from which the search should be continued.
This may also be a Lisp form, which will be evaluated.

This variable will be applied to every agenda match, including
tags/property searches and TODO lists.  So try to make the test function
do its checking as efficiently as possible.  To implement a skipping
condition just for specific agenda commands, use the variable
`org-agenda-skip-function' which can be set in the options section
of custom agenda commands."
  :group 'org-agenda-skip
  :type 'sexp)

(defgroup org-agenda-daily/weekly nil
  "Options concerning the daily/weekly agenda."
  :tag "Org Agenda Daily/Weekly"
  :group 'org-agenda)
(defgroup org-agenda-todo-list nil
  "Options concerning the global todo list agenda view."
  :tag "Org Agenda Todo List"
  :group 'org-agenda)
(defgroup org-agenda-match-view nil
  "Options concerning the general tags/property/todo match agenda view."
  :tag "Org Agenda Match View"
  :group 'org-agenda)
(defgroup org-agenda-search-view nil
  "Options concerning the search agenda view."
  :tag "Org Agenda Search View"
  :group 'org-agenda)

(defvar org-agenda-archives-mode nil
  "Non-nil means the agenda will include archived items.
If this is the symbol `trees', trees in the selected agenda scope
that are marked with the ARCHIVE tag will be included anyway.  When this is
t, also all archive files associated with the current selection of agenda
files will be included.")

(defcustom org-agenda-restriction-lock-highlight-subtree t
  "Non-nil means highlight the whole subtree when restriction is active.
Otherwise only highlight the headline.  Highlighting the whole subtree is
useful to ensure no edits happen beyond the restricted region."
  :group 'org-agenda
  :type 'boolean)

(defcustom org-agenda-skip-comment-trees t
  "Non-nil means skip trees that start with the COMMENT keyword.
When nil, these trees are also scanned by agenda commands."
  :group 'org-agenda-skip
  :type 'boolean)

(defcustom org-agenda-todo-list-sublevels t
  "Non-nil means check also the sublevels of a TODO entry for TODO entries.
When nil, the sublevels of a TODO entry are not checked, resulting in
potentially much shorter TODO lists."
  :group 'org-agenda-skip
  :group 'org-agenda-todo-list
  :type 'boolean)

(defcustom org-agenda-todo-ignore-with-date nil
  "Non-nil means don't show entries with a date in the global todo list.
You can use this if you prefer to mark mere appointments with a TODO keyword,
but don't want them to show up in the TODO list.
When this is set, it also covers deadlines and scheduled items, the settings
of `org-agenda-todo-ignore-scheduled' and `org-agenda-todo-ignore-deadlines'
will be ignored.
See also the variable `org-agenda-tags-todo-honor-ignore-options'."
  :group 'org-agenda-skip
  :group 'org-agenda-todo-list
  :type 'boolean)

(defcustom org-agenda-todo-ignore-timestamp nil
  "Non-nil means don't show entries with a timestamp.
This applies when creating the global todo list.
Valid values are:

past     Don't show entries for today or in the past.

future   Don't show entries with a timestamp in the future.
         The idea behind this is that if it has a future
         timestamp, you don't want to think about it until the
         date.

all      Don't show any entries with a timestamp in the global todo list.
         The idea behind this is that by setting a timestamp, you
         have already \"taken care\" of this item.

This variable can also have an integer as a value.  If positive (N),
todos with a timestamp N or more days in the future will be ignored.  If
negative (-N), todos with a timestamp N or more days in the past will be
ignored.  If 0, todos with a timestamp either today or in the future will
be ignored.  For example, a value of -1 will exclude todos with a
timestamp in the past (yesterday or earlier), while a value of 7 will
exclude todos with a timestamp a week or more in the future.

See also `org-agenda-todo-ignore-with-date'.
See also the variable `org-agenda-tags-todo-honor-ignore-options' if you want
to make his option also apply to the tags-todo list."
  :group 'org-agenda-skip
  :group 'org-agenda-todo-list
  :version "24.1"
  :type '(choice
	  (const :tag "Ignore future timestamp todos" future)
	  (const :tag "Ignore past or present timestamp todos" past)
	  (const :tag "Ignore all timestamp todos" all)
	  (const :tag "Show timestamp todos" nil)
	  (integer :tag "Ignore if N or more days in past(-) or future(+).")))

(defcustom org-agenda-todo-ignore-scheduled nil
  "Non-nil means, ignore some scheduled TODO items when making TODO list.
This applies when creating the global todo list.
Valid values are:

past     Don't show entries scheduled today or in the past.

future   Don't show entries scheduled in the future.
         The idea behind this is that by scheduling it, you don't want to
         think about it until the scheduled date.

all      Don't show any scheduled entries in the global todo list.
         The idea behind this is that by scheduling it, you have already
         \"taken care\" of this item.

t        Same as `all', for backward compatibility.

This variable can also have an integer as a value.  See
`org-agenda-todo-ignore-timestamp' for more details.

See also `org-agenda-todo-ignore-with-date'.
See also the variable `org-agenda-tags-todo-honor-ignore-options' if you want
to make his option also apply to the tags-todo list."
  :group 'org-agenda-skip
  :group 'org-agenda-todo-list
  :type '(choice
	  (const :tag "Ignore future-scheduled todos" future)
	  (const :tag "Ignore past- or present-scheduled todos" past)
	  (const :tag "Ignore all scheduled todos" all)
	  (const :tag "Ignore all scheduled todos (compatibility)" t)
	  (const :tag "Show scheduled todos" nil)
	  (integer :tag "Ignore if N or more days in past(-) or future(+).")))

(defcustom org-agenda-todo-ignore-deadlines nil
  "Non-nil means ignore some deadline TODO items when making TODO list.

There are different motivations for using different values, please think
carefully when configuring this variable.

This applies when creating the global TODO list.

Valid values are:

near    Don't show near deadline entries.  A deadline is near when it is
        closer than `org-deadline-warning-days' days.  The idea behind this
        is that such items will appear in the agenda anyway.

far     Don't show TODO entries where a deadline has been defined, but
        is not going to happen anytime soon.  This is useful if you want to use
        the TODO list to figure out what to do now.

past    Don't show entries with a deadline timestamp for today or in the past.

future  Don't show entries with a deadline timestamp in the future, not even
        when they become `near' ones.  Use it with caution.

all     Ignore all TODO entries that do have a deadline.

t       Same as `near', for backward compatibility.

This variable can also have an integer as a value.  See
`org-agenda-todo-ignore-timestamp' for more details.

See also `org-agenda-todo-ignore-with-date'.
See also the variable `org-agenda-tags-todo-honor-ignore-options' if you want
to make his option also apply to the tags-todo list."
  :group 'org-agenda-skip
  :group 'org-agenda-todo-list
  :type '(choice
	  (const :tag "Ignore near deadlines" near)
	  (const :tag "Ignore near deadlines (compatibility)" t)
	  (const :tag "Ignore far deadlines" far)
	  (const :tag "Ignore all TODOs with a deadlines" all)
	  (const :tag "Show all TODOs, even if they have a deadline" nil)
	  (integer :tag "Ignore if N or more days in past(-) or future(+).")))

(defcustom org-agenda-todo-ignore-time-comparison-use-seconds nil
  "Time unit to use when possibly ignoring an agenda item.

See the docstring of various `org-agenda-todo-ignore-*' options.
The default is to compare time stamps using days.  An item is thus
considered to be in the future if it is at least one day after today.
Non-nil means to compare time stamps using seconds.  An item is then
considered future if it has a time value later than current time."
  :group 'org-agenda-skip
  :group 'org-agenda-todo-list
  :version "24.4"
  :package-version '(Org . "8.0")
  :type '(choice
	  (const :tag "Compare time with days" nil)
	  (const :tag "Compare time with seconds" t)))

(defcustom org-agenda-tags-todo-honor-ignore-options nil
  "Non-nil means honor todo-list ignores options also in tags-todo search.
The variables
   `org-agenda-todo-ignore-with-date',
   `org-agenda-todo-ignore-timestamp',
   `org-agenda-todo-ignore-scheduled',
   `org-agenda-todo-ignore-deadlines'
make the global TODO list skip entries that have time stamps of certain
kinds.  If this option is set, the same options will also apply for the
tags-todo search, which is the general tags/property matcher
restricted to unfinished TODO entries only."
  :group 'org-agenda-skip
  :group 'org-agenda-todo-list
  :group 'org-agenda-match-view
  :type 'boolean)

(defcustom org-agenda-skip-scheduled-if-done nil
  "Non-nil means don't show scheduled items in agenda when they are done.
This is relevant for the daily/weekly agenda, not for the TODO list.  It
applies only to the actual date of the scheduling.  Warnings about an item
with a past scheduling dates are always turned off when the item is DONE."
  :group 'org-agenda-skip
  :group 'org-agenda-daily/weekly
  :type 'boolean)

(defcustom org-agenda-skip-scheduled-if-deadline-is-shown nil
  "Non-nil means skip scheduling line if same entry shows because of deadline.

In the agenda of today, an entry can show up multiple times
because it is both scheduled and has a nearby deadline, and maybe
a plain time stamp as well.

When this variable is nil, the entry will be shown several times.

When set to t, then only the deadline is shown and the fact that
the entry is scheduled today or was scheduled previously is not
shown.

When set to the symbol `not-today', skip scheduled previously,
but not scheduled today.

When set to the symbol `repeated-after-deadline', skip scheduled
items if they are repeated beyond the current deadline."
  :group 'org-agenda-skip
  :group 'org-agenda-daily/weekly
  :type '(choice
	  (const :tag "Never" nil)
	  (const :tag "Always" t)
	  (const :tag "Not when scheduled today" not-today)
	  (const :tag "When repeated past deadline" repeated-after-deadline)))

(defcustom org-agenda-skip-timestamp-if-deadline-is-shown nil
  "Non-nil means skip timestamp line if same entry shows because of deadline.
In the agenda of today, an entry can show up multiple times
because it has both a plain timestamp and has a nearby deadline.
When this variable is t, then only the deadline is shown and the
fact that the entry has a timestamp for or including today is not
shown.  When this variable is nil, the entry will be shown
several times."
  :group 'org-agenda-skip
  :group 'org-agenda-daily/weekly
  :version "24.1"
  :type '(choice
	  (const :tag "Never" nil)
	  (const :tag "Always" t)))

(defcustom org-agenda-skip-deadline-if-done nil
  "Non-nil means don't show deadlines when the corresponding item is done.
When nil, the deadline is still shown and should give you a happy feeling.
This is relevant for the daily/weekly agenda.  It applies only to the
actual date of the deadline.  Warnings about approaching and past-due
deadlines are always turned off when the item is DONE."
  :group 'org-agenda-skip
  :group 'org-agenda-daily/weekly
  :type 'boolean)

(defcustom org-agenda-skip-deadline-prewarning-if-scheduled nil
  "Non-nil means skip deadline prewarning when entry is also scheduled.
This will apply on all days where a prewarning for the deadline would
be shown, but not at the day when the entry is actually due.  On that day,
the deadline will be shown anyway.
This variable may be set to nil, t, the symbol `pre-scheduled',
or a number which will then give the number of days before the actual
deadline when the prewarnings should resume.  The symbol `pre-scheduled'
eliminates the deadline prewarning only prior to the scheduled date.
This can be used in a workflow where the first showing of the deadline will
trigger you to schedule it, and then you don't want to be reminded of it
because you will take care of it on the day when scheduled."
  :group 'org-agenda-skip
  :group 'org-agenda-daily/weekly
  :version "24.1"
  :type '(choice
	  (const :tag "Always show prewarning" nil)
	  (const :tag "Remove prewarning prior to scheduled date" pre-scheduled)
	  (const :tag "Remove prewarning if entry is scheduled" t)
	  (integer :tag "Restart prewarning N days before deadline")))

(defcustom org-agenda-skip-scheduled-delay-if-deadline nil
  "Non-nil means skip scheduled delay when entry also has a deadline.
This variable may be set to nil, t, the symbol `post-deadline',
or a number which will then give the number of days after the actual
scheduled date when the delay should expire.  The symbol `post-deadline'
eliminates the schedule delay when the date is posterior to the deadline."
  :group 'org-agenda-skip
  :group 'org-agenda-daily/weekly
  :version "24.4"
  :package-version '(Org . "8.0")
  :type '(choice
	  (const :tag "Always honor delay" nil)
	  (const :tag "Ignore delay if posterior to the deadline" post-deadline)
	  (const :tag "Ignore delay if entry has a deadline" t)
	  (integer :tag "Honor delay up until N days after the scheduled date")))

(defcustom org-agenda-skip-additional-timestamps-same-entry nil
  "When nil, multiple same-day timestamps in entry make multiple agenda lines.
When non-nil, after the search for timestamps has matched once in an
entry, the rest of the entry will not be searched."
  :group 'org-agenda-skip
  :type 'boolean)

(defcustom org-agenda-skip-timestamp-if-done nil
  "Non-nil means don't select item by timestamp or -range if it is DONE."
  :group 'org-agenda-skip
  :group 'org-agenda-daily/weekly
  :type 'boolean)

(defcustom org-agenda-dim-blocked-tasks t
  "Non-nil means dim blocked tasks in the agenda display.
This causes some overhead during agenda construction, but if you
have turned on `org-enforce-todo-dependencies',
`org-enforce-todo-checkbox-dependencies', or any other blocking
mechanism, this will create useful feedback in the agenda.

Instead of t, this variable can also have the value `invisible'.
Then blocked tasks will be invisible and only become visible when
they become unblocked.  An exemption to this behavior is when a task is
blocked because of unchecked checkboxes below it.  Since checkboxes do
not show up in the agenda views, making this task invisible you remove any
trace from agenda views that there is something to do.  Therefore, a task
that is blocked because of checkboxes will never be made invisible, it
will only be dimmed."
  :group 'org-agenda-daily/weekly
  :group 'org-agenda-todo-list
  :version "24.3"
  :type '(choice
	  (const :tag "Do not dim" nil)
	  (const :tag "Dim to a gray face" t)
	  (const :tag "Make invisible" invisible)))

(defgroup org-agenda-startup nil
  "Options concerning initial settings in the Agenda in Org Mode."
  :tag "Org Agenda Startup"
  :group 'org-agenda)

(defcustom org-agenda-menu-show-matcher t
  "Non-nil means show the match string in the agenda dispatcher menu.
When nil, the matcher string is not shown, but is put into the help-echo
property so than moving the mouse over the command shows it.
Setting it to nil is good if matcher strings are very long and/or if
you want to use two-columns display (see `org-agenda-menu-two-columns')."
  :group 'org-agenda
  :version "24.1"
  :type 'boolean)

(defcustom org-agenda-menu-two-columns nil
  "Non-nil means, use two columns to show custom commands in the dispatcher.
If you use this, you probably want to set `org-agenda-menu-show-matcher'
to nil."
  :group 'org-agenda
  :version "24.1"
  :type 'boolean)

(defcustom org-agenda-finalize-hook nil
  "Hook run just before displaying an agenda buffer.
The buffer is still writable when the hook is called.

You can modify some of the buffer substrings but you should be
extra careful not to modify the text properties of the agenda
headlines as the agenda display heavily relies on them."
  :group 'org-agenda-startup
  :type 'hook)

(defcustom org-agenda-filter-hook nil
  "Hook run just after filtering with `org-agenda-filter'."
  :group 'org-agenda-startup
  :package-version '(Org . "9.4")
  :type 'hook)

(defcustom org-agenda-mouse-1-follows-link nil
  "Non-nil means mouse-1 on a link will follow the link in the agenda.
A longer mouse click will still set point.  Needs to be set
before org.el is loaded."
  :group 'org-agenda-startup
  :type 'boolean)

(defcustom org-agenda-start-with-follow-mode nil
  "The initial value of follow mode in a newly created agenda window."
  :group 'org-agenda-startup
  :type 'boolean)

(defcustom org-agenda-follow-indirect nil
  "Non-nil means `org-agenda-follow-mode' displays only the
current item's tree, in an indirect buffer."
  :group 'org-agenda
  :version "24.1"
  :type 'boolean)

(defcustom org-agenda-show-outline-path t
  "Non-nil means show outline path in echo area after line motion."
  :group 'org-agenda-startup
  :type 'boolean)

(defcustom org-agenda-start-with-entry-text-mode nil
  "The initial value of entry-text-mode in a newly created agenda window."
  :group 'org-agenda-startup
  :type 'boolean)

(defcustom org-agenda-entry-text-maxlines 5
  "Number of text lines to be added when `E' is pressed in the agenda.

Note that this variable only used during agenda display.  To add entry text
when exporting the agenda, configure the variable
`org-agenda-add-entry-text-maxlines'."
  :group 'org-agenda
  :type 'integer)

(defcustom org-agenda-entry-text-exclude-regexps nil
  "List of regular expressions to clean up entry text.
The complete matches of all regular expressions in this list will be
removed from entry text before it is shown in the agenda."
  :group 'org-agenda
  :type '(repeat (regexp)))

(defcustom org-agenda-entry-text-leaders "    > "
  "Text prepended to the entry text in agenda buffers."
  :version "24.4"
  :package-version '(Org . "8.0")
  :group 'org-agenda
  :type 'string)

(defvar org-agenda-entry-text-cleanup-hook nil
  "Hook that is run after basic cleanup of entry text to be shown in agenda.
This cleanup is done in a temporary buffer, so the function may inspect and
change the entire buffer.
Some default stuff like drawers and scheduling/deadline dates will already
have been removed when this is called, as will any matches for regular
expressions listed in `org-agenda-entry-text-exclude-regexps'.")

(defvar org-agenda-include-inactive-timestamps nil
  "Non-nil means include inactive time stamps in agenda.
Dynamically scoped.")

(defgroup org-agenda-windows nil
  "Options concerning the windows used by the Agenda in Org Mode."
  :tag "Org Agenda Windows"
  :group 'org-agenda)

(defcustom org-agenda-window-setup 'reorganize-frame
  "How the agenda buffer should be displayed.
Possible values for this option are:

current-window    Show agenda in the current window, keeping all other windows.
other-window      Use `switch-to-buffer-other-window' to display agenda.
only-window       Show agenda, deleting all other windows.
reorganize-frame  Show only two windows on the current frame, the current
                  window and the agenda.
other-frame       Use `switch-to-buffer-other-frame' to display agenda.
                  Also, when exiting the agenda, kill that frame.
other-tab         Use `switch-to-buffer-other-tab' to display the
                  agenda, making use of the `tab-bar-mode' introduced
                  in Emacs version 27.1.  Also, kill that tab when
                  exiting the agenda view.

See also the variable `org-agenda-restore-windows-after-quit'."
  :group 'org-agenda-windows
  :type '(choice
	  (const current-window)
	  (const other-frame)
	  (const other-tab)
	  (const other-window)
	  (const only-window)
	  (const reorganize-frame))
  :package-version '(Org . "9.4"))

(defcustom org-agenda-window-frame-fractions '(0.5 . 0.75)
  "The min and max height of the agenda window as a fraction of frame height.
The value of the variable is a cons cell with two numbers between 0 and 1.
It only matters if `org-agenda-window-setup' is `reorganize-frame'."
  :group 'org-agenda-windows
  :type '(cons (number :tag "Minimum") (number :tag "Maximum")))

(defcustom org-agenda-restore-windows-after-quit nil
  "Non-nil means restore window configuration upon exiting agenda.
Before the window configuration is changed for displaying the
agenda, the current status is recorded.  When the agenda is
exited with `q' or `x' and this option is set, the old state is
restored.  If `org-agenda-window-setup' is `other-frame' or
`other-tab', the value of this option will be ignored."
  :group 'org-agenda-windows
  :type 'boolean)

(defcustom org-agenda-span 'week
  "Number of days to include in overview display.
Can be day, week, month, year, or any number of days.
Custom commands can set this variable in the options section."
  :group 'org-agenda-daily/weekly
  :type '(choice (const :tag "Day" day)
		 (const :tag "Week" week)
		 (const :tag "Fortnight" fortnight)
		 (const :tag "Month" month)
		 (const :tag "Year" year)
		 (integer :tag "Custom")))

(defcustom org-agenda-start-on-weekday 1
  "Non-nil means start the overview always on the specified weekday.
0 denotes Sunday, 1 denotes Monday, etc.
When nil, always start on the current day.
Custom commands can set this variable in the options section."
  :group 'org-agenda-daily/weekly
  :type '(choice (const :tag "Today" nil)
		 (integer :tag "Weekday No.")))

(defcustom org-agenda-show-all-dates t
  "Non-nil means `org-agenda' shows every day in the selected range.
When nil, only the days which actually have entries are shown."
  :group 'org-agenda-daily/weekly
  :type 'boolean)

(defcustom org-agenda-format-date 'org-agenda-format-date-aligned
  "Format string for displaying dates in the agenda.
Used by the daily/weekly agenda.  This should be a format string
understood by `format-time-string', or a function returning the
formatted date as a string.  The function must take a single
argument, a calendar-style date list like (month day year)."
  :group 'org-agenda-daily/weekly
  :type '(choice
	  (string :tag "Format string")
	  (function :tag "Function")))

(defun org-agenda-end-of-line ()
  "Go to the end of visible line."
  (interactive)
  (goto-char (line-end-position)))

(defun org-agenda-format-date-aligned (date)
  "Format a DATE string for display in the daily/weekly agenda.
This function makes sure that dates are aligned for easy reading."
  (require 'cal-iso)
  (let* ((dayname (calendar-day-name date))
	 (day (cadr date))
	 (day-of-week (calendar-day-of-week date))
	 (month (car date))
	 (monthname (calendar-month-name month))
	 (year (nth 2 date))
	 (iso-week (org-days-to-iso-week
		    (calendar-absolute-from-gregorian date)))
	 ;; (weekyear (cond ((and (= month 1) (>= iso-week 52))
	 ;;        	  (1- year))
	 ;;        	 ((and (= month 12) (<= iso-week 1))
	 ;;        	  (1+ year))
	 ;;        	 (t year)))
	 (weekstring (if (= day-of-week 1)
			 (format " W%02d" iso-week)
		       "")))
    (format "%-10s %2d %s %4d%s"
	    dayname day monthname year weekstring)))

(defcustom org-agenda-time-leading-zero nil
  "Non-nil means use leading zero for military times in agenda.
For example, 9:30am would become 09:30 rather than  9:30."
  :group 'org-agenda-daily/weekly
  :version "24.1"
  :type 'boolean)

(defcustom org-agenda-timegrid-use-ampm nil
  "When set, show AM/PM style timestamps on the timegrid."
  :group 'org-agenda
  :version "24.1"
  :type 'boolean)

(defcustom org-agenda-clock-report-header nil
  "Header inserted before the table in Org agenda clock report mode.

See Info node `(org) Agenda Commands' for more details."
  :group 'org-agenda
  :type '(choice
          (string :tag "Header")
          (const :tag "No header" nil))
  :safe #'stringp
  :package-version '(Org . "9.6"))

(defun org-agenda-time-of-day-to-ampm (time)
  "Convert TIME of a string like \"13:45\" to an AM/PM style time string."
  (let* ((hour-number (string-to-number (substring time 0 -3)))
         (minute (substring time -2))
         (ampm "am"))
    (cond
     ((equal hour-number 12)
      (setq ampm "pm"))
     ((> hour-number 12)
      (setq ampm "pm")
      (setq hour-number (- hour-number 12))))
    (concat
     (if org-agenda-time-leading-zero
	 (format "%02d" hour-number)
       (format "%02s" (number-to-string hour-number)))
     ":" minute ampm)))

(defun org-agenda-time-of-day-to-ampm-maybe (time)
  "Conditionally convert TIME to AM/PM format.
This is based on `org-agenda-timegrid-use-ampm'."
  (if org-agenda-timegrid-use-ampm
      (org-agenda-time-of-day-to-ampm time)
    time))

(defcustom org-agenda-weekend-days '(6 0)
  "Which days are weekend?
These days get the special face `org-agenda-date-weekend' in the agenda."
  :group 'org-agenda-daily/weekly
  :type '(set :greedy t
	      (const :tag "Monday" 1)
	      (const :tag "Tuesday" 2)
	      (const :tag "Wednesday" 3)
	      (const :tag "Thursday" 4)
	      (const :tag "Friday" 5)
	      (const :tag "Saturday" 6)
	      (const :tag "Sunday" 0)))

(defcustom org-agenda-move-date-from-past-immediately-to-today t
  "Non-nil means jump to today when moving a past date forward in time.
When using S-right in the agenda to move a date forward, and the date
stamp currently points to the past, the first key press will move it
to today.  When nil, just move one day forward even if the date stays
in the past."
  :group 'org-agenda-daily/weekly
  :version "24.1"
  :type 'boolean)

(defcustom org-agenda-diary-file 'diary-file
  "File to which to add new entries with the `i' key in agenda and calendar.
When this is the symbol `diary-file', the functionality in the Emacs
calendar will be used to add entries to the `diary-file'.  But when this
points to a file, `org-agenda-diary-entry' will be used instead."
  :group 'org-agenda
  :type '(choice
	  (const :tag "The standard Emacs diary file" diary-file)
	  (file :tag "Special Org file diary entries")))

(defcustom org-agenda-include-diary nil
  "If non-nil, include in the agenda entries from the Emacs Calendar's diary.
Custom commands can set this variable in the options section."
  :group 'org-agenda-daily/weekly
  :type 'boolean)

(defcustom org-agenda-include-deadlines t
  "If non-nil, include entries within their deadline warning period.
Custom commands can set this variable in the options section."
  :group 'org-agenda-daily/weekly
  :version "24.1"
  :type 'boolean)

(defcustom org-agenda-show-future-repeats t
  "Non-nil shows repeated entries in the future part of the agenda.
When set to the symbol `next' only the first future repeat is shown."
  :group 'org-agenda-daily/weekly
  :type '(choice
	  (const :tag "Show all repeated entries" t)
	  (const :tag "Show next repeated entry" next)
	  (const :tag "Do not show repeated entries" nil))
  :version "26.1"
  :package-version '(Org . "9.1")
  :safe #'symbolp)

(defcustom org-agenda-prefer-last-repeat nil
  "Non-nil sets date for repeated entries to their last repeat.

When nil, display SCHEDULED and DEADLINE dates at their base
date, and in today's agenda, as a reminder.  Display plain
time-stamps, on the other hand, at every repeat date in the past
in addition to the base date.

When non-nil, show a repeated entry at its latest repeat date,
possibly being today even if it wasn't marked as done.  This
setting is useful if you do not always mark repeated entries as
done and, yet, consider that reaching repeat date starts the task
anew.

When set to a list of strings, prefer last repeats only for
entries with these TODO keywords."
  :group 'org-agenda-daily/weekly
  :type '(choice
	  (const :tag "Prefer last repeat" t)
	  (const :tag "Prefer base date" nil)
	  (repeat :tag "Prefer last repeat for entries with these TODO keywords"
		  (string :tag "TODO keyword")))
  :version "26.1"
  :package-version '(Org . "9.1")
  :safe (lambda (x) (or (booleanp x) (consp x))))

(defcustom org-scheduled-past-days 10000
  "Number of days to continue listing scheduled items not marked DONE.
When an item is scheduled on a date, it shows up in the agenda on
this day and will be listed until it is marked done or for the
number of days given here."
  :group 'org-agenda-daily/weekly
  :type 'integer
  :safe 'integerp)

(defcustom org-deadline-past-days 10000
  "Number of days to warn about missed deadlines.
When an item has deadline on a date, it shows up in the agenda on
this day and will appear as a reminder until it is marked DONE or
for the number of days given here."
  :group 'org-agenda-daily/weekly
  :type 'integer
  :version "26.1"
  :package-version '(Org . "9.1")
  :safe 'integerp)

(defcustom org-agenda-log-mode-items '(closed clock)
  "List of items that should be shown in agenda log mode.
\\<org-agenda-mode-map>\
This list may contain the following symbols:

  closed    Show entries that have been closed on that day.
  clock     Show entries that have received clocked time on that day.
  state     Show all logged state changes.
Note that instead of changing this variable, you can also press \
`\\[universal-argument] \\[org-agenda-log-mode]' in
the agenda to display all available LOG items temporarily."
  :group 'org-agenda-daily/weekly
  :type '(set :greedy t (const closed) (const clock) (const state)))

(defcustom org-agenda-clock-consistency-checks
  '(:max-duration "10:00" :min-duration 0 :max-gap "0:05"
		  :gap-ok-around ("4:00")
		  :default-face ((:background "DarkRed") (:foreground "white"))
		  :overlap-face nil :gap-face nil :no-end-time-face nil
		  :long-face nil :short-face nil)
  "This is a property list, with the following keys:

:max-duration    Mark clocking chunks that are longer than this time.
                 This is a time string like \"HH:MM\", or the number
                 of minutes as an integer.

:min-duration    Mark clocking chunks that are shorter that this.
                 This is a time string like \"HH:MM\", or the number
                 of minutes as an integer.

:max-gap         Mark gaps between clocking chunks that are longer than
                 this duration.  A number of minutes, or a string
                 like \"HH:MM\".

:gap-ok-around   List of times during the day which are usually not working
                 times.  When a gap is detected, but the gap contains any
                 of these times, the gap is *not* reported.  For example,
                 if this is (\"4:00\" \"13:00\") then gaps that contain
                 4:00 in the morning (i.e. the night) and 13:00
                 (i.e. a typical lunch time) do not cause a warning.
                 You should have at least one time during the night in this
                 list, or otherwise the first task each morning will trigger
                 a warning because it follows a long gap.

Furthermore, the following properties can be used to define faces for
issue display.

:default-face         the default face, if the specific face is undefined
:overlap-face         face for overlapping clocks
:gap-face             face for gaps between clocks
:no-end-time-face     face for incomplete clocks
:long-face            face for clock intervals that are too long
:short-face           face for clock intervals that are too short"
  :group 'org-agenda-daily/weekly
  :group 'org-clock
  :version "24.1"
  :type 'plist)

(defcustom org-agenda-log-mode-add-notes t
  "Non-nil means add first line of notes to log entries in agenda views.
If a log item like a state change or a clock entry is associated with
notes, the first line of these notes will be added to the entry in the
agenda display."
  :group 'org-agenda-daily/weekly
  :type 'boolean)

(defcustom org-agenda-start-with-log-mode nil
  "The initial value of log-mode in a newly created agenda window.
See `org-agenda-log-mode' and `org-agenda-log-mode-items' for further
explanations on the possible values."
  :group 'org-agenda-startup
  :group 'org-agenda-daily/weekly
  :type '(choice (const :tag "Don't show log items" nil)
		 (const :tag "Show only log items" only)
		 (const :tag "Show all possible log items" clockcheck)
		 (repeat :tag "Choose among possible values for `org-agenda-log-mode-items'"
			 (choice (const :tag "Show closed log items" closed)
				 (const :tag "Show clocked log items" clock)
				 (const :tag "Show all logged state changes" state)))))

(defcustom org-agenda-start-with-clockreport-mode nil
  "The initial value of clockreport-mode in a newly created agenda window."
  :group 'org-agenda-startup
  :group 'org-agenda-daily/weekly
  :type 'boolean)

(defcustom org-agenda-clockreport-parameter-plist '(:link t :maxlevel 2)
  "Property list with parameters for the clocktable in clockreport mode.
This is the display mode that shows a clock table in the daily/weekly
agenda, the properties for this dynamic block can be set here.
The usual clocktable parameters are allowed here, but you cannot set
the properties :name, :tstart, :tend, :block, and :scope - these will
be overwritten to make sure the content accurately reflects the
current display in the agenda."
  :group 'org-agenda-daily/weekly
  :type 'plist)

(defvaralias 'org-agenda-search-view-search-words-only
  'org-agenda-search-view-always-boolean)

(defcustom org-agenda-search-view-always-boolean nil
  "Non-nil means the search string is interpreted as individual parts.

The search string for search view can either be interpreted as a phrase,
or as a list of snippets that define a boolean search for a number of
strings.

When this is non-nil, the string will be split on whitespace, and each
snippet will be searched individually, and all must match in order to
select an entry.  A snippet is then a single string of non-white
characters, or a string in double quotes, or a regexp in {} braces.
If a snippet is preceded by \"-\", the snippet must *not* match.
\"+\" is syntactic sugar for positive selection.  Each snippet may
be found as a full word or a partial word, but see the variable
`org-agenda-search-view-force-full-words'.

When this is nil, search will look for the entire search phrase as one,
with each space character matching any amount of whitespace, including
line breaks.

Even when this is nil, you can still switch to Boolean search dynamically
by preceding the first snippet with \"+\" or \"-\".  If the first snippet
is a regexp marked with braces like \"{abc}\", this will also switch to
boolean search."
  :group 'org-agenda-search-view
  :version "24.1"
  :type 'boolean)

(defcustom org-agenda-search-view-force-full-words nil
  "Non-nil means, search words must be matches as complete words.
When nil, they may also match part of a word."
  :group 'org-agenda-search-view
  :version "24.1"
  :type 'boolean)

(defcustom org-agenda-search-view-max-outline-level 0
  "Maximum outline level to display in search view.
E.g. when this is set to 1, the search view will only
show headlines of level 1.  When set to 0, the default
value, don't limit agenda view by outline level."
  :group 'org-agenda-search-view
  :version "26.1"
  :package-version '(Org . "8.3")
  :type 'integer)

(defgroup org-agenda-time-grid nil
  "Options concerning the time grid in the Org Agenda."
  :tag "Org Agenda Time Grid"
  :group 'org-agenda)

(defcustom org-agenda-search-headline-for-time t
  "Non-nil means search headline for a time-of-day.
If the headline contains a time-of-day in one format or another, it will
be used to sort the entry into the time sequence of items for a day.
Some people have time stamps in the headline that refer to the creation
time or so, and then this produces an unwanted side effect.  If this is
the case for your, use this variable to turn off searching the headline
for a time."
  :group 'org-agenda-time-grid
  :type 'boolean)

(defcustom org-agenda-use-time-grid t
  "Non-nil means show a time grid in the agenda schedule.
A time grid is a set of lines for specific times (like every two hours between
8:00 and 20:00).  The items scheduled for a day at specific times are
sorted in between these lines.
For details about when the grid will be shown, and what it will look like, see
the variable `org-agenda-time-grid'."
  :group 'org-agenda-time-grid
  :type 'boolean)

(defcustom org-agenda-time-grid
  (let ((graphical (and (display-graphic-p)
                        (char-displayable-p ?┄))))
    `((daily today require-timed)
      (800 1000 1200 1400 1600 1800 2000)
      ,(if graphical " ┄┄┄┄┄ " "......")
      ,(if graphical "┄┄┄┄┄┄┄┄┄┄┄┄┄┄┄" "----------------")))
  "The settings for time grid for agenda display.
This is a list of four items.  The first item is again a list.  It contains
symbols specifying conditions when the grid should be displayed:

 daily         if the agenda shows a single day
 weekly        if the agenda shows an entire week
 today         show grid on current date, independent of daily/weekly display
 require-timed show grid only if at least one item has a time specification
 remove-match  skip grid times already present in an entry

The second item is a list of integers, indicating the times that
should have a grid line.

The third item is a string which will be placed right after the
times that have a grid line.

The fourth item is a string placed after the grid times.  This
will align with agenda items."
  :group 'org-agenda-time-grid
  :version "29.1"
  :type
  '(list
    (set :greedy t :tag "Grid Display Options"
	 (const :tag "Show grid in single day agenda display" daily)
	 (const :tag "Show grid in weekly agenda display" weekly)
	 (const :tag "Always show grid for today" today)
	 (const :tag "Show grid only if any timed entries are present"
		require-timed)
	 (const :tag "Skip grid times already present in an entry"
		remove-match))
    (repeat :tag "Grid Times" (integer :tag "Time"))
    (string :tag "Grid String (after agenda times)")
    (string :tag "Grid String (aligns with agenda items)")))

(defcustom org-agenda-show-current-time-in-grid t
  "Non-nil means show the current time in the time grid."
  :group 'org-agenda-time-grid
  :version "24.1"
  :type 'boolean)

(defcustom org-agenda-current-time-string
  (if (and (display-graphic-p)
           (char-displayable-p ?←)
           (char-displayable-p ?─))
      "← now ───────────────────────────────────────────────"
    "now - - - - - - - - - - - - - - - - - - - - - - - - -")
  "The string for the current time marker in the agenda."
  :group 'org-agenda-time-grid
  :version "29.1"
  :type 'string)

(defgroup org-agenda-sorting nil
  "Options concerning sorting in the Org Agenda."
  :tag "Org Agenda Sorting"
  :group 'org-agenda)

(defcustom org-agenda-sorting-strategy
  '((agenda habit-down time-up priority-down category-keep)
    (todo   priority-down category-keep)
    (tags   priority-down category-keep)
    (search category-keep))
  "Sorting structure for the agenda items of a single day.
This is a list of symbols which will be used in sequence to determine
if an entry should be listed before another entry.  The following
symbols are recognized:

time-up            Put entries with time-of-day indications first, early first.
time-down          Put entries with time-of-day indications first, late first.
timestamp-up       Sort by any timestamp, early first.
timestamp-down     Sort by any timestamp, late first.
scheduled-up       Sort by scheduled timestamp, early first.
scheduled-down     Sort by scheduled timestamp, late first.
deadline-up        Sort by deadline timestamp, early first.
deadline-down      Sort by deadline timestamp, late first.
ts-up              Sort by active timestamp, early first.
ts-down            Sort by active timestamp, late first.
tsia-up            Sort by inactive timestamp, early first.
tsia-down          Sort by inactive timestamp, late first.
category-keep      Keep the default order of categories, corresponding to the
		   sequence in `org-agenda-files'.
category-up        Sort alphabetically by category, A-Z.
category-down      Sort alphabetically by category, Z-A.
tag-up             Sort alphabetically by last tag, A-Z.
tag-down           Sort alphabetically by last tag, Z-A.
priority-up        Sort numerically by priority, high priority last.
priority-down      Sort numerically by priority, high priority first.
todo-state-up      Sort by todo state, tasks that are done last.
todo-state-down    Sort by todo state, tasks that are done first.
effort-up          Sort numerically by estimated effort, high effort last.
effort-down        Sort numerically by estimated effort, high effort first.
user-defined-up    Sort according to `org-agenda-cmp-user-defined', high last.
user-defined-down  Sort according to `org-agenda-cmp-user-defined', high first.
habit-up           Put entries that are habits first.
habit-down         Put entries that are habits last.
alpha-up           Sort headlines alphabetically.
alpha-down         Sort headlines alphabetically, reversed.

The different possibilities will be tried in sequence, and testing stops
if one comparison returns a \"not-equal\".  For example,
  (setq org-agenda-sorting-strategy
        \\='(time-up category-keep priority-down))
means: Pull out all entries having a specified time of day and sort them,
in order to make a time schedule for the current day the first thing in the
agenda listing for the day.  Of the entries without a time indication, keep
the grouped in categories, don't sort the categories, but keep them in
the sequence given in `org-agenda-files'.  Within each category sort by
priority.

Leaving out `category-keep' would mean that items will be sorted across
categories by priority.

Instead of a single list, this can also be a set of list for specific
contents, with a context symbol in the car of the list, any of
`agenda', `todo', `tags', `search' for the corresponding agenda views.

Custom commands can bind this variable in the options section."
  :group 'org-agenda-sorting
  :type `(choice
	  (repeat :tag "General" ,org-sorting-choice)
	  (list :tag "Individually"
		(cons (const :tag "Strategy for Weekly/Daily agenda" agenda)
		      (repeat ,org-sorting-choice))
		(cons (const :tag "Strategy for TODO lists" todo)
		      (repeat ,org-sorting-choice))
		(cons (const :tag "Strategy for Tags matches" tags)
		      (repeat ,org-sorting-choice))
		(cons (const :tag "Strategy for search matches" search)
		      (repeat ,org-sorting-choice)))))

(defcustom org-agenda-cmp-user-defined nil
  "A function to define the comparison `user-defined'.
This function must receive two arguments, agenda entry a and b.
If a>b, return +1.  If a<b, return -1.  If they are equal as seen by
the user comparison, return nil.
When this is defined, you can make `user-defined-up' and `user-defined-down'
part of an agenda sorting strategy."
  :group 'org-agenda-sorting
  :type 'symbol)

(defcustom org-agenda-sort-notime-is-late t
  "Non-nil means items without time are considered late.
This is only relevant for sorting.  When t, items which have no explicit
time like 15:30 will be considered as 99:01, i.e. later than any items which
do have a time.  When nil, the default time is before 0:00.  You can use this
option to decide if the schedule for today should come before or after timeless
agenda entries."
  :group 'org-agenda-sorting
  :type 'boolean)

(defcustom org-agenda-sort-noeffort-is-high t
  "Non-nil means items without effort estimate are sorted as high effort.
This also applies when filtering an agenda view with respect to the
< or > effort operator.  Then, tasks with no effort defined will be treated
as tasks with high effort.
When nil, such items are sorted as 0 minutes effort."
  :group 'org-agenda-sorting
  :type 'boolean)

(defgroup org-agenda-line-format nil
  "Options concerning the entry prefix in the Org agenda display."
  :tag "Org Agenda Line Format"
  :group 'org-agenda)

(defcustom org-agenda-prefix-format
  '((agenda  . " %i %-12:c%?-12t% s")
    (todo  . " %i %-12:c")
    (tags  . " %i %-12:c")
    (search . " %i %-12:c"))
  "Format specifications for the prefix of items in the agenda views.

An alist with one entry per agenda type.  The keys of the
sublists are `agenda', `todo', `search' and `tags'.  The values
are format strings.

This format works similar to a printf format, with the following meaning:

  %c   the category of the item, \"Diary\" for entries from the diary,
       or as given by the CATEGORY keyword or derived from the file name
  %e   the effort required by the item
  %l   the level of the item (insert X space(s) if item is of level X)
  %i   the icon category of the item, see `org-agenda-category-icon-alist'
  %T   the last tag of the item (ignore inherited tags, which come first)
  %t   the HH:MM time-of-day specification if one applies to the entry
  %s   Scheduling/Deadline information, a short string
  %b   show breadcrumbs, i.e., the names of the higher levels
  %(expression) Eval EXPRESSION and replace the control string
                by the result

All specifiers work basically like the standard `%s' of printf, but may
contain two additional characters: a question mark just after the `%'
and a whitespace/punctuation character just before the final letter.

If the first character after `%' is a question mark, the entire field
will only be included if the corresponding value applies to the current
entry.  This is useful for fields which should have fixed width when
present, but zero width when absent.  For example, \"%?-12t\" will
result in a 12 character time field if a time of the day is specified,
but will completely disappear in entries which do not contain a time.

If there is punctuation or whitespace character just before the
final format letter, this character will be appended to the field
value if the value is not empty.  For example, the format
\"%-12:c\" leads to \"Diary: \" if the category is \"Diary\".  If
the category is empty, no additional colon is inserted.

The default value for the agenda sublist is \"  %-12:c%?-12t% s\",
which means:

- Indent the line with two space characters
- Give the category a 12 chars wide field, padded with whitespace on
  the right (because of `-').  Append a colon if there is a category
  (because of `:').
- If there is a time-of-day, put it into a 12 chars wide field.  If no
  time, don't put in an empty field, just skip it (because of '?').
- Finally, put the scheduling information.

See also the variables `org-agenda-remove-times-when-in-prefix' and
`org-agenda-remove-tags'.

Custom commands can set this variable in the options section."
  :type '(choice
	  (string :tag "General format")
	  (list :greedy t :tag "View dependent"
		(cons  (const agenda) (string :tag "Format"))
		(cons  (const todo) (string :tag "Format"))
		(cons  (const tags) (string :tag "Format"))
		(cons  (const search) (string :tag "Format"))))
  :group 'org-agenda-line-format
  :version "26.1"
  :package-version '(Org . "9.1"))

(defcustom org-agenda-breadcrumbs-separator "->"
  "The separator of breadcrumbs in agenda lines."
  :group 'org-agenda-line-format
  :package-version '(Org . "9.3")
  :type 'string
  :safe #'stringp)

(defvar org-prefix-format-compiled nil
  "The compiled prefix format and associated variables.
This is a list where first element is a list of variable bindings, and second
element is the compiled format expression.  See the variable
`org-agenda-prefix-format'.")

(defcustom org-agenda-todo-keyword-format "%-1s"
  "Format for the TODO keyword in agenda lines.
Set this to something like \"%-12s\" if you want all TODO keywords
to occupy a fixed space in the agenda display."
  :group 'org-agenda-line-format
  :type 'string)

(defcustom org-agenda-diary-sexp-prefix nil
  "A regexp that matches part of a diary sexp entry
which should be treated as scheduling/deadline information in
`org-agenda'.

For example, you can use this to extract the `diary-remind-message' from
`diary-remind' entries."
  :group 'org-agenda-line-format
  :type '(choice (const :tag "None" nil) (regexp :tag "Regexp")))

(defcustom org-agenda-timerange-leaders '("" "(%d/%d): ")
  "Text preceding timerange entries in the agenda view.
This is a list with two strings.  The first applies when the range
is entirely on one day.  The second applies if the range spans several days.
The strings may have two \"%d\" format specifiers which will be filled
with the sequence number of the days, and the total number of days in the
range, respectively."
  :group 'org-agenda-line-format
  :type '(list
	  (string :tag "Deadline today   ")
	  (choice :tag "Deadline relative"
		  (string :tag "Format string")
		  (function))))

(defcustom org-agenda-scheduled-leaders '("Scheduled: " "Sched.%2dx: ")
  "Text preceding scheduled items in the agenda view.
This is a list with two strings.  The first applies when the item is
scheduled on the current day.  The second applies when it has been scheduled
previously, it may contain a %d indicating that this is the nth time that
this item is scheduled, due to automatic rescheduling of unfinished items
for the following day.  So this number is one larger than the number of days
that passed since this item was scheduled first."
  :group 'org-agenda-line-format
  :version "24.4"
  :package-version '(Org . "8.0")
  :type '(list
	  (string :tag "Scheduled today     ")
	  (string :tag "Scheduled previously")))

(defcustom org-agenda-inactive-leader "["
  "Text preceding item pulled into the agenda by inactive time stamps.
These entries are added to the agenda when pressing \"[\"."
  :group 'org-agenda-line-format
  :version "24.1"
  :type 'string)

(defcustom org-agenda-deadline-leaders '("Deadline:  " "In %3d d.: " "%2d d. ago: ")
  "Text preceding deadline items in the agenda view.
This is a list with three strings.  The first applies when the item has its
deadline on the current day.  The second applies when the deadline is in the
future, the third one when it is in the past.  The strings may contain %d
to capture the number of days."
  :group 'org-agenda-line-format
  :version "24.4"
  :package-version '(Org . "8.0")
  :type '(list
	  (string :tag "Deadline today          ")
	  (string :tag "Deadline in the future  ")
	  (string :tag "Deadline in the past    ")))

(defcustom org-agenda-remove-times-when-in-prefix t
  "Non-nil means remove duplicate time specifications in agenda items.
When the format `org-agenda-prefix-format' contains a `%t' specifier, a
time-of-day specification in a headline or diary entry is extracted and
placed into the prefix.  If this option is non-nil, the original specification
\(a timestamp or -range, or just a plain time(range) specification like
11:30-4pm) will be removed for agenda display.  This makes the agenda less
cluttered.
The option can be t or nil.  It may also be the symbol `beg', indicating
that the time should only be removed when it is located at the beginning of
the headline/diary entry."
  :group 'org-agenda-line-format
  :type '(choice
	  (const :tag "Always" t)
	  (const :tag "Never" nil)
	  (const :tag "When at beginning of entry" beg)))

(defcustom org-agenda-remove-timeranges-from-blocks nil
  "Non-nil means remove time ranges specifications in agenda
items that span on several days."
  :group 'org-agenda-line-format
  :version "24.1"
  :type 'boolean)

(defcustom org-agenda-default-appointment-duration nil
  "Default duration for appointments that only have a starting time.
When nil, no duration is specified in such cases.
When non-nil, this must be the number of minutes, e.g. 60 for one hour."
  :group 'org-agenda-line-format
  :type '(choice
	  (integer :tag "Minutes")
	  (const :tag "No default duration")))

(defcustom org-agenda-show-inherited-tags t
  "Non-nil means show inherited tags in each agenda line.

When this option is set to `always', it takes precedence over
`org-agenda-use-tag-inheritance' and inherited tags are shown
in every agenda.

When this option is set to t (the default), inherited tags are
shown when they are available, i.e. when the value of
`org-agenda-use-tag-inheritance' enables tag inheritance for the
given agenda type.

This can be set to a list of agenda types in which the agenda
must display the inherited tags.  Available types are `todo',
`agenda' and `search'.

When set to nil, never show inherited tags in agenda lines."
  :group 'org-agenda-line-format
  :group 'org-agenda
  :version "24.3"
  :type '(choice
	  (const :tag "Show inherited tags when available" t)
	  (const :tag "Always show inherited tags" always)
	  (repeat :tag "Show inherited tags only in selected agenda types"
		  (symbol :tag "Agenda type"))))

(defcustom org-agenda-use-tag-inheritance '(todo search agenda)
  "List of agenda view types where to use tag inheritance.

In tags/tags-todo/tags-tree agenda views, tag inheritance is
controlled by `org-use-tag-inheritance'.  In other agenda types,
`org-use-tag-inheritance' is not used for the selection of the
agenda entries.  Still, you may want the agenda to be aware of
the inherited tags anyway, e.g. for later tag filtering.

Allowed value are `todo', `search' and `agenda'.

This variable has no effect if `org-agenda-show-inherited-tags'
is set to `always'.  In that case, the agenda is aware of those
tags.

The default value sets tags in every agenda type.  Setting this
option to nil will speed up non-tags agenda view a lot."
  :group 'org-agenda
  :version "26.1"
  :package-version '(Org . "9.1")
  :type '(choice
	  (const :tag "Use tag inheritance in all agenda types" t)
	  (repeat :tag "Use tag inheritance in selected agenda types"
		  (symbol :tag "Agenda type"))))

(defcustom org-agenda-hide-tags-regexp nil
  "Regular expression used to filter away specific tags in agenda views.
This means that these tags will be present, but not be shown in the agenda
line.  Secondary filtering will still work on the hidden tags.
Nil means don't hide any tags."
  :group 'org-agenda-line-format
  :type '(choice
	  (const  :tag "Hide none" nil)
	  (regexp :tag "Regexp   ")))

(defvaralias 'org-agenda-remove-tags-when-in-prefix
  'org-agenda-remove-tags)

(defcustom org-agenda-remove-tags nil
  "Non-nil means remove the tags from the headline copy in the agenda.
When this is the symbol `prefix', only remove tags when
`org-agenda-prefix-format' contains a `%T' specifier."
  :group 'org-agenda-line-format
  :type '(choice
	  (const :tag "Always" t)
	  (const :tag "Never" nil)
	  (const :tag "When prefix format contains %T" prefix)))

(defvaralias 'org-agenda-align-tags-to-column 'org-agenda-tags-column)

(defcustom org-agenda-tags-column 'auto
  "Shift tags in agenda items to this column.
If set to `auto', tags will be automatically aligned to the right
edge of the window.

If set to a positive number, tags will be left-aligned to that
column.  If set to a negative number, tags will be right-aligned
to that column.  For example, -80 works well for a normal 80
character screen."
  :group 'org-agenda-line-format
  :type '(choice
	  (const :tag "Automatically align to right edge of window" auto)
	  (integer :tag "Specific column" -80))
  :package-version '(Org . "9.1")
  :version "26.1")

(defcustom org-agenda-fontify-priorities 'cookies
  "Non-nil means highlight low and high priorities in agenda.
When t, the highest priority entries are bold, lowest priority italic.
However, settings in `org-priority-faces' will overrule these faces.
When this variable is the symbol `cookies', only fontify the
cookies, not the entire task.
This may also be an association list of priority faces, whose
keys are the character values of `org-priority-highest',
`org-priority-default', and `org-priority-lowest' (the default values
are ?A, ?B, and ?C, respectively).  The face may be a named face, a
color as a string, or a list like `(:background \"Red\")'.
If it is a color, the variable `org-faces-easy-properties'
determines if it is a foreground or a background color."
  :group 'org-agenda-line-format
  :type '(choice
	  (const :tag "Never" nil)
	  (const :tag "Defaults" t)
	  (const :tag "Cookies only" cookies)
	  (repeat :tag "Specify"
		  (list (character :tag "Priority" :value ?A)
			(choice    :tag "Face    "
				   (string :tag "Color")
				   (sexp :tag "Face"))))))

(defcustom org-agenda-day-face-function nil
  "Function called to determine what face should be used to display a day.
The only argument passed to that function is the day.  It should
returns a face, or nil if does not want to specify a face and let
the normal rules apply."
  :group 'org-agenda-line-format
  :version "24.1"
  :type '(choice (const nil) (function)))

(defcustom org-agenda-category-icon-alist nil
  "Alist of category icon to be displayed in agenda views.

Each entry should have the following format:

  (CATEGORY-REGEXP FILE-OR-DATA TYPE DATA-P PROPS)

Where CATEGORY-REGEXP is a regexp matching the categories where
the icon should be displayed.
FILE-OR-DATA either a file path or a string containing image data.

The other fields can be omitted safely if not needed:
TYPE indicates the image type.
DATA-P is a boolean indicating whether the FILE-OR-DATA string is
image data.
PROPS are additional image attributes to assign to the image,
like, e.g. `:ascent center'.

   (\"Org\" \"/path/to/icon.png\" nil nil :ascent center)

If you want to set the display properties yourself, just put a
list as second element:

  (CATEGORY-REGEXP (MY PROPERTY LIST))

For example, to display a 16px horizontal space for Emacs
category, you can use:

  (\"Emacs\" \\='(space . (:width (16))))"
  :group 'org-agenda-line-format
  :version "24.1"
  :type '(alist :key-type (regexp :tag "Regexp matching category")
		:value-type (choice (list :tag "Icon"
					  (string :tag "File or data")
					  (symbol :tag "Type")
					  (boolean :tag "Data?")
					  (repeat :tag "Extra image properties" :inline t sexp))
				    (list :tag "Display properties" sexp))))

(defgroup org-agenda-column-view nil
  "Options concerning column view in the agenda."
  :tag "Org Agenda Column View"
  :group 'org-agenda)

(defcustom org-agenda-view-columns-initially nil
  "When non-nil, switch to columns view right after creating the agenda."
  :group 'org-agenda-column-view
  :type 'boolean
  :version "26.1"
  :package-version '(Org . "9.0")
  :safe #'booleanp)

(defcustom org-agenda-columns-show-summaries t
  "Non-nil means show summaries for columns displayed in the agenda view."
  :group 'org-agenda-column-view
  :type 'boolean)

(defcustom org-agenda-columns-compute-summary-properties t
  "Non-nil means recompute all summary properties before column view.
When column view in the agenda is listing properties that have a summary
operator, it can go to all relevant buffers and recompute the summaries
there.  This can mean overhead for the agenda column view, but is necessary
to have thing up to date.
As a special case, a CLOCKSUM property also makes sure that the clock
computations are current."
  :group 'org-agenda-column-view
  :type 'boolean)

(defcustom org-agenda-columns-add-appointments-to-effort-sum nil
  "Non-nil means the duration of an appointment will add to day effort.
The property to which appointment durations will be added is the one given
in the option `org-effort-property'.  If an appointment does not have
an end time, `org-agenda-default-appointment-duration' will be used.  If that
is not set, an appointment without end time will not contribute to the time
estimate."
  :group 'org-agenda-column-view
  :type 'boolean)

(defcustom org-agenda-auto-exclude-function nil
  "A function called with a tag to decide if it is filtered on \
\\<org-agenda-mode-map>`\\[org-agenda-filter-by-tag] RET'.
The sole argument to the function, which is called once for each
possible tag, is a string giving the name of the tag.  The
function should return either nil if the tag should be included
as normal, \"-<TAG>\" to exclude the tag, or \"+<TAG>\" to exclude
lines not carrying this tag.
Note that for the purpose of tag filtering, only the lower-case version of
all tags will be considered, so that this function will only ever see
the lower-case version of all tags."
  :group 'org-agenda
  :type '(choice (const nil) (function)))

(defcustom org-agenda-bulk-custom-functions nil
  "Alist of characters and custom functions for bulk actions.
For example, this makes those two functions available:

  (setq org-agenda-bulk-custom-functions
        \\='((?R set-category)
          (?C bulk-cut)))

With selected entries in an agenda buffer, `B R' will call
the custom function `set-category' on the selected entries.
Note that functions in this alist don't need to be quoted.

You can also specify a function which collects arguments to be
used for each call to your bulk custom function.  The argument
collecting function will be run once and should return a list of
arguments to pass to the bulk function.  For example:

  (setq org-agenda-bulk-custom-functions
        \\='((?R set-category get-category)))

Now, `B R' will call the custom `get-category' which would prompt
the user once for a category.  That category is then passed as an
argument to `set-category' for each entry it's called against."
  :type
  '(alist :key-type character
	  :value-type
          (group (function :tag "Bulk Custom Function")
		 (choice (function :tag "Bulk Custom Argument Function")
		         (const :tag "No Bulk Custom Argument Function" nil))))
  :package-version '(Org . "9.5")
  :group 'org-agenda)

(defmacro org-agenda-with-point-at-orig-entry (string &rest body)
  "Execute BODY with point at location given by `org-hd-marker' property.
If STRING is non-nil, the text property will be fetched from position 0
in that string.  If STRING is nil, it will be fetched from the beginning
of the current line."
  (declare (debug t) (indent 1))
  (org-with-gensyms (marker)
    `(let ((,marker (get-text-property (if ,string 0 (line-beginning-position))
				       'org-hd-marker ,string)))
       (with-current-buffer (marker-buffer ,marker)
	 (save-excursion
	   (goto-char ,marker)
	   ,@body)))))

(defun org-add-agenda-custom-command (entry)
  "Replace or add a command in `org-agenda-custom-commands'.
This is mostly for hacking and trying a new command - once the command
works you probably want to add it to `org-agenda-custom-commands' for good."
  (let ((ass (assoc (car entry) org-agenda-custom-commands)))
    (if ass
	(setcdr ass (cdr entry))
      (push entry org-agenda-custom-commands))))

(defmacro org-agenda--insert-overriding-header (default)
  "Insert header into agenda view.
The inserted header depends on `org-agenda-overriding-header'.
If the empty string, don't insert a header.  If any other string,
insert it as a header.  If nil, insert DEFAULT, which should
evaluate to a string.  If a function, call it and insert the
string that it returns."
  (declare (debug (form)) (indent defun))
  `(cond
    ((not org-agenda-overriding-header) (insert ,default))
    ((equal org-agenda-overriding-header "") nil)
    ((stringp org-agenda-overriding-header)
     (insert (propertize org-agenda-overriding-header
			 'face 'org-agenda-structure)
	     "\n"))
    ((functionp org-agenda-overriding-header)
     (insert (funcall org-agenda-overriding-header)))
    (t (user-error "Invalid value for `org-agenda-overriding-header': %S"
		   org-agenda-overriding-header))))

;;; Define the org-agenda-mode

(defvaralias 'org-agenda-keymap 'org-agenda-mode-map)
(defvar org-agenda-mode-map (make-sparse-keymap)
  "Keymap for `org-agenda-mode'.")

(org-remap org-agenda-mode-map 'move-end-of-line 'org-agenda-end-of-line)

(defvar org-agenda-menu) ; defined later in this file.
(defvar org-agenda-restrict nil)
(defvar org-agenda-follow-mode nil)
(defvar org-agenda-entry-text-mode nil)
(defvar org-agenda-clockreport-mode nil)
(defvar org-agenda-show-log nil
  "When non-nil, show the log in the agenda.
Do not set this directly; instead use
`org-agenda-start-with-log-mode', which see.")
(defvar org-agenda-redo-command nil)
(defvar org-agenda-query-string nil)
(defvar org-agenda-mode-hook nil
  "Hook run after `org-agenda-mode' is turned on.
The buffer is still writable when this hook is called.")
(defvar org-agenda-type nil)
(defvar org-agenda-force-single-file nil)
(defvar org-agenda-bulk-marked-entries nil
  "List of markers that refer to marked entries in the agenda.")
(defvar org-agenda-current-date nil
  "Active date when building the agenda.")

;;; Multiple agenda buffers support

(defcustom org-agenda-sticky nil
  "Non-nil means agenda q key will bury agenda buffers.
Agenda commands will then show existing buffer instead of generating new ones.
When nil, `q' will kill the single agenda buffer."
  :group 'org-agenda
  :version "24.3"
  :type 'boolean)


;;;###autoload
(defun org-toggle-sticky-agenda (&optional arg)
  "Toggle `org-agenda-sticky'."
  (interactive "P")
  (let ((new-value (if arg
		       (> (prefix-numeric-value arg) 0)
		     (not org-agenda-sticky))))
    (if (equal new-value org-agenda-sticky)
	(and (called-interactively-p 'interactive)
	     (message "Sticky agenda was already %s"
		      (if org-agenda-sticky "enabled" "disabled")))
      (setq org-agenda-sticky new-value)
      (org-agenda-kill-all-agenda-buffers)
      (and (called-interactively-p 'interactive)
	   (message "Sticky agenda %s"
		    (if org-agenda-sticky "enabled" "disabled"))))))

(defvar org-agenda-buffer nil
  "Agenda buffer currently being generated.")

(defvar org-agenda-last-prefix-arg nil)
(defvar org-agenda-this-buffer-name nil)
(defvar org-agenda-doing-sticky-redo nil)
(defvar org-agenda-this-buffer-is-sticky nil)
(defvar org-agenda-last-indirect-buffer nil
  "Last buffer loaded by `org-agenda-tree-to-indirect-buffer'.")

(defconst org-agenda-local-vars
  '(org-agenda-this-buffer-name
    org-agenda-undo-list
    org-agenda-pending-undo-list
    org-agenda-follow-mode
    org-agenda-entry-text-mode
    org-agenda-clockreport-mode
    org-agenda-show-log
    org-agenda-redo-command
    org-agenda-query-string
    org-agenda-type
    org-agenda-bulk-marked-entries
    org-agenda-undo-has-started-in
    org-agenda-info
    org-agenda-pre-window-conf
    org-agenda-columns-active
    org-agenda-tag-filter
    org-agenda-category-filter
    org-agenda-top-headline-filter
    org-agenda-regexp-filter
    org-agenda-effort-filter
    org-agenda-markers
    org-agenda-last-search-view-search-was-boolean
    org-agenda-last-indirect-buffer
    org-agenda-filtered-by-category
    org-agenda-filter-form
    org-agenda-cycle-counter
    org-agenda-last-prefix-arg)
  "Variables that must be local in agenda buffers to allow multiple buffers.")

(defun org-agenda-mode ()
  "Mode for time-sorted view on action items in Org files.

The following commands are available:

\\{org-agenda-mode-map}"
  (interactive)
  (ignore-errors (require 'face-remap))
  (let ((agenda-local-vars-to-keep
	 '(text-scale-mode-amount
	   text-scale-mode
	   text-scale-mode-lighter
	   face-remapping-alist))
	(save (buffer-local-variables)))
    (kill-all-local-variables)
    (cl-flet ((reset-saved (var-set)
		"Reset variables in VAR-SET to possibly stored value in SAVE."
		(dolist (elem save)
		  (pcase elem
		    (`(,var . ,val)		;ignore unbound variables
		     (when (and val (memq var var-set))
		       (set var val)))))))
      (cond (org-agenda-doing-sticky-redo
	      ;; Refreshing sticky agenda-buffer
	      ;;
	      ;; Preserve the value of `org-agenda-local-vars' variables.
	      (mapc #'make-local-variable org-agenda-local-vars)
	      (reset-saved org-agenda-local-vars)
	      (setq-local org-agenda-this-buffer-is-sticky t))
	    (org-agenda-sticky
	      ;; Creating a sticky Agenda buffer for the first time
	      (mapc #'make-local-variable org-agenda-local-vars)
	      (setq-local org-agenda-this-buffer-is-sticky t))
	    (t
	      ;; Creating a non-sticky agenda buffer
	      (setq-local org-agenda-this-buffer-is-sticky nil)))
      (mapc #'make-local-variable agenda-local-vars-to-keep)
      (reset-saved agenda-local-vars-to-keep)))
  (setq org-agenda-undo-list nil
	org-agenda-pending-undo-list nil
	org-agenda-bulk-marked-entries nil)
  (setq major-mode 'org-agenda-mode)
  ;; Keep global-font-lock-mode from turning on font-lock-mode
  (setq-local font-lock-global-modes (list 'not major-mode))
  (setq mode-name "Org-Agenda")
  (setq indent-tabs-mode nil)
  (use-local-map org-agenda-mode-map)
  (when org-startup-truncated (setq truncate-lines t))
  (setq-local line-move-visual nil)
  (add-hook 'post-command-hook #'org-agenda-update-agenda-type nil 'local)
  (add-hook 'pre-command-hook #'org-unhighlight nil 'local)
  ;; Make sure properties are removed when copying text
  (if (boundp 'filter-buffer-substring-functions)
      (add-hook 'filter-buffer-substring-functions
		(lambda (fun start end delete)
                  (substring-no-properties (funcall fun start end delete)))
		nil t)
    ;; Emacs >= 24.4.
    (add-function :filter-return (local 'filter-buffer-substring-function)
                  #'substring-no-properties))
  (unless org-agenda-keep-modes
    (setq org-agenda-follow-mode org-agenda-start-with-follow-mode
	  org-agenda-entry-text-mode org-agenda-start-with-entry-text-mode
	  org-agenda-show-log org-agenda-start-with-log-mode
	  org-agenda-clockreport-mode org-agenda-start-with-clockreport-mode))
  (add-to-invisibility-spec '(org-filtered))
  (org-fold-core-initialize `(,org-link--description-folding-spec
                              ,org-link--link-folding-spec))
  (easy-menu-change
   '("Agenda") "Agenda Files"
   (append
    (list
     (vector
      (if (get 'org-agenda-files 'org-restrict)
	  "Restricted to single file"
	"Edit File List")
      '(org-edit-agenda-file-list)
      (not (get 'org-agenda-files 'org-restrict)))
     "--")
    (mapcar #'org-file-menu-entry (org-agenda-files))))
  (org-agenda-set-mode-name)
  (run-mode-hooks 'org-agenda-mode-hook))

(substitute-key-definition #'undo #'org-agenda-undo
			   org-agenda-mode-map global-map)
(org-defkey org-agenda-mode-map "\C-i" #'org-agenda-goto)
(org-defkey org-agenda-mode-map [(tab)] #'org-agenda-goto)
(org-defkey org-agenda-mode-map "\C-m" #'org-agenda-switch-to)
(org-defkey org-agenda-mode-map "\C-k" #'org-agenda-kill)
(org-defkey org-agenda-mode-map "\C-c\C-w" #'org-agenda-refile)
(org-defkey org-agenda-mode-map [(meta down)] #'org-agenda-drag-line-forward)
(org-defkey org-agenda-mode-map [(meta up)] #'org-agenda-drag-line-backward)
(org-defkey org-agenda-mode-map "m" #'org-agenda-bulk-mark)
(org-defkey org-agenda-mode-map "\M-m" #'org-agenda-bulk-toggle)
(org-defkey org-agenda-mode-map "*" #'org-agenda-bulk-mark-all)
(org-defkey org-agenda-mode-map "\M-*" #'org-agenda-bulk-toggle-all)
(org-defkey org-agenda-mode-map "#" #'org-agenda-dim-blocked-tasks)
(org-defkey org-agenda-mode-map "%" #'org-agenda-bulk-mark-regexp)
(org-defkey org-agenda-mode-map "u" #'org-agenda-bulk-unmark)
(org-defkey org-agenda-mode-map "U" #'org-agenda-bulk-unmark-all)
(org-defkey org-agenda-mode-map "B" #'org-agenda-bulk-action)
(org-defkey org-agenda-mode-map "k" #'org-agenda-capture)
(org-defkey org-agenda-mode-map "A" #'org-agenda-append-agenda)
(org-defkey org-agenda-mode-map "\C-c\C-x!" #'org-reload)
(org-defkey org-agenda-mode-map "\C-c\C-x\C-a" #'org-agenda-archive-default)
(org-defkey org-agenda-mode-map "\C-c\C-xa" #'org-agenda-toggle-archive-tag)
(org-defkey org-agenda-mode-map "\C-c\C-xA" #'org-agenda-archive-to-archive-sibling)
(org-defkey org-agenda-mode-map "\C-c\C-x\C-s" #'org-agenda-archive)
(org-defkey org-agenda-mode-map "\C-c$" #'org-agenda-archive)
(org-defkey org-agenda-mode-map "$" #'org-agenda-archive)
(org-defkey org-agenda-mode-map "\C-c\C-o" #'org-agenda-open-link)
(org-defkey org-agenda-mode-map " " #'org-agenda-show-and-scroll-up)
(org-defkey org-agenda-mode-map [backspace] #'org-agenda-show-scroll-down)
(org-defkey org-agenda-mode-map "\d" #'org-agenda-show-scroll-down)
(org-defkey org-agenda-mode-map [(control shift right)] #'org-agenda-todo-nextset)
(org-defkey org-agenda-mode-map [(control shift left)] #'org-agenda-todo-previousset)
(org-defkey org-agenda-mode-map "\C-c\C-xb" #'org-agenda-tree-to-indirect-buffer)
(org-defkey org-agenda-mode-map "o" #'delete-other-windows)
(org-defkey org-agenda-mode-map "L" #'org-agenda-recenter)
(org-defkey org-agenda-mode-map "\C-c\C-t" #'org-agenda-todo)
(org-defkey org-agenda-mode-map "t" #'org-agenda-todo)
(org-defkey org-agenda-mode-map "a" #'org-agenda-archive-default-with-confirmation)
(org-defkey org-agenda-mode-map ":" #'org-agenda-set-tags)
(org-defkey org-agenda-mode-map "\C-c\C-q" #'org-agenda-set-tags)
(org-defkey org-agenda-mode-map "." #'org-agenda-goto-today)
(org-defkey org-agenda-mode-map "j" #'org-agenda-goto-date)
(org-defkey org-agenda-mode-map "d" #'org-agenda-day-view)
(org-defkey org-agenda-mode-map "w" #'org-agenda-week-view)
(org-defkey org-agenda-mode-map "y" #'org-agenda-year-view)
(org-defkey org-agenda-mode-map "\C-c\C-z" #'org-agenda-add-note)
(org-defkey org-agenda-mode-map "z" #'org-agenda-add-note)
(org-defkey org-agenda-mode-map [(shift right)] #'org-agenda-do-date-later)
(org-defkey org-agenda-mode-map [(shift left)] #'org-agenda-do-date-earlier)
(org-defkey org-agenda-mode-map [?\C-c ?\C-x (right)] #'org-agenda-do-date-later)
(org-defkey org-agenda-mode-map [?\C-c ?\C-x (left)] #'org-agenda-do-date-earlier)
(org-defkey org-agenda-mode-map ">" #'org-agenda-date-prompt)
(org-defkey org-agenda-mode-map "\C-c\C-s" #'org-agenda-schedule)
(org-defkey org-agenda-mode-map "\C-c\C-d" #'org-agenda-deadline)
(let ((l '(1 2 3 4 5 6 7 8 9 0)))
  (while l (org-defkey org-agenda-mode-map
		       (number-to-string (pop l)) #'digit-argument)))
(org-defkey org-agenda-mode-map "F" #'org-agenda-follow-mode)
(org-defkey org-agenda-mode-map "R" #'org-agenda-clockreport-mode)
(org-defkey org-agenda-mode-map "E" #'org-agenda-entry-text-mode)
(org-defkey org-agenda-mode-map "l" #'org-agenda-log-mode)
(org-defkey org-agenda-mode-map "v" #'org-agenda-view-mode-dispatch)
(org-defkey org-agenda-mode-map "D" #'org-agenda-toggle-diary)
(org-defkey org-agenda-mode-map "!" #'org-agenda-toggle-deadlines)
(org-defkey org-agenda-mode-map "G" #'org-agenda-toggle-time-grid)
(org-defkey org-agenda-mode-map "r" #'org-agenda-redo)
(org-defkey org-agenda-mode-map "g" #'org-agenda-redo-all)
(org-defkey org-agenda-mode-map "e" #'org-agenda-set-effort)
(org-defkey org-agenda-mode-map "\C-c\C-xe" #'org-agenda-set-effort)
(org-defkey org-agenda-mode-map "\C-c\C-x\C-e"
	    #'org-clock-modify-effort-estimate)
(org-defkey org-agenda-mode-map "\C-c\C-xp" #'org-agenda-set-property)
(org-defkey org-agenda-mode-map "q" #'org-agenda-quit)
(org-defkey org-agenda-mode-map "Q" #'org-agenda-Quit)
(org-defkey org-agenda-mode-map "x" #'org-agenda-exit)
(org-defkey org-agenda-mode-map "\C-x\C-w" #'org-agenda-write)
(org-defkey org-agenda-mode-map "\C-x\C-s" #'org-save-all-org-buffers)
(org-defkey org-agenda-mode-map "s" #'org-save-all-org-buffers)
(org-defkey org-agenda-mode-map "T" #'org-agenda-show-tags)
(org-defkey org-agenda-mode-map "n" #'org-agenda-next-line)
(org-defkey org-agenda-mode-map "p" #'org-agenda-previous-line)
(org-defkey org-agenda-mode-map "N" #'org-agenda-next-item)
(org-defkey org-agenda-mode-map "P" #'org-agenda-previous-item)
(substitute-key-definition #'next-line #'org-agenda-next-line
			   org-agenda-mode-map global-map)
(substitute-key-definition #'previous-line #'org-agenda-previous-line
			   org-agenda-mode-map global-map)
(org-defkey org-agenda-mode-map "\C-c\C-a" #'org-attach)
(org-defkey org-agenda-mode-map "\C-c\C-n" #'org-agenda-next-date-line)
(org-defkey org-agenda-mode-map "\C-c\C-p" #'org-agenda-previous-date-line)
(org-defkey org-agenda-mode-map "\C-c," #'org-agenda-priority)
(org-defkey org-agenda-mode-map "," #'org-agenda-priority)
(org-defkey org-agenda-mode-map "i" #'org-agenda-diary-entry)
(org-defkey org-agenda-mode-map "c" #'org-agenda-goto-calendar)
(org-defkey org-agenda-mode-map "C" #'org-agenda-convert-date)
(org-defkey org-agenda-mode-map "M" #'org-agenda-phases-of-moon)
(org-defkey org-agenda-mode-map "S" #'org-agenda-sunrise-sunset)
(org-defkey org-agenda-mode-map "h" #'org-agenda-holidays)
(org-defkey org-agenda-mode-map "H" #'org-agenda-holidays)
(org-defkey org-agenda-mode-map "\C-c\C-x\C-i" #'org-agenda-clock-in)
(org-defkey org-agenda-mode-map "I" #'org-agenda-clock-in)
(org-defkey org-agenda-mode-map "\C-c\C-x\C-o" #'org-agenda-clock-out)
(org-defkey org-agenda-mode-map "O" #'org-agenda-clock-out)
(org-defkey org-agenda-mode-map "\C-c\C-x\C-x" #'org-agenda-clock-cancel)
(org-defkey org-agenda-mode-map "X" #'org-agenda-clock-cancel)
(org-defkey org-agenda-mode-map "\C-c\C-x\C-j" #'org-clock-goto)
(org-defkey org-agenda-mode-map "J" #'org-agenda-clock-goto)
(org-defkey org-agenda-mode-map "+" #'org-agenda-priority-up)
(org-defkey org-agenda-mode-map "-" #'org-agenda-priority-down)
(org-defkey org-agenda-mode-map [(shift up)] #'org-agenda-priority-up)
(org-defkey org-agenda-mode-map [(shift down)] #'org-agenda-priority-down)
(org-defkey org-agenda-mode-map [?\C-c ?\C-x (up)] #'org-agenda-priority-up)
(org-defkey org-agenda-mode-map [?\C-c ?\C-x (down)] #'org-agenda-priority-down)
(org-defkey org-agenda-mode-map "f" #'org-agenda-later)
(org-defkey org-agenda-mode-map "b" #'org-agenda-earlier)
(org-defkey org-agenda-mode-map "\C-c\C-x\C-c" #'org-agenda-columns)
(org-defkey org-agenda-mode-map "\C-c\C-x>" #'org-agenda-remove-restriction-lock)
(org-defkey org-agenda-mode-map "\C-c\C-x<" #'org-agenda-set-restriction-lock-from-agenda)
(org-defkey org-agenda-mode-map "[" #'org-agenda-manipulate-query-add)
(org-defkey org-agenda-mode-map "]" #'org-agenda-manipulate-query-subtract)
(org-defkey org-agenda-mode-map "{" #'org-agenda-manipulate-query-add-re)
(org-defkey org-agenda-mode-map "}" #'org-agenda-manipulate-query-subtract-re)
(org-defkey org-agenda-mode-map "\\" #'org-agenda-filter-by-tag)
(org-defkey org-agenda-mode-map "_" #'org-agenda-filter-by-effort)
(org-defkey org-agenda-mode-map "=" #'org-agenda-filter-by-regexp)
(org-defkey org-agenda-mode-map "/" #'org-agenda-filter)
(org-defkey org-agenda-mode-map "|" #'org-agenda-filter-remove-all)
(org-defkey org-agenda-mode-map "~" #'org-agenda-limit-interactively)
(org-defkey org-agenda-mode-map "<" #'org-agenda-filter-by-category)
(org-defkey org-agenda-mode-map "^" #'org-agenda-filter-by-top-headline)
(org-defkey org-agenda-mode-map ";" #'org-timer-set-timer)
(org-defkey org-agenda-mode-map "\C-c\C-x_" #'org-timer-stop)
(org-defkey org-agenda-mode-map "?" #'org-agenda-show-the-flagging-note)
(org-defkey org-agenda-mode-map "\C-c\C-x\C-mg" #'org-mobile-pull)
(org-defkey org-agenda-mode-map "\C-c\C-x\C-mp" #'org-mobile-push)
(org-defkey org-agenda-mode-map "\C-c\C-xI" #'org-info-find-node)
(org-defkey org-agenda-mode-map [mouse-2] #'org-agenda-goto-mouse)
(org-defkey org-agenda-mode-map [mouse-3] #'org-agenda-show-mouse)
(org-defkey org-agenda-mode-map [remap forward-paragraph] #'org-agenda-forward-block)
(org-defkey org-agenda-mode-map [remap backward-paragraph] #'org-agenda-backward-block)
(org-defkey org-agenda-mode-map "\C-c\C-c" #'org-agenda-ctrl-c-ctrl-c)

(when org-agenda-mouse-1-follows-link
  (org-defkey org-agenda-mode-map [follow-link] 'mouse-face))

(easy-menu-define org-agenda-menu org-agenda-mode-map "Agenda menu."
  '("Agenda"
    ("Agenda Files")
    "--"
    ("Agenda Dates"
     ["Goto Today" org-agenda-goto-today (org-agenda-check-type nil 'agenda)]
     ["Next Dates" org-agenda-later (org-agenda-check-type nil 'agenda)]
     ["Previous Dates" org-agenda-earlier (org-agenda-check-type nil 'agenda)]
     ["Jump to date" org-agenda-goto-date (org-agenda-check-type nil 'agenda)])
    "--"
    ("View"
     ["Day View" org-agenda-day-view
      :active (org-agenda-check-type nil 'agenda)
      :style radio :selected (eq org-agenda-current-span 'day)
      :keys "v d  (or just d)"]
     ["Week View" org-agenda-week-view
      :active (org-agenda-check-type nil 'agenda)
      :style radio :selected (eq org-agenda-current-span 'week)
      :keys "v w"]
     ["Fortnight View" org-agenda-fortnight-view
      :active (org-agenda-check-type nil 'agenda)
      :style radio :selected (eq org-agenda-current-span 'fortnight)
      :keys "v t"]
     ["Month View" org-agenda-month-view
      :active (org-agenda-check-type nil 'agenda)
      :style radio :selected (eq org-agenda-current-span 'month)
      :keys "v m"]
     ["Year View" org-agenda-year-view
      :active (org-agenda-check-type nil 'agenda)
      :style radio :selected (eq org-agenda-current-span 'year)
      :keys "v y"]
     "--"
     ["Include Diary" org-agenda-toggle-diary
      :style toggle :selected org-agenda-include-diary
      :active (org-agenda-check-type nil 'agenda)]
     ["Include Deadlines" org-agenda-toggle-deadlines
      :style toggle :selected org-agenda-include-deadlines
      :active (org-agenda-check-type nil 'agenda)]
     ["Use Time Grid" org-agenda-toggle-time-grid
      :style toggle :selected org-agenda-use-time-grid
      :active (org-agenda-check-type nil 'agenda)]
     "--"
     ["Show clock report" org-agenda-clockreport-mode
      :style toggle :selected org-agenda-clockreport-mode
      :active (org-agenda-check-type nil 'agenda)]
     ["Show some entry text" org-agenda-entry-text-mode
      :style toggle :selected org-agenda-entry-text-mode
      :active t]
     "--"
     ["Show Logbook entries" org-agenda-log-mode
      :style toggle :selected org-agenda-show-log
      :active (org-agenda-check-type nil 'agenda)
      :keys "v l (or just l)"]
     ["Include archived trees" org-agenda-archives-mode
      :style toggle :selected org-agenda-archives-mode :active t
      :keys "v a"]
     ["Include archive files" (org-agenda-archives-mode t)
      :style toggle :selected (eq org-agenda-archives-mode t) :active t
      :keys "v A"]
     "--"
     ["Remove Restriction" org-agenda-remove-restriction-lock org-agenda-restrict])
    ("Filter current view"
     ["with generic interface" org-agenda-filter t]
     "--"
     ["by category at cursor" org-agenda-filter-by-category t]
     ["by tag" org-agenda-filter-by-tag t]
     ["by effort" org-agenda-filter-by-effort t]
     ["by regexp" org-agenda-filter-by-regexp t]
     ["by top-level headline" org-agenda-filter-by-top-headline t]
     "--"
     ["Remove all filtering" org-agenda-filter-remove-all t]
     "--"
     ["limit" org-agenda-limit-interactively t])
    ["Rebuild buffer" org-agenda-redo t]
    ["Write view to file" org-agenda-write t]
    ["Save all Org buffers" org-save-all-org-buffers t]
    "--"
    ["Show original entry" org-agenda-show t]
    ["Go To (other window)" org-agenda-goto t]
    ["Go To (this window)" org-agenda-switch-to t]
    ["Capture with cursor date" org-agenda-capture t]
    ["Follow Mode" org-agenda-follow-mode
     :style toggle :selected org-agenda-follow-mode :active t]
    ;;    ["Tree to indirect frame" org-agenda-tree-to-indirect-buffer t]
    "--"
    ("TODO"
     ["Cycle TODO" org-agenda-todo t]
     ["Next TODO set" org-agenda-todo-nextset t]
     ["Previous TODO set" org-agenda-todo-previousset t]
     ["Add note" org-agenda-add-note t])
    ("Archive/Refile/Delete"
     ["Archive default" org-agenda-archive-default t]
     ["Archive default" org-agenda-archive-default-with-confirmation t]
     ["Toggle ARCHIVE tag" org-agenda-toggle-archive-tag t]
     ["Move to archive sibling" org-agenda-archive-to-archive-sibling t]
     ["Archive subtree" org-agenda-archive t]
     "--"
     ["Refile" org-agenda-refile t]
     "--"
     ["Delete subtree" org-agenda-kill t])
    ("Bulk action"
     ["Mark entry" org-agenda-bulk-mark t]
     ["Mark all" org-agenda-bulk-mark-all t]
     ["Unmark entry" org-agenda-bulk-unmark t]
     ["Unmark all" org-agenda-bulk-unmark-all :active t :keys "U"]
     ["Toggle mark" org-agenda-bulk-toggle t]
     ["Toggle all" org-agenda-bulk-toggle-all t]
     ["Mark regexp" org-agenda-bulk-mark-regexp t])
    ["Act on all marked" org-agenda-bulk-action t]
    "--"
    ("Tags and Properties"
     ["Show all Tags" org-agenda-show-tags t]
     ["Set Tags current line" org-agenda-set-tags (not (org-region-active-p))]
     ["Change tag in region" org-agenda-set-tags (org-region-active-p)]
     "--"
     ["Column View" org-columns t])
    ("Deadline/Schedule"
     ["Schedule" org-agenda-schedule t]
     ["Set Deadline" org-agenda-deadline t]
     "--"
     ["Change Date +1 day" org-agenda-date-later (org-agenda-check-type nil 'agenda)]
     ["Change Date -1 day" org-agenda-date-earlier (org-agenda-check-type nil 'agenda)]
     ["Change Time +1 hour" org-agenda-do-date-later :active (org-agenda-check-type nil 'agenda) :keys "C-u S-right"]
     ["Change Time -1 hour" org-agenda-do-date-earlier :active (org-agenda-check-type nil 'agenda) :keys "C-u S-left"]
     ["Change Time +  min" org-agenda-date-later :active (org-agenda-check-type nil 'agenda) :keys "C-u C-u S-right"]
     ["Change Time -  min" org-agenda-date-earlier :active (org-agenda-check-type nil 'agenda) :keys "C-u C-u S-left"]
     ["Change Date to ..." org-agenda-date-prompt (org-agenda-check-type nil 'agenda)])
    ("Clock and Effort"
     ["Clock in" org-agenda-clock-in t]
     ["Clock out" org-agenda-clock-out t]
     ["Clock cancel" org-agenda-clock-cancel t]
     ["Goto running clock" org-clock-goto t]
     "--"
     ["Set Effort" org-agenda-set-effort t]
     ["Change clocked effort" org-clock-modify-effort-estimate
      (org-clock-is-active)])
    ("Priority"
     ["Set Priority" org-agenda-priority t]
     ["Increase Priority" org-agenda-priority-up t]
     ["Decrease Priority" org-agenda-priority-down t]
     ["Show Priority" org-priority-show t])
    ("Calendar/Diary"
     ["New Diary Entry" org-agenda-diary-entry (org-agenda-check-type nil 'agenda)]
     ["Goto Calendar" org-agenda-goto-calendar (org-agenda-check-type nil 'agenda)]
     ["Phases of the Moon" org-agenda-phases-of-moon (org-agenda-check-type nil 'agenda)]
     ["Sunrise/Sunset" org-agenda-sunrise-sunset (org-agenda-check-type nil 'agenda)]
     ["Holidays" org-agenda-holidays (org-agenda-check-type nil 'agenda)]
     ["Convert" org-agenda-convert-date (org-agenda-check-type nil 'agenda)]
     "--"
     ["Create iCalendar File" org-icalendar-combine-agenda-files t])
    "--"
    ["Undo Remote Editing" org-agenda-undo org-agenda-undo-list]
    "--"
    ("MobileOrg"
     ["Push Files and Views" org-mobile-push t]
     ["Get Captured and Flagged" org-mobile-pull t]
     ["Find FLAGGED Tasks" (org-agenda nil "?") :active t :keys "\\[org-agenda] ?"]
     ["Show note / unflag" org-agenda-show-the-flagging-note t]
     "--"
     ["Setup" (progn (require 'org-mobile) (customize-group 'org-mobile)) t])
    "--"
    ["Quit" org-agenda-quit t]
    ["Exit and Release Buffers" org-agenda-exit t]
    ))

;;; Agenda undo

(defvar org-agenda-allow-remote-undo t
  "Non-nil means allow remote undo from the agenda buffer.")
(defvar org-agenda-undo-has-started-in nil
  "Buffers that have already seen `undo-start' in the current undo sequence.")

(defun org-agenda-undo ()
  "Undo a remote editing step in the agenda.
This undoes changes both in the agenda buffer and in the remote buffer
that have been changed along."
  (interactive)
  (or org-agenda-allow-remote-undo
      (user-error "Check the variable `org-agenda-allow-remote-undo' to activate remote undo"))
  (when (not (eq this-command last-command))
    (setq org-agenda-undo-has-started-in nil
	  org-agenda-pending-undo-list org-agenda-undo-list))
  (when (not org-agenda-pending-undo-list)
    (user-error "No further undo information"))
  (let* ((entry (pop org-agenda-pending-undo-list))
	 buf line cmd rembuf)
    (setq cmd (pop entry) line (pop entry))
    (setq rembuf (nth 2 entry))
    (org-with-remote-undo rembuf
      (while (bufferp (setq buf (pop entry)))
	(when (pop entry)
	  (with-current-buffer buf
	    (let (;; (last-undo-buffer buf)
                  (inhibit-read-only t))
	      (unless (memq buf org-agenda-undo-has-started-in)
		(push buf org-agenda-undo-has-started-in)
		(make-local-variable 'pending-undo-list)
		(undo-start))
	      (while (and pending-undo-list
			  (listp pending-undo-list)
			  (not (car pending-undo-list)))
		(pop pending-undo-list))
	      (undo-more 1))))))
    (org-goto-line line)
    (message "`%s' undone (buffer %s)" cmd (buffer-name rembuf))))

(defun org-verify-change-for-undo (l1 l2)
  "Verify that a real change occurred between the undo lists L1 and L2."
  (while (and l1 (listp l1) (null (car l1))) (pop l1))
  (while (and l2 (listp l2) (null (car l2))) (pop l2))
  (not (eq l1 l2)))

;;; Agenda dispatch

(defvar org-agenda-restrict-begin (make-marker))
(defvar org-agenda-restrict-end (make-marker))
(defvar org-agenda-last-dispatch-buffer nil)
(defvar org-agenda-overriding-restriction nil)

(defcustom org-agenda-custom-commands-contexts nil
  "Alist of custom agenda keys and contextual rules.

For example, if you have a custom agenda command \"p\" and you
want this command to be accessible only from plain text files,
use this:

  (setq org-agenda-custom-commands-contexts
        \\='((\"p\" ((in-file . \"\\\\.txt\\\\'\")))))

Here are the available contexts definitions:

      in-file: command displayed only in matching files
      in-mode: command displayed only in matching modes
  not-in-file: command not displayed in matching files
  not-in-mode: command not displayed in matching modes
    in-buffer: command displayed only in matching buffers
not-in-buffer: command not displayed in matching buffers
   [function]: a custom function taking no argument

If you define several checks, the agenda command will be
accessible if there is at least one valid check.

You can also bind a key to another agenda custom command
depending on contextual rules.

  (setq org-agenda-custom-commands-contexts
        \\='((\"p\" \"q\" ((in-file . \"\\\\.txt\\\\'\")))))

Here it means: in .txt files, use \"p\" as the key for the
agenda command otherwise associated with \"q\".  (The command
originally associated with \"q\" is not displayed to avoid
duplicates.)"
  :version "24.3"
  :group 'org-agenda-custom-commands
  :type '(repeat (list :tag "Rule"
		       (string :tag "        Agenda key")
		       (string :tag "Replace by command")
		       (repeat :tag "Available when"
			       (choice
				(cons :tag "Condition"
				      (choice
				       (const :tag "In file" in-file)
				       (const :tag "Not in file" not-in-file)
				       (const :tag "In buffer" in-buffer)
				       (const :tag "Not in buffer" not-in-buffer)
				       (const :tag "In mode" in-mode)
				       (const :tag "Not in mode" not-in-mode))
				      (regexp))
				(function :tag "Custom function"))))))

(defcustom org-agenda-max-entries nil
  "Maximum number of entries to display in an agenda.
This can be nil (no limit) or an integer or an alist of agenda
types with an associated number of entries to display in this
type."
  :version "24.4"
  :package-version '(Org . "8.0")
  :group 'org-agenda-custom-commands
  :type '(choice (symbol :tag "No limit" nil)
		 (integer :tag "Max number of entries")
		 (repeat
		  (cons (choice :tag "Agenda type"
				(const agenda)
				(const todo)
				(const tags)
				(const search))
			(integer :tag "Max number of entries")))))

(defcustom org-agenda-max-todos nil
  "Maximum number of TODOs to display in an agenda.
This can be nil (no limit) or an integer or an alist of agenda
types with an associated number of entries to display in this
type."
  :version "24.4"
  :package-version '(Org . "8.0")
  :group 'org-agenda-custom-commands
  :type '(choice (symbol :tag "No limit" nil)
		 (integer :tag "Max number of TODOs")
		 (repeat
		  (cons (choice :tag "Agenda type"
				(const agenda)
				(const todo)
				(const tags)
				(const search))
			(integer :tag "Max number of TODOs")))))

(defcustom org-agenda-max-tags nil
  "Maximum number of tagged entries to display in an agenda.
This can be nil (no limit) or an integer or an alist of agenda
types with an associated number of entries to display in this
type."
  :version "24.4"
  :package-version '(Org . "8.0")
  :group 'org-agenda-custom-commands
  :type '(choice (symbol :tag "No limit" nil)
		 (integer :tag "Max number of tagged entries")
		 (repeat
		  (cons (choice :tag "Agenda type"
				(const agenda)
				(const todo)
				(const tags)
				(const search))
			(integer :tag "Max number of tagged entries")))))

(defcustom org-agenda-max-effort nil
  "Maximum cumulated effort duration for the agenda.
This can be nil (no limit) or a number of minutes (as an integer)
or an alist of agenda types with an associated number of minutes
to limit entries to in this type."
  :version "24.4"
  :package-version '(Org . "8.0")
  :group 'org-agenda-custom-commands
  :type '(choice (symbol :tag "No limit" nil)
		 (integer :tag "Max number of minutes")
		 (repeat
		  (cons (choice :tag "Agenda type"
				(const agenda)
				(const todo)
				(const tags)
				(const search))
			(integer :tag "Max number of minutes")))))

(defvar org-agenda-keep-restricted-file-list nil)
(defvar org-keys nil)
(defvar org-match nil)
;;;###autoload
(defun org-agenda (&optional arg keys restriction)
  "Dispatch agenda commands to collect entries to the agenda buffer.
Prompts for a command to execute.  Any prefix arg will be passed
on to the selected command.  The default selections are:

a     Call `org-agenda-list' to display the agenda for current day or week.
t     Call `org-todo-list' to display the global todo list.
T     Call `org-todo-list' to display the global todo list, select only
      entries with a specific TODO keyword (the user gets a prompt).
m     Call `org-tags-view' to display headlines with tags matching
      a condition  (the user is prompted for the condition).
M     Like `m', but select only TODO entries, no ordinary headlines.
e     Export views to associated files.
s     Search entries for keywords.
S     Search entries for keywords, only with TODO keywords.
/     Multi occur across all agenda files and also files listed
      in `org-agenda-text-search-extra-files'.
<     Restrict agenda commands to buffer, subtree, or region.
      Press several times to get the desired effect.
>     Remove a previous restriction.
#     List \"stuck\" projects.
!     Configure what \"stuck\" means.
C     Configure custom agenda commands.

More commands can be added by configuring the variable
`org-agenda-custom-commands'.  In particular, specific tags and TODO keyword
searches can be pre-defined in this way.

If the current buffer is in Org mode and visiting a file, you can also
first press `<' once to indicate that the agenda should be temporarily
\(until the next use of `\\[org-agenda]') restricted to the current file.
Pressing `<' twice means to restrict to the current subtree or region
\(if active)."
  (interactive "P")
  (catch 'exit
    (let* ((org-keys keys)
	   (prefix-descriptions nil)
	   (org-agenda-buffer-name org-agenda-buffer-name)
	   (org-agenda-window-setup (if (equal (buffer-name)
					       org-agenda-buffer-name)
					'current-window
				      org-agenda-window-setup))
	   (org-agenda-custom-commands-orig org-agenda-custom-commands)
	   (org-agenda-custom-commands
	    ;; normalize different versions
	    (delq nil
		  (mapcar
		   (lambda (x)
		     (cond ((stringp (cdr x))
			    (push x prefix-descriptions)
			    nil)
			   ((stringp (nth 1 x)) x)
			   ((not (nth 1 x)) (cons (car x) (cons "" (cddr x))))
			   (t (cons (car x) (cons "" (cdr x))))))
		   org-agenda-custom-commands)))
	   (org-agenda-custom-commands
	    (org-contextualize-keys
	     org-agenda-custom-commands org-agenda-custom-commands-contexts))
	   ;; (buf (current-buffer))
	   (bfn (buffer-file-name (buffer-base-buffer)))
	   entry type org-match lprops ans) ;; key
      ;; Turn off restriction unless there is an overriding one,
      (unless org-agenda-overriding-restriction
	(unless org-agenda-keep-restricted-file-list
	  ;; There is a request to keep the file list in place
	  (put 'org-agenda-files 'org-restrict nil))
	(setq org-agenda-restrict nil)
	(move-marker org-agenda-restrict-begin nil)
	(move-marker org-agenda-restrict-end nil))
      ;; Delete old local properties
      (put 'org-agenda-redo-command 'org-lprops nil)
      ;; Delete previously set last-arguments
      (put 'org-agenda-redo-command 'last-args nil)
      ;; Remember where this call originated
      (setq org-agenda-last-dispatch-buffer (current-buffer))
      (unless org-keys
	(setq ans (org-agenda-get-restriction-and-command prefix-descriptions)
	      org-keys (car ans)
	      restriction (cdr ans)))
      ;; If we have sticky agenda buffers, set a name for the buffer,
      ;; depending on the invoking keys.  The user may still set this
      ;; as a command option, which will overwrite what we do here.
      (when org-agenda-sticky
	(setq org-agenda-buffer-name
	      (format "*Org Agenda(%s)*" org-keys)))
      ;; Establish the restriction, if any
      (when (and (not org-agenda-overriding-restriction) restriction)
	(put 'org-agenda-files 'org-restrict (list bfn))
	(cond
	 ((eq restriction 'region)
	  (setq org-agenda-restrict (current-buffer))
	  (move-marker org-agenda-restrict-begin (region-beginning))
	  (move-marker org-agenda-restrict-end (region-end)))
	 ((eq restriction 'subtree)
	  (save-excursion
	    (setq org-agenda-restrict (current-buffer))
	    (org-back-to-heading t)
	    (move-marker org-agenda-restrict-begin (point))
	    (move-marker org-agenda-restrict-end
			 (progn (org-end-of-subtree t)))))
	 ((and (eq restriction 'buffer)
	       (or (< 1 (point-min))
		   (< (point-max) (1+ (buffer-size)))))
	  (setq org-agenda-restrict (current-buffer))
	  (move-marker org-agenda-restrict-begin (point-min))
	  (move-marker org-agenda-restrict-end (point-max)))))

      ;; For example the todo list should not need it (but does...)
      (cond
       ((setq entry (assoc org-keys org-agenda-custom-commands))
	(if (or (symbolp (nth 2 entry)) (functionp (nth 2 entry)))
	    (progn
	      ;; FIXME: Is (nth 3 entry) supposed to have access (via dynvars)
              ;; to some of the local variables?  There's no doc about
              ;; that for `org-agenda-custom-commands'.
	      (setq type (nth 2 entry) org-match (eval (nth 3 entry) t)
		    lprops (nth 4 entry))
	      (when org-agenda-sticky
		(setq org-agenda-buffer-name
		      (or (and (stringp org-match) (format "*Org Agenda(%s:%s)*" org-keys org-match))
			  (format "*Org Agenda(%s)*" org-keys))))
	      (put 'org-agenda-redo-command 'org-lprops lprops)
	      (cl-progv
	          (mapcar #'car lprops)
	          (mapcar (lambda (binding) (eval (cadr binding) t)) lprops)
	        (pcase type
	          (`agenda
	           (org-agenda-list arg))
	          (`agenda*
	           (org-agenda-list arg nil nil t))
	          (`alltodo
	           (org-todo-list arg))
	          (`search
	           (org-search-view arg org-match nil))
	          (`stuck
	           (org-agenda-list-stuck-projects arg))
	          (`tags
	           (org-tags-view arg org-match))
	          (`tags-todo
	           (org-tags-view '(4) org-match))
	          (`todo
		   (org-todo-list org-match))
		  (`tags-tree
		   (org-check-for-org-mode)
		   (org-match-sparse-tree arg org-match))
		  (`todo-tree
		   (org-check-for-org-mode)
		   (org-occur (concat "^" org-outline-regexp "[ \t]*"
				      (regexp-quote org-match) "\\>")))
		  (`occur-tree
		   (org-check-for-org-mode)
		   (org-occur org-match))
		  ((pred functionp)
		   (funcall type org-match))
		  ;; FIXME: Will signal an error since it's not `functionp'!
		  ((pred fboundp) (funcall type org-match))
		  (_ (user-error "Invalid custom agenda command type %s" type)))))
	  (org-agenda-run-series (nth 1 entry) (cddr entry))))
       ((equal org-keys "C")
	(setq org-agenda-custom-commands org-agenda-custom-commands-orig)
	(customize-variable 'org-agenda-custom-commands))
       ((equal org-keys "a") (call-interactively 'org-agenda-list))
       ((equal org-keys "s") (call-interactively 'org-search-view))
       ((equal org-keys "S") (org-call-with-arg 'org-search-view (or arg '(4))))
       ((equal org-keys "t") (call-interactively 'org-todo-list))
       ((equal org-keys "T") (org-call-with-arg 'org-todo-list (or arg '(4))))
       ((equal org-keys "m") (call-interactively 'org-tags-view))
       ((equal org-keys "M") (org-call-with-arg 'org-tags-view (or arg '(4))))
       ((equal org-keys "e") (call-interactively 'org-store-agenda-views))
       ((equal org-keys "?") (org-tags-view nil "+FLAGGED")
	(add-hook
	 'post-command-hook
	 (lambda ()
	   (unless (current-message)
	     (let* ((m (org-agenda-get-any-marker))
		    (note (and m (org-entry-get m "THEFLAGGINGNOTE"))))
	       (when note
		 (message "FLAGGING-NOTE ([?] for more info): %s"
			  (org-add-props
			      (replace-regexp-in-string
			       "\\\\n" "//"
			       (copy-sequence note))
			      nil 'face 'org-warning))))))
	 t t))
       ((equal org-keys "#") (call-interactively 'org-agenda-list-stuck-projects))
       ((equal org-keys "/") (call-interactively 'org-occur-in-agenda-files))
       ((equal org-keys "!") (customize-variable 'org-stuck-projects))
       (t (user-error "Invalid agenda key"))))))

(defvar org-agenda-multi)

(defun org-agenda-append-agenda ()
  "Append another agenda view to the current one.
This function allows interactive building of block agendas.
Agenda views are separated by `org-agenda-block-separator'."
  (interactive)
  (unless (derived-mode-p 'org-agenda-mode)
    (user-error "Can only append from within agenda buffer"))
  (let ((org-agenda-multi t))
    (org-agenda)
    (widen)
    (org-agenda-finalize)
    (setq buffer-read-only t)
    (org-agenda-fit-window-to-buffer)))

(defun org-agenda-normalize-custom-commands (cmds)
  "Normalize custom commands CMDS."
  (delq nil
	(mapcar
	 (lambda (x)
	   (cond ((stringp (cdr x)) nil)
		 ((stringp (nth 1 x)) x)
		 ((not (nth 1 x)) (cons (car x) (cons "" (cddr x))))
		 (t (cons (car x) (cons "" (cdr x))))))
	 cmds)))

(defun org-agenda-get-restriction-and-command (prefix-descriptions)
  "The user interface for selecting an agenda command."
  (catch 'exit
    (let* ((bfn (buffer-file-name (buffer-base-buffer)))
	   (restrict-ok (and bfn (derived-mode-p 'org-mode)))
	   (region-p (org-region-active-p))
	   (custom org-agenda-custom-commands)
	   (selstring "")
	   restriction second-time
	   c entry key type match prefixes rmheader header-end custom1 desc
	   line lines left right n n1)
      (save-window-excursion
	(delete-other-windows)
	(org-switch-to-buffer-other-window " *Agenda Commands*")
	(erase-buffer)
	(insert (eval-when-compile
		  (let ((header
			 (copy-sequence
			  "Press key for an agenda command:
--------------------------------        <   Buffer, subtree/region restriction
a   Agenda for current week or day      >   Remove restriction
t   List of all TODO entries            e   Export agenda views
m   Match a TAGS/PROP/TODO query        T   Entries with special TODO kwd
s   Search for keywords                 M   Like m, but only TODO entries
/   Multi-occur                         S   Like s, but only TODO entries
?   Find :FLAGGED: entries              C   Configure custom agenda commands
*   Toggle sticky agenda views          #   List stuck projects (!=configure)
"))
			(start 0))
		    (while (string-match
			    "\\(^\\|   \\|(\\)\\(\\S-\\)\\( \\|=\\)"
			    header start)
		      (setq start (match-end 0))
		      (add-text-properties (match-beginning 2) (match-end 2)
					   '(face bold) header))
		    header)))
	(setq header-end (point-marker))
	(while t
	  (setq custom1 custom)
	  (when (eq rmheader t)
	    (org-goto-line 1)
	    (re-search-forward ":" nil t)
	    (delete-region (match-end 0) (line-end-position))
	    (forward-char 1)
	    (looking-at "-+")
	    (delete-region (match-end 0) (line-end-position))
	    (move-marker header-end (match-end 0)))
	  (goto-char header-end)
	  (delete-region (point) (point-max))

	  ;; Produce all the lines that describe custom commands and prefixes
	  (setq lines nil)
	  (while (setq entry (pop custom1))
	    (setq key (car entry) desc (nth 1 entry)
		  type (nth 2 entry)
		  match (nth 3 entry))
	    (if (> (length key) 1)
		(cl-pushnew (string-to-char key) prefixes :test #'equal)
	      (setq line
		    (format
		     "%-4s%-14s"
		     (org-add-props (copy-sequence key)
			 '(face bold))
		     (cond
		      ((string-match "\\S-" desc) desc)
		      ((eq type 'agenda) "Agenda for current week or day")
		      ((eq type 'agenda*) "Appointments for current week or day")
		      ((eq type 'alltodo) "List of all TODO entries")
		      ((eq type 'search) "Word search")
		      ((eq type 'stuck) "List of stuck projects")
		      ((eq type 'todo) "TODO keyword")
		      ((eq type 'tags) "Tags query")
		      ((eq type 'tags-todo) "Tags (TODO)")
		      ((eq type 'tags-tree) "Tags tree")
		      ((eq type 'todo-tree) "TODO kwd tree")
		      ((eq type 'occur-tree) "Occur tree")
		      ((functionp type) (if (symbolp type)
					    (symbol-name type)
					  "Lambda expression"))
		      (t "???"))))
	      (cond
	       ((not (org-string-nw-p match)) nil)
	       (org-agenda-menu-show-matcher
		(setq line
		      (concat line ": "
			      (cond
			       ((stringp match)
				(propertize match 'face 'org-warning))
			       ((listp type)
				(format "set of %d commands" (length type)))))))
	       (t
		(org-add-props line nil 'help-echo (concat "Matcher: " match))))
	      (push line lines)))
	  (setq lines (nreverse lines))
	  (when prefixes
	    (mapc (lambda (x)
		    (push
		     (format "%s   %s"
			     (org-add-props (char-to-string x)
				 nil 'face 'bold)
			     (or (cdr (assoc (concat selstring
						     (char-to-string x))
					     prefix-descriptions))
				 "Prefix key"))
		     lines))
		  prefixes))

	  ;; Check if we should display in two columns
	  (if org-agenda-menu-two-columns
	      (progn
		(setq n (length lines)
		      n1 (+ (/ n 2) (mod n 2))
		      right (nthcdr n1 lines)
		      left (copy-sequence lines))
		(setcdr (nthcdr (1- n1) left) nil))
	    (setq left lines right nil))
	  (while left
	    (insert "\n" (pop left))
	    (when right
	      (if (< (current-column) 40)
		  (move-to-column 40 t)
		(insert "   "))
	      (insert (pop right))))

	  ;; Make the window the right size
	  (goto-char (point-min))
	  (if second-time
	      (when (not (pos-visible-in-window-p (point-max)))
		(org-fit-window-to-buffer))
	    (setq second-time t)
	    (org-fit-window-to-buffer))

	  ;; Hint to navigation if window too small for all information
	  (setq header-line-format
		(when (not (pos-visible-in-window-p (point-max)))
		  "Use C-v, M-v, C-n or C-p to navigate."))

	  ;; Ask for selection
	  (cl-loop
	   do (progn
		(message "Press key for agenda command%s:"
			 (if (or restrict-ok org-agenda-overriding-restriction)
			     (if org-agenda-overriding-restriction
				 " (restriction lock active)"
			       (if restriction
				   (format " (restricted to %s)" restriction)
				 " (unrestricted)"))
			   ""))
		(setq c (read-char-exclusive)))
	   until (not (memq c '(14 16 22 134217846)))
	   do (org-scroll c))

	  (message "")
	  (cond
	   ((assoc (char-to-string c) custom)
	    (setq selstring (concat selstring (char-to-string c)))
	    (throw 'exit (cons selstring restriction)))
	   ((memq c prefixes)
	    (setq selstring (concat selstring (char-to-string c))
		  prefixes nil
		  rmheader (or rmheader t)
		  custom (delq nil (mapcar
				    (lambda (x)
				      (if (or (= (length (car x)) 1)
					      (/= (string-to-char (car x)) c))
					  nil
					(cons (substring (car x) 1) (cdr x))))
				    custom))))
	   ((eq c ?*)
	    (call-interactively 'org-toggle-sticky-agenda)
	    (sit-for 2))
	   ((and (not restrict-ok) (memq c '(?1 ?0 ?<)))
	    (message "Restriction is only possible in Org buffers")
	    (ding) (sit-for 1))
	   ((eq c ?1)
	    (org-agenda-remove-restriction-lock 'noupdate)
	    (setq restriction 'buffer))
	   ((eq c ?0)
	    (org-agenda-remove-restriction-lock 'noupdate)
	    (setq restriction (if region-p 'region 'subtree)))
	   ((eq c ?<)
	    (org-agenda-remove-restriction-lock 'noupdate)
	    (setq restriction
		  (cond
		   ((eq restriction 'buffer)
		    (if region-p 'region 'subtree))
		   ((memq restriction '(subtree region))
		    nil)
		   (t 'buffer))))
	   ((eq c ?>)
	    (org-agenda-remove-restriction-lock 'noupdate)
	    (setq restriction nil))
	   ((and (equal selstring "") (memq c '(?s ?S ?a ?t ?m ?L ?C ?e ?T ?M ?# ?! ?/ ??)))
	    (throw 'exit (cons (setq selstring (char-to-string c)) restriction)))
           ((and (> (length selstring) 0) (eq c ?\d))
            (delete-window)
            (org-agenda-get-restriction-and-command prefix-descriptions))

	   ((equal c ?q) (user-error "Abort"))
	   (t (user-error "Invalid key %c" c))))))))

(defun org-agenda-fit-window-to-buffer ()
  "Fit the window to the buffer size."
  (and (memq org-agenda-window-setup '(reorganize-frame))
       (fboundp 'fit-window-to-buffer)
       (if (and (= (cdr org-agenda-window-frame-fractions) 1.0)
		(= (car org-agenda-window-frame-fractions) 1.0))
	   (delete-other-windows)
	 (org-fit-window-to-buffer
	  nil
	  (floor (* (frame-height) (cdr org-agenda-window-frame-fractions)))
	  (floor (* (frame-height) (car org-agenda-window-frame-fractions)))))))

(defvar org-cmd nil)
(defvar org-agenda-overriding-cmd nil)
(defvar org-agenda-overriding-arguments nil)
(defvar org-agenda-overriding-cmd-arguments nil)

(defun org-let (list &rest body) ;FIXME: So many kittens are suffering here.
  (declare (indent 1) (obsolete cl-progv "2021"))
  (eval (cons 'let (cons list body))))

(defun org-let2 (list1 list2 &rest body) ;FIXME: Where did our karma go?
  (declare (indent 2) (obsolete cl-progv "2021"))
  (eval (cons 'let (cons list1 (list (cons 'let (cons list2 body)))))))

(defun org-agenda-run-series (name series)
  "Run agenda NAME as a SERIES of agenda commands."
  (let* ((gprops (nth 1 series))
         (gvars (mapcar #'car gprops))
         (gvals (mapcar (lambda (binding) (eval (cadr binding) t)) gprops)))
    (cl-progv gvars gvals (org-agenda-prepare name))
    ;; We need to reset agenda markers here, because when constructing a
    ;; block agenda, the individual blocks do not do that.
    (org-agenda-reset-markers)
    (with-no-warnings
      (defvar match))          ;Used via the `eval' below.
    (let* ((org-agenda-multi t)
	   ;; FIXME: Redo should contain lists of (FUNS . ARGS) rather
           ;; than expressions, so you don't need to `quote' the args
           ;; and you just need to `apply' instead of `eval' when using it.
	   (redo (list 'org-agenda-run-series name (list 'quote series)))
	   (cmds (car series))
	   match
	   org-cmd type lprops)
      (while (setq org-cmd (pop cmds))
        (setq type (car org-cmd))
        (setq match (eval (nth 1 org-cmd) t))
        (setq lprops (nth 2 org-cmd))
        (let ((org-agenda-overriding-arguments
	       (if (eq org-agenda-overriding-cmd org-cmd)
		   (or org-agenda-overriding-arguments
		       org-agenda-overriding-cmd-arguments)))
              (lvars (mapcar #'car lprops))
              (lvals (mapcar (lambda (binding) (eval (cadr binding) t)) lprops)))
          (cl-progv (append gvars lvars) (append gvals lvals)
	    (pcase type
	      (`agenda
	       (call-interactively 'org-agenda-list))
	      (`agenda*
	       (funcall 'org-agenda-list nil nil t))
	      (`alltodo
	       (call-interactively 'org-todo-list))
	      (`search
	       (org-search-view current-prefix-arg match nil))
	      (`stuck
	       (call-interactively 'org-agenda-list-stuck-projects))
	      (`tags
	       (org-tags-view current-prefix-arg match))
	      (`tags-todo
	       (org-tags-view '(4) match))
	      (`todo
	       (org-todo-list match))
	      ((pred fboundp)
	       (funcall type match))
	      (_ (error "Invalid type in command series"))))))
      (widen)
      (let ((inhibit-read-only t))
	(add-text-properties (point-min) (point-max)
			     `(org-series t org-series-redo-cmd ,redo)))
      (setq org-agenda-redo-command redo)
      (goto-char (point-min)))
    (org-agenda-fit-window-to-buffer)
    (cl-progv gvars gvals (org-agenda-finalize))))

(defun org-agenda--split-plist (plist)
  ;; We could/should arguably use `map-keys' and `map-values'.
  (let (keys vals)
    (while plist
      (push (pop plist) keys)
      (push (pop plist) vals))
    (cons (nreverse keys) (nreverse vals))))

;;;###autoload
(defmacro org-batch-agenda (cmd-key &rest parameters)
  "Run an agenda command in batch mode and send the result to STDOUT.
If CMD-KEY is a string of length 1, it is used as a key in
`org-agenda-custom-commands' and triggers this command.  If it is a
longer string it is used as a tags/todo match string.
Parameters are alternating variable names and values that will be bound
before running the agenda command."
  (pcase-let ((`(,vars . ,exps) (org-agenda--split-plist parameters)))
    `(org--batch-agenda ,cmd-key ',vars (list ,@exps))))

(defun org--batch-agenda (cmd-key vars vals)
  ;; `org-batch-agenda' is a macro because every other "parameter" is
  ;; a variable name rather than an expression to evaluate.  Yuck!
  (cl-progv vars vals
    (let (org-agenda-sticky)
      (if (> (length cmd-key) 1)
	  (org-tags-view nil cmd-key)
	(org-agenda nil cmd-key))))
  (set-buffer org-agenda-buffer-name)
  (princ (buffer-string)))

(defvar org-agenda-info nil)

;;;###autoload
(defmacro org-batch-agenda-csv (cmd-key &rest parameters)
  "Run an agenda command in batch mode and send the result to STDOUT.
If CMD-KEY is a string of length 1, it is used as a key in
`org-agenda-custom-commands' and triggers this command.  If it is a
longer string it is used as a tags/todo match string.
Parameters are alternating variable names and values that will be bound
before running the agenda command.

The output gives a line for each selected agenda item.  Each
item is a list of comma-separated values, like this:

category,head,type,todo,tags,date,time,extra,priority-l,priority-n

category     The category of the item
head         The headline, without TODO kwd, TAGS and PRIORITY
type         The type of the agenda entry, can be
                todo               selected in TODO match
                tagsmatch          selected in tags match
                diary              imported from diary
                deadline           a deadline on given date
                scheduled          scheduled on given date
                timestamp          entry has timestamp on given date
                closed             entry was closed on given date
                upcoming-deadline  warning about deadline
                past-scheduled     forwarded scheduled item
                block              entry has date block including g. date
todo         The todo keyword, if any
tags         All tags including inherited ones, separated by colons
date         The relevant date, like 2007-2-14
time         The time, like 15:00-16:50
extra        String with extra planning info
priority-l   The priority letter if any was given
priority-n   The computed numerical priority
agenda-day   The day in the agenda where this is listed"
  (pcase-let ((`(,vars . ,exps) (org-agenda--split-plist parameters)))
    `(org--batch-agenda-csv ,cmd-key ',vars (list ,@exps))))

(defun org--batch-agenda-csv (cmd-key vars vals)
  ;; `org-batch-agenda-csv' is a macro because every other "parameter" is
  ;; a variable name rather than an expression to evaluate.  Yuck!
  (let ((org-agenda-remove-tags t))
    (cl-progv vars vals
      ;; FIXME: Shouldn't this be 1 (see commit 10173ad6d610b)?
      (if (> (length cmd-key) 2)
	  (org-tags-view nil cmd-key)
	(org-agenda nil cmd-key))))
  (set-buffer org-agenda-buffer-name)
  (let ((lines (org-split-string (buffer-string) "\n")))
    (dolist (line lines)
      (when (get-text-property 0 'org-category line)
	(setq org-agenda-info
	      (org-fix-agenda-info (text-properties-at 0 line)))
	(princ
	 (mapconcat #'org-agenda-export-csv-mapper
		    '(org-category txt type todo tags date time extra
		                   priority-letter priority agenda-day)
		    ","))
	(princ "\n")))))

(defun org-fix-agenda-info (props)
  "Make sure all properties on an agenda item have a canonical form.
This ensures the export commands can easily use it."
  (let (tmp re)
    (when (setq tmp (plist-get props 'tags))
      (setq props (plist-put props 'tags (mapconcat #'identity tmp ":"))))
    (when (setq tmp (plist-get props 'date))
      (when (integerp tmp) (setq tmp (calendar-gregorian-from-absolute tmp)))
      (let ((calendar-date-display-form '(year "-" month "-" day)))
	'((format "%4d, %9s %2s, %4s" dayname monthname day year))

	(setq tmp (calendar-date-string tmp)))
      (setq props (plist-put props 'date tmp)))
    (when (setq tmp (plist-get props 'day))
      (when (integerp tmp) (setq tmp (calendar-gregorian-from-absolute tmp)))
      (let ((calendar-date-display-form '(year "-" month "-" day)))
	(setq tmp (calendar-date-string tmp)))
      (setq props (plist-put props 'day tmp))
      (setq props (plist-put props 'agenda-day tmp)))
    (when (setq tmp (plist-get props 'txt))
      (when (string-match "\\[#\\([A-Z0-9]\\)\\] ?" tmp)
	(plist-put props 'priority-letter (match-string 1 tmp))
	(setq tmp (replace-match "" t t tmp)))
      (when (and (setq re (plist-get props 'org-todo-regexp))
		 (setq re (concat "\\`\\.*" re " ?"))
		 (let ((case-fold-search nil)) (string-match re tmp)))
	(plist-put props 'todo (match-string 1 tmp))
	(setq tmp (replace-match "" t t tmp)))
      (plist-put props 'txt tmp)))
  props)

(defun org-agenda-export-csv-mapper (prop)
  (let ((res (plist-get org-agenda-info prop)))
    (setq res
	  (cond
	   ((not res) "")
	   ((stringp res) res)
	   (t (prin1-to-string res))))
    (org-trim (replace-regexp-in-string "," ";" res nil t))))

;;;###autoload
(defun org-store-agenda-views (&rest _parameters)
  "Store agenda views."
  (interactive)
  (org--batch-store-agenda-views nil nil))

;;;###autoload
(defmacro org-batch-store-agenda-views (&rest parameters)
  "Run all custom agenda commands that have a file argument."
  (pcase-let ((`(,vars . ,exps) (org-agenda--split-plist parameters)))
    `(org--batch-store-agenda-views ',vars (list ,@exps))))

(defun org--batch-store-agenda-views (vars vals)
  (let ((cmds (org-agenda-normalize-custom-commands org-agenda-custom-commands))
        (pop-up-frames nil)
        (dir default-directory)
        cmd thiscmdkey thiscmdcmd match files opts cmd-or-set bufname)
    (save-window-excursion
      (while cmds
	(setq cmd (pop cmds)
	      thiscmdkey (car cmd)
	      thiscmdcmd (cdr cmd)
	      match (nth 2 thiscmdcmd)
	      bufname (if org-agenda-sticky
			  (or (and (stringp match)
				   (format "*Org Agenda(%s:%s)*" thiscmdkey match))
			      (format "*Org Agenda(%s)*" thiscmdkey))
			org-agenda-buffer-name)
	      cmd-or-set (nth 2 cmd)
	      opts (nth (if (listp cmd-or-set) 3 4) cmd)
	      files (nth (if (listp cmd-or-set) 4 5) cmd))
	(if (stringp files) (setq files (list files)))
	(when files
	  (let* ((opts (append org-agenda-exporter-settings opts))
	         (vars (append (mapcar #'car opts) vars))
	         (vals (append (mapcar (lambda (binding) (eval (cadr binding) t))
	                               opts)
	                       vals)))
	    (cl-progv vars vals
	      (org-agenda nil thiscmdkey))
	    (set-buffer bufname)
	    (while files
	      (cl-progv vars vals
	        (org-agenda-write (expand-file-name (pop files) dir)
	                          nil t bufname))))
	  (and (get-buffer bufname)
	       (kill-buffer bufname)))))))

(defvar org-agenda-current-span nil
  "The current span used in the agenda view.") ; local variable in the agenda buffer
(defun org-agenda-mark-header-line (pos)
  "Mark the line at POS as an agenda structure header."
  (save-excursion
    (goto-char pos)
    (put-text-property (line-beginning-position) (line-end-position)
		       'org-agenda-structural-header t)
    (when org-agenda-title-append
      (put-text-property (line-beginning-position) (line-end-position)
			 'org-agenda-title-append org-agenda-title-append))))

(defvar org-mobile-creating-agendas) ; defined in org-mobile.el
(defvar org-agenda-write-buffer-name "Agenda View")
(defun org-agenda-write (file &optional open nosettings agenda-bufname)
  "Write the current buffer (an agenda view) as a file.

Depending on the extension of the file name, plain text (.txt),
HTML (.html or .htm), PDF (.pdf) or Postscript (.ps) is produced.
If the extension is .ics, translate visible agenda into iCalendar
format.  If the extension is .org, collect all subtrees
corresponding to the agenda entries and add them in an .org file.

With prefix argument OPEN, open the new file immediately.  If
NOSETTINGS is given, do not scope the settings of
`org-agenda-exporter-settings' into the export commands.  This is
used when the settings have already been scoped and we do not
wish to overrule other, higher priority settings.  If
AGENDA-BUFFER-NAME is provided, use this as the buffer name for
the agenda to write."
  (interactive "FWrite agenda to file: \nP")
  (if (or (not (file-writable-p file))
	  (and (file-exists-p file)
	       (if (called-interactively-p 'any)
		   (not (y-or-n-p (format "Overwrite existing file %s? " file))))))
      (user-error "Cannot write agenda to file %s" file))
  (cl-progv
      (if nosettings nil (mapcar #'car org-agenda-exporter-settings))
      (if nosettings nil (mapcar (lambda (binding) (eval (cadr binding) t))
                                 org-agenda-exporter-settings))
    (save-excursion
      (save-window-excursion
	(let ((bs (copy-sequence (buffer-string)))
	      (extension (file-name-extension file))
	      (default-directory (file-name-directory file))
	      ) ;; beg content
	  (with-temp-buffer
	    (rename-buffer org-agenda-write-buffer-name t)
	    (set-buffer-modified-p nil)
	    (insert bs)
	    (org-agenda-remove-marked-text 'invisible 'org-filtered)
	    (run-hooks 'org-agenda-before-write-hook)
	    (cond
	     ((bound-and-true-p org-mobile-creating-agendas)
	      (org-mobile-write-agenda-for-mobile file))
	     ((string= "org" extension)
	      (let (content p m message-log-max)
		(goto-char (point-min))
		(while (setq p (next-single-property-change (point) 'org-hd-marker nil))
		  (goto-char p)
		  (setq m (get-text-property (point) 'org-hd-marker))
		  (when m
		    (push (with-current-buffer (marker-buffer m)
			    (goto-char m)
			    (org-copy-subtree 1 nil t t)
			    org-subtree-clip)
			  content)))
		(find-file file)
		(erase-buffer)
		(dolist (s content) (org-paste-subtree 1 s))
		(write-file file)
		(kill-buffer (current-buffer))
		(message "Org file written to %s" file)))
	     ((member extension '("html" "htm"))
	      (or (require 'htmlize nil t)
		  (error "Please install htmlize from https://github.com/hniksic/emacs-htmlize"))
	      (declare-function htmlize-buffer "htmlize" (&optional buffer))
	      (set-buffer (htmlize-buffer (current-buffer)))
	      (when org-agenda-export-html-style
		;; replace <style> section with org-agenda-export-html-style
		(goto-char (point-min))
		(kill-region (- (search-forward "<style") 6)
			     (search-forward "</style>"))
		(insert org-agenda-export-html-style))
	      (write-file file)
	      (kill-buffer (current-buffer))
	      (message "HTML written to %s" file))
	     ((string= "ps" extension)
	      (require 'ps-print)
	      (ps-print-buffer-with-faces file)
	      (message "Postscript written to %s" file))
	     ((string= "pdf" extension)
	      (require 'ps-print)
	      (ps-print-buffer-with-faces
	       (concat (file-name-sans-extension file) ".ps"))
	      (call-process "ps2pdf" nil nil nil
			    (expand-file-name
			     (concat (file-name-sans-extension file) ".ps"))
			    (expand-file-name file))
	      (delete-file (concat (file-name-sans-extension file) ".ps"))
	      (message "PDF written to %s" file))
	     ((string= "ics" extension)
	      (require 'ox-icalendar)
	      (declare-function org-icalendar-export-current-agenda
	                        "ox-icalendar" (file))
	      (org-icalendar-export-current-agenda (expand-file-name file)))
	     (t
	      (let ((bs (buffer-string)))
		(find-file file)
		(erase-buffer)
		(insert bs)
		(save-buffer 0)
		(kill-buffer (current-buffer))
		(message "Plain text written to %s" file))))))))
    (set-buffer (or agenda-bufname
		    ;; FIXME: I'm pretty sure called-interactively-p
                    ;; doesn't do what we want here!
		    (and (called-interactively-p 'any) (buffer-name))
		    org-agenda-buffer-name)))
  (when open (org-open-file file)))

(defun org-agenda-remove-marked-text (property &optional value)
  "Delete all text marked with VALUE of PROPERTY.
VALUE defaults to t."
  (let (beg)
    (setq value (or value t))
    (while (setq beg (text-property-any (point-min) (point-max)
					property value))
      (delete-region
       beg (or (next-single-property-change beg property)
	       (point-max))))))

(defun org-agenda-add-entry-text ()
  "Add entry text to agenda lines.
This will add a maximum of `org-agenda-add-entry-text-maxlines' lines of the
entry text following headings shown in the agenda.
Drawers will be excluded, also the line with scheduling/deadline info."
  (when (and (> org-agenda-add-entry-text-maxlines 0)
	     (not (bound-and-true-p org-mobile-creating-agendas)))
    (let (m txt)
      (goto-char (point-min))
      (while (not (eobp))
	(if (not (setq m (org-get-at-bol 'org-hd-marker)))
	    (beginning-of-line 2)
	  (setq txt (org-agenda-get-some-entry-text
		     m org-agenda-add-entry-text-maxlines "    > "))
	  (end-of-line 1)
	  (if (string-match "\\S-" txt)
	      (insert "\n" txt)
	    (or (eobp) (forward-char 1))))))))

(defun org-agenda-get-some-entry-text (marker n-lines &optional indent
					      &rest keep)
  "Extract entry text from MARKER, at most N-LINES lines.
This will ignore drawers etc, just get the text.
If INDENT is given, prefix every line with this string.  If KEEP is
given, it is a list of symbols, defining stuff that should not be
removed from the entry content.  Currently only `planning' is allowed here."
  (let (txt drawer-re kwd-time-re ind)
    (save-excursion
      (with-current-buffer (marker-buffer marker)
	(if (not (derived-mode-p 'org-mode))
	    (setq txt "")
	  (org-with-wide-buffer
	   (goto-char marker)
	   (end-of-line 1)
	   (setq txt (buffer-substring
		      (min (1+ (point)) (point-max))
		      (progn (outline-next-heading) (point)))
		 drawer-re org-drawer-regexp
		 kwd-time-re (concat "^[ \t]*" org-keyword-time-regexp
				     ".*\n?"))
	   (with-temp-buffer
	     (insert txt)
	     (when org-agenda-add-entry-text-descriptive-links
	       (goto-char (point-min))
	       (while (org-activate-links (point-max))
		 (goto-char (match-end 0))))
	     (goto-char (point-min))
	     (while (re-search-forward org-link-bracket-re (point-max) t)
	       (set-text-properties (match-beginning 0) (match-end 0)
				    nil))
	     (goto-char (point-min))
	     (while (re-search-forward drawer-re nil t)
	       (delete-region
		(match-beginning 0)
		(progn (re-search-forward
			"^[ \t]*:END:.*\n?" nil 'move)
		       (point))))
	     (unless (member 'planning keep)
	       (goto-char (point-min))
	       (while (re-search-forward kwd-time-re nil t)
		 (replace-match "")))
	     (goto-char (point-min))
	     (when org-agenda-entry-text-exclude-regexps
	       (let ((re-list org-agenda-entry-text-exclude-regexps)	re)
		 (while (setq re (pop re-list))
		   (goto-char (point-min))
		   (while (re-search-forward re nil t)
		     (replace-match "")))))
	     (goto-char (point-max))
	     (skip-chars-backward " \t\n")
	     (when (looking-at "[ \t\n]+\\'") (replace-match ""))

	     ;; find and remove min common indentation
	     (goto-char (point-min))
	     (untabify (point-min) (point-max))
	     (setq ind (current-indentation))
	     (while (not (eobp))
	       (unless (looking-at "[ \t]*$")
		 (setq ind (min ind (current-indentation))))
	       (beginning-of-line 2))
	     (goto-char (point-min))
	     (while (not (eobp))
	       (unless (looking-at "[ \t]*$")
		 (move-to-column ind)
		 (delete-region (line-beginning-position) (point)))
	       (beginning-of-line 2))

	     (run-hooks 'org-agenda-entry-text-cleanup-hook)

	     (goto-char (point-min))
	     (when indent
	       (while (and (not (eobp)) (re-search-forward "^" nil t))
		 (replace-match indent t t)))
	     (goto-char (point-min))
	     (while (looking-at "[ \t]*\n") (replace-match ""))
	     (goto-char (point-max))
	     (when (> (org-current-line)
		      n-lines)
	       (org-goto-line (1+ n-lines))
	       (backward-char 1))
	     (setq txt (buffer-substring (point-min) (point))))))))
    txt))

(defun org-check-for-org-mode ()
  "Make sure current buffer is in Org mode.  Error if not."
  (or (derived-mode-p 'org-mode)
      (error "Cannot execute Org agenda command on buffer in %s"
	     major-mode)))

;;; Agenda prepare and finalize

(defvar org-agenda-multi nil)  ; dynamically scoped
(defvar org-agenda-pre-window-conf nil)
(defvar org-agenda-columns-active nil)
(defvar org-agenda-name nil)
(defvar org-agenda-tag-filter nil)
(defvar org-agenda-category-filter nil)
(defvar org-agenda-regexp-filter nil)
(defvar org-agenda-effort-filter nil)
(defvar org-agenda-top-headline-filter nil)

(defvar org-agenda-represented-categories nil
  "Cache for the list of all categories in the agenda.")
(defvar org-agenda-represented-tags nil
  "Cache for the list of all categories in the agenda.")
(defvar org-agenda-tag-filter-preset nil
  "A preset of the tags filter used for secondary agenda filtering.
This must be a list of strings, each string must be a single tag preceded
by \"+\" or \"-\".
This variable should not be set directly, but agenda custom commands can
bind it in the options section.  The preset filter is a global property of
the entire agenda view.  In a block agenda, it will not work reliably to
define a filter for one of the individual blocks.  You need to set it in
the global options and expect it to be applied to the entire view.")

(defconst org-agenda-filter-variables
  '((category . org-agenda-category-filter)
    (tag . org-agenda-tag-filter)
    (effort . org-agenda-effort-filter)
    (regexp . org-agenda-regexp-filter))
  "Alist of filter types and associated variables.")
(defun org-agenda-filter-any ()
  "Is any filter active?"
  (cl-some (lambda (x)
	     (or (symbol-value (cdr x))
		 (get :preset-filter x)))
	   org-agenda-filter-variables))

(defvar org-agenda-category-filter-preset nil
  "A preset of the category filter used for secondary agenda filtering.
This must be a list of strings, each string must be a single category
preceded by \"+\" or \"-\".
This variable should not be set directly, but agenda custom commands can
bind it in the options section.  The preset filter is a global property of
the entire agenda view.  In a block agenda, it will not work reliably to
define a filter for one of the individual blocks.  You need to set it in
the global options and expect it to be applied to the entire view.")

(defvar org-agenda-regexp-filter-preset nil
  "A preset of the regexp filter used for secondary agenda filtering.
This must be a list of strings, each string must be a single regexp
preceded by \"+\" or \"-\".
This variable should not be set directly, but agenda custom commands can
bind it in the options section.  The preset filter is a global property of
the entire agenda view.  In a block agenda, it will not work reliably to
define a filter for one of the individual blocks.  You need to set it in
the global options and expect it to be applied to the entire view.")

(defvar org-agenda-effort-filter-preset nil
  "A preset of the effort condition used for secondary agenda filtering.
This must be a list of strings, each string must be a single regexp
preceded by \"+\" or \"-\".
This variable should not be set directly, but agenda custom commands can
bind it in the options section.  The preset filter is a global property of
the entire agenda view.  In a block agenda, it will not work reliably to
define a filter for one of the individual blocks.  You need to set it in
the global options and expect it to be applied to the entire view.")

(defun org-agenda-use-sticky-p ()
  "Return non-nil if an agenda buffer named
`org-agenda-buffer-name' exists and should be shown instead of
generating a new one."
  (and
   ;; turned off by user
   org-agenda-sticky
   ;; For multi-agenda buffer already exists
   (not org-agenda-multi)
   ;; buffer found
   (get-buffer org-agenda-buffer-name)
   ;; C-u parameter is same as last call
   (with-current-buffer (get-buffer org-agenda-buffer-name)
     (and
      (equal current-prefix-arg
	     org-agenda-last-prefix-arg)
      ;; In case user turned stickiness on, while having existing
      ;; Agenda buffer active, don't reuse that buffer, because it
      ;; does not have org variables local
      org-agenda-this-buffer-is-sticky))))

(defvar org-agenda-buffer-tmp-name nil)

(defun org-agenda--get-buffer-name (sticky-name)
  (or org-agenda-buffer-tmp-name
      (and org-agenda-doing-sticky-redo org-agenda-buffer-name)
      sticky-name
      "*Org Agenda*"))

(defun org-agenda-prepare-window (abuf filter-alist)
  "Setup agenda buffer in the window.
ABUF is the buffer for the agenda window.
FILTER-ALIST is an alist of filters we need to apply when
`org-agenda-persistent-filter' is non-nil."
  (let* ((awin (get-buffer-window abuf)) wconf)
    (cond
     ((equal (current-buffer) abuf) nil)
     (awin (select-window awin))
     ((not (setq wconf (current-window-configuration))))
     ((eq org-agenda-window-setup 'current-window)
      (pop-to-buffer-same-window abuf))
     ((eq org-agenda-window-setup 'other-window)
      (org-switch-to-buffer-other-window abuf))
     ((eq org-agenda-window-setup 'other-frame)
      (switch-to-buffer-other-frame abuf))
     ((eq org-agenda-window-setup 'other-tab)
      (if (fboundp 'switch-to-buffer-other-tab)
	  (switch-to-buffer-other-tab abuf)
	(user-error "Your version of Emacs does not have tab bar support")))
     ((eq org-agenda-window-setup 'only-window)
      (delete-other-windows)
      (pop-to-buffer-same-window abuf))
     ((eq org-agenda-window-setup 'reorganize-frame)
      (delete-other-windows)
      (org-switch-to-buffer-other-window abuf)))
    (setq org-agenda-tag-filter (cdr (assq 'tag filter-alist)))
    (setq org-agenda-category-filter (cdr (assq 'cat filter-alist)))
    (setq org-agenda-effort-filter (cdr (assq 'effort filter-alist)))
    (setq org-agenda-regexp-filter (cdr (assq 're filter-alist)))
    ;; Additional test in case agenda is invoked from within agenda
    ;; buffer via elisp link.
    (unless (equal (current-buffer) abuf)
      (pop-to-buffer-same-window abuf))
    (setq org-agenda-pre-window-conf
	  (or wconf org-agenda-pre-window-conf))))

(defun org-agenda-prepare (&optional name)
  (let ((filter-alist (when org-agenda-persistent-filter
			(with-current-buffer
			    (get-buffer-create org-agenda-buffer-name)
			  `((tag . ,org-agenda-tag-filter)
			    (re . ,org-agenda-regexp-filter)
			    (effort . ,org-agenda-effort-filter)
			    (cat . ,org-agenda-category-filter))))))
    (if (org-agenda-use-sticky-p)
	(progn
	  (put 'org-agenda-tag-filter :preset-filter nil)
	  (put 'org-agenda-category-filter :preset-filter nil)
	  (put 'org-agenda-regexp-filter :preset-filter nil)
	  (put 'org-agenda-effort-filter :preset-filter nil)
	  ;; Popup existing buffer
	  (org-agenda-prepare-window (get-buffer org-agenda-buffer-name)
				     filter-alist)
	  (message "Sticky Agenda buffer, use `r' to refresh")
	  (or org-agenda-multi (org-agenda-fit-window-to-buffer))
	  (throw 'exit "Sticky Agenda buffer, use `r' to refresh"))
      (setq org-todo-keywords-for-agenda nil)
      (put 'org-agenda-tag-filter :preset-filter
	   org-agenda-tag-filter-preset)
      (put 'org-agenda-category-filter :preset-filter
	   org-agenda-category-filter-preset)
      (put 'org-agenda-regexp-filter :preset-filter
	   org-agenda-regexp-filter-preset)
      (put 'org-agenda-effort-filter :preset-filter
	   org-agenda-effort-filter-preset)
      (if org-agenda-multi
	  (progn
	    (setq buffer-read-only nil)
	    (goto-char (point-max))
	    (unless (or (bobp) org-agenda-compact-blocks
			(not org-agenda-block-separator))
	      (insert "\n"
		      (if (stringp org-agenda-block-separator)
			  org-agenda-block-separator
			(make-string (window-max-chars-per-line) org-agenda-block-separator))
		      "\n"))
	    (narrow-to-region (point) (point-max)))
	(setq org-done-keywords-for-agenda nil)
	;; Setting any org variables that are in org-agenda-local-vars
	;; list need to be done after the prepare call
	(org-agenda-prepare-window
	 (get-buffer-create org-agenda-buffer-name) filter-alist)
	(setq buffer-read-only nil)
	(org-agenda-reset-markers)
	(let ((inhibit-read-only t)) (erase-buffer))
	(org-agenda-mode)
	(setq org-agenda-buffer (current-buffer))
	(setq org-agenda-contributing-files nil)
	(setq org-agenda-columns-active nil)
	(org-agenda-prepare-buffers (org-agenda-files nil 'ifmode))
	(setq org-todo-keywords-for-agenda
	      (org-uniquify org-todo-keywords-for-agenda))
	(setq org-done-keywords-for-agenda
	      (org-uniquify org-done-keywords-for-agenda))
	(setq org-agenda-last-prefix-arg current-prefix-arg)
	(setq org-agenda-this-buffer-name org-agenda-buffer-name)
	(and name (not org-agenda-name)
	     (setq-local org-agenda-name name)))
      (setq buffer-read-only nil))))

(defvar org-overriding-columns-format)
(defvar org-local-columns-format)
(defun org-agenda-finalize ()
  "Finishing touch for the agenda buffer.
This function is called just before displaying the agenda.  If
you want to add your own functions to the finalization of the
agenda display, configure `org-agenda-finalize-hook'."
  (unless org-agenda-multi
    (let ((inhibit-read-only t))
      (save-excursion
	(goto-char (point-min))
	(save-excursion
	  (while (org-activate-links (point-max))
	    (goto-char (match-end 0))))
	(unless (eq org-agenda-remove-tags t)
	  (org-agenda-align-tags))
	(unless org-agenda-with-colors
	  (remove-text-properties (point-min) (point-max) '(face nil)))
	(when (bound-and-true-p org-overriding-columns-format)
	  (setq-local org-local-columns-format
		      org-overriding-columns-format))
	(when org-agenda-view-columns-initially
	  (org-agenda-columns))
	(when org-agenda-fontify-priorities
	  (org-agenda-fontify-priorities))
	(when (and org-agenda-dim-blocked-tasks org-blocker-hook)
	  (org-agenda-dim-blocked-tasks))
	(org-agenda-mark-clocking-task)
	(when org-agenda-entry-text-mode
	  (org-agenda-entry-text-hide)
	  (org-agenda-entry-text-show))
	(when (and (featurep 'org-habit)
		   (save-excursion (next-single-property-change (point-min) 'org-habit-p)))
	  (org-habit-insert-consistency-graphs))
	(setq org-agenda-type (org-get-at-bol 'org-agenda-type))
	(unless (or (eq org-agenda-show-inherited-tags 'always)
		    (and (listp org-agenda-show-inherited-tags)
			 (memq org-agenda-type org-agenda-show-inherited-tags))
		    (and (eq org-agenda-show-inherited-tags t)
			 (or (eq org-agenda-use-tag-inheritance t)
			     (and (listp org-agenda-use-tag-inheritance)
				  (not (memq org-agenda-type
					     org-agenda-use-tag-inheritance))))))
	  (let (mrk)
	    (save-excursion
	      (goto-char (point-min))
	      (while (equal (forward-line) 0)
		(when (setq mrk (get-text-property (point) 'org-hd-marker))
		  (put-text-property (line-beginning-position) (line-end-position)
				     'tags
				     (org-with-point-at mrk
				       (org-get-tags nil nil t))))))))
	(setq org-agenda-represented-tags nil
	      org-agenda-represented-categories nil)
	(when org-agenda-top-headline-filter
	  (org-agenda-filter-top-headline-apply
	   org-agenda-top-headline-filter))
	(when org-agenda-tag-filter
	  (org-agenda-filter-apply org-agenda-tag-filter 'tag t))
	(when (get 'org-agenda-tag-filter :preset-filter)
	  (org-agenda-filter-apply
	   (get 'org-agenda-tag-filter :preset-filter) 'tag t))
	(when org-agenda-category-filter
	  (org-agenda-filter-apply org-agenda-category-filter 'category))
	(when (get 'org-agenda-category-filter :preset-filter)
	  (org-agenda-filter-apply
	   (get 'org-agenda-category-filter :preset-filter) 'category))
	(when org-agenda-regexp-filter
	  (org-agenda-filter-apply org-agenda-regexp-filter 'regexp))
	(when (get 'org-agenda-regexp-filter :preset-filter)
	  (org-agenda-filter-apply
	   (get 'org-agenda-regexp-filter :preset-filter) 'regexp))
	(when org-agenda-effort-filter
	  (org-agenda-filter-apply org-agenda-effort-filter 'effort))
	(when (get 'org-agenda-effort-filter :preset-filter)
	  (org-agenda-filter-apply
	   (get 'org-agenda-effort-filter :preset-filter) 'effort))
	(add-hook 'kill-buffer-hook #'org-agenda-reset-markers 'append 'local))
      (run-hooks 'org-agenda-finalize-hook))))

(defun org-agenda-mark-clocking-task ()
  "Mark the current clock entry in the agenda if it is present."
  ;; We need to widen when `org-agenda-finalize' is called from
  ;; `org-agenda-change-all-lines' (e.g. in `org-agenda-clock-in').
  (when (bound-and-true-p org-clock-current-task)
    (save-restriction
      (widen)
      (org-agenda-unmark-clocking-task)
      (when (marker-buffer org-clock-hd-marker)
	(save-excursion
	  (goto-char (point-min))
	  (let (s ov)
	    (while (setq s (next-single-property-change (point) 'org-hd-marker))
	      (goto-char s)
	      (when (equal (org-get-at-bol 'org-hd-marker)
			   org-clock-hd-marker)
		(setq ov (make-overlay (line-beginning-position) (1+ (line-end-position))))
		(overlay-put ov 'type 'org-agenda-clocking)
		(overlay-put ov 'face 'org-agenda-clocking)
		(overlay-put ov 'help-echo
			     "The clock is running in this item")))))))))

(defun org-agenda-unmark-clocking-task ()
  "Unmark the current clocking task."
  (mapc (lambda (o)
	  (when (eq (overlay-get o 'type) 'org-agenda-clocking)
	    (delete-overlay o)))
	(overlays-in (point-min) (point-max))))

(defun org-agenda-fontify-priorities ()
  "Make highest priority lines bold, and lowest italic."
  (interactive)
  (mapc (lambda (o) (when (eq (overlay-get o 'org-type) 'org-priority)
		      (delete-overlay o)))
	(overlays-in (point-min) (point-max)))
  (save-excursion
    (let (b e p ov h l)
      (goto-char (point-min))
      (while (re-search-forward org-priority-regexp nil t)
	(setq h (or (get-char-property (point) 'org-priority-highest)
		    org-priority-highest)
	      l (or (get-char-property (point) 'org-priority-lowest)
		    org-priority-lowest)
	      p (string-to-char (match-string 2))
	      b (match-beginning 1)
	      e (if (eq org-agenda-fontify-priorities 'cookies)
		    (1+ (match-end 2))
		  (line-end-position))
	      ov (make-overlay b e))
	(overlay-put
	 ov 'face
	 (let ((special-face
		(cond ((org-face-from-face-or-color
			'priority 'org-priority
			(cdr (assoc p org-priority-faces))))
		      ((and (listp org-agenda-fontify-priorities)
			    (org-face-from-face-or-color
			     'priority 'org-priority
			     (cdr (assoc p org-agenda-fontify-priorities)))))
		      ((equal p l) 'italic)
		      ((equal p h) 'bold))))
	   (if special-face (list special-face 'org-priority) 'org-priority)))
	(overlay-put ov 'org-type 'org-priority)))))

(defvar org-depend-tag-blocked)

(defun org-agenda-dim-blocked-tasks (&optional _invisible)
  "Dim currently blocked TODOs in the agenda display.
When INVISIBLE is non-nil, hide currently blocked TODO instead of
dimming them."                   ;FIXME: The arg isn't used, actually!
  (interactive "P")
  (when (called-interactively-p 'interactive)
    (message "Dim or hide blocked tasks..."))
  (dolist (o (overlays-in (point-min) (point-max)))
    (when (eq (overlay-get o 'face) 'org-agenda-dimmed-todo-face)
      (delete-overlay o)))
  (save-excursion
    (let ((inhibit-read-only t))
      (goto-char (point-min))
      (while (let ((pos (text-property-not-all
			 (point) (point-max) 'org-todo-blocked nil)))
	       (when pos (goto-char pos)))
	(let* ((invisible
		(eq (org-get-at-bol 'org-todo-blocked) 'invisible))
	       (todo-blocked
		(eq (org-get-at-bol 'org-filter-type) 'todo-blocked))
	       (ov (make-overlay (if invisible
				     (line-end-position 0)
				   (line-beginning-position))
				 (line-end-position))))
	  (when todo-blocked
	    (overlay-put ov 'face 'org-agenda-dimmed-todo-face))
	  (when invisible
	    (org-agenda-filter-hide-line 'todo-blocked)))
        (if (= (point-max) (line-end-position))
            (goto-char (point-max))
	  (move-beginning-of-line 2)))))
  (when (called-interactively-p 'interactive)
    (message "Dim or hide blocked tasks...done")))

(defun org-agenda--mark-blocked-entry (entry)
  "If ENTRY is blocked, mark it for fontification or invisibility.

If the header at `org-hd-marker' is blocked according to
`org-entry-blocked-p', then if `org-agenda-dim-blocked-tasks' is
`invisible' and the header is not blocked by checkboxes, set the
text property `org-todo-blocked' to `invisible', otherwise set it
to t."
  (when (get-text-property 0 'todo-state entry)
    (let ((entry-marker (get-text-property 0 'org-hd-marker entry))
          (org-blocked-by-checkboxes nil)
	  ;; Necessary so that `org-entry-blocked-p' does not change
	  ;; the buffer.
          (org-depend-tag-blocked nil))
      (when entry-marker
	(let ((blocked
	       (with-current-buffer (marker-buffer entry-marker)
		 (save-excursion
		   (goto-char entry-marker)
		   (org-entry-blocked-p)))))
	  (when blocked
	    (let ((really-invisible
		   (and (not org-blocked-by-checkboxes)
			(eq org-agenda-dim-blocked-tasks 'invisible))))
	      (put-text-property
	       0 (length entry) 'org-todo-blocked
	       (if really-invisible 'invisible t)
	       entry)
	      (put-text-property
	       0 (length entry) 'org-filter-type 'todo-blocked entry)))))))
  entry)

(defvar org-agenda-skip-function nil
  "Function to be called at each match during agenda construction.
If this function returns nil, the current match should not be skipped.
Otherwise, the function must return a position from where the search
should be continued.
This may also be a Lisp form, it will be evaluated.
Never set this variable using `setq' or so, because then it will apply
to all future agenda commands.  If you do want a global skipping condition,
use the option `org-agenda-skip-function-global' instead.
The correct usage for `org-agenda-skip-function' is to bind it with
`let' to scope it dynamically into the agenda-constructing command.
A good way to set it is through options in `org-agenda-custom-commands'.")

(defun org-agenda-skip (&optional element)
  "Throw to `:skip' in places that should be skipped.
Also moves point to the end of the skipped region, so that search can
continue from there.

Optional argument ELEMENT contains element at point."
  (when (or
         (if element
             (eq (org-element-type element) 'comment)
	   (save-excursion
             (goto-char (line-beginning-position))
             (looking-at comment-start-skip)))
	 (and org-agenda-skip-archived-trees (not org-agenda-archives-mode)
	      (or (and (save-match-data (org-in-archived-heading-p nil element))
		       (org-end-of-subtree t element))
		  (and (member org-archive-tag org-file-tags)
		       (goto-char (point-max)))))
	 (and org-agenda-skip-comment-trees
              (org-in-commented-heading-p nil element)
	      (org-end-of-subtree t element))
         (let ((to (or (org-agenda-skip-eval org-agenda-skip-function-global)
		       (org-agenda-skip-eval org-agenda-skip-function))))
           (and to (goto-char to)))
	 (org-in-src-block-p t element))
    (throw :skip t)))

(defun org-agenda-skip-eval (form)
  "If FORM is a function or a list, call (or eval) it and return the result.
`save-excursion' and `save-match-data' are wrapped around the call, so point
and match data are returned to the previous state no matter what these
functions do."
  (let (fp)
    (and form
	 (or (setq fp (functionp form))
	     (consp form))
	 (save-excursion
	   (save-match-data
	     (if fp
		 (funcall form)
	       (eval form t)))))))

(defvar org-agenda-markers nil
  "List of all currently active markers created by `org-agenda'.")
(defvar org-agenda-last-marker-time (float-time)
  "Creation time of the last agenda marker.")

(defun org-agenda-new-marker (&optional pos)
  "Return a new agenda marker.
Marker is at point, or at POS if non-nil.  Org mode keeps a list
of these markers and resets them when they are no longer in use."
  (let ((m (copy-marker (or pos (point)) t)))
    (setq org-agenda-last-marker-time (float-time))
    (if org-agenda-buffer
	(with-current-buffer org-agenda-buffer
	  (push m org-agenda-markers))
      (push m org-agenda-markers))
    m))

(defun org-agenda-reset-markers ()
  "Reset markers created by `org-agenda'."
  (while org-agenda-markers
    (move-marker (pop org-agenda-markers) nil)))

(defun org-agenda-save-markers-for-cut-and-paste (beg end)
  "Save relative positions of markers in region.
This check for agenda markers in all agenda buffers currently active."
  (dolist (buf (buffer-list))
    (with-current-buffer buf
      (when (eq major-mode 'org-agenda-mode)
	(mapc (lambda (m) (org-check-and-save-marker m beg end))
	      org-agenda-markers)))))

;;; Entry text mode

(defun org-agenda-entry-text-show-here ()
  "Add some text from the entry as context to the current line."
  (let (m txt o)
    (setq m (org-get-at-bol 'org-hd-marker))
    (unless (marker-buffer m)
      (error "No marker points to an entry here"))
    (setq txt (concat "\n" (org-no-properties
			    (org-agenda-get-some-entry-text
			     m org-agenda-entry-text-maxlines
			     org-agenda-entry-text-leaders))))
    (when (string-match "\\S-" txt)
      (setq o (make-overlay (line-beginning-position) (line-end-position)))
      (overlay-put o 'evaporate t)
      (overlay-put o 'org-overlay-type 'agenda-entry-content)
      (overlay-put o 'after-string txt))))

(defun org-agenda-entry-text-show ()
  "Add entry context for all agenda lines."
  (interactive)
  (save-excursion
    (goto-char (point-max))
    (beginning-of-line 1)
    (while (not (bobp))
      (when (org-get-at-bol 'org-hd-marker)
	(org-agenda-entry-text-show-here))
      (beginning-of-line 0))))

(defun org-agenda-entry-text-hide ()
  "Remove any shown entry context."
  (mapc (lambda (o)
	  (when (eq (overlay-get o 'org-overlay-type)
		    'agenda-entry-content)
	    (delete-overlay o)))
	(overlays-in (point-min) (point-max))))

(defun org-agenda-get-day-face (date)
  "Return the face DATE should be displayed with."
  (cond ((and (functionp org-agenda-day-face-function)
	      (funcall org-agenda-day-face-function date)))
	((and (org-agenda-today-p date)
              (memq (calendar-day-of-week date) org-agenda-weekend-days))
         'org-agenda-date-weekend-today)
	((org-agenda-today-p date) 'org-agenda-date-today)
	((memq (calendar-day-of-week date) org-agenda-weekend-days)
	 'org-agenda-date-weekend)
	(t 'org-agenda-date)))

(defvar org-agenda-show-log-scoped)

;;; Agenda Daily/Weekly

(defvar org-agenda-start-day nil  ; dynamically scoped parameter
  "Start day for the agenda view.
Custom commands can set this variable in the options section.
This is usually a string like \"2007-11-01\", \"+2d\" or any other
input allowed when reading a date through the Org calendar.
See the docstring of `org-read-date' for details.")
(defvar org-starting-day nil) ; local variable in the agenda buffer
(defvar org-arg-loc nil) ; local variable

;;;###autoload
(defun org-agenda-list (&optional arg start-day span with-hour)
  "Produce a daily/weekly view from all files in variable `org-agenda-files'.
The view will be for the current day or week, but from the overview buffer
you will be able to go to other days/weeks.

With a numeric prefix argument in an interactive call, the agenda will
span ARG days.  Lisp programs should instead specify SPAN to change
the number of days.  SPAN defaults to `org-agenda-span'.

START-DAY defaults to TODAY, or to the most recent match for the weekday
given in `org-agenda-start-on-weekday'.

When WITH-HOUR is non-nil, only include scheduled and deadline
items if they have an hour specification like [h]h:mm."
  (interactive "P")
  (when org-agenda-overriding-arguments
    (setq arg (car org-agenda-overriding-arguments)
	  start-day (nth 1 org-agenda-overriding-arguments)
	  span (nth 2 org-agenda-overriding-arguments)))
  (when (and (integerp arg) (> arg 0))
    (setq span arg arg nil))
  (when (numberp span)
    (unless (< 0 span)
      (user-error "Agenda creation impossible for this span(=%d days)" span)))
  (catch 'exit
    (setq org-agenda-buffer-name
	  (org-agenda--get-buffer-name
	   (and org-agenda-sticky
		(cond ((and org-keys (stringp org-match))
		       (format "*Org Agenda(%s:%s)*" org-keys org-match))
		      (org-keys
		       (format "*Org Agenda(%s)*" org-keys))
		      (t "*Org Agenda(a)*")))))
    (org-agenda-prepare "Day/Week")
    (setq start-day (or start-day org-agenda-start-day))
    (when (stringp start-day)
      ;; Convert to an absolute day number
      (setq start-day (time-to-days (org-read-date nil t start-day))))
    (org-compile-prefix-format 'agenda)
    (org-set-sorting-strategy 'agenda)
    (let* ((span (org-agenda-ndays-to-span (or span org-agenda-span)))
	   (today (org-today))
	   (sd (or start-day today))
	   (ndays (org-agenda-span-to-ndays span sd))
	   (org-agenda-start-on-weekday
	    (and (or (eq ndays 7) (eq ndays 14))
		 org-agenda-start-on-weekday))
	   (thefiles (org-agenda-files nil 'ifmode))
	   (files thefiles)
	   (start (if (or (null org-agenda-start-on-weekday)
			  (< ndays 7))
		      sd
		    (let* ((nt (calendar-day-of-week
				(calendar-gregorian-from-absolute sd)))
			   (n1 org-agenda-start-on-weekday)
			   (d (- nt n1)))
		      (- sd (+ (if (< d 0) 7 0) d)))))
	   (day-numbers (list start))
	   (day-cnt 0)
	   (inhibit-redisplay (not debug-on-error))
	   (org-agenda-show-log-scoped org-agenda-show-log)
	   s rtn rtnall file date d start-pos end-pos todayp ;; e
	   clocktable-start clocktable-end) ;; filter
      (setq org-agenda-redo-command
	    (list 'org-agenda-list (list 'quote arg) start-day (list 'quote span) with-hour))
      (dotimes (_ (1- ndays))
	(push (1+ (car day-numbers)) day-numbers))
      (setq day-numbers (nreverse day-numbers))
      (setq clocktable-start (car day-numbers)
	    clocktable-end (1+ (or (org-last day-numbers) 0)))
      (setq-local org-starting-day (car day-numbers))
      (setq-local org-arg-loc arg)
      (setq-local org-agenda-current-span (org-agenda-ndays-to-span span))
      (unless org-agenda-compact-blocks
	(let* ((d1 (car day-numbers))
	       (d2 (org-last day-numbers))
	       (w1 (org-days-to-iso-week d1))
	       (w2 (org-days-to-iso-week d2)))
	  (setq s (point))
	  (org-agenda--insert-overriding-header
	    (concat (org-agenda-span-name span)
		    "-agenda"
		    (cond ((<= 350 (- d2 d1)) "")
                          ((= w1 w2) (format " (W%02d)" w1))
                          (t (format " (W%02d-W%02d)" w1 w2)))
		    ":\n")))
	;; Add properties if we actually inserted a header.
	(when (> (point) s)
	  (add-text-properties s (1- (point))
			       (list 'face 'org-agenda-structure
				     'org-date-line t))
	  (org-agenda-mark-header-line s)))
      (while (setq d (pop day-numbers))
	(setq date (calendar-gregorian-from-absolute d)
	      s (point))
	(if (or (setq todayp (= d today))
		(and (not start-pos) (= d sd)))
	    (setq start-pos (point))
	  (when (and start-pos (not end-pos))
	    (setq end-pos (point))))
	(setq files thefiles
	      rtnall nil)
	(while (setq file (pop files))
	  (catch 'nextfile
	    (org-check-agenda-file file)
	    (let ((org-agenda-entry-types org-agenda-entry-types))
	      ;; Starred types override non-starred equivalents
	      (when (member :deadline* org-agenda-entry-types)
		(setq org-agenda-entry-types
		      (delq :deadline org-agenda-entry-types)))
	      (when (member :scheduled* org-agenda-entry-types)
		(setq org-agenda-entry-types
		      (delq :scheduled org-agenda-entry-types)))
	      ;; Honor with-hour
	      (when with-hour
		(when (member :deadline org-agenda-entry-types)
		  (setq org-agenda-entry-types
			(delq :deadline org-agenda-entry-types))
		  (push :deadline* org-agenda-entry-types))
		(when (member :scheduled org-agenda-entry-types)
		  (setq org-agenda-entry-types
			(delq :scheduled org-agenda-entry-types))
		  (push :scheduled* org-agenda-entry-types)))
	      (unless org-agenda-include-deadlines
		(setq org-agenda-entry-types
		      (delq :deadline* (delq :deadline org-agenda-entry-types))))
	      (cond
	       ((memq org-agenda-show-log-scoped '(only clockcheck))
		(setq rtn (org-agenda-get-day-entries
			   file date :closed)))
	       (org-agenda-show-log-scoped
		(setq rtn (apply #'org-agenda-get-day-entries
				 file date
				 (append '(:closed) org-agenda-entry-types))))
	       (t
		(setq rtn (apply #'org-agenda-get-day-entries
				 file date
				 org-agenda-entry-types)))))
	    (setq rtnall (append rtnall rtn)))) ;; all entries
	(when org-agenda-include-diary
	  (let ((org-agenda-search-headline-for-time t))
	    (require 'diary-lib)
	    (setq rtn (org-get-entries-from-diary date))
	    (setq rtnall (append rtnall rtn))))
	(when (or rtnall org-agenda-show-all-dates)
	  (setq day-cnt (1+ day-cnt))
	  (insert
	   (if (stringp org-agenda-format-date)
	       (format-time-string org-agenda-format-date
				   (org-time-from-absolute date))
	     (funcall org-agenda-format-date date))
	   "\n")
	  (put-text-property s (1- (point)) 'face
			     (org-agenda-get-day-face date))
	  (put-text-property s (1- (point)) 'org-date-line t)
	  (put-text-property s (1- (point)) 'org-agenda-date-header t)
	  (put-text-property s (1- (point)) 'org-day-cnt day-cnt)
	  (when todayp
	    (put-text-property s (1- (point)) 'org-today t))
	  (setq rtnall
		(org-agenda-add-time-grid-maybe rtnall ndays todayp))
          (with-silent-modifications
            ;; Composition property in entries may be self-destructed
            ;; on change.  Suppress the self-destruction.
	    (when rtnall (insert ;; all entries
			  (org-agenda-finalize-entries rtnall 'agenda)
			  "\n")))
	  (put-text-property s (1- (point)) 'day d)
	  (put-text-property s (1- (point)) 'org-day-cnt day-cnt)))
      (when (and org-agenda-clockreport-mode clocktable-start)
	(let ((org-agenda-files (org-agenda-files nil 'ifmode))
	      ;; the above line is to ensure the restricted range!
	      (p (copy-sequence org-agenda-clockreport-parameter-plist))
	      tbl)
	  (setq p (org-plist-delete p :block))
	  (setq p (plist-put p :tstart clocktable-start))
	  (setq p (plist-put p :tend clocktable-end))
	  (setq p (plist-put p :scope 'agenda))
	  (setq tbl (apply #'org-clock-get-clocktable p))
          (when org-agenda-clock-report-header
            (insert (propertize org-agenda-clock-report-header 'face 'org-agenda-structure))
            (unless (string-suffix-p "\n" org-agenda-clock-report-header)
              (insert "\n")))
	  (insert tbl)))
      (goto-char (point-min))
      (or org-agenda-multi (org-agenda-fit-window-to-buffer))
      (unless (or (not (get-buffer-window org-agenda-buffer-name))
		  (and (pos-visible-in-window-p (point-min))
		       (pos-visible-in-window-p (point-max))))
	(goto-char (1- (point-max)))
	(recenter -1)
	(when (not (pos-visible-in-window-p (or start-pos 1)))
	  (goto-char (or start-pos 1))
	  (recenter 1)))
      (goto-char (or start-pos 1))
      (add-text-properties (point-min) (point-max)
			   `(org-agenda-type agenda
					     org-last-args (,arg ,start-day ,span)
					     org-redo-cmd ,org-agenda-redo-command
					     org-series-cmd ,org-cmd))
      (when (eq org-agenda-show-log-scoped 'clockcheck)
	(org-agenda-show-clocking-issues))
      (org-agenda-finalize)
      (setq buffer-read-only t)
      (message ""))))

(defun org-agenda-ndays-to-span (n)
  "Return a span symbol for a span of N days, or N if none matches."
  (cond ((symbolp n) n)
	((= n 1) 'day)
	((= n 7) 'week)
	((= n 14) 'fortnight)
	(t n)))

(defun org-agenda-span-to-ndays (span &optional start-day)
  "Return ndays from SPAN, possibly starting at START-DAY.
START-DAY is an absolute time value."
  (cond ((numberp span) span)
	((eq span 'day) 1)
	((eq span 'week) 7)
	((eq span 'fortnight) 14)
	((eq span 'month)
	 (let ((date (calendar-gregorian-from-absolute start-day)))
	   (calendar-last-day-of-month (car date) (cl-caddr date))))
	((eq span 'year)
	 (let ((date (calendar-gregorian-from-absolute start-day)))
	   (if (calendar-leap-year-p (cl-caddr date)) 366 365)))))

(defun org-agenda-span-name (span)
  "Return a SPAN name."
  (if (null span)
      ""
    (if (symbolp span)
	(capitalize (symbol-name span))
      (format "%d days" span))))

;;; Agenda word search

(defvar org-agenda-search-history nil)

(defvar org-search-syntax-table nil
  "Special syntax table for Org search.
In this table, we have single quotes not as word constituents, to
that when \"+Ameli\" is searched as a work, it will also match \"Ameli's\"")

(defvar org-mode-syntax-table) ; From org.el
(defun org-search-syntax-table ()
  (unless org-search-syntax-table
    (setq org-search-syntax-table (copy-syntax-table org-mode-syntax-table))
    (modify-syntax-entry ?' "." org-search-syntax-table)
    (modify-syntax-entry ?` "." org-search-syntax-table))
  org-search-syntax-table)

(defvar org-agenda-last-search-view-search-was-boolean nil)

;;;###autoload
(defun org-search-view (&optional todo-only string edit-at)
  "Show all entries that contain a phrase or words or regular expressions.

With optional prefix argument TODO-ONLY, only consider entries that are
TODO entries.  The argument STRING can be used to pass a default search
string into this function.  If EDIT-AT is non-nil, it means that the
user should get a chance to edit this string, with cursor at position
EDIT-AT.

The search string can be viewed either as a phrase that should be found as
is, or it can be broken into a number of snippets, each of which must match
in a Boolean way to select an entry.  The default depends on the variable
`org-agenda-search-view-always-boolean'.
Even if this is turned off (the default) you can always switch to
Boolean search dynamically by preceding the first word with  \"+\" or \"-\".

The default is a direct search of the whole phrase, where each space in
the search string can expand to an arbitrary amount of whitespace,
including newlines.

If using a Boolean search, the search string is split on whitespace and
each snippet is searched separately, with logical AND to select an entry.
Words prefixed with a minus must *not* occur in the entry.  Words without
a prefix or prefixed with a plus must occur in the entry.  Matching is
case-insensitive.  Words are enclosed by word delimiters (i.e. they must
match whole words, not parts of a word) if
`org-agenda-search-view-force-full-words' is set (default is nil).

Boolean search snippets enclosed by curly braces are interpreted as
regular expressions that must or (when preceded with \"-\") must not
match in the entry.  Snippets enclosed into double quotes will be taken
as a whole, to include whitespace.

- If the search string starts with an asterisk, search only in headlines.
- If (possibly after the leading star) the search string starts with an
  exclamation mark, this also means to look at TODO entries only, an effect
  that can also be achieved with a prefix argument.
- If (possibly after star and exclamation mark) the search string starts
  with a colon, this will mean that the (non-regexp) snippets of the
  Boolean search must match as full words.

This command searches the agenda files, and in addition the files
listed in `org-agenda-text-search-extra-files' unless a restriction lock
is active."
  (interactive "P")
  (when org-agenda-overriding-arguments
    (setq todo-only (car org-agenda-overriding-arguments)
	  string (nth 1 org-agenda-overriding-arguments)
	  edit-at (nth 2 org-agenda-overriding-arguments)))
  (let* ((props (list 'face nil
		      'done-face 'org-agenda-done
		      'org-not-done-regexp org-not-done-regexp
		      'org-todo-regexp org-todo-regexp
		      'org-complex-heading-regexp org-complex-heading-regexp
		      'mouse-face 'highlight
		      'help-echo "mouse-2 or RET jump to location"))
	 (full-words org-agenda-search-view-force-full-words)
	 (org-agenda-text-search-extra-files org-agenda-text-search-extra-files)
	 regexp rtn rtnall files file pos inherited-tags
	 marker category level tags c neg re boolean
	 ee txt beg end words regexps+ regexps- hdl-only buffer beg1 str)
    (unless (and (not edit-at)
		 (stringp string)
		 (string-match "\\S-" string))
      (setq string (read-string
		    (if org-agenda-search-view-always-boolean
			"[+-]Word/{Regexp} ...: "
		      "Phrase or [+-]Word/{Regexp} ...: ")
		    (cond
		     ((integerp edit-at) (cons string edit-at))
		     (edit-at string))
		    'org-agenda-search-history)))
    (catch 'exit
      (setq org-agenda-buffer-name
	    (org-agenda--get-buffer-name
	     (and org-agenda-sticky
		  (if (stringp string)
		      (format "*Org Agenda(%s:%s)*"
			      (or org-keys (or (and todo-only "S") "s"))
			      string)
		    (format "*Org Agenda(%s)*"
			    (or (and todo-only "S") "s"))))))
      (org-agenda-prepare "SEARCH")
      (org-compile-prefix-format 'search)
      (org-set-sorting-strategy 'search)
      (setq org-agenda-redo-command
	    (list 'org-search-view (if todo-only t nil)
		  (list 'if 'current-prefix-arg nil string)))
      (setq org-agenda-query-string string)
      (if (equal (string-to-char string) ?*)
	  (setq hdl-only t
		words (substring string 1))
	(setq words string))
      (when (equal (string-to-char words) ?!)
	(setq todo-only t
	      words (substring words 1)))
      (when (equal (string-to-char words) ?:)
	(setq full-words t
	      words (substring words 1)))
      (when (or org-agenda-search-view-always-boolean
		(member (string-to-char words) '(?- ?+ ?\{)))
	(setq boolean t))
      (setq words (split-string words))
      (let (www w)
	(while (setq w (pop words))
	  (while (and (string-match "\\\\\\'" w) words)
	    (setq w (concat (substring w 0 -1) " " (pop words))))
	  (push w www))
	(setq words (nreverse www) www nil)
	(while (setq w (pop words))
	  (when (and (string-match "\\`[-+]?{" w)
		     (not (string-match "}\\'" w)))
	    (while (and words (not (string-match "}\\'" (car words))))
	      (setq w (concat w " " (pop words))))
	    (setq w (concat w " " (pop words))))
	  (push w www))
	(setq words (nreverse www)))
      (setq org-agenda-last-search-view-search-was-boolean boolean)
      (when boolean
	(let (wds w)
	  (while (setq w (pop words))
	    (when (or (equal (substring w 0 1) "\"")
		      (and (> (length w) 1)
			   (member (substring w 0 1) '("+" "-"))
			   (equal (substring w 1 2) "\"")))
	      (while (and words (not (equal (substring w -1) "\"")))
		(setq w (concat w " " (pop words)))))
	    (and (string-match "\\`\\([-+]?\\)\"" w)
		 (setq w (replace-match "\\1" nil nil w)))
	    (and (equal (substring w -1) "\"") (setq w (substring w 0 -1)))
	    (push w wds))
	  (setq words (nreverse wds))))
      (if boolean
	  (mapc (lambda (w)
		  (setq c (string-to-char w))
		  (if (equal c ?-)
		      (setq neg t w (substring w 1))
		    (if (equal c ?+)
			(setq neg nil w (substring w 1))
		      (setq neg nil)))
		  (if (string-match "\\`{.*}\\'" w)
		      (setq re (substring w 1 -1))
		    (if full-words
			(setq re (concat "\\<" (regexp-quote (downcase w)) "\\>"))
		      (setq re (regexp-quote (downcase w)))))
		  (if neg (push re regexps-) (push re regexps+)))
		words)
	(push (mapconcat #'regexp-quote words "\\s-+")
	      regexps+))
      (setq regexps+ (sort regexps+ (lambda (a b) (> (length a) (length b)))))
      (if (not regexps+)
	  (setq regexp org-outline-regexp-bol)
	(setq regexp (pop regexps+))
	(when hdl-only (setq regexp (concat org-outline-regexp-bol ".*?"
					    regexp))))
      (setq files (org-agenda-files nil 'ifmode))
      ;; Add `org-agenda-text-search-extra-files' unless there is some
      ;; restriction.
      (when (eq (car org-agenda-text-search-extra-files) 'agenda-archives)
	(pop org-agenda-text-search-extra-files)
	(unless (get 'org-agenda-files 'org-restrict)
	  (setq files (org-add-archive-files files))))
      ;; Uniquify files.  However, let `org-check-agenda-file' handle
      ;; non-existent ones.
      (setq files (cl-remove-duplicates
		   (append files org-agenda-text-search-extra-files)
		   :test (lambda (a b)
			   (and (file-exists-p a)
				(file-exists-p b)
				(file-equal-p a b))))
	    rtnall nil)
      (while (setq file (pop files))
	(setq ee nil)
	(catch 'nextfile
	  (org-check-agenda-file file)
	  (setq buffer (if (file-exists-p file)
			   (org-get-agenda-file-buffer file)
			 (error "No such file %s" file)))
	  (unless buffer
	    ;; If file does not exist, make sure an error message is sent
	    (setq rtn (list (format "ORG-AGENDA-ERROR: No such org-file %s"
				    file))))
	  (with-current-buffer buffer
	    (with-syntax-table (org-search-syntax-table)
	      (unless (derived-mode-p 'org-mode)
		(error "Agenda file %s is not in Org mode" file))
	      (let ((case-fold-search t))
		(save-excursion
		  (save-restriction
		    (if (eq buffer org-agenda-restrict)
			(narrow-to-region org-agenda-restrict-begin
					  org-agenda-restrict-end)
		      (widen))
		    (goto-char (point-min))
		    (unless (or (org-at-heading-p)
				(outline-next-heading))
		      (throw 'nextfile t))
		    (goto-char (max (point-min) (1- (point))))
		    (while (re-search-forward regexp nil t)
		      (org-back-to-heading t)
		      (while (and (not (zerop org-agenda-search-view-max-outline-level))
				  (> (org-reduced-level (org-outline-level))
				     org-agenda-search-view-max-outline-level)
				  (forward-line -1)
				  (org-back-to-heading t)))
		      (skip-chars-forward "* ")
		      (setq beg (line-beginning-position)
			    beg1 (point)
			    end (progn
				  (outline-next-heading)
				  (while (and (not (zerop org-agenda-search-view-max-outline-level))
					      (> (org-reduced-level (org-outline-level))
						 org-agenda-search-view-max-outline-level)
					      (forward-line 1)
					      (outline-next-heading)))
				  (point)))

		      (catch :skip
			(goto-char beg)
			(org-agenda-skip)
			(setq str (buffer-substring-no-properties
				   (line-beginning-position)
				   (if hdl-only (line-end-position) end)))
			(mapc (lambda (wr) (when (string-match wr str)
					     (goto-char (1- end))
					     (throw :skip t)))
			      regexps-)
			(mapc (lambda (wr) (unless (string-match wr str)
					     (goto-char (1- end))
					     (throw :skip t)))
			      (if todo-only
				  (cons (concat "^\\*+[ \t]+"
                                                org-not-done-regexp)
					regexps+)
				regexps+))
			(goto-char beg)
			(setq marker (org-agenda-new-marker (point))
			      category (org-get-category)
			      level (make-string (org-reduced-level (org-outline-level)) ? )
			      inherited-tags
			      (or (eq org-agenda-show-inherited-tags 'always)
				  (and (listp org-agenda-show-inherited-tags)
				       (memq 'todo org-agenda-show-inherited-tags))
				  (and (eq org-agenda-show-inherited-tags t)
				       (or (eq org-agenda-use-tag-inheritance t)
					   (memq 'todo org-agenda-use-tag-inheritance))))
			      tags (org-get-tags
                                    nil (not inherited-tags) t)
			      txt (org-agenda-format-item
				   ""
				   (org-buffer-substring-fontified
				    beg1 (point-at-eol))
				   level category tags t))
			(org-add-props txt props
			  'org-marker marker 'org-hd-marker marker
			  'org-todo-regexp org-todo-regexp
			  'level level
			  'org-complex-heading-regexp org-complex-heading-regexp
			  'priority 1000
			  'type "search")
			(push txt ee)
			(goto-char (1- end))))))))))
	(setq rtn (nreverse ee))
	(setq rtnall (append rtnall rtn)))
      (org-agenda--insert-overriding-header
	(with-temp-buffer
	  (insert "Search words: ")
	  (add-text-properties (point-min) (1- (point))
			       (list 'face 'org-agenda-structure))
	  (setq pos (point))
	  (insert string "\n")
	  (add-text-properties pos (1- (point)) (list 'face 'org-agenda-structure-filter))
	  (setq pos (point))
	  (unless org-agenda-multi
	    (insert (substitute-command-keys "\\<org-agenda-mode-map>\
Press `\\[org-agenda-manipulate-query-add]', \
`\\[org-agenda-manipulate-query-subtract]' to add/sub word, \
`\\[org-agenda-manipulate-query-add-re]', \
`\\[org-agenda-manipulate-query-subtract-re]' to add/sub regexp, \
`\\[universal-argument] \\[org-agenda-redo]' for a fresh search\n"))
	    (add-text-properties pos (1- (point))
				 (list 'face 'org-agenda-structure-secondary)))
	  (buffer-string)))
      (org-agenda-mark-header-line (point-min))
      (with-silent-modifications
        ;; Composition property in entries may be self-destructed
        ;; on change.  Suppress the self-destruction.
        (when rtnall
	  (insert (org-agenda-finalize-entries rtnall 'search) "\n")))
      (goto-char (point-min))
      (or org-agenda-multi (org-agenda-fit-window-to-buffer))
      (add-text-properties (point-min) (point-max)
			   `(org-agenda-type search
					     org-last-args (,todo-only ,string ,edit-at)
					     org-redo-cmd ,org-agenda-redo-command
					     org-series-cmd ,org-cmd))
      (org-agenda-finalize)
      (setq buffer-read-only t))))

;;; Agenda TODO list

(defun org-agenda-propertize-selected-todo-keywords (keywords)
  "Use `org-todo-keyword-faces' for the selected todo KEYWORDS."
  (concat
   (if (or (equal keywords "ALL") (not keywords))
       (propertize "ALL" 'face 'org-agenda-structure-filter)
     (mapconcat
      (lambda (kw)
        (propertize kw 'face (list (org-get-todo-face kw) 'org-agenda-structure)))
      (org-split-string keywords "|")
      "|"))
   "\n"))

(defvar org-select-this-todo-keyword nil)
(defvar org-last-arg nil)

(defvar crm-separator)

;;;###autoload
(defun org-todo-list (&optional arg)
  "Show all (not done) TODO entries from all agenda files in a single list.
The prefix arg can be used to select a specific TODO keyword and limit
the list to these.  When using `\\[universal-argument]', you will be prompted
for a keyword.  A numeric prefix directly selects the Nth keyword in
`org-todo-keywords-1'."
  (interactive "P")
  (when org-agenda-overriding-arguments
    (setq arg org-agenda-overriding-arguments))
  (when (and (stringp arg) (not (string-match "\\S-" arg))) (setq arg nil))
  (let* ((today (org-today))
	 (date (calendar-gregorian-from-absolute today))
	 (completion-ignore-case t)
         kwds org-select-this-todo-keyword rtn rtnall files file pos)
    (catch 'exit
      (setq org-agenda-buffer-name
	    (org-agenda--get-buffer-name
	     (and org-agenda-sticky
		  (if (stringp org-select-this-todo-keyword)
		      (format "*Org Agenda(%s:%s)*" (or org-keys "t")
			      org-select-this-todo-keyword)
		    (format "*Org Agenda(%s)*" (or org-keys "t"))))))
      (org-agenda-prepare "TODO")
      (setq kwds org-todo-keywords-for-agenda
            org-select-this-todo-keyword (if (stringp arg) arg
                                           (and (integerp arg)
						(> arg 0)
                                                (nth (1- arg) kwds))))
      (when (equal arg '(4))
        (setq org-select-this-todo-keyword
              (mapconcat #'identity
                         (let ((crm-separator "|"))
                           (completing-read-multiple
                            "Keyword (or KWD1|KWD2|...): "
                            (mapcar #'list kwds) nil nil))
                         "|")))
      (and (equal 0 arg) (setq org-select-this-todo-keyword nil))
      (org-compile-prefix-format 'todo)
      (org-set-sorting-strategy 'todo)
      (setq org-agenda-redo-command
	    `(org-todo-list (or (and (numberp current-prefix-arg)
				     current-prefix-arg)
				,org-select-this-todo-keyword
				current-prefix-arg ,arg)))
      (setq files (org-agenda-files nil 'ifmode)
	    rtnall nil)
      (while (setq file (pop files))
	(catch 'nextfile
	  (org-check-agenda-file file)
	  (setq rtn (org-agenda-get-day-entries file date :todo))
	  (setq rtnall (append rtnall rtn))))
      (org-agenda--insert-overriding-header
        (with-temp-buffer
	  (insert "Global list of TODO items of type: ")
	  (add-text-properties (point-min) (1- (point))
			       (list 'face 'org-agenda-structure
				     'short-heading
				     (concat "ToDo: "
					     (or org-select-this-todo-keyword "ALL"))))
	  (org-agenda-mark-header-line (point-min))
	  (insert (org-agenda-propertize-selected-todo-keywords
		   org-select-this-todo-keyword))
	  (setq pos (point))
	  (unless org-agenda-multi
	    (insert (substitute-command-keys "Press \
\\<org-agenda-mode-map>`N \\[org-agenda-redo]' (e.g. `0 \\[org-agenda-redo]') \
to search again: (0)[ALL]"))
	    (let ((n 0))
              (dolist (k kwds)
                (let ((s (format "(%d)%s" (cl-incf n) k)))
                  (when (> (+ (current-column) (string-width s) 1) (window-max-chars-per-line))
                    (insert "\n                     "))
                  (insert " " s))))
	    (insert "\n"))
	  (add-text-properties pos (1- (point)) (list 'face 'org-agenda-structure-secondary))
	  (buffer-string)))
      (org-agenda-mark-header-line (point-min))
      (with-silent-modifications
        ;; Composition property in entries may be self-destructed
        ;; on change.  Suppress the self-destruction.
        (when rtnall
	  (insert (org-agenda-finalize-entries rtnall 'todo) "\n")))
      (goto-char (point-min))
      (or org-agenda-multi (org-agenda-fit-window-to-buffer))
      (add-text-properties (point-min) (point-max)
			   `(org-agenda-type todo
					     org-last-args ,arg
					     org-redo-cmd ,org-agenda-redo-command
					     org-series-cmd ,org-cmd))
      (org-agenda-finalize)
      (setq buffer-read-only t))))

;;; Agenda tags match

;;;###autoload
(defun org-tags-view (&optional todo-only match)
  "Show all headlines for all `org-agenda-files' matching a TAGS criterion.
The prefix arg TODO-ONLY limits the search to TODO entries."
  (interactive "P")
  (when org-agenda-overriding-arguments
    (setq todo-only (car org-agenda-overriding-arguments)
	  match (nth 1 org-agenda-overriding-arguments)))
  (let* ((org-tags-match-list-sublevels
	  org-tags-match-list-sublevels)
	 (completion-ignore-case t)
	 (org--matcher-tags-todo-only todo-only)
	 rtn rtnall files file pos matcher
	 buffer)
    (when (and (stringp match) (not (string-match "\\S-" match)))
      (setq match nil))
    (catch 'exit
      (setq org-agenda-buffer-name
	    (org-agenda--get-buffer-name
	     (and org-agenda-sticky
		  (if (stringp match)
		      (format "*Org Agenda(%s:%s)*"
			      (or org-keys (or (and todo-only "M") "m"))
			      match)
		    (format "*Org Agenda(%s)*"
			    (or (and todo-only "M") "m"))))))
      (setq matcher (org-make-tags-matcher match))
      ;; Prepare agendas (and `org-tag-alist-for-agenda') before
      ;; expanding tags within `org-make-tags-matcher'
      (org-agenda-prepare (concat "TAGS " match))
      (setq match (car matcher)
	    matcher (cdr matcher))
      (org-compile-prefix-format 'tags)
      (org-set-sorting-strategy 'tags)
      (setq org-agenda-query-string match)
      (setq org-agenda-redo-command
	    (list 'org-tags-view
		  `(quote ,org--matcher-tags-todo-only)
		  `(if current-prefix-arg nil ,org-agenda-query-string)))
      (setq files (org-agenda-files nil 'ifmode)
	    rtnall nil)
      (while (setq file (pop files))
	(catch 'nextfile
	  (org-check-agenda-file file)
	  (setq buffer (if (file-exists-p file)
			   (org-get-agenda-file-buffer file)
			 (error "No such file %s" file)))
	  (if (not buffer)
	      ;; If file does not exist, error message to agenda
	      (setq rtn (list
			 (format "ORG-AGENDA-ERROR: No such org-file %s" file))
		    rtnall (append rtnall rtn))
	    (with-current-buffer buffer
	      (unless (derived-mode-p 'org-mode)
		(error "Agenda file %s is not in Org mode" file))
	      (save-excursion
		(save-restriction
		  (if (eq buffer org-agenda-restrict)
		      (narrow-to-region org-agenda-restrict-begin
					org-agenda-restrict-end)
		    (widen))
		  (setq rtn (org-scan-tags 'agenda
					   matcher
					   org--matcher-tags-todo-only
                                           nil
                                           'fontify))
		  (setq rtnall (append rtnall rtn))))))))
      (org-agenda--insert-overriding-header
        (with-temp-buffer
	  (insert "Headlines with TAGS match: ")
	  (add-text-properties (point-min) (1- (point))
			       (list 'face 'org-agenda-structure
				     'short-heading
				     (concat "Match: " match)))
	  (setq pos (point))
	  (insert match "\n")
	  (add-text-properties pos (1- (point)) (list 'face 'org-agenda-structure-filter))
	  (setq pos (point))
	  (unless org-agenda-multi
	    (insert (substitute-command-keys
		     "Press \
\\<org-agenda-mode-map>`\\[universal-argument] \\[org-agenda-redo]' \
to search again\n")))
	  (add-text-properties pos (1- (point))
			       (list 'face 'org-agenda-structure-secondary))
	  (buffer-string)))
      (org-agenda-mark-header-line (point-min))
      (with-silent-modifications
        ;; Composition property in entries may be self-destructed
        ;; on change.  Suppress the self-destruction.
        (when rtnall
	  (insert (org-agenda-finalize-entries rtnall 'tags) "\n")))
      (goto-char (point-min))
      (or org-agenda-multi (org-agenda-fit-window-to-buffer))
      (add-text-properties
       (point-min) (point-max)
       `(org-agenda-type tags
			 org-last-args (,org--matcher-tags-todo-only ,match)
			 org-redo-cmd ,org-agenda-redo-command
			 org-series-cmd ,org-cmd))
      (org-agenda-finalize)
      (setq buffer-read-only t))))

;;; Agenda Finding stuck projects

(defvar org-agenda-skip-regexp nil
  "Regular expression used in skipping subtrees for the agenda.
This is basically a temporary global variable that can be set and then
used by user-defined selections using `org-agenda-skip-function'.")

(defvar org-agenda-overriding-header nil
  "When set during agenda, todo and tags searches it replaces the header.
If an empty string, no header will be inserted.  If any other
string, it will be inserted as a header.  If a function, insert
the string returned by the function as a header.  If nil, a
header will be generated automatically according to the command.
This variable should not be set directly, but custom commands can
bind it in the options section.")

(defun org-agenda-skip-entry-if (&rest conditions)
  "Skip entry if any of CONDITIONS is true.
See `org-agenda-skip-if' for details."
  (org-agenda-skip-if nil conditions))

(defun org-agenda-skip-subtree-if (&rest conditions)
  "Skip subtree if any of CONDITIONS is true.
See `org-agenda-skip-if' for details."
  (org-agenda-skip-if t conditions))

(defun org-agenda-skip-if (subtree conditions)
  "Check current entity for CONDITIONS.
If SUBTREE is non-nil, the entire subtree is checked.  Otherwise, only
the entry (i.e. the text before the next heading) is checked.

CONDITIONS is a list of symbols, boolean OR is used to combine the results
from different tests.  Valid conditions are:

scheduled     Check if there is a scheduled cookie
notscheduled  Check if there is no scheduled cookie
deadline      Check if there is a deadline
notdeadline   Check if there is no deadline
timestamp     Check if there is a timestamp (also deadline or scheduled)
nottimestamp  Check if there is no timestamp (also deadline or scheduled)
regexp        Check if regexp matches
notregexp     Check if regexp does not match.
todo          Check if TODO keyword matches
nottodo       Check if TODO keyword does not match

The regexp is taken from the conditions list, it must come right after
the `regexp' or `notregexp' element.

`todo' and `nottodo' accept as an argument a list of todo
keywords, which may include \"*\" to match any todo keyword.

    (org-agenda-skip-entry-if \\='todo \\='(\"TODO\" \"WAITING\"))

would skip all entries with \"TODO\" or \"WAITING\" keywords.

Instead of a list, a keyword class may be given.  For example:

    (org-agenda-skip-entry-if \\='nottodo \\='done)

would skip entries that haven't been marked with any of \"DONE\"
keywords.  Possible classes are: `todo', `done', `any'.

If any of these conditions is met, this function returns the end point of
the entity, causing the search to continue from there.  This is a function
that can be put into `org-agenda-skip-function' for the duration of a command."
  (org-back-to-heading t)
  (let* (;; (beg (point))
	 (end (if subtree (save-excursion (org-end-of-subtree t) (point))
		(org-entry-end-position)))
	 (planning-end (if subtree end (line-end-position 2)))
	 m)
    (and
     (or (and (memq 'scheduled conditions)
	      (re-search-forward org-scheduled-time-regexp planning-end t))
	 (and (memq 'notscheduled conditions)
	      (not
	       (save-excursion
		 (re-search-forward org-scheduled-time-regexp planning-end t))))
	 (and (memq 'deadline conditions)
	      (re-search-forward org-deadline-time-regexp planning-end t))
	 (and (memq 'notdeadline conditions)
	      (not
	       (save-excursion
		 (re-search-forward org-deadline-time-regexp planning-end t))))
	 (and (memq 'timestamp conditions)
	      (re-search-forward org-ts-regexp end t))
	 (and (memq 'nottimestamp conditions)
	      (not (save-excursion (re-search-forward org-ts-regexp end t))))
	 (and (setq m (memq 'regexp conditions))
	      (stringp (nth 1 m))
	      (re-search-forward (nth 1 m) end t))
	 (and (setq m (memq 'notregexp conditions))
	      (stringp (nth 1 m))
	      (not (save-excursion (re-search-forward (nth 1 m) end t))))
	 (and (or
	       (setq m (memq 'nottodo conditions))
	       (setq m (memq 'todo-unblocked conditions))
	       (setq m (memq 'nottodo-unblocked conditions))
	       (setq m (memq 'todo conditions)))
	      (org-agenda-skip-if-todo m end)))
     end)))

(defun org-agenda-skip-if-todo (args end)
  "Helper function for `org-agenda-skip-if', do not use it directly.
ARGS is a list with first element either `todo', `nottodo',
`todo-unblocked' or `nottodo-unblocked'.  The remainder is either
a list of TODO keywords, or a state symbol `todo' or `done' or
`any'."
  (let ((todo-re
	 (concat "^\\*+[ \t]+"
		 (regexp-opt
		  (pcase args
		    (`(,_ todo)
		     (org-delete-all org-done-keywords
				     (copy-sequence org-todo-keywords-1)))
		    (`(,_ done) org-done-keywords)
		    (`(,_ any) org-todo-keywords-1)
		    (`(,_ ,(pred atom))
		     (error "Invalid TODO class or type: %S" args))
		    (`(,_ ,(pred (member "*"))) org-todo-keywords-1)
		    (`(,_ ,todo-list) todo-list))
		  'words))))
    (pcase args
      (`(todo . ,_)
       (let (case-fold-search) (re-search-forward todo-re end t)))
      (`(nottodo . ,_)
       (not (let (case-fold-search) (re-search-forward todo-re end t))))
      (`(todo-unblocked . ,_)
       (catch :unblocked
	 (while (let (case-fold-search) (re-search-forward todo-re end t))
	   (when (org-entry-blocked-p) (throw :unblocked t)))
	 nil))
      (`(nottodo-unblocked . ,_)
       (catch :unblocked
	 (while (let (case-fold-search) (re-search-forward todo-re end t))
	   (when (org-entry-blocked-p) (throw :unblocked nil)))
	 t))
      (`(,type . ,_) (error "Unknown TODO skip type: %S" type)))))

;;;###autoload
(defun org-agenda-list-stuck-projects (&rest _ignore)
  "Create agenda view for projects that are stuck.
Stuck projects are project that have no next actions.  For the definitions
of what a project is and how to check if it stuck, customize the variable
`org-stuck-projects'."
  (interactive)
  (let* ((org-agenda-overriding-header
	  (or org-agenda-overriding-header "List of stuck projects: "))
	 (matcher (nth 0 org-stuck-projects))
	 (todo (nth 1 org-stuck-projects))
	 (tags (nth 2 org-stuck-projects))
	 (gen-re (org-string-nw-p (nth 3 org-stuck-projects)))
	 (todo-wds
	  (if (not (member "*" todo)) todo
	    (org-agenda-prepare-buffers (org-agenda-files nil 'ifmode))
	    (org-delete-all org-done-keywords-for-agenda
			    (copy-sequence org-todo-keywords-for-agenda))))
	 (todo-re (and todo
		       (format "^\\*+[ \t]+\\(%s\\)\\>"
			       (mapconcat #'identity todo-wds "\\|"))))
	 (tags-re (cond ((null tags) nil)
			((member "*" tags) org-tag-line-re)
			(tags
			 (let ((other-tags (format "\\(?:%s:\\)*" org-tag-re)))
			   (concat org-outline-regexp-bol
				   ".*?[ \t]:"
				   other-tags
				   (regexp-opt tags t)
				   ":" other-tags "[ \t]*$")))
			(t nil)))
	 (re-list (delq nil (list todo-re tags-re gen-re)))
	 (skip-re
	  (if (null re-list)
	      (error "Missing information to identify unstuck projects")
	    (mapconcat #'identity re-list "\\|")))
	 (org-agenda-skip-function
	  ;; Skip entry if `org-agenda-skip-regexp' matches anywhere
	  ;; in the subtree.
	  (lambda ()
	    (and (save-excursion
		   (let ((case-fold-search nil))
		     (re-search-forward
		      skip-re (save-excursion (org-end-of-subtree t)) t)))
		 (progn (outline-next-heading) (point))))))
    (org-tags-view nil matcher)
    (setq org-agenda-buffer-name (buffer-name))
    (with-current-buffer org-agenda-buffer-name
      (setq org-agenda-redo-command
	    `(org-agenda-list-stuck-projects ,current-prefix-arg))
      (let ((inhibit-read-only t))
        (add-text-properties
         (point-min) (point-max)
         `(org-redo-cmd ,org-agenda-redo-command))))))

;;; Diary integration

(defvar org-disable-agenda-to-diary nil)          ;Dynamically-scoped param.
(defvar diary-list-entries-hook)
(defvar diary-time-regexp)
(defvar diary-modify-entry-list-string-function)
(defvar diary-file-name-prefix)
(defvar diary-display-function)

(defun org-get-entries-from-diary (date)
  "Get the (Emacs Calendar) diary entries for DATE."
  (require 'diary-lib)
  (declare-function diary-fancy-display "diary-lib" ())
  (let* ((diary-fancy-buffer "*temporary-fancy-diary-buffer*")
	 (diary-display-function #'diary-fancy-display)
	 (pop-up-frames nil)
	 (diary-list-entries-hook
	  (cons 'org-diary-default-entry diary-list-entries-hook))
	 (diary-file-name-prefix nil) ; turn this feature off
	 (diary-modify-entry-list-string-function
	  #'org-modify-diary-entry-string)
	 (diary-time-regexp (concat "^" diary-time-regexp))
	 entries
	 (org-disable-agenda-to-diary t))
    (save-excursion
      (save-window-excursion
        (diary-list-entries date 1)))
    (if (not (get-buffer diary-fancy-buffer))
	(setq entries nil)
      (with-current-buffer diary-fancy-buffer
	(setq buffer-read-only nil)
	(if (zerop (buffer-size))
	    ;; No entries
	    (setq entries nil)
	  ;; Omit the date and other unnecessary stuff
	  (org-agenda-cleanup-fancy-diary)
	  ;; Add prefix to each line and extend the text properties
	  (if (zerop (buffer-size))
	      (setq entries nil)
	    (setq entries (buffer-substring (point-min) (- (point-max) 1)))
	    (setq entries
		  (with-temp-buffer
		    (insert entries) (goto-char (point-min))
		    (while (re-search-forward "\n[ \t]+\\(.+\\)$" nil t)
		      (unless (save-match-data (string-match diary-time-regexp (match-string 1)))
			(replace-match (concat "; " (match-string 1)))))
		    (buffer-string)))))
	(set-buffer-modified-p nil)
	(kill-buffer diary-fancy-buffer)))
    (when entries
      (setq entries (org-split-string entries "\n"))
      (setq entries
	    (mapcar
	     (lambda (x)
	       (setq x (org-agenda-format-item "" x nil "Diary" nil 'time))
	       ;; Extend the text properties to the beginning of the line
	       (org-add-props x (text-properties-at (1- (length x)) x)
		 'type "diary" 'date date 'face 'org-agenda-diary))
	     entries)))))

(defvar org-agenda-cleanup-fancy-diary-hook nil
  "Hook run when the fancy diary buffer is cleaned up.")

(defun org-agenda-cleanup-fancy-diary ()
  "Remove unwanted stuff in buffer created by `fancy-diary-display'.
This gets rid of the date, the underline under the date, and the
dummy entry installed by Org mode to ensure non-empty diary for
each date.  It also removes lines that contain only whitespace."
  (goto-char (point-min))
  (if (looking-at ".*?:[ \t]*")
      (progn
	(replace-match "")
	(re-search-forward "\n=+$" nil t)
	(replace-match "")
	(while (re-search-backward "^ +\n?" nil t) (replace-match "")))
    (re-search-forward "\n=+$" nil t)
    (delete-region (point-min) (min (point-max) (1+ (match-end 0)))))
  (goto-char (point-min))
  (while (re-search-forward "^ +\n" nil t)
    (replace-match ""))
  (goto-char (point-min))
  (when (re-search-forward "^Org mode dummy\n?" nil t)
    (replace-match ""))
  (run-hooks 'org-agenda-cleanup-fancy-diary-hook))

(defun org-modify-diary-entry-string (string)
  "Add text properties to string, allowing Org to act on it."
  (org-add-props string nil
    'mouse-face 'highlight
    'help-echo (if buffer-file-name
		   (format "mouse-2 or RET jump to diary file %s"
			   (abbreviate-file-name buffer-file-name))
		 "")
    'org-agenda-diary-link t
    'org-marker (org-agenda-new-marker (line-beginning-position))))

(defun org-diary-default-entry ()
  "Add a dummy entry to the diary.
Needed to avoid empty dates which mess up holiday display."
  ;; Catch the error if dealing with the new add-to-diary-alist
  (when org-disable-agenda-to-diary
    (diary-add-to-list original-date "Org mode dummy" "")))

(defvar org-diary-last-run-time nil)

;;;###autoload
(defun org-diary (&rest args)
  "Return diary information from org files.
This function can be used in a \"sexp\" diary entry in the Emacs calendar.
It accesses org files and extracts information from those files to be
listed in the diary.  The function accepts arguments specifying what
items should be listed.  For a list of arguments allowed here, see the
variable `org-agenda-entry-types'.

The call in the diary file should look like this:

   &%%(org-diary) ~/path/to/some/orgfile.org

Use a separate line for each org file to check.  Or, if you omit the file name,
all files listed in `org-agenda-files' will be checked automatically:

   &%%(org-diary)

If you don't give any arguments (as in the example above), the default value
of `org-agenda-entry-types' is used: (:deadline :scheduled :timestamp :sexp).
So the example above may also be written as

   &%%(org-diary :deadline :timestamp :sexp :scheduled)

The function expects the lisp variables `entry' and `date' to be provided
by the caller, because this is how the calendar works.  Don't use this
function from a program - use `org-agenda-get-day-entries' instead."
  (with-no-warnings (defvar date) (defvar entry))
  (when (> (- (float-time)
	      org-agenda-last-marker-time)
	   5)
    ;; I am not sure if this works with sticky agendas, because the marker
    ;; list is then no longer a global variable.
    (org-agenda-reset-markers))
  (org-compile-prefix-format 'agenda)
  (org-set-sorting-strategy 'agenda)
  (setq args (or args org-agenda-entry-types))
  (let* ((files (if (and entry (stringp entry) (string-match "\\S-" entry))
		    (list entry)
		  (org-agenda-files t)))
	 (time (float-time))
	 file rtn results)
    (when (or (not org-diary-last-run-time)
	      (> (- time
		    org-diary-last-run-time)
		 3))
      (org-agenda-prepare-buffers files))
    (setq org-diary-last-run-time time)
    ;; If this is called during org-agenda, don't return any entries to
    ;; the calendar.  Org Agenda will list these entries itself.
    (when org-disable-agenda-to-diary (setq files nil))
    (while (setq file (pop files))
      (setq rtn (apply #'org-agenda-get-day-entries file date args))
      (setq results (append results rtn)))
    (when results
      (setq results
	    (mapcar (lambda (i) (replace-regexp-in-string
				 org-link-bracket-re "\\2" i))
		    results))
      (concat (org-agenda-finalize-entries results) "\n"))))

;;; Agenda entry finders

(defun org-agenda--timestamp-to-absolute (&rest args)
  "Call `org-time-string-to-absolute' with ARGS.
However, throw `:skip' whenever an error is raised."
  (condition-case e
      (apply #'org-time-string-to-absolute args)
    (org-diary-sexp-no-match (throw :skip nil))
    (error
     (message "%s; Skipping entry" (error-message-string e))
     (throw :skip nil))))

(defun org-agenda-get-day-entries (file date &rest args)
  "Does the work for `org-diary' and `org-agenda'.
FILE is the path to a file to be checked for entries.  DATE is date like
the one returned by `calendar-current-date'.  ARGS are symbols indicating
which kind of entries should be extracted.  For details about these, see
the documentation of `org-diary'."
  (let* ((org-startup-folded nil)
	 (org-startup-align-all-tables nil)
	 (buffer (if (file-exists-p file) (org-get-agenda-file-buffer file)
		   (error "No such file %s" file))))
    (if (not buffer)
	;; If file does not exist, signal it in diary nonetheless.
	(list (format "ORG-AGENDA-ERROR: No such org-file %s" file))
      (with-current-buffer buffer
	(unless (derived-mode-p 'org-mode)
	  (error "Agenda file %s is not in Org mode" file))
	(setq org-agenda-buffer (or org-agenda-buffer buffer))
	(setf org-agenda-current-date date)
	(save-excursion
	  (save-restriction
	    (if (eq buffer org-agenda-restrict)
		(narrow-to-region org-agenda-restrict-begin
				  org-agenda-restrict-end)
	      (widen))
	    ;; Rationalize ARGS.  Also make sure `:deadline' comes
	    ;; first in order to populate DEADLINES before passing it.
	    ;;
	    ;; We use `delq' since `org-uniquify' duplicates ARGS,
	    ;; guarding us from modifying `org-agenda-entry-types'.
	    (setf args (org-uniquify (or args org-agenda-entry-types)))
	    (when (and (memq :scheduled args) (memq :scheduled* args))
	      (setf args (delq :scheduled* args)))
	    (cond
	     ((memq :deadline args)
	      (setf args (cons :deadline
			       (delq :deadline (delq :deadline* args)))))
	     ((memq :deadline* args)
	      (setf args (cons :deadline* (delq :deadline* args)))))
	    ;; Collect list of headlines.  Return them flattened.
	    (let ((case-fold-search nil) results deadlines)
              (org-dlet
                  ((date date))
	        (dolist (arg args (apply #'nconc (nreverse results)))
		  (pcase arg
		    ((and :todo (guard (org-agenda-today-p date)))
		     (push (org-agenda-get-todos) results))
		    (:timestamp
		     (push (org-agenda-get-blocks) results)
		     (push (org-agenda-get-timestamps deadlines) results))
		    (:sexp
		     (push (org-agenda-get-sexps) results))
		    (:scheduled
		     (push (org-agenda-get-scheduled deadlines) results))
		    (:scheduled*
		     (push (org-agenda-get-scheduled deadlines t) results))
		    (:closed
		     (push (org-agenda-get-progress) results))
		    (:deadline
		     (setf deadlines (org-agenda-get-deadlines))
		     (push deadlines results))
		    (:deadline*
		     (setf deadlines (org-agenda-get-deadlines t))
		     (push deadlines results))))))))))))

(defsubst org-em (x y list)
  "Is X or Y a member of LIST?"
  (or (memq x list) (memq y list)))

(defvar org-heading-keyword-regexp-format) ; defined in org.el
(defvar org-agenda-sorting-strategy-selected nil)

(defun org-agenda-entry-get-agenda-timestamp (pom)
  "Retrieve timestamp information for sorting agenda views.
Given a point or marker POM, returns a cons cell of the timestamp
and the timestamp type relevant for the sorting strategy in
`org-agenda-sorting-strategy-selected'."
  (let (ts ts-date-type)
    (save-match-data
      (cond ((org-em 'scheduled-up 'scheduled-down
		     org-agenda-sorting-strategy-selected)
	     (setq ts (org-entry-get pom "SCHEDULED")
		   ts-date-type " scheduled"))
	    ((org-em 'deadline-up 'deadline-down
		     org-agenda-sorting-strategy-selected)
	     (setq ts (org-entry-get pom "DEADLINE")
		   ts-date-type " deadline"))
	    ((org-em 'ts-up 'ts-down
		     org-agenda-sorting-strategy-selected)
	     (setq ts (org-entry-get pom "TIMESTAMP")
		   ts-date-type " timestamp"))
	    ((org-em 'tsia-up 'tsia-down
		     org-agenda-sorting-strategy-selected)
	     (setq ts (org-entry-get pom "TIMESTAMP_IA")
		   ts-date-type " timestamp_ia"))
	    ((org-em 'timestamp-up 'timestamp-down
		     org-agenda-sorting-strategy-selected)
	     (setq ts (or (org-entry-get pom "SCHEDULED")
			  (org-entry-get pom "DEADLINE")
			  (org-entry-get pom "TIMESTAMP")
			  (org-entry-get pom "TIMESTAMP_IA"))
		   ts-date-type ""))
	    (t (setq ts-date-type "")))
      (cons (when ts (ignore-errors (org-time-string-to-absolute ts)))
	    ts-date-type))))

(defun org-agenda-get-todos ()
  "Return the TODO information for agenda display."
  (let* ((props (list 'face nil
		      'done-face 'org-agenda-done
		      'org-not-done-regexp org-not-done-regexp
		      'org-todo-regexp org-todo-regexp
		      'org-complex-heading-regexp org-complex-heading-regexp
		      'mouse-face 'highlight
		      'help-echo
		      (format "mouse-2 or RET jump to org file %s"
			      (abbreviate-file-name buffer-file-name))))
	 (case-fold-search nil)
	 (regexp (format org-heading-keyword-regexp-format
			 (cond
			  ((and org-select-this-todo-keyword
				(equal org-select-this-todo-keyword "*"))
			   org-todo-regexp)
			  (org-select-this-todo-keyword
			   (concat "\\("
				   (mapconcat #'identity
					      (org-split-string
					       org-select-this-todo-keyword
					       "|")
					      "\\|")
				   "\\)"))
			  (t org-not-done-regexp))))
	 marker priority category level tags todo-state
	 ts-date ts-date-type ts-date-pair
	 ee txt beg end inherited-tags todo-state-end-pos
         effort effort-minutes)
    (goto-char (point-min))
    (while (re-search-forward regexp nil t)
      (catch :skip
	(save-match-data
	  (beginning-of-line)
	  (org-agenda-skip)
	  (setq beg (point) end (save-excursion (outline-next-heading) (point)))
	  (unless (and (setq todo-state (org-get-todo-state))
		       (setq todo-state-end-pos (match-end 2)))
	    (goto-char end)
	    (throw :skip nil))
	  (when (org-agenda-check-for-timestamp-as-reason-to-ignore-todo-item end)
	    (goto-char (1+ beg))
	    (or org-agenda-todo-list-sublevels (org-end-of-subtree 'invisible))
	    (throw :skip nil)))
	(goto-char (match-beginning 2))
	(setq marker (org-agenda-new-marker (match-beginning 0))
	      category (org-get-category)
              effort (save-match-data (or (get-text-property (point) 'effort)
                                          (org-entry-get (point) org-effort-property)))
              effort-minutes (when effort (save-match-data (org-duration-to-minutes effort)))
	      ts-date-pair (org-agenda-entry-get-agenda-timestamp (point))
	      ts-date (car ts-date-pair)
	      ts-date-type (cdr ts-date-pair)
	      txt (org-trim (org-buffer-substring-fontified
                             (match-beginning 2) (match-end 0)))
	      inherited-tags
	      (or (eq org-agenda-show-inherited-tags 'always)
		  (and (listp org-agenda-show-inherited-tags)
		       (memq 'todo org-agenda-show-inherited-tags))
		  (and (eq org-agenda-show-inherited-tags t)
		       (or (eq org-agenda-use-tag-inheritance t)
			   (memq 'todo org-agenda-use-tag-inheritance))))
	      tags (org-get-tags nil (not inherited-tags) t)
	      level (make-string (org-reduced-level (org-outline-level)) ? )
	      txt (org-agenda-format-item ""
                                (org-add-props txt nil
                                  'effort effort
                                  'effort-minutes effort-minutes)
                                level category tags t)
	      priority (1+ (org-get-priority txt)))
	(org-add-props txt props
	  'org-marker marker 'org-hd-marker marker
	  'priority priority
          'effort effort 'effort-minutes effort-minutes
	  'level level
	  'ts-date ts-date
	  'type (concat "todo" ts-date-type) 'todo-state todo-state)
	(push txt ee)
	(if org-agenda-todo-list-sublevels
	    (goto-char todo-state-end-pos)
	  (org-end-of-subtree 'invisible))))
    (nreverse ee)))

(defun org-agenda-todo-custom-ignore-p (time n)
  "Check whether timestamp is farther away than n number of days.
This function is invoked if `org-agenda-todo-ignore-deadlines',
`org-agenda-todo-ignore-scheduled' or
`org-agenda-todo-ignore-timestamp' is set to an integer."
  (let ((days (org-time-stamp-to-now
	       time org-agenda-todo-ignore-time-comparison-use-seconds)))
    (if (>= n 0)
	(>= days n)
      (<= days n))))

;;;###autoload
(defun org-agenda-check-for-timestamp-as-reason-to-ignore-todo-item
    (&optional end)
  "Do we have a reason to ignore this TODO entry because it has a time stamp?"
  (when (or org-agenda-todo-ignore-with-date
	    org-agenda-todo-ignore-scheduled
	    org-agenda-todo-ignore-deadlines
	    org-agenda-todo-ignore-timestamp)
    (setq end (or end (save-excursion (outline-next-heading) (point))))
    (save-excursion
      (or (and org-agenda-todo-ignore-with-date
	       (re-search-forward org-ts-regexp end t))
	  (and org-agenda-todo-ignore-scheduled
	       (re-search-forward org-scheduled-time-regexp end t)
	       (cond
		((eq org-agenda-todo-ignore-scheduled 'future)
		 (> (org-time-stamp-to-now
		     (match-string 1) org-agenda-todo-ignore-time-comparison-use-seconds)
		    0))
		((eq org-agenda-todo-ignore-scheduled 'past)
		 (<= (org-time-stamp-to-now
		      (match-string 1) org-agenda-todo-ignore-time-comparison-use-seconds)
		     0))
		((numberp org-agenda-todo-ignore-scheduled)
		 (org-agenda-todo-custom-ignore-p
		  (match-string 1) org-agenda-todo-ignore-scheduled))
		(t)))
	  (and org-agenda-todo-ignore-deadlines
	       (re-search-forward org-deadline-time-regexp end t)
	       (cond
		((eq org-agenda-todo-ignore-deadlines 'all) t)
		((eq org-agenda-todo-ignore-deadlines 'far)
		 (not (org-deadline-close-p (match-string 1))))
		((eq org-agenda-todo-ignore-deadlines 'future)
		 (> (org-time-stamp-to-now
		     (match-string 1) org-agenda-todo-ignore-time-comparison-use-seconds)
		    0))
		((eq org-agenda-todo-ignore-deadlines 'past)
		 (<= (org-time-stamp-to-now
		      (match-string 1) org-agenda-todo-ignore-time-comparison-use-seconds)
		     0))
		((numberp org-agenda-todo-ignore-deadlines)
		 (org-agenda-todo-custom-ignore-p
		  (match-string 1) org-agenda-todo-ignore-deadlines))
		(t (org-deadline-close-p (match-string 1)))))
	  (and org-agenda-todo-ignore-timestamp
	       (let ((buffer (current-buffer))
		     (regexp
		      (concat
		       org-scheduled-time-regexp "\\|" org-deadline-time-regexp))
		     (start (point)))
		 ;; Copy current buffer into a temporary one
		 (with-temp-buffer
		   (insert-buffer-substring buffer start end)
		   (goto-char (point-min))
		   ;; Delete SCHEDULED and DEADLINE items
		   (while (re-search-forward regexp end t)
		     (delete-region (match-beginning 0) (match-end 0)))
		   (goto-char (point-min))
		   ;; No search for timestamp left
		   (when (re-search-forward org-ts-regexp nil t)
		     (cond
		      ((eq org-agenda-todo-ignore-timestamp 'future)
		       (> (org-time-stamp-to-now
			   (match-string 1) org-agenda-todo-ignore-time-comparison-use-seconds)
			  0))
		      ((eq org-agenda-todo-ignore-timestamp 'past)
		       (<= (org-time-stamp-to-now
			    (match-string 1) org-agenda-todo-ignore-time-comparison-use-seconds)
			   0))
		      ((numberp org-agenda-todo-ignore-timestamp)
		       (org-agenda-todo-custom-ignore-p
			(match-string 1) org-agenda-todo-ignore-timestamp))
		      (t))))))))))

(defun org-agenda-get-timestamps (&optional deadlines)
  "Return the date stamp information for agenda display.
Optional argument DEADLINES is a list of deadline items to be
displayed in agenda view."
  (with-no-warnings (defvar date))
  (let* ((props (list 'face 'org-agenda-calendar-event
		      'org-not-done-regexp org-not-done-regexp
		      'org-todo-regexp org-todo-regexp
		      'org-complex-heading-regexp org-complex-heading-regexp
		      'mouse-face 'highlight
		      'help-echo
		      (format "mouse-2 or RET jump to Org file %s"
			      (abbreviate-file-name buffer-file-name))))
	 (current (calendar-absolute-from-gregorian date))
	 (today (org-today))
	 (deadline-position-alist
	  (mapcar (lambda (d)
		    (let ((m (get-text-property 0 'org-hd-marker d)))
		      (and m (marker-position m))))
		  deadlines))
	 ;; Match time-stamps set to current date, time-stamps with
	 ;; a repeater, and S-exp time-stamps.
	 (regexp
	  (concat
	   (if org-agenda-include-inactive-timestamps "[[<]" "<")
	   (regexp-quote
	    (substring
	     (format-time-string
	      (car org-time-stamp-formats)
	      (org-encode-time	; DATE bound by calendar
	       0 0 0 (nth 1 date) (car date) (nth 2 date)))
	     1 11))
	   "\\|\\(<[0-9]+-[0-9]+-[0-9]+[^>\n]+?\\+[0-9]+[hdwmy]>\\)"
	   "\\|\\(<%%\\(([^>\n]+)\\)>\\)"))
	 timestamp-items)
    (goto-char (point-min))
    (while (re-search-forward regexp nil t)
      ;; Skip date ranges, scheduled and deadlines, which are handled
      ;; specially.  Also skip time-stamps before first headline as
      ;; there would be no entry to add to the agenda.  Eventually,
      ;; ignore clock entries.
      (catch :skip
	(save-match-data
	  (when (or (org-at-date-range-p)
		    (org-at-planning-p)
		    (org-before-first-heading-p)
		    (and org-agenda-include-inactive-timestamps
			 (org-at-clock-log-p))
                    (not (org-at-timestamp-p 'agenda)))
	    (throw :skip nil))
	  (org-agenda-skip (org-element-at-point)))
	(let* ((pos (match-beginning 0))
	       (repeat (match-string 1))
	       (sexp-entry (match-string 3))
	       (time-stamp (if (or repeat sexp-entry) (match-string 0)
			     (save-excursion
			       (goto-char pos)
			       (looking-at org-ts-regexp-both)
			       (match-string 0))))
	       (todo-state (org-get-todo-state))
	       (warntime (get-text-property (point) 'org-appt-warntime))
	       (done? (member todo-state org-done-keywords)))
	  ;; Possibly skip done tasks.
	  (when (and done? org-agenda-skip-timestamp-if-done)
	    (throw :skip t))
	  ;; S-exp entry doesn't match current day: skip it.
	  (when (and sexp-entry (not (org-diary-sexp-entry sexp-entry "" date)))
	    (throw :skip nil))
	  (when repeat
	    (let* ((past
		    ;; A repeating time stamp is shown at its base
		    ;; date and every repeated date up to TODAY.  If
		    ;; `org-agenda-prefer-last-repeat' is non-nil,
		    ;; however, only the last repeat before today
		    ;; (inclusive) is shown.
		    (org-agenda--timestamp-to-absolute
		     repeat
		     (if (or (> current today)
			     (eq org-agenda-prefer-last-repeat t)
			     (member todo-state org-agenda-prefer-last-repeat))
			 today
		       current)
		     'past (current-buffer) pos))
		   (future
		    ;;  Display every repeated date past TODAY
		    ;;  (exclusive) unless
		    ;;  `org-agenda-show-future-repeats' is nil.  If
		    ;;  this variable is set to `next', only display
		    ;;  the first repeated date after TODAY
		    ;;  (exclusive).
		    (cond
		     ((<= current today) past)
		     ((not org-agenda-show-future-repeats) past)
		     (t
		      (let ((base (if (eq org-agenda-show-future-repeats 'next)
				      (1+ today)
				    current)))
			(org-agenda--timestamp-to-absolute
			 repeat base 'future (current-buffer) pos))))))
	      (when (and (/= current past) (/= current future))
		(throw :skip nil))))
	  (save-excursion
	    (re-search-backward org-outline-regexp-bol nil t)
	    ;; Possibly skip time-stamp when a deadline is set.
	    (when (and org-agenda-skip-timestamp-if-deadline-is-shown
		       (assq (point) deadline-position-alist))
	      (throw :skip nil))
	    (let* ((category (org-get-category pos))
                   (effort (org-entry-get pos org-effort-property))
                   (effort-minutes (when effort (save-match-data (org-duration-to-minutes effort))))
		   (inherited-tags
		    (or (eq org-agenda-show-inherited-tags 'always)
			(and (consp org-agenda-show-inherited-tags)
			     (memq 'agenda org-agenda-show-inherited-tags))
			(and (eq org-agenda-show-inherited-tags t)
			     (or (eq org-agenda-use-tag-inheritance t)
				 (memq 'agenda
				       org-agenda-use-tag-inheritance)))))
		   (tags (org-get-tags nil (not inherited-tags) t))
		   (level (make-string (org-reduced-level (org-outline-level))
				       ?\s))
		   (head (and (org-looking-at-fontified "\\*+[ \t]+\\(.*\\)")
			      (match-string 1)))
		   (inactive? (= (char-after pos) ?\[))
		   (habit? (and (fboundp 'org-is-habit-p) (org-is-habit-p)))
		   (item
		    (org-agenda-format-item
		     (and inactive? org-agenda-inactive-leader)
                     (org-add-props head nil
                       'effort effort
                       'effort-minutes effort-minutes)
                     level category tags time-stamp org-ts-regexp habit?)))
	      (org-add-props item props
		'priority (if habit?
			      (org-habit-get-priority (org-habit-parse-todo))
			    (org-get-priority item))
		'org-marker (org-agenda-new-marker pos)
		'org-hd-marker (org-agenda-new-marker)
		'date date
		'level level
                'effort effort 'effort-minutes effort-minutes
		'ts-date (if repeat (org-agenda--timestamp-to-absolute repeat)
			   current)
		'todo-state todo-state
		'warntime warntime
		'type "timestamp")
	      (push item timestamp-items))))
	(when org-agenda-skip-additional-timestamps-same-entry
	  (outline-next-heading))))
    (nreverse timestamp-items)))

(defun org-agenda-get-sexps ()
  "Return the sexp information for agenda display."
  (require 'diary-lib)
  (with-no-warnings (defvar date) (defvar entry))
  (let* ((props (list 'face 'org-agenda-calendar-sexp
		      'mouse-face 'highlight
		      'help-echo
		      (format "mouse-2 or RET jump to org file %s"
			      (abbreviate-file-name buffer-file-name))))
	 (regexp "^&?%%(")
	 ;; FIXME: Is this `entry' binding intended to be dynamic,
         ;; so as to "hide" any current binding for it?
	 marker category extra level ee txt tags entry
	 result beg b sexp sexp-entry todo-state warntime inherited-tags
         effort effort-minutes)
    (goto-char (point-min))
    (while (re-search-forward regexp nil t)
      (catch :skip
	(org-agenda-skip (org-element-at-point))
	(setq beg (match-beginning 0))
	(goto-char (1- (match-end 0)))
	(setq b (point))
	(forward-sexp 1)
	(setq sexp (buffer-substring b (point)))
<<<<<<< HEAD
	(setq sexp-entry (if (org-looking-at-fontified "[ \t]*\\(\\S-.*\\)")
			     (org-trim (match-string 1))
=======
	(setq sexp-entry (if (org-looking-at "[ \t]*\\(\\S-.*\\)")
                             (buffer-substring
                              (match-beginning 1)
                              (save-excursion
                                (goto-char (match-end 1))
                                (skip-chars-backward "[:blank:]")
                                (point)))
>>>>>>> cef9df88
			   ""))
	(setq result (org-diary-sexp-entry sexp sexp-entry date))
	(when result
	  (setq marker (org-agenda-new-marker beg)
		level (make-string (org-reduced-level (org-outline-level)) ? )
		category (org-get-category beg)
                effort (save-match-data (or (get-text-property (point) 'effort)
                                            (org-entry-get (point) org-effort-property)))
		inherited-tags
		(or (eq org-agenda-show-inherited-tags 'always)
		    (and (listp org-agenda-show-inherited-tags)
			 (memq 'agenda org-agenda-show-inherited-tags))
		    (and (eq org-agenda-show-inherited-tags t)
			 (or (eq org-agenda-use-tag-inheritance t)
			     (memq 'agenda org-agenda-use-tag-inheritance))))
		tags (org-get-tags nil (not inherited-tags) t)
		todo-state (org-get-todo-state)
		warntime (get-text-property (point) 'org-appt-warntime)
		extra nil)
          (setq effort-minutes (when effort (save-match-data (org-duration-to-minutes effort))))

	  (dolist (r (if (stringp result)
			 (list result)
		       result)) ;; we expect a list here
	    (when (and org-agenda-diary-sexp-prefix
		       (string-match org-agenda-diary-sexp-prefix r))
	      (setq extra (match-string 0 r)
		    r (replace-match "" nil nil r)))
	    (if (string-match "\\S-" r)
		(setq txt r)
	      (setq txt "SEXP entry returned empty string"))
	    (setq txt (org-agenda-format-item extra
                                    (org-add-props txt nil
                                      'effort effort
                                      'effort-minutes effort-minutes)
                                    level category tags 'time))
	    (org-add-props txt props 'org-marker marker
			   'date date 'todo-state todo-state
                           'effort effort 'effort-minutes effort-minutes
			   'level level 'type "sexp" 'warntime warntime)
	    (push txt ee)))))
    (nreverse ee)))

;; Calendar sanity: define some functions that are independent of
;; `calendar-date-style'.
(defun org-anniversary (year month day &optional mark)
  "Like `diary-anniversary', but with fixed (ISO) order of arguments."
  (with-no-warnings
    (let ((calendar-date-style 'iso))
      (diary-anniversary year month day mark))))
(defun org-cyclic (N year month day &optional mark)
  "Like `diary-cyclic', but with fixed (ISO) order of arguments."
  (with-no-warnings
    (let ((calendar-date-style 'iso))
      (diary-cyclic N year month day mark))))
(defun org-block (Y1 M1 D1 Y2 M2 D2 &optional mark)
  "Like `diary-block', but with fixed (ISO) order of arguments."
  (with-no-warnings
    (let ((calendar-date-style 'iso))
      (diary-block Y1 M1 D1 Y2 M2 D2 mark))))
(defun org-date (year month day &optional mark)
  "Like `diary-date', but with fixed (ISO) order of arguments."
  (with-no-warnings
    (let ((calendar-date-style 'iso))
      (diary-date year month day mark))))

;; Define the `org-class' function
(defun org-class (y1 m1 d1 y2 m2 d2 dayname &rest skip-weeks)
  "Entry applies if date is between dates on DAYNAME, but skips SKIP-WEEKS.
DAYNAME is a number between 0 (Sunday) and 6 (Saturday).
SKIP-WEEKS is any number of ISO weeks in the block period for which the
item should be skipped.  If any of the SKIP-WEEKS arguments is the symbol
`holidays', then any date that is known by the Emacs calendar to be a
holiday will also be skipped.  If SKIP-WEEKS arguments are holiday strings,
then those holidays will be skipped."
  (with-no-warnings (defvar date) (defvar entry))
  (let* ((date1 (calendar-absolute-from-gregorian (list m1 d1 y1)))
	 (date2 (calendar-absolute-from-gregorian (list m2 d2 y2)))
	 (d (calendar-absolute-from-gregorian date))
	 (h (when skip-weeks (calendar-check-holidays date))))
    (and
     (<= date1 d)
     (<= d date2)
     (= (calendar-day-of-week date) dayname)
     (or (not skip-weeks)
	 (progn
	   (require 'cal-iso)
	   (not (member (car (calendar-iso-from-absolute d)) skip-weeks))))
     (not (or (and h (memq 'holidays skip-weeks))
	      (delq nil (mapcar (lambda(g) (member g skip-weeks)) h))))
     entry)))

(defalias 'org-get-closed #'org-agenda-get-progress)
(defun org-agenda-get-progress ()
  "Return the logged TODO entries for agenda display."
  (with-no-warnings (defvar date))
  (let* ((props (list 'mouse-face 'highlight
		      'org-not-done-regexp org-not-done-regexp
		      'org-todo-regexp org-todo-regexp
		      'org-complex-heading-regexp org-complex-heading-regexp
		      'help-echo
		      (format "mouse-2 or RET jump to org file %s"
			      (abbreviate-file-name buffer-file-name))))
	 (items (if (consp org-agenda-show-log-scoped)
		    org-agenda-show-log-scoped
		  (if (eq org-agenda-show-log-scoped 'clockcheck)
		      '(clock)
		    org-agenda-log-mode-items)))
	 (parts
	  (delq nil
		(list
		 (when (memq 'closed items) (concat "\\<" org-closed-string))
		 (when (memq 'clock items) (concat "\\<" org-clock-string))
		 (when (memq 'state items)
		   (format "- +State \"%s\".*?" org-todo-regexp)))))
	 (parts-re (if parts (mapconcat #'identity parts "\\|")
		     (error "`org-agenda-log-mode-items' is empty")))
	 (regexp (concat
		  "\\(" parts-re "\\)"
		  " *\\["
		  (regexp-quote
		   (substring
		    (format-time-string
		     (car org-time-stamp-formats)
		     (org-encode-time  ; DATE bound by calendar
		      0 0 0 (nth 1 date) (car date) (nth 2 date)))
		    1 11))))
	 (org-agenda-search-headline-for-time nil)
	 marker hdmarker priority category level tags closedp type
	 statep clockp state ee txt extra timestr rest clocked inherited-tags
         effort effort-minutes)
    (goto-char (point-min))
    (while (re-search-forward regexp nil t)
      (catch :skip
	(org-agenda-skip)
	(setq marker (org-agenda-new-marker (match-beginning 0))
	      closedp (equal (match-string 1) org-closed-string)
	      statep (equal (string-to-char (match-string 1)) ?-)
	      clockp (not (or closedp statep))
	      state (and statep (match-string 2))
	      category (org-get-category (match-beginning 0))
	      timestr (buffer-substring (match-beginning 0) (line-end-position))
              effort (save-match-data (or (get-text-property (point) 'effort)
                                          (org-entry-get (point) org-effort-property))))
        (setq effort-minutes (when effort (save-match-data (org-duration-to-minutes effort))))
	(when (string-match "\\]" timestr)
	  ;; substring should only run to end of time stamp
	  (setq rest (substring timestr (match-end 0))
		timestr (substring timestr 0 (match-end 0)))
	  (if (and (not closedp) (not statep)
		   (string-match "\\([0-9]\\{1,2\\}:[0-9]\\{2\\}\\)\\].*?\\([0-9]\\{1,2\\}:[0-9]\\{2\\}\\)"
				 rest))
	      (progn (setq timestr (concat (substring timestr 0 -1)
					   "-" (match-string 1 rest) "]"))
		     (setq clocked (match-string 2 rest)))
	    (setq clocked "-")))
	(save-excursion
	  (setq extra
		(cond
		 ((not org-agenda-log-mode-add-notes) nil)
		 (statep
		  (and (org-looking-at-fontified
                        ".*\\\\\n[ \t]*\\([^-\n \t].*?\\)[ \t]*$")
		       (match-string 1)))
		 (clockp
		  (and (org-looking-at-fontified
                        ".*\n[ \t]*-[ \t]+\\([^-\n \t].*?\\)[ \t]*$")
		       (match-string 1)))))
	  (if (not (re-search-backward org-outline-regexp-bol nil t))
	      (throw :skip nil)
	    (goto-char (match-beginning 0))
	    (setq hdmarker (org-agenda-new-marker)
		  inherited-tags
		  (or (eq org-agenda-show-inherited-tags 'always)
		      (and (listp org-agenda-show-inherited-tags)
			   (memq 'todo org-agenda-show-inherited-tags))
		      (and (eq org-agenda-show-inherited-tags t)
			   (or (eq org-agenda-use-tag-inheritance t)
			       (memq 'todo org-agenda-use-tag-inheritance))))
		  tags (org-get-tags nil (not inherited-tags) t)
		  level (make-string (org-reduced-level (org-outline-level)) ? ))
	    (org-looking-at-fontified "\\*+[ \t]+\\([^\r\n]+\\)")
	    (setq txt (match-string 1))
	    (when extra
	      (if (string-match "\\([ \t]+\\)\\(:[^ \n\t]*?:\\)[ \t]*$" txt)
		  (setq txt (concat (substring txt 0 (match-beginning 1))
				    " - " extra " " (match-string 2 txt)))
		(setq txt (concat txt " - " extra))))
	    (setq txt (org-agenda-format-item
		       (cond
			(closedp "Closed:    ")
			(statep (concat "State:     (" state ")"))
			(t (concat "Clocked:   (" clocked  ")")))
                       (org-add-props txt nil
                         'effort effort
                         'effort-minutes effort-minutes)
		       level category tags timestr)))
	  (setq type (cond (closedp "closed")
			   (statep "state")
			   (t "clock")))
	  (setq priority 100000)
	  (org-add-props txt props
	    'org-marker marker 'org-hd-marker hdmarker 'face 'org-agenda-done
	    'priority priority 'level level
            'effort effort 'effort-minutes effort-minutes
	    'type type 'date date
	    'undone-face 'org-warning 'done-face 'org-agenda-done)
	  (push txt ee))
	(goto-char (line-end-position))))
    (nreverse ee)))

(defun org-agenda-show-clocking-issues ()
  "Add overlays, showing issues with clocking.
See also the user option `org-agenda-clock-consistency-checks'."
  (interactive)
  (let* ((pl org-agenda-clock-consistency-checks)
	 (re (concat "^[ \t]*"
		     org-clock-string
		     "[ \t]+"
		     "\\(\\[.*?\\]\\)"	; group 1 is first stamp
		     "\\(-\\{1,3\\}\\(\\[.*?\\]\\)\\)?")) ; group 3 is second
	 (tlstart 0.)
	 (tlend 0.)
	 (maxtime (org-duration-to-minutes
		   (or (plist-get pl :max-duration) "24:00")))
	 (mintime (org-duration-to-minutes
		   (or (plist-get pl :min-duration) 0)))
	 (maxgap  (org-duration-to-minutes
		   ;; default 30:00 means never complain
		   (or (plist-get pl :max-gap) "30:00")))
	 (gapok (mapcar #'org-duration-to-minutes
			(plist-get pl :gap-ok-around)))
	 (def-face (or (plist-get pl :default-face)
		       '((:background "DarkRed") (:foreground "white"))))
	 issue face m te ts dt ov)
    (goto-char (point-min))
    (while (re-search-forward " Clocked: +(\\(?:-\\|\\([0-9]+:[0-9]+\\)\\))" nil t)
      (setq issue nil face def-face)
      (catch 'next
	(setq m (org-get-at-bol 'org-marker)
	      te nil ts nil)
	(unless (and m (markerp m))
	  (setq issue "No valid clock line") (throw 'next t))
	(org-with-point-at m
	  (save-excursion
	    (goto-char (line-beginning-position))
	    (unless (looking-at re)
	      (error "No valid Clock line")
	      (throw 'next t))
	    (unless (match-end 3)
	      (setq issue
		    (format
		     "No end time: (%s)"
		     (org-duration-from-minutes
		      (floor
		       (- (float-time (org-current-time))
			  (float-time (org-time-string-to-time (match-string 1))))
		       60)))
		    face (or (plist-get pl :no-end-time-face) face))
	      (throw 'next t))
	    (setq ts (match-string 1)
		  te (match-string 3)
		  ts (float-time (org-time-string-to-time ts))
		  te (float-time (org-time-string-to-time te))
		  dt (- te ts))))
	(cond
	 ((> dt (* 60 maxtime))
	  ;; a very long clocking chunk
	  (setq issue (format "Clocking interval is very long: %s"
			      (org-duration-from-minutes (floor dt 60)))
		face (or (plist-get pl :long-face) face)))
	 ((< dt (* 60 mintime))
	  ;; a very short clocking chunk
	  (setq issue (format "Clocking interval is very short: %s"
			      (org-duration-from-minutes (floor dt 60)))
		face (or (plist-get pl :short-face) face)))
	 ((and (> tlend 0) (< ts tlend))
	  ;; Two clock entries are overlapping
	  (setq issue (format "Clocking overlap: %d minutes"
			      (/ (- tlend ts) 60))
		face (or (plist-get pl :overlap-face) face)))
	 ((and (> tlend 0) (> ts (+ tlend (* 60 maxgap))))
	  ;; There is a gap, lets see if we need to report it
	  (unless (org-agenda-check-clock-gap tlend ts gapok)
	    (setq issue (format "Clocking gap: %d minutes"
				(/ (- ts tlend) 60))
		  face (or (plist-get pl :gap-face) face))))
	 (t nil)))
      (setq tlend (or te tlend) tlstart (or ts tlstart))
      (when issue
	;; OK, there was some issue, add an overlay to show the issue
	(setq ov (make-overlay (line-beginning-position) (line-end-position)))
	(overlay-put ov 'before-string
		     (concat
		      (org-add-props
			  (format "%-43s" (concat " " issue))
			  nil
			'face face)
		      "\n"))
	(overlay-put ov 'evaporate t)))))

(defun org-agenda-check-clock-gap (t1 t2 ok-list)
  "Check if gap T1 -> T2 contains one of the OK-LIST time-of-day values."
  (catch 'exit
    (unless ok-list
      ;; there are no OK times for gaps...
      (throw 'exit nil))
    (when (> (- (/ t2 36000) (/ t1 36000)) 24)
      ;; This is more than 24 hours, so it is OK.
      ;; because we have at least one OK time, that must be in the
      ;; 24 hour interval.
      (throw 'exit t))
    ;; We have a shorter gap.
    ;; Now we have to get the minute of the day when these times are
    (let* ((t1dec (decode-time t1))
	   (t2dec (decode-time t2))
	   ;; compute the minute on the day
	   (min1 (+ (nth 1 t1dec) (* 60 (nth 2 t1dec))))
	   (min2 (+ (nth 1 t2dec) (* 60 (nth 2 t2dec)))))
      (when (< min2 min1)
	;; if min2 is smaller than min1, this means it is on the next day.
	;; Wrap it to after midnight.
	(setq min2 (+ min2 1440)))
      ;; Now check if any of the OK times is in the gap
      (mapc (lambda (x)
	      ;; Wrap the time to after midnight if necessary
	      (when (< x min1) (setq x (+ x 1440)))
	      ;; Check if in interval
	      (and (<= min1 x) (>= min2 x) (throw 'exit t)))
	    ok-list)
      ;; Nope, this gap is not OK
      nil)))

(defun org-agenda-get-deadlines (&optional with-hour)
  "Return the deadline information for agenda display.
When WITH-HOUR is non-nil, only return deadlines with an hour
specification like [h]h:mm."
  (with-no-warnings (defvar date))
  (let* ((props (list 'mouse-face 'highlight
		      'org-not-done-regexp org-not-done-regexp
		      'org-todo-regexp org-todo-regexp
		      'org-complex-heading-regexp org-complex-heading-regexp
		      'help-echo
		      (format "mouse-2 or RET jump to org file %s"
			      (abbreviate-file-name buffer-file-name))))
	 (regexp (if with-hour
		     org-deadline-time-hour-regexp
		   org-deadline-time-regexp))
	 (today (org-today))
	 (today? (org-agenda-today-p date)) ; DATE bound by calendar.
	 (current (calendar-absolute-from-gregorian date))
	 deadline-items)
    (goto-char (point-min))
    (if (org-element--cache-active-p)
        (org-element-cache-map
         (lambda (el)
           (when (and (org-element-property :deadline el)
                      (or (not with-hour)
                          (org-element-property
                           :hour-start
                           (org-element-property :deadline el))
                          (org-element-property
                           :hour-end
                           (org-element-property :deadline el))))
             (goto-char (org-element-property :contents-begin el))
             (catch :skip
	       (org-agenda-skip el)
	       (let* ((s (substring (org-element-property
                                     :raw-value
                                     (org-element-property :deadline el))
                                    1 -1))
	              (pos (save-excursion
                             (goto-char (org-element-property :contents-begin el))
                             ;; We intentionally leave NOERROR
                             ;; argument in `re-search-forward' nil.  If
                             ;; the search fails here, something went
                             ;; wrong and we are looking at
                             ;; non-matching headline.
                             (re-search-forward regexp (line-end-position))
                             (1- (match-beginning 1))))
	              (todo-state (org-element-property :todo-keyword el))
	              (done? (eq 'done (org-element-property :todo-type el)))
                      (sexp? (eq 'diary
                                 (org-element-property
                                  :type (org-element-property :deadline el))))
	              ;; DEADLINE is the deadline date for the entry.  It is
	              ;; either the base date or the last repeat, according
	              ;; to `org-agenda-prefer-last-repeat'.
	              (deadline
		       (cond
		        (sexp? (org-agenda--timestamp-to-absolute s current))
		        ((or (eq org-agenda-prefer-last-repeat t)
		             (member todo-state org-agenda-prefer-last-repeat))
		         (org-agenda--timestamp-to-absolute
		          s today 'past (current-buffer) pos))
		        (t (org-agenda--timestamp-to-absolute s))))
	              ;; REPEAT is the future repeat closest from CURRENT,
	              ;; according to `org-agenda-show-future-repeats'. If
	              ;; the latter is nil, or if the time stamp has no
	              ;; repeat part, default to DEADLINE.
	              (repeat
		       (cond
		        (sexp? deadline)
		        ((<= current today) deadline)
		        ((not org-agenda-show-future-repeats) deadline)
		        (t
		         (let ((base (if (eq org-agenda-show-future-repeats 'next)
				         (1+ today)
				       current)))
		           (org-agenda--timestamp-to-absolute
		            s base 'future (current-buffer) pos)))))
	              (diff (- deadline current))
	              (suppress-prewarning
		       (let ((scheduled
		              (and org-agenda-skip-deadline-prewarning-if-scheduled
                                   (org-element-property
                                    :raw-value
                                    (org-element-property :scheduled el)))))
		         (cond
		          ((not scheduled) nil)
		          ;; The current item has a scheduled date, so
		          ;; evaluate its prewarning lead time.
		          ((integerp org-agenda-skip-deadline-prewarning-if-scheduled)
		           ;; Use global prewarning-restart lead time.
		           org-agenda-skip-deadline-prewarning-if-scheduled)
		          ((eq org-agenda-skip-deadline-prewarning-if-scheduled
			       'pre-scheduled)
		           ;; Set pre-warning to no earlier than SCHEDULED.
		           (min (- deadline
			           (org-agenda--timestamp-to-absolute scheduled))
			        org-deadline-warning-days))
		          ;; Set pre-warning to deadline.
		          (t 0))))
	              (wdays (or suppress-prewarning (org-get-wdays s))))
	         (cond
	          ;; Only display deadlines at their base date, at future
	          ;; repeat occurrences or in today agenda.
	          ((= current deadline) nil)
	          ((= current repeat) nil)
	          ((not today?) (throw :skip nil))
	          ;; Upcoming deadline: display within warning period WDAYS.
	          ((> deadline current) (when (> diff wdays) (throw :skip nil)))
	          ;; Overdue deadline: warn about it for
	          ;; `org-deadline-past-days' duration.
	          (t (when (< org-deadline-past-days (- diff)) (throw :skip nil))))
	         ;; Possibly skip done tasks.
	         (when (and done?
		            (or org-agenda-skip-deadline-if-done
			        (/= deadline current)))
	           (throw :skip nil))
	         (save-excursion
                   (goto-char (org-element-property :begin el))
	           (let* ((category (org-get-category))
                          (effort (save-match-data (or (get-text-property (point) 'effort)
                                                       (org-element-property (intern (concat ":" (upcase org-effort-property))) el))))
                          (effort-minutes (when effort (save-match-data (org-duration-to-minutes effort))))
		          (level (make-string (org-element-property :level el)
				              ?\s))
		          (head (save-excursion
                                  (goto-char (org-element-property :begin el))
                                  (re-search-forward org-outline-regexp-bol)
                                  (org-buffer-substring-fontified (point) (line-end-position))))
		          (inherited-tags
		           (or (eq org-agenda-show-inherited-tags 'always)
			       (and (listp org-agenda-show-inherited-tags)
			            (memq 'agenda org-agenda-show-inherited-tags))
			       (and (eq org-agenda-show-inherited-tags t)
			            (or (eq org-agenda-use-tag-inheritance t)
				        (memq 'agenda
				              org-agenda-use-tag-inheritance)))))
		          (tags (org-get-tags el (not inherited-tags) t))
		          (time
		           (cond
		            ;; No time of day designation if it is only
		            ;; a reminder.
		            ((and (/= current deadline) (/= current repeat)) nil)
		            ((string-match " \\([012]?[0-9]:[0-9][0-9]\\)" s)
		             (concat (substring s (match-beginning 1)) " "))
		            (t 'time)))
		          (item
		           (org-agenda-format-item
		            ;; Insert appropriate suffixes before deadlines.
		            ;; Those only apply to today agenda.
		            (pcase-let ((`(,now ,future ,past)
				         org-agenda-deadline-leaders))
		              (cond
			       ((and today? (< deadline today)) (format past (- diff)))
			       ((and today? (> deadline today)) (format future diff))
			       (t now)))
		            (org-add-props head nil
                              'effort effort
                              'effort-minutes effort-minutes)
                            level category tags time))
		          (face (org-agenda-deadline-face
			         (- 1 (/ (float diff) (max wdays 1)))))
		          (upcoming? (and today? (> deadline today)))
		          (warntime (get-text-property (point) 'org-appt-warntime)))
	             (org-add-props item props
		       'org-marker (org-agenda-new-marker pos)
		       'org-hd-marker (org-agenda-new-marker (line-beginning-position))
		       'warntime warntime
		       'level level
                       'effort effort 'effort-minutes effort-minutes
		       'ts-date deadline
		       'priority
		       ;; Adjust priority to today reminders about deadlines.
		       ;; Overdue deadlines get the highest priority
		       ;; increase, then imminent deadlines and eventually
		       ;; more distant deadlines.
		       (let ((adjust (if today? (- diff) 0)))
		         (+ adjust (org-get-priority item)))
		       'todo-state todo-state
		       'type (if upcoming? "upcoming-deadline" "deadline")
		       'date (if upcoming? date deadline)
		       'face (if done? 'org-agenda-done face)
		       'undone-face face
		       'done-face 'org-agenda-done)
	             (push item deadline-items)))))))
         :next-re regexp
         :fail-re regexp
         :narrow t)
      (while (re-search-forward regexp nil t)
        (catch :skip
	  (unless (save-match-data (org-at-planning-p)) (throw :skip nil))
	  (org-agenda-skip)
	  (let* ((s (match-string 1))
	         (pos (1- (match-beginning 1)))
	         (todo-state (save-match-data (org-get-todo-state)))
	         (done? (member todo-state org-done-keywords))
                 (sexp? (string-prefix-p "%%" s))
	         ;; DEADLINE is the deadline date for the entry.  It is
	         ;; either the base date or the last repeat, according
	         ;; to `org-agenda-prefer-last-repeat'.
	         (deadline
		  (cond
		   (sexp? (org-agenda--timestamp-to-absolute s current))
		   ((or (eq org-agenda-prefer-last-repeat t)
		        (member todo-state org-agenda-prefer-last-repeat))
		    (org-agenda--timestamp-to-absolute
		     s today 'past (current-buffer) pos))
		   (t (org-agenda--timestamp-to-absolute s))))
	         ;; REPEAT is the future repeat closest from CURRENT,
	         ;; according to `org-agenda-show-future-repeats'. If
	         ;; the latter is nil, or if the time stamp has no
	         ;; repeat part, default to DEADLINE.
	         (repeat
		  (cond
		   (sexp? deadline)
		   ((<= current today) deadline)
		   ((not org-agenda-show-future-repeats) deadline)
		   (t
		    (let ((base (if (eq org-agenda-show-future-repeats 'next)
				    (1+ today)
				  current)))
		      (org-agenda--timestamp-to-absolute
		       s base 'future (current-buffer) pos)))))
	         (diff (- deadline current))
	         (suppress-prewarning
		  (let ((scheduled
		         (and org-agenda-skip-deadline-prewarning-if-scheduled
			      (org-entry-get nil "SCHEDULED"))))
		    (cond
		     ((not scheduled) nil)
		     ;; The current item has a scheduled date, so
		     ;; evaluate its prewarning lead time.
		     ((integerp org-agenda-skip-deadline-prewarning-if-scheduled)
		      ;; Use global prewarning-restart lead time.
		      org-agenda-skip-deadline-prewarning-if-scheduled)
		     ((eq org-agenda-skip-deadline-prewarning-if-scheduled
			  'pre-scheduled)
		      ;; Set pre-warning to no earlier than SCHEDULED.
		      (min (- deadline
			      (org-agenda--timestamp-to-absolute scheduled))
			   org-deadline-warning-days))
		     ;; Set pre-warning to deadline.
		     (t 0))))
	         (wdays (or suppress-prewarning (org-get-wdays s))))
	    (cond
	     ;; Only display deadlines at their base date, at future
	     ;; repeat occurrences or in today agenda.
	     ((= current deadline) nil)
	     ((= current repeat) nil)
	     ((not today?) (throw :skip nil))
	     ;; Upcoming deadline: display within warning period WDAYS.
	     ((> deadline current) (when (> diff wdays) (throw :skip nil)))
	     ;; Overdue deadline: warn about it for
	     ;; `org-deadline-past-days' duration.
	     (t (when (< org-deadline-past-days (- diff)) (throw :skip nil))))
	    ;; Possibly skip done tasks.
	    (when (and done?
		       (or org-agenda-skip-deadline-if-done
			   (/= deadline current)))
	      (throw :skip nil))
	    (save-excursion
	      (re-search-backward "^\\*+[ \t]+" nil t)
	      (goto-char (match-end 0))
	      (let* ((category (org-get-category))
                     (effort (save-match-data (or (get-text-property (point) 'effort)
                                                  (org-entry-get (point) org-effort-property))))
                     (effort-minutes (when effort (save-match-data (org-duration-to-minutes effort))))
		     (level (make-string (org-reduced-level (org-outline-level))
				         ?\s))
		     (head (org-buffer-substring-fontified
                            (point) (line-end-position)))
		     (inherited-tags
		      (or (eq org-agenda-show-inherited-tags 'always)
			  (and (listp org-agenda-show-inherited-tags)
			       (memq 'agenda org-agenda-show-inherited-tags))
			  (and (eq org-agenda-show-inherited-tags t)
			       (or (eq org-agenda-use-tag-inheritance t)
				   (memq 'agenda
				         org-agenda-use-tag-inheritance)))))
		     (tags (org-get-tags nil (not inherited-tags) t))
		     (time
		      (cond
		       ;; No time of day designation if it is only
		       ;; a reminder.
		       ((and (/= current deadline) (/= current repeat)) nil)
		       ((string-match " \\([012]?[0-9]:[0-9][0-9]\\)" s)
		        (concat (substring s (match-beginning 1)) " "))
		       (t 'time)))
		     (item
		      (org-agenda-format-item
		       ;; Insert appropriate suffixes before deadlines.
		       ;; Those only apply to today agenda.
		       (pcase-let ((`(,now ,future ,past)
				    org-agenda-deadline-leaders))
		         (cond
			  ((and today? (< deadline today)) (format past (- diff)))
			  ((and today? (> deadline today)) (format future diff))
			  (t now)))
		       (org-add-props head nil
                         'effort effort
                         'effort-minutes effort-minutes)
                       level category tags time))
		     (face (org-agenda-deadline-face
			    (- 1 (/ (float diff) (max wdays 1)))))
		     (upcoming? (and today? (> deadline today)))
		     (warntime (get-text-property (point) 'org-appt-warntime)))
	        (org-add-props item props
		  'org-marker (org-agenda-new-marker pos)
		  'org-hd-marker (org-agenda-new-marker (line-beginning-position))
		  'warntime warntime
		  'level level
                  'effort effort 'effort-minutes effort-minutes
		  'ts-date deadline
		  'priority
		  ;; Adjust priority to today reminders about deadlines.
		  ;; Overdue deadlines get the highest priority
		  ;; increase, then imminent deadlines and eventually
		  ;; more distant deadlines.
		  (let ((adjust (if today? (- diff) 0)))
		    (+ adjust (org-get-priority item)))
		  'todo-state todo-state
		  'type (if upcoming? "upcoming-deadline" "deadline")
		  'date (if upcoming? date deadline)
		  'face (if done? 'org-agenda-done face)
		  'undone-face face
		  'done-face 'org-agenda-done)
	        (push item deadline-items)))))))
    (nreverse deadline-items)))

(defun org-agenda-deadline-face (fraction)
  "Return the face to displaying a deadline item.
FRACTION is what fraction of the head-warning time has passed."
  (assoc-default fraction org-agenda-deadline-faces #'<=))

(defun org-agenda-get-scheduled (&optional deadlines with-hour)
  "Return the scheduled information for agenda display.
Optional argument DEADLINES is a list of deadline items to be
displayed in agenda view.  When WITH-HOUR is non-nil, only return
scheduled items with an hour specification like [h]h:mm."
  (with-no-warnings (defvar date))
  (let* ((props (list 'org-not-done-regexp org-not-done-regexp
		      'org-todo-regexp org-todo-regexp
		      'org-complex-heading-regexp org-complex-heading-regexp
		      'done-face 'org-agenda-done
		      'mouse-face 'highlight
		      'help-echo
		      (format "mouse-2 or RET jump to Org file %s"
			      (abbreviate-file-name buffer-file-name))))
	 (regexp (if with-hour
		     org-scheduled-time-hour-regexp
		   org-scheduled-time-regexp))
	 (today (org-today))
	 (todayp (org-agenda-today-p date)) ; DATE bound by calendar.
	 (current (calendar-absolute-from-gregorian date))
	 (deadline-pos
	  (mapcar (lambda (d)
		    (let ((m (get-text-property 0 'org-hd-marker d)))
		      (and m (marker-position m))))
		  deadlines))
	 scheduled-items)
    (goto-char (point-min))
    (if (org-element--cache-active-p)
        (org-element-cache-map
         (lambda (el)
           (when (and (org-element-property :scheduled el)
                      (or (not with-hour)
                          (org-element-property
                           :hour-start
                           (org-element-property :scheduled el))
                          (org-element-property
                           :hour-end
                           (org-element-property :scheduled el))))
             (goto-char (org-element-property :contents-begin el))
             (catch :skip
               (org-agenda-skip el)
               (let* ((s (substring (org-element-property
                                     :raw-value
                                     (org-element-property :scheduled el))
                                    1 -1))
                      (pos (save-excursion
                             (goto-char (org-element-property :contents-begin el))
                             ;; We intentionally leave NOERROR
                             ;; argument in `re-search-forward' nil.  If
                             ;; the search fails here, something went
                             ;; wrong and we are looking at
                             ;; non-matching headline.
                             (re-search-forward regexp (line-end-position))
                             (1- (match-beginning 1))))
                      (todo-state (org-element-property :todo-keyword el))
	              (donep (eq 'done (org-element-property :todo-type el)))
	              (sexp? (eq 'diary
                                 (org-element-property
                                  :type (org-element-property :scheduled el))))
	              ;; SCHEDULE is the scheduled date for the entry.  It is
	              ;; either the bare date or the last repeat, according
	              ;; to `org-agenda-prefer-last-repeat'.
	              (schedule
		       (cond
		        (sexp? (org-agenda--timestamp-to-absolute s current))
		        ((or (eq org-agenda-prefer-last-repeat t)
		             (member todo-state org-agenda-prefer-last-repeat))
		         (org-agenda--timestamp-to-absolute
		          s today 'past (current-buffer) pos))
		        (t (org-agenda--timestamp-to-absolute s))))
	              ;; REPEAT is the future repeat closest from CURRENT,
	              ;; according to `org-agenda-show-future-repeats'. If
	              ;; the latter is nil, or if the time stamp has no
	              ;; repeat part, default to SCHEDULE.
	              (repeat
		       (cond
		        (sexp? schedule)
		        ((<= current today) schedule)
		        ((not org-agenda-show-future-repeats) schedule)
		        (t
		         (let ((base (if (eq org-agenda-show-future-repeats 'next)
				         (1+ today)
				       current)))
		           (org-agenda--timestamp-to-absolute
		            s base 'future (current-buffer) pos)))))
	              (diff (- current schedule))
	              (warntime (get-text-property (point) 'org-appt-warntime))
	              (pastschedp (< schedule today))
	              (futureschedp (> schedule today))
	              (habitp (and (fboundp 'org-is-habit-p)
                                   (string= "habit" (org-element-property :STYLE el))))
	              (suppress-delay
		       (let ((deadline (and org-agenda-skip-scheduled-delay-if-deadline
                                            (org-element-property
                                             :raw-value
                                             (org-element-property :deadline el)))))
		         (cond
		          ((not deadline) nil)
		          ;; The current item has a deadline date, so
		          ;; evaluate its delay time.
		          ((integerp org-agenda-skip-scheduled-delay-if-deadline)
		           ;; Use global delay time.
		           (- org-agenda-skip-scheduled-delay-if-deadline))
		          ((eq org-agenda-skip-scheduled-delay-if-deadline
			       'post-deadline)
		           ;; Set delay to no later than DEADLINE.
		           (min (- schedule
			           (org-agenda--timestamp-to-absolute deadline))
			        org-scheduled-delay-days))
		          (t 0))))
	              (ddays
		       (cond
		        ;; Nullify delay when a repeater triggered already
		        ;; and the delay is of the form --Xd.
		        ((and (string-match-p "--[0-9]+[hdwmy]" s)
		              (> schedule (org-agenda--timestamp-to-absolute s)))
		         0)
		        (suppress-delay
		         (let ((org-scheduled-delay-days suppress-delay))
		           (org-get-wdays s t t)))
		        (t (org-get-wdays s t)))))
	         ;; Display scheduled items at base date (SCHEDULE), today if
	         ;; scheduled before the current date, and at any repeat past
	         ;; today.  However, skip delayed items and items that have
	         ;; been displayed for more than `org-scheduled-past-days'.
	         (unless (and todayp
		              habitp
		              (bound-and-true-p org-habit-show-all-today))
	           (when (or (and (> ddays 0) (< diff ddays))
		             (> diff (or (and habitp org-habit-scheduled-past-days)
				         org-scheduled-past-days))
		             (> schedule current)
		             (and (/= current schedule)
			          (/= current today)
			          (/= current repeat)))
	             (throw :skip nil)))
	         ;; Possibly skip done tasks.
	         (when (and donep
		            (or org-agenda-skip-scheduled-if-done
			        (/= schedule current)))
	           (throw :skip nil))
	         ;; Skip entry if it already appears as a deadline, per
	         ;; `org-agenda-skip-scheduled-if-deadline-is-shown'.  This
	         ;; doesn't apply to habits.
	         (when (pcase org-agenda-skip-scheduled-if-deadline-is-shown
		         ((guard
		           (or (not (memq (line-beginning-position 0) deadline-pos))
			       habitp))
		          nil)
		         (`repeated-after-deadline
		          (let ((deadline (time-to-days
                                           (when (org-element-property :deadline el)
                                             (org-time-string-to-time
                                              (org-element-property :deadline el))))))
		            (and (<= schedule deadline) (> current deadline))))
		         (`not-today pastschedp)
		         (`t t)
		         (_ nil))
	           (throw :skip nil))
	         ;; Skip habits if `org-habit-show-habits' is nil, or if we
	         ;; only show them for today.  Also skip done habits.
	         (when (and habitp
		            (or donep
			        (not (bound-and-true-p org-habit-show-habits))
			        (and (not todayp)
			             (bound-and-true-p
			              org-habit-show-habits-only-for-today))))
	           (throw :skip nil))
	         (save-excursion
                   (goto-char (org-element-property :begin el))
	           (let* ((category (org-get-category))
                          (effort (save-match-data
                                    (or (get-text-property (point) 'effort)
                                        (org-element-property (intern (concat ":" (upcase org-effort-property))) el))))
                          (effort-minutes (when effort (save-match-data (org-duration-to-minutes effort))))
		          (inherited-tags
		           (or (eq org-agenda-show-inherited-tags 'always)
			       (and (listp org-agenda-show-inherited-tags)
			            (memq 'agenda org-agenda-show-inherited-tags))
			       (and (eq org-agenda-show-inherited-tags t)
			            (or (eq org-agenda-use-tag-inheritance t)
				        (memq 'agenda
				              org-agenda-use-tag-inheritance)))))
		          (tags (org-get-tags el (not inherited-tags) t))
		          (level (make-string (org-element-property :level el)
				              ?\s))
		          (head (save-excursion
                                  (goto-char (org-element-property :begin el))
                                  (re-search-forward org-outline-regexp-bol)
                                  (org-buffer-substring-fontified (point) (line-end-position))))
		          (time
		           (cond
		            ;; No time of day designation if it is only a
		            ;; reminder, except for habits, which always show
		            ;; the time of day.  Habits are an exception
		            ;; because if there is a time of day, that is
		            ;; interpreted to mean they should usually happen
		            ;; then, even if doing the habit was missed.
		            ((and
		              (not habitp)
		              (/= current schedule)
		              (/= current repeat))
		             nil)
		            ((string-match " \\([012]?[0-9]:[0-9][0-9]\\)" s)
		             (concat (substring s (match-beginning 1)) " "))
		            (t 'time)))
		          (item
		           (org-agenda-format-item
		            (pcase-let ((`(,first ,past) org-agenda-scheduled-leaders))
		              ;; Show a reminder of a past scheduled today.
		              (if (and todayp pastschedp)
			          (format past diff)
			        first))
		            (org-add-props head nil
                              'effort effort
                              'effort-minutes effort-minutes)
                            level category tags time nil habitp))
		          (face (cond ((and (not habitp) pastschedp)
				       'org-scheduled-previously)
			              ((and habitp futureschedp)
				       'org-agenda-done)
			              (todayp 'org-scheduled-today)
			              (t 'org-scheduled)))
		          (habitp (and habitp (org-habit-parse-todo (org-element-property :begin el)))))
	             (org-add-props item props
		       'undone-face face
		       'face (if donep 'org-agenda-done face)
		       'org-marker (org-agenda-new-marker pos)
		       'org-hd-marker (org-agenda-new-marker (line-beginning-position))
		       'type (if pastschedp "past-scheduled" "scheduled")
		       'date (if pastschedp schedule date)
		       'ts-date schedule
		       'warntime warntime
		       'level level
                       'effort effort 'effort-minutes effort-minutes
		       'priority (if habitp (org-habit-get-priority habitp)
			           (+ 99 diff (org-get-priority item)))
		       'org-habit-p habitp
		       'todo-state todo-state)
	             (push item scheduled-items)))))))
         :next-re regexp
         :fail-re regexp
         :narrow t)
      (while (re-search-forward regexp nil t)
        (catch :skip
	  (unless (save-match-data (org-at-planning-p)) (throw :skip nil))
	  (org-agenda-skip)
	  (let* ((s (match-string 1))
	         (pos (1- (match-beginning 1)))
	         (todo-state (save-match-data (org-get-todo-state)))
	         (donep (member todo-state org-done-keywords))
	         (sexp? (string-prefix-p "%%" s))
	         ;; SCHEDULE is the scheduled date for the entry.  It is
	         ;; either the bare date or the last repeat, according
	         ;; to `org-agenda-prefer-last-repeat'.
	         (schedule
		  (cond
		   (sexp? (org-agenda--timestamp-to-absolute s current))
		   ((or (eq org-agenda-prefer-last-repeat t)
		        (member todo-state org-agenda-prefer-last-repeat))
		    (org-agenda--timestamp-to-absolute
		     s today 'past (current-buffer) pos))
		   (t (org-agenda--timestamp-to-absolute s))))
	         ;; REPEAT is the future repeat closest from CURRENT,
	         ;; according to `org-agenda-show-future-repeats'. If
	         ;; the latter is nil, or if the time stamp has no
	         ;; repeat part, default to SCHEDULE.
	         (repeat
		  (cond
		   (sexp? schedule)
		   ((<= current today) schedule)
		   ((not org-agenda-show-future-repeats) schedule)
		   (t
		    (let ((base (if (eq org-agenda-show-future-repeats 'next)
				    (1+ today)
				  current)))
		      (org-agenda--timestamp-to-absolute
		       s base 'future (current-buffer) pos)))))
	         (diff (- current schedule))
	         (warntime (get-text-property (point) 'org-appt-warntime))
	         (pastschedp (< schedule today))
	         (futureschedp (> schedule today))
	         (habitp (and (fboundp 'org-is-habit-p) (org-is-habit-p)))
	         (suppress-delay
		  (let ((deadline (and org-agenda-skip-scheduled-delay-if-deadline
				       (org-entry-get nil "DEADLINE"))))
		    (cond
		     ((not deadline) nil)
		     ;; The current item has a deadline date, so
		     ;; evaluate its delay time.
		     ((integerp org-agenda-skip-scheduled-delay-if-deadline)
		      ;; Use global delay time.
		      (- org-agenda-skip-scheduled-delay-if-deadline))
		     ((eq org-agenda-skip-scheduled-delay-if-deadline
			  'post-deadline)
		      ;; Set delay to no later than DEADLINE.
		      (min (- schedule
			      (org-agenda--timestamp-to-absolute deadline))
			   org-scheduled-delay-days))
		     (t 0))))
	         (ddays
		  (cond
		   ;; Nullify delay when a repeater triggered already
		   ;; and the delay is of the form --Xd.
		   ((and (string-match-p "--[0-9]+[hdwmy]" s)
		         (> schedule (org-agenda--timestamp-to-absolute s)))
		    0)
		   (suppress-delay
		    (let ((org-scheduled-delay-days suppress-delay))
		      (org-get-wdays s t t)))
		   (t (org-get-wdays s t)))))
	    ;; Display scheduled items at base date (SCHEDULE), today if
	    ;; scheduled before the current date, and at any repeat past
	    ;; today.  However, skip delayed items and items that have
	    ;; been displayed for more than `org-scheduled-past-days'.
	    (unless (and todayp
		         habitp
		         (bound-and-true-p org-habit-show-all-today))
	      (when (or (and (> ddays 0) (< diff ddays))
		        (> diff (or (and habitp org-habit-scheduled-past-days)
				    org-scheduled-past-days))
		        (> schedule current)
		        (and (/= current schedule)
			     (/= current today)
			     (/= current repeat)))
	        (throw :skip nil)))
	    ;; Possibly skip done tasks.
	    (when (and donep
		       (or org-agenda-skip-scheduled-if-done
			   (/= schedule current)))
	      (throw :skip nil))
	    ;; Skip entry if it already appears as a deadline, per
	    ;; `org-agenda-skip-scheduled-if-deadline-is-shown'.  This
	    ;; doesn't apply to habits.
	    (when (pcase org-agenda-skip-scheduled-if-deadline-is-shown
		    ((guard
		      (or (not (memq (line-beginning-position 0) deadline-pos))
			  habitp))
		     nil)
		    (`repeated-after-deadline
		     (let ((deadline (time-to-days
				      (org-get-deadline-time (point)))))
		       (and (<= schedule deadline) (> current deadline))))
		    (`not-today pastschedp)
		    (`t t)
		    (_ nil))
	      (throw :skip nil))
	    ;; Skip habits if `org-habit-show-habits' is nil, or if we
	    ;; only show them for today.  Also skip done habits.
	    (when (and habitp
		       (or donep
			   (not (bound-and-true-p org-habit-show-habits))
			   (and (not todayp)
			        (bound-and-true-p
			         org-habit-show-habits-only-for-today))))
	      (throw :skip nil))
	    (save-excursion
	      (re-search-backward "^\\*+[ \t]+" nil t)
	      (goto-char (match-end 0))
	      (let* ((category (org-get-category))
                     (effort (save-match-data (or (get-text-property (point) 'effort)
                                                  (org-entry-get (point) org-effort-property))))
                     (effort-minutes (when effort (save-match-data (org-duration-to-minutes effort))))
		     (inherited-tags
		      (or (eq org-agenda-show-inherited-tags 'always)
			  (and (listp org-agenda-show-inherited-tags)
			       (memq 'agenda org-agenda-show-inherited-tags))
			  (and (eq org-agenda-show-inherited-tags t)
			       (or (eq org-agenda-use-tag-inheritance t)
				   (memq 'agenda
				         org-agenda-use-tag-inheritance)))))
		     (tags (org-get-tags nil (not inherited-tags) t))
		     (level (make-string (org-reduced-level (org-outline-level))
				         ?\s))
		     (head (org-buffer-substring-fontified
                            (point) (line-end-position)))
		     (time
		      (cond
		       ;; No time of day designation if it is only a
		       ;; reminder, except for habits, which always show
		       ;; the time of day.  Habits are an exception
		       ;; because if there is a time of day, that is
		       ;; interpreted to mean they should usually happen
		       ;; then, even if doing the habit was missed.
		       ((and
		         (not habitp)
		         (/= current schedule)
		         (/= current repeat))
		        nil)
		       ((string-match " \\([012]?[0-9]:[0-9][0-9]\\)" s)
		        (concat (substring s (match-beginning 1)) " "))
		       (t 'time)))
		     (item
		      (org-agenda-format-item
		       (pcase-let ((`(,first ,past) org-agenda-scheduled-leaders))
		         ;; Show a reminder of a past scheduled today.
		         (if (and todayp pastschedp)
			     (format past diff)
			   first))
		       (org-add-props head nil
                         'effort effort
                         'effort-minutes effort-minutes)
                       level category tags time nil habitp))
		     (face (cond ((and (not habitp) pastschedp)
				  'org-scheduled-previously)
			         ((and habitp futureschedp)
				  'org-agenda-done)
			         (todayp 'org-scheduled-today)
			         (t 'org-scheduled)))
		     (habitp (and habitp (org-habit-parse-todo))))
	        (org-add-props item props
		  'undone-face face
		  'face (if donep 'org-agenda-done face)
		  'org-marker (org-agenda-new-marker pos)
		  'org-hd-marker (org-agenda-new-marker (line-beginning-position))
		  'type (if pastschedp "past-scheduled" "scheduled")
		  'date (if pastschedp schedule date)
		  'ts-date schedule
		  'warntime warntime
		  'level level
                  'effort effort 'effort-minutes effort-minutes
		  'priority (if habitp (org-habit-get-priority habitp)
			      (+ 99 diff (org-get-priority item)))
		  'org-habit-p habitp
		  'todo-state todo-state)
	        (push item scheduled-items)))))))
    (nreverse scheduled-items)))

(defun org-agenda-get-blocks ()
  "Return the date-range information for agenda display."
  (with-no-warnings (defvar date))
  (let* ((props (list 'face nil
		      'org-not-done-regexp org-not-done-regexp
		      'org-todo-regexp org-todo-regexp
		      'org-complex-heading-regexp org-complex-heading-regexp
		      'mouse-face 'highlight
		      'help-echo
		      (format "mouse-2 or RET jump to org file %s"
			      (abbreviate-file-name buffer-file-name))))
	 (regexp org-tr-regexp)
	 (d0 (calendar-absolute-from-gregorian date))
	 marker hdmarker ee txt d1 d2 s1 s2 category
	 level todo-state tags pos head donep inherited-tags
         effort effort-minutes)
    (goto-char (point-min))
    (while (re-search-forward regexp nil t)
      (catch :skip
	(org-agenda-skip)
	(setq pos (point))
	(let ((start-time (match-string 1))
	      (end-time (match-string 2)))
	  (setq s1 (match-string 1)
		s2 (match-string 2)
		d1 (time-to-days
		    (condition-case err
			(org-time-string-to-time s1)
		      (error
		       (error
			"Bad timestamp %S at %d in buffer %S\nError was: %s"
			s1
			pos
			(current-buffer)
			(error-message-string err)))))
		d2 (time-to-days
		    (condition-case err
			(org-time-string-to-time s2)
		      (error
		       (error
			"Bad timestamp %S at %d in buffer %S\nError was: %s"
			s2
			pos
			(current-buffer)
			(error-message-string err))))))
	  (when (and (> (- d0 d1) -1) (> (- d2 d0) -1))
	    ;; Only allow days between the limits, because the normal
	    ;; date stamps will catch the limits.
	    (save-excursion
	      (setq todo-state (org-get-todo-state))
	      (setq donep (member todo-state org-done-keywords))
	      (when (and donep org-agenda-skip-timestamp-if-done)
		(throw :skip t))
	      (setq marker (org-agenda-new-marker (point))
		    category (org-get-category))
              (setq effort (save-match-data (or (get-text-property (point) 'effort)
                                                (org-entry-get (point) org-effort-property))))
              (setq effort-minutes (when effort (save-match-data (org-duration-to-minutes effort))))
	      (if (not (re-search-backward org-outline-regexp-bol nil t))
		  (throw :skip nil)
		(goto-char (match-beginning 0))
		(setq hdmarker (org-agenda-new-marker (point))
		      inherited-tags
		      (or (eq org-agenda-show-inherited-tags 'always)
			  (and (listp org-agenda-show-inherited-tags)
			       (memq 'agenda org-agenda-show-inherited-tags))
			  (and (eq org-agenda-show-inherited-tags t)
			       (or (eq org-agenda-use-tag-inheritance t)
				   (memq 'agenda org-agenda-use-tag-inheritance))))
		      tags (org-get-tags nil (not inherited-tags)))
		(setq level (make-string (org-reduced-level (org-outline-level)) ? ))
		(org-looking-at-fontified "\\*+[ \t]+\\(.*\\)")
		(setq head (match-string 1))
		(let ((remove-re
		       (if org-agenda-remove-timeranges-from-blocks
			   (concat
			    "<" (regexp-quote s1) ".*?>"
			    "--"
			    "<" (regexp-quote s2) ".*?>")
			 nil)))
		  (setq txt (org-agenda-format-item
			     (format
			      (nth (if (= d1 d2) 0 1)
				   org-agenda-timerange-leaders)
			      (1+ (- d0 d1)) (1+ (- d2 d1)))
			     (org-add-props head nil
                               'effort effort
                               'effort-minutes effort-minutes)
                             level category tags
			     (save-match-data
			       (let ((hhmm1 (and (string-match org-ts-regexp1 s1)
						 (match-string 6 s1)))
				     (hhmm2 (and (string-match org-ts-regexp1 s2)
						 (match-string 6 s2))))
				 (cond ((string= hhmm1 hhmm2)
					(concat "<" start-time ">--<" end-time ">"))
				       ((and (= d1 d0) (= d2 d0))
					(concat "<" start-time ">--<" end-time ">"))
                                       ((= d1 d0)
					(concat "<" start-time ">"))
				       ((= d2 d0)
					(concat "<" end-time ">")))))
			     remove-re))))
	      (org-add-props txt props
		'org-marker marker 'org-hd-marker hdmarker
		'type "block" 'date date
		'level level
                'effort effort 'effort-minutes effort-minutes
		'todo-state todo-state
		'priority (org-get-priority txt))
	      (push txt ee))))
	(goto-char pos)))
    ;; Sort the entries by expiration date.
    (nreverse ee)))

;;; Agenda presentation and sorting

(defvar org-prefix-has-time nil
  "A flag, set by `org-compile-prefix-format'.
The flag is set if the currently compiled format contains a `%t'.")
(defvar org-prefix-has-tag nil
  "A flag, set by `org-compile-prefix-format'.
The flag is set if the currently compiled format contains a `%T'.")
(defvar org-prefix-has-effort nil
  "A flag, set by `org-compile-prefix-format'.
The flag is set if the currently compiled format contains a `%e'.")
(defvar org-prefix-has-breadcrumbs nil
  "A flag, set by `org-compile-prefix-format'.
The flag is set if the currently compiled format contains a `%b'.")
(defvar org-prefix-category-length nil
  "Used by `org-compile-prefix-format' to remember the category field width.")
(defvar org-prefix-category-max-length nil
  "Used by `org-compile-prefix-format' to remember the category field width.")

(defun org-agenda-get-category-icon (category)
  "Return an image for CATEGORY according to `org-agenda-category-icon-alist'."
  (cl-dolist (entry org-agenda-category-icon-alist)
    (when (string-match-p (car entry) category)
      (if (listp (cadr entry))
	  (cl-return (cadr entry))
	(cl-return (apply #'create-image (cdr entry)))))))

(defun org-agenda-format-item (extra txt &optional with-level with-category tags dotime
				     remove-re habitp)
  "Format TXT to be inserted into the agenda buffer.
In particular, add the prefix and corresponding text properties.

EXTRA must be a string to replace the `%s' specifier in the prefix format.
WITH-LEVEL may be a string to replace the `%l' specifier.
WITH-CATEGORY (a string, a symbol or nil) may be used to overrule the default
category taken from local variable or file name.  It will replace the `%c'
specifier in the format.
DOTIME, when non-nil, indicates that a time-of-day should be extracted from
TXT for sorting of this entry, and for the `%t' specifier in the format.
When DOTIME is a string, this string is searched for a time before TXT is.
TAGS can be the tags of the headline.
Any match of REMOVE-RE will be removed from TXT."
  ;; We keep the org-prefix-* variable values along with a compiled
  ;; formatter, so that multiple agendas existing at the same time do
  ;; not step on each other toes.
  ;;
  ;; It was inconvenient to make these variables buffer local in
  ;; Agenda buffers, because this function expects to be called with
  ;; the buffer where item comes from being current, and not agenda
  ;; buffer
  (let* ((bindings (car org-prefix-format-compiled))
	 (formatter (cadr org-prefix-format-compiled)))
    (cl-loop for (var value) in bindings
	     do (set var value))
    (save-match-data
      ;; Diary entries sometimes have extra whitespace at the beginning
      (setq txt (org-trim txt))

      ;; Fix the tags part in txt
      (setq txt (org-agenda-fix-displayed-tags
		 txt tags
		 org-agenda-show-inherited-tags
		 org-agenda-hide-tags-regexp))

      (with-no-warnings
	;; `time', `tag', `effort' are needed for the eval of the prefix format.
	;; Based on what I see in `org-compile-prefix-format', I added
	;; a few more.
        (defvar breadcrumbs) (defvar category) (defvar category-icon)
        (defvar effort) (defvar extra)
        (defvar level) (defvar tag) (defvar time))
      (let* ((category (or with-category
			   (if buffer-file-name
			       (file-name-sans-extension
				(file-name-nondirectory buffer-file-name))
			     "")))
	     (category-icon (org-agenda-get-category-icon category))
	     (category-icon (if category-icon
				(propertize " " 'display category-icon)
			      ""))
	     (effort (and (not (string= txt ""))
			  (get-text-property 1 'effort txt)))
	     (tag (if tags (nth (1- (length tags)) tags) ""))
	     (time-grid-trailing-characters (nth 2 org-agenda-time-grid))
	     (extra (or (and (not habitp) extra) ""))
	     time
	     (ts (when dotime (concat
			       (if (stringp dotime) dotime "")
			       (and org-agenda-search-headline-for-time txt))))
	     (time-of-day (and dotime (org-get-time-of-day ts)))
	     stamp plain s0 s1 s2 rtn srp l
	     duration breadcrumbs)
	(and (derived-mode-p 'org-mode) buffer-file-name
	     (add-to-list 'org-agenda-contributing-files buffer-file-name))
	(when (and dotime time-of-day)
	  ;; Extract starting and ending time and move them to prefix
	  (when (or (setq stamp (string-match org-stamp-time-of-day-regexp ts))
		    (setq plain (string-match org-plain-time-of-day-regexp ts)))
	    (setq s0 (match-string 0 ts)
		  srp (and stamp (match-end 3))
		  s1 (match-string (if plain 1 2) ts)
		  s2 (match-string (if plain 8 (if srp 4 6)) ts))

	    ;; If the times are in TXT (not in DOTIMES), and the prefix will list
	    ;; them, we might want to remove them there to avoid duplication.
	    ;; The user can turn this off with a variable.
	    (when (and org-prefix-has-time
		       org-agenda-remove-times-when-in-prefix (or stamp plain)
		       (string-match (concat (regexp-quote s0) " *") txt)
		       (not (equal ?\] (string-to-char (substring txt (match-end 0)))))
		       (if (eq org-agenda-remove-times-when-in-prefix 'beg)
			   (= (match-beginning 0) 0)
			 t))
	      (setq txt (replace-match "" nil nil txt))))
          ;; Normalize the time(s) to 24 hour.
	  (when s1 (setq s1 (org-get-time-of-day s1 t)))
	  (when s2 (setq s2 (org-get-time-of-day s2 t)))
	  ;; Try to set s2 if s1 and
	  ;; `org-agenda-default-appointment-duration' are set
	  (when (and s1 (not s2) org-agenda-default-appointment-duration)
	    (setq s2
		  (org-duration-from-minutes
		   (+ (org-duration-to-minutes s1 t)
		      org-agenda-default-appointment-duration)
		   nil t)))
	  ;; Compute the duration
	  (when s2
	    (setq duration (- (org-duration-to-minutes s2)
			      (org-duration-to-minutes s1))))
          ;; Format S1 and S2 for display.
	  (when s1 (setq s1 (format "%5s" (org-get-time-of-day s1 'overtime))))
	  (when s2 (setq s2 (org-get-time-of-day s2 'overtime))))
	(when (string-match org-tag-group-re txt)
	  ;; Tags are in the string
	  (if (or (eq org-agenda-remove-tags t)
		  (and org-agenda-remove-tags
		       org-prefix-has-tag))
	      (setq txt (replace-match "" t t txt))
	    (setq txt (replace-match
		       (concat (make-string (max (- 50 (length txt)) 1) ?\ )
			       (match-string 1 txt))
		       t t txt))))

	(when remove-re
	  (while (string-match remove-re txt)
	    (setq txt (replace-match "" t t txt))))

	;; Set org-heading property on `txt' to mark the start of the
	;; heading.
	(add-text-properties 0 (length txt) '(org-heading t) txt)

	;; Prepare the variables needed in the eval of the compiled format
	(when org-prefix-has-breadcrumbs
	  (setq breadcrumbs (org-with-point-at (org-get-at-bol 'org-marker)
			      (let ((s (org-format-outline-path (org-get-outline-path)
								(1- (frame-width))
								nil org-agenda-breadcrumbs-separator)))
				(if (eq "" s) "" (concat s org-agenda-breadcrumbs-separator))))))
	(setq time (cond (s2 (concat
			      (org-agenda-time-of-day-to-ampm-maybe s1)
			      "-" (org-agenda-time-of-day-to-ampm-maybe s2)
			      (when org-agenda-timegrid-use-ampm " ")))
			 (s1 (concat
			      (org-agenda-time-of-day-to-ampm-maybe s1)
			      (if org-agenda-timegrid-use-ampm
                                  (concat time-grid-trailing-characters " ")
                                time-grid-trailing-characters)))
			 (t ""))
	      category (if (symbolp category) (symbol-name category) category)
	      level (or with-level ""))
	(if (string-match org-link-bracket-re category)
	    (progn
	      (setq l (string-width (or (match-string 2) (match-string 1))))
	      (when (< l (or org-prefix-category-length 0))
		(setq category (copy-sequence category))
		(org-add-props category nil
		  'extra-space (make-string
				(- org-prefix-category-length l 1) ?\ ))))
	  (when (and org-prefix-category-max-length
		     (>= (length category) org-prefix-category-max-length))
	    (setq category (substring category 0 (1- org-prefix-category-max-length)))))
	;; Evaluate the compiled format
	(setq rtn (concat (eval formatter t) txt))

	;; And finally add the text properties
	(remove-text-properties 0 (length rtn) '(line-prefix t wrap-prefix t) rtn)
	(org-add-props rtn nil
	  'org-category category
          'tags tags
          'org-priority-highest org-priority-highest
	  'org-priority-lowest org-priority-lowest
	  'time-of-day time-of-day
	  'duration duration
	  'breadcrumbs breadcrumbs
	  'txt txt
	  'level level
	  'time time
	  'extra extra
	  'format org-prefix-format-compiled
	  'dotime dotime)))))

(defun org-agenda-fix-displayed-tags (txt tags add-inherited hide-re)
  "Remove tags string from TXT, and add a modified list of tags.
The modified list may contain inherited tags, and tags matched by
`org-agenda-hide-tags-regexp' will be removed."
  (when (or add-inherited hide-re)
    (when (string-match org-tag-group-re txt)
      (setq txt (substring txt 0 (match-beginning 0))))
    (setq tags
	  (delq nil
		(mapcar (lambda (tg)
			  (if (or (and hide-re (string-match hide-re tg))
				  (and (not add-inherited)
				       (get-text-property 0 'inherited tg)))
			      nil
			    tg))
			tags)))
    (when tags
      (let ((have-i (get-text-property 0 'inherited (car tags)))
	    i)
	(setq txt (concat txt " :"
			  (mapconcat
			   (lambda (x)
			     (setq i (get-text-property 0 'inherited x))
			     (if (and have-i (not i))
				 (progn
				   (setq have-i nil)
				   (concat ":" x))
			       x))
			   tags ":")
			  (if have-i "::" ":"))))))
  txt)

(defvar org-agenda-sorting-strategy) ;; because the def is in a let form

(defun org-agenda-add-time-grid-maybe (list ndays todayp)
  "Add a time-grid for agenda items which need it.

LIST is the list of agenda items formatted by `org-agenda-list'.
NDAYS is the span of the current agenda view.
TODAYP is t when the current agenda view is on today."
  (catch 'exit
    (cond ((not org-agenda-use-time-grid) (throw 'exit list))
	  ((and todayp (member 'today (car org-agenda-time-grid))))
	  ((and (= ndays 1) (member 'daily (car org-agenda-time-grid))))
	  ((member 'weekly (car org-agenda-time-grid)))
	  (t (throw 'exit list)))
    (let* ((have (delq nil (mapcar
			    (lambda (x) (get-text-property 1 'time-of-day x))
			    list)))
	   (string (nth 3 org-agenda-time-grid))
	   (gridtimes (nth 1 org-agenda-time-grid))
	   (req (car org-agenda-time-grid))
	   (remove (member 'remove-match req))
	   new time)
      (when (and (member 'require-timed req) (not have))
	;; don't show empty grid
	(throw 'exit list))
      (while (setq time (pop gridtimes))
	(unless (and remove (member time have))
	  (setq time (replace-regexp-in-string " " "0" (format "%04s" time)))
	  (push (org-agenda-format-item
		 nil string nil "" nil
		 (concat (substring time 0 -2) ":" (substring time -2)))
		new)
	  (put-text-property
	   2 (length (car new)) 'face 'org-time-grid (car new))))
      (when (and todayp org-agenda-show-current-time-in-grid)
	(push (org-agenda-format-item
	       nil org-agenda-current-time-string nil "" nil
	       (format-time-string "%H:%M "))
	      new)
	(put-text-property
	 2 (length (car new)) 'face 'org-agenda-current-time (car new)))

      (if (member 'time-up org-agenda-sorting-strategy-selected)
	  (append new list)
	(append list new)))))

(defun org-compile-prefix-format (key)
  "Compile the prefix format into a Lisp form that can be evaluated.
KEY is the agenda type (see `org-agenda-prefix-format').
The resulting form and associated variable bindings is returned
and stored in the variable `org-prefix-format-compiled'."
  (setq org-prefix-has-time nil
	org-prefix-has-tag nil
	org-prefix-category-length nil
	org-prefix-has-effort nil
	org-prefix-has-breadcrumbs nil)
  (let ((s (cond
	    ((stringp org-agenda-prefix-format)
	     org-agenda-prefix-format)
	    ((assq key org-agenda-prefix-format)
	     (cdr (assq key org-agenda-prefix-format)))
	    (t "  %-12:c%?-12t% s")))
	(start 0)
	varform vars var c f opt) ;; e
    (while (string-match "%\\(\\?\\)?\\([-+]?[0-9.]*\\)\\([ .;,:!?=|/<>]?\\)\\([cltseib]\\|(.+?)\\)"
			 s start)
      (setq var (or (cdr (assoc (match-string 4 s)
				'(("c" . category) ("t" . time) ("l" . level) ("s" . extra)
				  ("i" . category-icon) ("T" . tag) ("e" . effort) ("b" . breadcrumbs))))
		    'eval)
	    c (or (match-string 3 s) "")
	    opt (match-beginning 1)
	    start (1+ (match-beginning 0)))
      (cl-case var
	(time        (setq org-prefix-has-time        t))
	(tag         (setq org-prefix-has-tag         t))
	(effort      (setq org-prefix-has-effort      t))
	(breadcrumbs (setq org-prefix-has-breadcrumbs t)))
      (setq f (concat "%" (match-string 2 s) "s"))
      (when (eq var 'category)
	(setq org-prefix-category-length
	      (floor (abs (string-to-number (match-string 2 s)))))
	(setq org-prefix-category-max-length
	      (let ((x (match-string 2 s)))
		(save-match-data
		  (and (string-match "\\.[0-9]+" x)
		       (string-to-number (substring (match-string 0 x) 1)))))))
      (if (eq var 'eval)
	  (setq varform `(format ,f (org-eval ,(read (substring s (match-beginning 4))))))
	(if opt
	    (setq varform
		  `(if (member ,var '("" nil))
		       ""
		     (format ,f (concat ,var ,c))))
	  (setq varform
		`(format ,f (if (member ,var '("" nil)) ""
			      (concat ,var ,c (get-text-property 0 'extra-space ,var)))))))
      (if (eq var 'eval)
          (setf (substring s (match-beginning 0)
                           (+ (match-beginning 4)
                              (length (format "%S" (read (substring s (match-beginning 4)))))))
                "%s")
        (setq s (replace-match "%s" t nil s)))
      (push varform vars))
    (setq vars (nreverse vars))
    (with-current-buffer (or org-agenda-buffer (current-buffer))
      (setq org-prefix-format-compiled
	    (list
	     `((org-prefix-has-time ,org-prefix-has-time)
	       (org-prefix-has-tag ,org-prefix-has-tag)
	       (org-prefix-category-length ,org-prefix-category-length)
	       (org-prefix-has-effort ,org-prefix-has-effort)
	       (org-prefix-has-breadcrumbs ,org-prefix-has-breadcrumbs))
	     `(format ,s ,@vars))))))

(defun org-set-sorting-strategy (key)
  (setq org-agenda-sorting-strategy-selected
        (if (symbolp (car org-agenda-sorting-strategy))
            ;; the old format
            org-agenda-sorting-strategy
	  (or (cdr (assq key org-agenda-sorting-strategy))
	      (cdr (assq 'agenda org-agenda-sorting-strategy))
	      '(time-up category-keep priority-down)))))

(defun org-get-time-of-day (s &optional string)
  "Check string S for a time of day.

If found, return it as a military time number between 0 and 2400.
If not found, return nil.

The optional STRING argument forces conversion into a 5 character wide string
HH:MM.  When it is `overtime', any time above 24:00 is turned into \"+H:MM\"
where H:MM is the duration above midnight."
  (let ((case-fold-search t)
        (time-regexp
         (rx word-start
             (group (opt (any "012")) digit)           ;group 1: hours
             (or (and ":" (group (any "012345") digit) ;group 2: minutes
                      (opt (group (or "am" "pm"))))    ;group 3: am/pm
                 ;; Special "HHam/pm" case.
                 (group-n 3 (or "am" "pm")))
             word-end)))
    (save-match-data
      (when (and (string-match time-regexp s)
                 (not (eq 'org-link (get-text-property 1 'face s))))
        (let ((hours
               (let* ((ampm (and (match-end 3) (downcase (match-string 3 s))))
                      (am-p (equal ampm "am")))
                 (pcase (string-to-number (match-string 1 s))
                   ((and (guard (not ampm)) h) h)
                   (12 (if am-p 0 12))
                   (h (+ h (if am-p 0 12))))))
              (minutes
               (if (match-end 2)
                   (string-to-number (match-string 2 s))
                 0)))
          (pcase string
            (`nil (+ minutes (* hours 100)))
            ((and `overtime
                  (guard (or (> hours 24)
                             (and (= hours 24)
                                  (> minutes 0)))))
             (format "+%d:%02d" (- hours 24) minutes))
            ((guard org-agenda-time-leading-zero)
             (format "%02d:%02d" hours minutes))
            (_
             (format "%d:%02d" hours minutes))))))))

(defvar org-agenda-before-sorting-filter-function nil
  "Function to be applied to agenda items prior to sorting.
Prior to sorting also means just before they are inserted into the agenda.

To aid sorting, you may revisit the original entries and add more text
properties which will later be used by the sorting functions.

The function should take a string argument, an agenda line.
It has access to the text properties in that line, which contain among
other things, the property `org-hd-marker' that points to the entry
where the line comes from.  Note that not all lines going into the agenda
have this property, only most.

The function should return the modified string.  It is probably best
to ONLY change text properties.

You can also use this function as a filter, by returning nil for lines
you don't want to have in the agenda at all.  For this application, you
could bind the variable in the options section of a custom command.")

(defun org-agenda-finalize-entries (list &optional type)
  "Sort, limit and concatenate the LIST of agenda items.
The optional argument TYPE tells the agenda type."
  (let ((max-effort (cond ((listp org-agenda-max-effort)
			   (cdr (assoc type org-agenda-max-effort)))
			  (t org-agenda-max-effort)))
	(max-todo (cond ((listp org-agenda-max-todos)
			 (cdr (assoc type org-agenda-max-todos)))
			(t org-agenda-max-todos)))
	(max-tags (cond ((listp org-agenda-max-tags)
			 (cdr (assoc type org-agenda-max-tags)))
			(t org-agenda-max-tags)))
	(max-entries (cond ((listp org-agenda-max-entries)
			    (cdr (assoc type org-agenda-max-entries)))
			   (t org-agenda-max-entries))))
    (when org-agenda-before-sorting-filter-function
      (setq list
	    (delq nil
		  (mapcar
		   org-agenda-before-sorting-filter-function list))))
    (setq list (mapcar #'org-agenda-highlight-todo list)
	  list (mapcar #'identity (sort list #'org-entries-lessp)))
    (when max-effort
      (setq list (org-agenda-limit-entries
		  list 'effort-minutes max-effort
		  (lambda (e) (or e (if org-agenda-sort-noeffort-is-high
					32767 -1))))))
    (when max-todo
      (setq list (org-agenda-limit-entries list 'todo-state max-todo)))
    (when max-tags
      (setq list (org-agenda-limit-entries list 'tags max-tags)))
    (when max-entries
      (setq list (org-agenda-limit-entries list 'org-hd-marker max-entries)))
    (when (and org-agenda-dim-blocked-tasks org-blocker-hook)
      (setq list (mapcar #'org-agenda--mark-blocked-entry list)))
    (mapconcat #'identity list "\n")))

(defun org-agenda-limit-entries (list prop limit &optional fn)
  "Limit the number of agenda entries."
  (let ((include (and limit (< limit 0))))
    (if limit
	(let ((fun (or fn (lambda (p) (when p 1))))
	      (lim 0))
	  (delq nil
		(mapcar
		 (lambda (e)
		   (let ((pval (funcall
				fun (get-text-property (1- (length e))
						       prop e))))
		     (when pval (setq lim (+ lim pval)))
		     (cond ((and pval (<= lim (abs limit))) e)
			   ((and include (not pval)) e))))
		 list)))
      list)))

(defun org-agenda-limit-interactively (remove)
  "In agenda, interactively limit entries to various maximums."
  (interactive "P")
  (if remove
      (progn (setq org-agenda-max-entries nil
		   org-agenda-max-todos nil
		   org-agenda-max-tags nil
		   org-agenda-max-effort nil)
	     (org-agenda-redo))
    (let* ((max (read-char "Number of [e]ntries [t]odos [T]ags [E]ffort? "))
	   (msg (cond ((= max ?E) "How many minutes? ")
		      ((= max ?e) "How many entries? ")
		      ((= max ?t) "How many TODO entries? ")
		      ((= max ?T) "How many tagged entries? ")
		      (t (user-error "Wrong input"))))
	   (num (string-to-number (read-from-minibuffer msg))))
      (cond ((equal max ?e)
	     (let ((org-agenda-max-entries num)) (org-agenda-redo)))
	    ((equal max ?t)
	     (let ((org-agenda-max-todos num)) (org-agenda-redo)))
	    ((equal max ?T)
	     (let ((org-agenda-max-tags num)) (org-agenda-redo)))
	    ((equal max ?E)
	     (let ((org-agenda-max-effort num)) (org-agenda-redo))))))
  (org-agenda-fit-window-to-buffer))

(defun org-agenda-highlight-todo (x)
  (let ((org-done-keywords org-done-keywords-for-agenda)
	(case-fold-search nil)
	re)
    (if (eq x 'line)
	(save-excursion
	  (beginning-of-line 1)
	  (setq re (org-get-at-bol 'org-todo-regexp))
	  (goto-char (or (text-property-any (line-beginning-position) (line-end-position) 'org-heading t) (point)))
	  (when (looking-at (concat "[ \t]*\\.*\\(" re "\\) +"))
	    (add-text-properties (match-beginning 0) (match-end 1)
				 (list 'face (org-get-todo-face 1)))
            (let ((s (buffer-substring (match-beginning 1) (match-end 1))))
              (with-silent-modifications
	        (setf (buffer-substring  (match-beginning 1)
                                         (1- (match-end 0)))
                      (format org-agenda-todo-keyword-format s))))))
      (let ((pl (text-property-any 0 (length x) 'org-heading t x)))
	(setq re (get-text-property 0 'org-todo-regexp x))
	(when (and re
		   ;; Test `pl' because if there's no heading content,
		   ;; there's no point matching to highlight.  Note
		   ;; that if we didn't test `pl' first, and there
		   ;; happened to be no keyword from `org-todo-regexp'
		   ;; on this heading line, then the `equal' comparison
		   ;; afterwards would spuriously succeed in the case
		   ;; where `pl' is nil -- causing an args-out-of-range
		   ;; error when we try to add text properties to text
		   ;; that isn't there.
		   pl
		   (equal (string-match (concat "\\(\\.*\\)" re "\\( +\\)")
					x pl)
			  pl))
	  (add-text-properties
	   (or (match-end 1) (match-end 0)) (match-end 0)
	   (list 'face (org-get-todo-face (match-string 2 x)))
	   x)
	  (when (match-end 1)
	    (setq x
		  (concat
		   (substring x 0 (match-end 1))
                   (unless (string= org-agenda-todo-keyword-format "")
                     (format org-agenda-todo-keyword-format
                             (match-string 2 x)))
                   (unless (string= org-agenda-todo-keyword-format "")
                     ;; Remove `display' property as the icon could leak
                     ;; on the white space.
                     (org-add-props " " (org-plist-delete (text-properties-at 0 x)
                                                          'display)))
                   (substring x (match-end 3)))))))
      x)))

(defsubst org-cmp-values (a b property)
  "Compare the numeric value of text PROPERTY for string A and B."
  (let ((pa (or (get-text-property (1- (length a)) property a) 0))
	(pb (or (get-text-property (1- (length b)) property b) 0)))
    (cond ((> pa pb) +1)
	  ((< pa pb) -1))))

(defsubst org-cmp-effort (a b)
  "Compare the effort values of string A and B."
  (let* ((def (if org-agenda-sort-noeffort-is-high 32767 -1))
	 ;; `effort-minutes' property is not directly accessible from
	 ;; the strings, but is stored as a property in `txt'.
	 (ea (or (get-text-property
		  0 'effort-minutes (get-text-property 0 'txt a))
		 def))
	 (eb (or (get-text-property
		  0 'effort-minutes (get-text-property 0 'txt b))
		 def)))
    (cond ((> ea eb) +1)
	  ((< ea eb) -1))))

(defsubst org-cmp-category (a b)
  "Compare the string values of categories of strings A and B."
  (let ((ca (or (get-text-property (1- (length a)) 'org-category a) ""))
	(cb (or (get-text-property (1- (length b)) 'org-category b) "")))
    (cond ((string-lessp ca cb) -1)
	  ((string-lessp cb ca) +1))))

(defsubst org-cmp-todo-state (a b)
  "Compare the todo states of strings A and B."
  (let* ((ma (or (get-text-property 1 'org-marker a)
		 (get-text-property 1 'org-hd-marker a)))
	 (mb (or (get-text-property 1 'org-marker b)
		 (get-text-property 1 'org-hd-marker b)))
	 (fa (and ma (marker-buffer ma)))
	 (fb (and mb (marker-buffer mb)))
	 (todo-kwds
	  (or (and fa (with-current-buffer fa org-todo-keywords-1))
	      (and fb (with-current-buffer fb org-todo-keywords-1))))
	 (ta (or (get-text-property 1 'todo-state a) ""))
	 (tb (or (get-text-property 1 'todo-state b) ""))
	 (la (- (length (member ta todo-kwds))))
	 (lb (- (length (member tb todo-kwds))))
	 (donepa (member ta org-done-keywords-for-agenda))
	 (donepb (member tb org-done-keywords-for-agenda)))
    (cond ((and donepa (not donepb)) -1)
	  ((and (not donepa) donepb) +1)
	  ((< la lb) -1)
	  ((< lb la) +1))))

(defsubst org-cmp-alpha (a b)
  "Compare the headlines, alphabetically."
  (let* ((pla (text-property-any 0 (length a) 'org-heading t a))
	 (plb (text-property-any 0 (length b) 'org-heading t b))
	 (ta (and pla (substring a pla)))
	 (tb (and plb (substring b plb)))
	 (case-fold-search nil))
    (when pla
      (when (string-match (concat "\\`[ \t]*" (or (get-text-property 0 'org-todo-regexp a) "")
				  "\\([ \t]*\\[[a-zA-Z0-9]\\]\\)? *")
			  ta)
	(setq ta (substring ta (match-end 0))))
      (setq ta (downcase ta)))
    (when plb
      (when (string-match (concat "\\`[ \t]*" (or (get-text-property 0 'org-todo-regexp b) "")
				  "\\([ \t]*\\[[a-zA-Z0-9]\\]\\)? *")
			  tb)
	(setq tb (substring tb (match-end 0))))
      (setq tb (downcase tb)))
    (cond ((not (or ta tb)) nil)
	  ((not ta) +1)
	  ((not tb) -1)
	  ((string-lessp ta tb) -1)
	  ((string-lessp tb ta) +1))))

(defsubst org-cmp-tag (a b)
  "Compare the string values of the first tags of A and B."
  (let ((ta (car (last (get-text-property 1 'tags a))))
	(tb (car (last (get-text-property 1 'tags b)))))
    (cond ((not (or ta tb)) nil)
	  ((not ta) +1)
	  ((not tb) -1)
	  ((string-lessp ta tb) -1)
	  ((string-lessp tb ta) +1))))

(defsubst org-cmp-time (a b)
  "Compare the time-of-day values of strings A and B."
  (let* ((def (if org-agenda-sort-notime-is-late 9901 -1))
	 (ta (or (get-text-property 1 'time-of-day a) def))
	 (tb (or (get-text-property 1 'time-of-day b) def)))
    (cond ((< ta tb) -1)
	  ((< tb ta) +1))))

(defsubst org-cmp-ts (a b type)
  "Compare the timestamps values of entries A and B.
When TYPE is \"scheduled\", \"deadline\", \"timestamp\" or
\"timestamp_ia\", compare within each of these type.  When TYPE
is the empty string, compare all timestamps without respect of
their type."
  (let* ((def (if org-agenda-sort-notime-is-late 99999999 -1))
	 (ta (or (and (string-match type (or (get-text-property 1 'type a) ""))
		      (get-text-property 1 'ts-date a))
		 def))
	 (tb (or (and (string-match type (or (get-text-property 1 'type b) ""))
		      (get-text-property 1 'ts-date b))
		 def)))
    (cond ((if ta (and tb (< ta tb)) tb) -1)
	  ((if tb (and ta (< tb ta)) ta) +1))))

(defsubst org-cmp-habit-p (a b)
  "Compare the todo states of strings A and B."
  (let ((ha (get-text-property 1 'org-habit-p a))
	(hb (get-text-property 1 'org-habit-p b)))
    (cond ((and ha (not hb)) -1)
	  ((and (not ha) hb) +1))))

(defun org-entries-lessp (a b)
  "Predicate for sorting agenda entries."
  ;; The following variables will be used when the form is evaluated.
  ;; So even though the compiler complains, keep them.
  (let ((ss org-agenda-sorting-strategy-selected))
    (org-dlet
	((timestamp-up    (and (org-em 'timestamp-up 'timestamp-down ss)
			       (org-cmp-ts a b "")))
	 (timestamp-down  (if timestamp-up (- timestamp-up) nil))
	 (scheduled-up    (and (org-em 'scheduled-up 'scheduled-down ss)
			       (org-cmp-ts a b "scheduled")))
	 (scheduled-down  (if scheduled-up (- scheduled-up) nil))
	 (deadline-up     (and (org-em 'deadline-up 'deadline-down ss)
			       (org-cmp-ts a b "deadline")))
	 (deadline-down   (if deadline-up (- deadline-up) nil))
	 (tsia-up         (and (org-em 'tsia-up 'tsia-down ss)
			       (org-cmp-ts a b "timestamp_ia")))
	 (tsia-down       (if tsia-up (- tsia-up) nil))
	 (ts-up           (and (org-em 'ts-up 'ts-down ss)
			       (org-cmp-ts a b "timestamp")))
	 (ts-down         (if ts-up (- ts-up) nil))
	 (time-up         (and (org-em 'time-up 'time-down ss)
			       (org-cmp-time a b)))
	 (time-down       (if time-up (- time-up) nil))
	 (stats-up        (and (org-em 'stats-up 'stats-down ss)
			       (org-cmp-values a b 'org-stats)))
	 (stats-down      (if stats-up (- stats-up) nil))
	 (priority-up     (and (org-em 'priority-up 'priority-down ss)
			       (org-cmp-values a b 'priority)))
	 (priority-down   (if priority-up (- priority-up) nil))
	 (effort-up       (and (org-em 'effort-up 'effort-down ss)
			       (org-cmp-effort a b)))
	 (effort-down     (if effort-up (- effort-up) nil))
	 (category-up     (and (or (org-em 'category-up 'category-down ss)
				   (memq 'category-keep ss))
			       (org-cmp-category a b)))
	 (category-down   (if category-up (- category-up) nil))
	 (category-keep   (if category-up +1 nil))
	 (tag-up          (and (org-em 'tag-up 'tag-down ss)
			       (org-cmp-tag a b)))
	 (tag-down        (if tag-up (- tag-up) nil))
	 (todo-state-up   (and (org-em 'todo-state-up 'todo-state-down ss)
			       (org-cmp-todo-state a b)))
	 (todo-state-down (if todo-state-up (- todo-state-up) nil))
	 (habit-up        (and (org-em 'habit-up 'habit-down ss)
			       (org-cmp-habit-p a b)))
	 (habit-down      (if habit-up (- habit-up) nil))
	 (alpha-up        (and (org-em 'alpha-up 'alpha-down ss)
			       (org-cmp-alpha a b)))
	 (alpha-down      (if alpha-up (- alpha-up) nil))
	 (need-user-cmp   (org-em 'user-defined-up 'user-defined-down ss))
	 user-defined-up user-defined-down)
      (when (and need-user-cmp org-agenda-cmp-user-defined
	         (functionp org-agenda-cmp-user-defined))
	(setq user-defined-up
	      (funcall org-agenda-cmp-user-defined a b)
	      user-defined-down (if user-defined-up (- user-defined-up) nil)))
      (cdr (assoc
	    (eval (cons 'or org-agenda-sorting-strategy-selected) t)
	    '((-1 . t) (1 . nil) (nil . nil)))))))

;;; Agenda restriction lock

(defvar org-agenda-restriction-lock-overlay (make-overlay 1 1)
  "Overlay to mark the headline to which agenda commands are restricted.")
(overlay-put org-agenda-restriction-lock-overlay
	     'face 'org-agenda-restriction-lock)
(overlay-put org-agenda-restriction-lock-overlay
	     'help-echo "Agendas are currently limited to this subtree.")
(delete-overlay org-agenda-restriction-lock-overlay)

(defun org-agenda-set-restriction-lock-from-agenda (arg)
  "Set the restriction lock to the agenda item at point from within the agenda.
When called with a `\\[universal-argument]' prefix, restrict to
the file which contains the item.
Argument ARG is the prefix argument."
  (interactive "P")
  (unless  (derived-mode-p 'org-agenda-mode)
    (user-error "Not in an Org agenda buffer"))
  (let* ((marker (or (org-get-at-bol 'org-marker)
                     (org-agenda-error)))
         (buffer (marker-buffer marker))
         (pos (marker-position marker)))
    (with-current-buffer buffer
      (goto-char pos)
      (org-agenda-set-restriction-lock arg))))

;;;###autoload
(defun org-agenda-set-restriction-lock (&optional type)
  "Set restriction lock for agenda to current subtree or file.
When in a restricted subtree, remove it.

The restriction will span over the entire file if TYPE is `file',
or if TYPE is (4), or if the cursor is before the first headline
in the file.  Otherwise, only apply the restriction to the current
subtree."
  (interactive "P")
  (if (and org-agenda-overriding-restriction
	   (member org-agenda-restriction-lock-overlay
		   (overlays-at (point)))
	   (equal (overlay-start org-agenda-restriction-lock-overlay)
		  (point)))
      (org-agenda-remove-restriction-lock 'noupdate)
    (org-agenda-remove-restriction-lock 'noupdate)
    (and (equal type '(4)) (setq type 'file))
    (setq type (cond
		(type type)
		((org-at-heading-p) 'subtree)
		((condition-case nil (org-back-to-heading t) (error nil))
		 'subtree)
		(t 'file)))
    (if (eq type 'subtree)
	(progn
	  (setq org-agenda-restrict (current-buffer))
	  (setq org-agenda-overriding-restriction 'subtree)
	  (put 'org-agenda-files 'org-restrict
	       (list (buffer-file-name (buffer-base-buffer))))
	  (org-back-to-heading t)
	  (move-overlay org-agenda-restriction-lock-overlay
			(point)
			(if org-agenda-restriction-lock-highlight-subtree
			    (save-excursion (org-end-of-subtree t t) (point))
			  (line-end-position)))
	  (move-marker org-agenda-restrict-begin (point))
	  (move-marker org-agenda-restrict-end
		       (save-excursion (org-end-of-subtree t t)))
	  (message "Locking agenda restriction to subtree"))
      (put 'org-agenda-files 'org-restrict
	   (list (buffer-file-name (buffer-base-buffer))))
      (setq org-agenda-restrict nil)
      (setq org-agenda-overriding-restriction 'file)
      (move-marker org-agenda-restrict-begin nil)
      (move-marker org-agenda-restrict-end nil)
      (message "Locking agenda restriction to file"))
    (setq current-prefix-arg nil))
  (org-agenda-maybe-redo))

(defun org-agenda-remove-restriction-lock (&optional noupdate)
  "Remove agenda restriction lock."
  (interactive "P")
  (if (not (or org-agenda-restrict org-agenda-overriding-restriction))
      (message "No agenda restriction to remove.")
    (delete-overlay org-agenda-restriction-lock-overlay)
    (delete-overlay org-speedbar-restriction-lock-overlay)
    (setq org-agenda-overriding-restriction nil)
    (unless org-agenda-keep-restricted-file-list
      ;; There is a request to keep the file list in place
      (put 'org-agenda-files 'org-restrict nil))
    (setq org-agenda-restrict nil)
    (put 'org-agenda-files 'org-restrict nil)
    (move-marker org-agenda-restrict-begin nil)
    (move-marker org-agenda-restrict-end nil)
    (setq current-prefix-arg nil)
    (message "Agenda restriction lock removed")
    (or noupdate (org-agenda-maybe-redo))))

(defun org-agenda-maybe-redo ()
  "If there is any window showing the agenda view, update it."
  (let ((w (get-buffer-window (or org-agenda-this-buffer-name
				  org-agenda-buffer-name)
			      t))
	(w0 (selected-window)))
    (when w
      (select-window w)
      (org-agenda-redo)
      (select-window w0)
      (if org-agenda-overriding-restriction
	  (message "Agenda view shifted to new %s restriction"
		   org-agenda-overriding-restriction)
	(message "Agenda restriction lock removed")))))

;;; Agenda commands

(defun org-agenda-check-type (error &rest types)
  "Check if agenda buffer or component is of allowed type.
If ERROR is non-nil, throw an error, otherwise just return nil.
Allowed types are `agenda' `todo' `tags' `search'."
  (cond ((not org-agenda-type)
	 (error "No Org agenda currently displayed"))
	((memq org-agenda-type types) t)
	(error
	 (error "Not allowed in '%s'-type agenda buffer or component" org-agenda-type))
	(t nil)))

(defun org-agenda-Quit ()
  "Exit the agenda, killing the agenda buffer.
Like `org-agenda-quit', but kill the buffer even when
`org-agenda-sticky' is non-nil."
  (interactive)
  (org-agenda--quit))

(defun org-agenda-quit ()
  "Exit the agenda.

When `org-agenda-sticky' is non-nil, bury the agenda buffer
instead of killing it.

When `org-agenda-restore-windows-after-quit' is non-nil, restore
the pre-agenda window configuration.

When column view is active, exit column view instead of the
agenda."
  (interactive)
  (org-agenda--quit org-agenda-sticky))

(defun org-agenda--quit (&optional bury)
  (if org-agenda-columns-active
      (org-columns-quit)
    (let ((wconf org-agenda-pre-window-conf)
	  (buf (current-buffer))
	  (org-agenda-last-indirect-window
	   (and (eq org-indirect-buffer-display 'other-window)
		org-agenda-last-indirect-buffer
		(get-buffer-window org-agenda-last-indirect-buffer))))
      (cond
       ((eq org-agenda-window-setup 'other-frame)
	(delete-frame))
       ((eq org-agenda-window-setup 'other-tab)
	(if (fboundp 'tab-bar-close-tab)
	    (tab-bar-close-tab)
	  (user-error "Your version of Emacs does not have tab bar mode support")))
       ((and org-agenda-restore-windows-after-quit
	     wconf)
	;; Maybe restore the pre-agenda window configuration.  Reset
	;; `org-agenda-pre-window-conf' before running
	;; `set-window-configuration', which loses the current buffer.
	(setq org-agenda-pre-window-conf nil)
	(set-window-configuration wconf))
       (t
	(when org-agenda-last-indirect-window
	  (delete-window org-agenda-last-indirect-window))
	(and (not (eq org-agenda-window-setup 'current-window))
	     (not (one-window-p))
	     (delete-window))))
      (if bury
	  ;; Set the agenda buffer as the current buffer instead of
	  ;; passing it as an argument to `bury-buffer' so that
	  ;; `bury-buffer' removes it from the window.
	  (with-current-buffer buf
	    (bury-buffer))
	(kill-buffer buf)
	(setq org-agenda-archives-mode nil
	      org-agenda-buffer nil)))))

(defun org-agenda-exit ()
  "Exit the agenda, killing Org buffers loaded by the agenda.
Like `org-agenda-Quit', but kill any buffers that were created by
the agenda.  Org buffers visited directly by the user will not be
touched.  Also, exit the agenda even if it is in column view."
  (interactive)
  (when org-agenda-columns-active
    (org-columns-quit))
  (org-release-buffers org-agenda-new-buffers)
  (setq org-agenda-new-buffers nil)
  (org-agenda-Quit))

(defun org-agenda-kill-all-agenda-buffers ()
  "Kill all buffers in `org-agenda-mode'.
This is used when toggling sticky agendas."
  (interactive)
  (let (blist)
    (dolist (buf (buffer-list))
      (when (with-current-buffer buf (eq major-mode 'org-agenda-mode))
	(push buf blist)))
    (mapc #'kill-buffer blist)))

(defun org-agenda-execute (arg)
  "Execute another agenda command, keeping same window.
So this is just a shortcut for \\<global-map>`\\[org-agenda]', available
in the agenda."
  (interactive "P")
  (let ((org-agenda-window-setup 'current-window))
    (org-agenda arg)))

(defun org-agenda-redo (&optional all)
  "Rebuild possibly ALL agenda view(s) in the current buffer."
  (interactive "P")
  (defvar org-agenda-tag-filter-while-redo) ;FIXME: Where is this var used?
  (let* ((p (or (and (looking-at "\\'") (1- (point))) (point)))
	 (cpa (unless (eq all t) current-prefix-arg))
	 (org-agenda-doing-sticky-redo org-agenda-sticky)
	 (org-agenda-sticky nil)
	 (org-agenda-buffer-name (or org-agenda-this-buffer-name
				     org-agenda-buffer-name))
	 (org-agenda-keep-modes t)
	 (tag-filter org-agenda-tag-filter)
	 (tag-preset (get 'org-agenda-tag-filter :preset-filter))
	 (top-hl-filter org-agenda-top-headline-filter)
	 (cat-filter org-agenda-category-filter)
	 (cat-preset (get 'org-agenda-category-filter :preset-filter))
	 (re-filter org-agenda-regexp-filter)
	 (re-preset (get 'org-agenda-regexp-filter :preset-filter))
	 (effort-filter org-agenda-effort-filter)
	 (effort-preset (get 'org-agenda-effort-filter :preset-filter))
	 (org-agenda-tag-filter-while-redo (or tag-filter tag-preset))
	 (cols org-agenda-columns-active)
	 (line (org-current-line))
	 (window-line (- line (org-current-line (window-start))))
	 (lprops (get 'org-agenda-redo-command 'org-lprops))
	 (redo-cmd (get-text-property p 'org-redo-cmd))
	 (last-args (get-text-property p 'org-last-args))
	 (org-agenda-overriding-cmd (get-text-property p 'org-series-cmd))
	 (org-agenda-overriding-cmd-arguments
	  (unless (eq all t)
	    (cond ((listp last-args)
		   (cons (or cpa (car last-args)) (cdr last-args)))
		  ((stringp last-args)
		   last-args))))
	 (series-redo-cmd (get-text-property p 'org-series-redo-cmd)))
    (put 'org-agenda-tag-filter :preset-filter nil)
    (put 'org-agenda-category-filter :preset-filter nil)
    (put 'org-agenda-regexp-filter :preset-filter nil)
    (put 'org-agenda-effort-filter :preset-filter nil)
    (and cols (org-columns-quit))
    (message "Rebuilding agenda buffer...")
    (if series-redo-cmd
	(eval series-redo-cmd t)
      (cl-progv
	  (mapcar #'car lprops)
	  (mapcar (lambda (binding) (eval (cadr binding) t)) lprops)
	(eval redo-cmd t)))
    (setq org-agenda-undo-list nil
	  org-agenda-pending-undo-list nil
	  org-agenda-tag-filter tag-filter
	  org-agenda-category-filter cat-filter
	  org-agenda-regexp-filter re-filter
	  org-agenda-effort-filter effort-filter
	  org-agenda-top-headline-filter top-hl-filter)
    (message "Rebuilding agenda buffer...done")
    (put 'org-agenda-tag-filter :preset-filter tag-preset)
    (put 'org-agenda-category-filter :preset-filter cat-preset)
    (put 'org-agenda-regexp-filter :preset-filter re-preset)
    (put 'org-agenda-effort-filter :preset-filter effort-preset)
    (let ((tag (or tag-filter tag-preset))
	  (cat (or cat-filter cat-preset))
	  (effort (or effort-filter effort-preset))
	  (re (or re-filter re-preset)))
      (when tag (org-agenda-filter-apply tag 'tag t))
      (when cat (org-agenda-filter-apply cat 'category))
      (when effort (org-agenda-filter-apply effort 'effort))
      (when re  (org-agenda-filter-apply re 'regexp)))
    (and top-hl-filter (org-agenda-filter-top-headline-apply top-hl-filter))
    (and cols (called-interactively-p 'any) (org-agenda-columns))
    (org-goto-line line)
    (when (called-interactively-p 'any) (recenter window-line))))

(defun org-agenda-redo-all (&optional exhaustive)
  "Rebuild all agenda views in the current buffer.
With a prefix argument, do so in all agenda buffers."
  (interactive "P")
  (if exhaustive
      (dolist (buffer (buffer-list))
        (with-current-buffer buffer
          (when (derived-mode-p 'org-agenda-mode)
            (org-agenda-redo t))))
    (org-agenda-redo t)))

(defvar org-global-tags-completion-table nil)
(defvar org-agenda-filter-form nil)
(defvar org-agenda-filtered-by-category nil)

(defsubst org-agenda-get-category ()
  "Return the category of the agenda line."
  (org-get-at-bol 'org-category))

(defun org-agenda-filter-by-category (strip)
  "Filter lines in the agenda buffer that have a specific category.
The category is that of the current line.
With a `\\[universal-argument]' prefix argument, exclude the lines of that category.
When there is already a category filter in place, this command removes the
filter."
  (interactive "P")
  (if (and org-agenda-filtered-by-category
	   org-agenda-category-filter)
      (org-agenda-filter-show-all-cat)
    (let ((cat (org-no-properties (org-get-at-eol 'org-category 1))))
      (cond
       ((and cat strip)
        (org-agenda-filter-apply
         (push (concat "-" cat) org-agenda-category-filter) 'category))
       (cat
        (org-agenda-filter-apply
         (setq org-agenda-category-filter
	       (list (concat "+" cat)))
	 'category))
       (t (error "No category at point"))))))

(defun org-find-top-headline (&optional pos)
  "Find the topmost parent headline and return it.
POS when non-nil is the marker or buffer position to start the
search from."
  (save-excursion
    (with-current-buffer (if (markerp pos) (marker-buffer pos) (current-buffer))
      (when pos (goto-char pos))
      ;; Skip up to the topmost parent.
      (while (org-up-heading-safe))
      (ignore-errors
	(replace-regexp-in-string
	 "^\\[[0-9]+/[0-9]+\\] *\\|^\\[%[0-9]+\\] *" ""
	 (nth 4 (org-heading-components)))))))

(defvar org-agenda-filtered-by-top-headline nil)
(defun org-agenda-filter-by-top-headline (strip)
  "Keep only those lines that are descendants from the same top headline.
The top headline is that of the current line.  With prefix arg STRIP, hide
all lines of the category at point."
  (interactive "P")
  (if org-agenda-filtered-by-top-headline
      (progn
        (setq org-agenda-filtered-by-top-headline nil
	      org-agenda-top-headline-filter nil)
        (org-agenda-filter-show-all-top-filter))
    (let ((toph (org-find-top-headline (org-get-at-bol 'org-hd-marker))))
      (if toph (org-agenda-filter-top-headline-apply toph strip)
        (error "No top-level headline at point")))))

(defvar org-agenda-regexp-filter nil)
(defun org-agenda-filter-by-regexp (strip-or-accumulate)
  "Filter agenda entries by a regular expressions.
You will be prompted for the regular expression, and the agenda
view will only show entries that are matched by that expression.

With one `\\[universal-argument]' prefix argument, hide entries matching the regexp.
When there is already a regexp filter active, this command removed the
filter.  However, with two `\\[universal-argument]' prefix arguments, add a new condition to
an already existing regexp filter."
  (interactive "P")
  (let* ((strip (equal strip-or-accumulate '(4)))
	 (accumulate (equal strip-or-accumulate '(16))))
    (cond
     ((and org-agenda-regexp-filter (not accumulate))
      (org-agenda-filter-show-all-re)
      (message "Regexp filter removed"))
     (t (let ((flt (concat (if strip "-" "+")
			   (read-from-minibuffer
			    (if strip
				"Hide entries matching regexp: "
			      "Narrow to entries matching regexp: ")))))
	  (push flt org-agenda-regexp-filter)
	  (org-agenda-filter-apply org-agenda-regexp-filter 'regexp))))))

(defvar org-agenda-effort-filter nil)
(defun org-agenda-filter-by-effort (strip-or-accumulate)
  "Filter agenda entries by effort.
With no `\\[universal-argument]' prefix argument, keep entries matching the effort condition.
With one `\\[universal-argument]' prefix argument, filter out entries matching the condition.
With two `\\[universal-argument]' prefix arguments, add a second condition to the existing filter.
This last option is in practice not very useful, but it is available for
consistency with the other filter commands."
  (interactive "P")
  (let* ((efforts (split-string
		   (or (cdr (assoc-string (concat org-effort-property "_ALL")
					  org-global-properties
					  t))
		       "0 0:10 0:30 1:00 2:00 3:00 4:00 5:00 6:00 7:00")))
	 ;; XXX: the following handles only up to 10 different
	 ;; effort values.
	 (allowed-keys (if (null efforts) nil
			 (mapcar (lambda (n) (mod n 10)) ;turn 10 into 0
				 (number-sequence 1 (length efforts)))))
	 (keep (equal strip-or-accumulate '(16)))
	 (negative (equal strip-or-accumulate '(4)))
	 (current org-agenda-effort-filter)
	 (op nil))
    (while (not (memq op '(?< ?> ?= ?_)))
      (setq op (read-char-exclusive
		"Effort operator? (> = or <)     or press `_' again to remove filter")))
    ;; Select appropriate duration.  Ignore non-digit characters.
    (if (eq op ?_)
	(progn
	  (org-agenda-filter-show-all-effort)
	  (message "Effort filter removed"))
      (let ((prompt
	     (apply #'format
		    (concat "Effort %c "
			    (mapconcat (lambda (s) (concat "[%d]" s))
				       efforts
				       " "))
		    op allowed-keys))
	    (eff -1))
	(while (not (memq eff allowed-keys))
	  (message prompt)
	  (setq eff (- (read-char-exclusive) 48)))
	(org-agenda-filter-show-all-effort)
	(setq org-agenda-effort-filter
	      (append
	       (list (concat (if negative "-" "+")
			     (char-to-string op)
			     ;; Numbering is 1 2 3 ... 9 0, but we want
			     ;; 0 1 2 ... 8 9.
			     (nth (mod (1- eff) 10) efforts)))
	       (if keep current nil)))
	(org-agenda-filter-apply org-agenda-effort-filter 'effort)))))

(defun org-agenda-filter (&optional strip-or-accumulate)
  "Prompt for a general filter string and apply it to the agenda.

The string may contain filter elements like

+category
+tag
+<effort        > and = are also allowed as effort operators
+/regexp/

Instead of `+', `-' is allowed to strip the agenda of matching entries.
`+' is optional if it is not required to separate two string parts.
Multiple filter elements can be concatenated without spaces, for example

     +work-John<0:10-/plot/

selects entries with category `work' and effort estimates below 10 minutes,
and deselects entries with tag `John' or matching the regexp `plot'.

During entry of the filter, completion for tags, categories and effort
values is offered.  Since the syntax for categories and tags is identical
there should be no overlap between categories and tags.  If there is, tags
get priority.

A single `\\[universal-argument]' prefix arg STRIP-OR-ACCUMULATE will negate the
entire filter, which can be useful in connection with the prompt history.

A double `\\[universal-argument] \\[universal-argument]' prefix arg will add the new filter elements to the
existing ones.  A shortcut for this is to add an additional `+' at the
beginning of the string, like `+-John'.

With a triple prefix argument, execute the computed filtering defined in
the variable `org-agenda-auto-exclude-function'."
  (interactive "P")
  (if (equal strip-or-accumulate '(64))
      ;; Execute the auto-exclude action
      (if (not org-agenda-auto-exclude-function)
	  (user-error "`org-agenda-auto-exclude-function' is undefined")
	(org-agenda-filter-show-all-tag)
	(setq org-agenda-tag-filter nil)
	(dolist (tag (org-agenda-get-represented-tags))
	  (let ((modifier (funcall org-agenda-auto-exclude-function tag)))
	    (when modifier
	      (push modifier org-agenda-tag-filter))))
	(unless (null org-agenda-tag-filter)
	  (org-agenda-filter-apply org-agenda-tag-filter 'tag 'expand)))
    ;; Prompt for a filter and act
    (let* ((tag-list (org-agenda-get-represented-tags))
	   (category-list (org-agenda-get-represented-categories))
	   (negate (equal strip-or-accumulate '(4)))
	   (cf (mapconcat #'identity org-agenda-category-filter ""))
	   (tf (mapconcat #'identity org-agenda-tag-filter ""))
	   ;; (rpl-fn (lambda (c) (replace-regexp-in-string "^\\+" "" (or (car c) ""))))
	   (ef (replace-regexp-in-string "^\\+" "" (or (car org-agenda-effort-filter) "")))
	   (rf (replace-regexp-in-string "^\\+" "" (or (car org-agenda-regexp-filter) "")))
	   (ff (concat cf tf ef (when (not (equal rf "")) (concat "/" rf "/"))))
	   (f-string (completing-read
		      (concat
		       (if negate "Negative filter" "Filter")
		       " [+cat-tag<0:10-/regexp/]: ")
		      #'org-agenda-filter-completion-function
		      nil nil ff))
	   (keep (or (if (string-match "^\\+[+-]" f-string)
			 (progn (setq f-string (substring f-string 1)) t))
		     (equal strip-or-accumulate '(16))))
	   (fc (if keep org-agenda-category-filter))
	   (ft (if keep org-agenda-tag-filter))
	   (fe (if keep org-agenda-effort-filter))
	   (fr (if keep org-agenda-regexp-filter))
	   pm s)
      ;; If the filter contains a double-quoted string, replace a
      ;; single hyphen by the arbitrary and temporary string "~~~"
      ;; to disambiguate such hyphens from syntactic ones.
      (setq f-string (replace-regexp-in-string
		      "\"\\([^\"]*\\)-\\([^\"]*\\)\"" "\"\\1~~~\\2\"" f-string))
      (while (string-match "^[ \t]*\\([-+]\\)?\\(\\([^-+<>=/ \t]+\\)\\|\\([<>=][0-9:]+\\)\\|\\(/\\([^/]+\\)/?\\)\\)" f-string)
	(setq pm (if (match-beginning 1) (match-string 1 f-string) "+"))
	(when negate
	  (setq pm (if (equal pm "+") "-" "+")))
	(cond
	 ((match-beginning 3)
	  ;; category or tag
	  (setq s (replace-regexp-in-string ; Remove the temporary special string.
		   "~~~" "-" (match-string 3 f-string)))
	  (cond
	   ((member s tag-list)
	    (org-pushnew-to-end (concat pm s) ft))
	   ((member s category-list)
	    (org-pushnew-to-end (concat pm ; Remove temporary double quotes.
				        (replace-regexp-in-string "\"\\(.*\\)\"" "\\1" s))
				fc))
	   (t (message
	       "`%s%s' filter ignored because tag/category is not represented"
	       pm s))))
	 ((match-beginning 4)
	  ;; effort
	  (org-pushnew-to-end (concat pm (match-string 4 f-string)) fe))
	 ((match-beginning 5)
	  ;; regexp
	  (org-pushnew-to-end (concat pm (match-string 6 f-string)) fr)))
	(setq f-string (substring f-string (match-end 0))))
      (org-agenda-filter-remove-all)
      (and fc (org-agenda-filter-apply
	       (setq org-agenda-category-filter fc) 'category))
      (and ft (org-agenda-filter-apply
	       (setq org-agenda-tag-filter ft) 'tag 'expand))
      (and fe (org-agenda-filter-apply
	       (setq org-agenda-effort-filter fe) 'effort))
      (and fr (org-agenda-filter-apply
	       (setq org-agenda-regexp-filter fr) 'regexp))
      (run-hooks 'org-agenda-filter-hook))))

(defun org-agenda-filter-completion-function (string _predicate &optional flag)
  "Complete a complex filter string.
FLAG specifies the type of completion operation to perform.  This
function is passed as a collection function to `completing-read',
which see."
  (let ((completion-ignore-case t)	;tags are case-sensitive
	(confirm (lambda (x) (stringp x)))
	(prefix "")
	(operator "")
	table)
    (when (string-match "^\\(.*\\([-+<>=]\\)\\)\\([^-+<>=]*\\)$" string)
      (setq prefix (match-string 1 string)
	    operator (match-string 2 string)
	    string (match-string 3 string)))
    (cond
     ((member operator '("+" "-" "" nil))
      (setq table (append (org-agenda-get-represented-categories)
			  (org-agenda-get-represented-tags))))
     ((member operator '("<" ">" "="))
      (setq table (split-string
		   (or (cdr (assoc-string (concat org-effort-property "_ALL")
					  org-global-properties
					  t))
		       "0 0:10 0:30 1:00 2:00 3:00 4:00 5:00 6:00 7:00")
		   " +")))
     (t (setq table nil)))
    (pcase flag
      (`t (all-completions string table confirm))
      (`lambda (assoc string table)) ;exact match?
      (`nil
       (pcase (try-completion string table confirm)
	 ((and completion (pred stringp))
	  (concat prefix completion))
	 (completion completion)))
      (_ nil))))

(defun org-agenda-filter-remove-all ()
  "Remove all filters from the current agenda buffer."
  (interactive)
  (when org-agenda-tag-filter
    (org-agenda-filter-show-all-tag))
  (when org-agenda-category-filter
    (org-agenda-filter-show-all-cat))
  (when org-agenda-regexp-filter
    (org-agenda-filter-show-all-re))
  (when org-agenda-top-headline-filter
    (org-agenda-filter-show-all-top-filter))
  (when org-agenda-effort-filter
    (org-agenda-filter-show-all-effort))
  (org-agenda-finalize)
  (when (called-interactively-p 'interactive)
    (message "All agenda filters removed")))

(defun org-agenda-filter-by-tag (strip-or-accumulate &optional char exclude)
  "Keep only those lines in the agenda buffer that have a specific tag.

The tag is selected with its fast selection letter, as configured.

With a `\\[universal-argument]' prefix, apply the filter negatively, stripping all matches.

With a `\\[universal-argument] \\[universal-argument]' prefix, add the new tag to the existing filter
instead of replacing it.

With a `\\[universal-argument] \\[universal-argument] \\[universal-argument]' prefix, filter the literal tag, \
i.e. don't
filter on all its group members.

A Lisp caller can specify CHAR.  EXCLUDE means that the new tag
should be used to exclude the search - the interactive user can
also press `-' or `+' to switch between filtering and excluding."
  (interactive "P")
  (let* ((alist org-tag-alist-for-agenda)
	 (seen-chars nil)
	 (tag-chars (mapconcat
		     (lambda (x) (if (and (not (symbolp (car x)))
					  (cdr x)
					  (not (member (cdr x) seen-chars)))
				     (progn
				       (push (cdr x) seen-chars)
				       (char-to-string (cdr x)))
				   ""))
		     org-tag-alist-for-agenda ""))
	 (valid-char-list (append '(?\t ?\r ?\\ ?. ?\s ?q)
				  (string-to-list tag-chars)))
	 (exclude (or exclude (equal strip-or-accumulate '(4))))
	 (accumulate (equal strip-or-accumulate '(16)))
	 (expand (not (equal strip-or-accumulate '(64))))
	 (inhibit-read-only t)
	 (current org-agenda-tag-filter)
	 a tag) ;; n
    (unless char
      (while (not (memq char valid-char-list))
	(org-unlogged-message
	 "%s by tag%s: [%s ]tag-char [TAB]tag %s[\\]off [q]uit"
	 (if exclude "Exclude[+]" "Filter[-]")
	 (if expand "" " (no grouptag expand)")
	 tag-chars
	 (if org-agenda-auto-exclude-function "[RET] " ""))
	(setq char (read-char-exclusive))
	;; Excluding or filtering down
	(cond ((eq char ?-) (setq exclude t))
	      ((eq char ?+) (setq exclude nil)))))
    (when (eq char ?\t)
      (unless (local-variable-p 'org-global-tags-completion-table)
	(setq-local org-global-tags-completion-table
		    (org-global-tags-completion-table)))
      (let ((completion-ignore-case t))
	(setq tag (completing-read
		   "Tag: " org-global-tags-completion-table nil t))))
    (cond
     ((eq char ?\r)
      (org-agenda-filter-show-all-tag)
      (when org-agenda-auto-exclude-function
	(setq org-agenda-tag-filter nil)
	(dolist (tag (org-agenda-get-represented-tags))
	  (let ((modifier (funcall org-agenda-auto-exclude-function tag)))
	    (when modifier
	      (push modifier org-agenda-tag-filter))))
	(unless (null org-agenda-tag-filter)
	  (org-agenda-filter-apply org-agenda-tag-filter 'tag expand))))
     ((eq char ?\\)
      (org-agenda-filter-show-all-tag)
      (when (get 'org-agenda-tag-filter :preset-filter)
	(org-agenda-filter-apply org-agenda-tag-filter 'tag expand)))
     ((eq char ?.)
      (setq org-agenda-tag-filter
	    (mapcar (lambda(tag) (concat "+" tag))
		    (org-get-at-bol 'tags)))
      (org-agenda-filter-apply org-agenda-tag-filter 'tag expand))
     ((eq char ?q)) ;If q, abort (even if there is a q-key for a tag...)
     ((or (eq char ?\s)
	  (setq a (rassoc char alist))
	  (and tag (setq a (cons tag nil))))
      (org-agenda-filter-show-all-tag)
      (setq tag (car a))
      (setq org-agenda-tag-filter
	    (cons (concat (if exclude "-" "+") tag)
		  (if accumulate current nil)))
      (org-agenda-filter-apply org-agenda-tag-filter 'tag expand))
     (t (error "Invalid tag selection character %c" char)))))

(defun org-agenda-get-represented-categories ()
  "Return a list of all categories used in this agenda buffer."
  (or org-agenda-represented-categories
      (when (derived-mode-p 'org-agenda-mode)
	(let ((pos (point-min)) categories)
	  (while (and (< pos (point-max))
		      (setq pos (next-single-property-change
				 pos 'org-category nil (point-max))))
	    (push (get-text-property pos 'org-category) categories))
	  (setq org-agenda-represented-categories
		;; Enclose category names with a hyphen in double
		;; quotes to process them specially in `org-agenda-filter'.
		(mapcar (lambda (s) (if (string-match-p "-" s) (format "\"%s\"" s) s))
			(nreverse (org-uniquify (delq nil categories)))))))))

(defvar org-tag-groups-alist-for-agenda)
(defun org-agenda-get-represented-tags ()
  "Return a list of all tags used in this agenda buffer.
These will be lower-case, for filtering."
  (or org-agenda-represented-tags
      (when (derived-mode-p 'org-agenda-mode)
	(let ((pos (point-min)) tags-lists tt)
	  (while (and (< pos (point-max))
		      (setq pos (next-single-property-change
				 pos 'tags nil (point-max))))
	    (setq tt (get-text-property pos 'tags))
	    (if tt (push tt tags-lists)))
	  (setq tags-lists
		(nreverse (org-uniquify
			   (delq nil (apply #'append tags-lists)))))
	  (dolist (tag tags-lists)
	    (mapc
	     (lambda (group)
	       (when (member tag group)
		 (push (car group) tags-lists)))
	     org-tag-groups-alist-for-agenda))
	  (setq org-agenda-represented-tags tags-lists)))))

(defun org-agenda-filter-make-matcher (filter type &optional expand)
  "Create the form that tests a line for agenda filter.
Optional argument EXPAND can be used for the TYPE tag and will
expand the tags in the FILTER if any of the tags in FILTER are
grouptags."
  (let ((multi-pos-cats
	 (and (eq type 'category)
	      (string-match-p "\\+.*\\+"
			      (mapconcat (lambda (cat) (substring cat 0 1))
					 filter ""))))
	f f1)
    (cond
     ;; Tag filter
     ((eq type 'tag)
      (setq filter
	    (delete-dups
	     (append (get 'org-agenda-tag-filter :preset-filter)
		     filter)))
      (dolist (x filter)
	(let ((op (string-to-char x)))
	  (if expand (setq x (org-agenda-filter-expand-tags (list x) t))
	    (setq x (list x)))
	  (setq f1 (org-agenda-filter-make-matcher-tag-exp x op))
	  (push f1 f))))
     ;; Category filter
     ((eq type 'category)
      (setq filter
	    (delete-dups
	     (append (get 'org-agenda-category-filter :preset-filter)
		     filter)))
      (dolist (x filter)
	(if (equal "-" (substring x 0 1))
	    (setq f1 (list 'not (list 'equal (substring x 1) 'cat)))
	  (setq f1 (list 'equal (substring x 1) 'cat)))
	(push f1 f)))
     ;; Regexp filter
     ((eq type 'regexp)
      (setq filter
	    (delete-dups
	     (append (get 'org-agenda-regexp-filter :preset-filter)
		     filter)))
      (dolist (x filter)
	(if (equal "-" (substring x 0 1))
	    (setq f1 (list 'not (list 'string-match (substring x 1) 'txt)))
	  (setq f1 (list 'string-match (substring x 1) 'txt)))
	(push f1 f)))
     ;; Effort filter
     ((eq type 'effort)
      (setq filter
	    (delete-dups
	     (append (get 'org-agenda-effort-filter :preset-filter)
		     filter)))
      (dolist (x filter)
	(push (org-agenda-filter-effort-form x) f))))
    (cons (if multi-pos-cats 'or 'and) (nreverse f))))

(defun org-agenda-filter-make-matcher-tag-exp (tags op)
  "Return a form associated to tag-expression TAGS.
Build a form testing a line for agenda filter for
tag-expressions.  OP is an operator of type CHAR that allows the
function to set the right switches in the returned form."
  (let (form)
    ;; Any of the expressions can match if OP is +, all must match if
    ;; the operator is -.
    (dolist (x tags (cons (if (eq op ?-) 'and 'or) form))
      (let* ((tag (substring x 1))
	     (f (cond
		 ((string= "" tag) 'tags)
		 ((and (string-match-p "\\`{" tag) (string-match-p "}\\'" tag))
		  ;; TAG is a regexp.
		  (list 'org-match-any-p (substring tag 1 -1) 'tags))
		 (t (list 'member tag 'tags)))))
	(push (if (eq op ?-) (list 'not f) f) form)))))

(defun org-agenda-filter-effort-form (e)
  "Return the form to compare the effort of the current line with what E says.
E looks like \"+<2:25\"."
  (let (op)
    (setq e (substring e 1))
    (setq op (string-to-char e) e (substring e 1))
    (setq op (cond ((equal op ?<) '<=)
		   ((equal op ?>) '>=)
		   ((equal op ??) op)
		   (t '=)))
    (list 'org-agenda-compare-effort (list 'quote op)
	  (org-duration-to-minutes e))))

(defun org-agenda-compare-effort (op value)
  "Compare the effort of the current line with VALUE, using OP.
If the line does not have an effort defined, return nil."
  ;; `effort-minutes' property cannot be extracted directly from
  ;; current line but is stored as a property in `txt'.
  (let ((effort (get-text-property 0 'effort-minutes (org-get-at-bol 'txt))))
    (funcall op
	     (or effort (if org-agenda-sort-noeffort-is-high 32767 -1))
	     value)))

(defun org-agenda-filter-expand-tags (filter &optional no-operator)
  "Expand group tags in FILTER for the agenda.
When NO-OPERATOR is non-nil, do not add the + operator to
returned tags."
  (if org-group-tags
      (let (case-fold-search rtn)
	(mapc
	 (lambda (f)
	   (let (f0 dir)
	     (if (string-match "^\\([+-]\\)\\(.+\\)" f)
		 (setq dir (match-string 1 f) f0 (match-string 2 f))
	       (setq dir (if no-operator "" "+") f0 f))
	     (setq rtn (append (mapcar (lambda(f1) (concat dir f1))
				       (org-tags-expand f0 t))
			       rtn))))
	 filter)
	(reverse rtn))
    filter))

(defun org-agenda-filter-apply (filter type &optional expand)
  "Set FILTER as the new agenda filter and apply it.
Optional argument EXPAND can be used for the TYPE tag and will
expand the tags in the FILTER if any of the tags in FILTER are
grouptags."
  ;; Deactivate `org-agenda-entry-text-mode' when filtering
  (when org-agenda-entry-text-mode (org-agenda-entry-text-mode))
  (setq org-agenda-filter-form (org-agenda-filter-make-matcher
				filter type expand))
  ;; Only set `org-agenda-filtered-by-category' to t when a unique
  ;; category is used as the filter:
  (setq org-agenda-filtered-by-category
	(and (eq type 'category)
	     (not (equal (substring (car filter) 0 1) "-"))))
  (org-agenda-set-mode-name)
  (save-excursion
    (goto-char (point-min))
    (while (not (eobp))
      (when (or (org-get-at-bol 'org-hd-marker)
		(org-get-at-bol 'org-marker))
	(org-dlet
	    ((tags (org-get-at-bol 'tags))
	     (cat (org-agenda-get-category))
	     (txt (or (org-get-at-bol 'txt) "")))
	  (unless (eval org-agenda-filter-form t)
	    (org-agenda-filter-hide-line type))))
      (beginning-of-line 2)))
  (when (get-char-property (point) 'invisible)
    (ignore-errors (org-agenda-previous-line))))

(defun org-agenda-filter-top-headline-apply (hl &optional negative)
  "Filter by top headline HL."
  (org-agenda-set-mode-name)
  (save-excursion
    (goto-char (point-min))
    (while (not (eobp))
      (let* ((pos (org-get-at-bol 'org-hd-marker))
             (tophl (and pos (org-find-top-headline pos))))
        (when (and tophl (funcall (if negative 'identity 'not)
				  (string= hl tophl)))
          (org-agenda-filter-hide-line 'top-headline)))
      (beginning-of-line 2)))
  (when (get-char-property (point) 'invisible)
    (org-agenda-previous-line))
  (setq org-agenda-top-headline-filter hl
	org-agenda-filtered-by-top-headline t))

(defun org-agenda-filter-hide-line (type)
  "If current line is TYPE, hide it in the agenda buffer."
  (let* (buffer-invisibility-spec
	 (beg (max (point-min) (1- (line-beginning-position))))
	 (end (line-end-position)))
    (let ((inhibit-read-only t))
      (add-text-properties
       beg end `(invisible org-filtered org-filter-type ,type)))))

(defun org-agenda-remove-filter (type)
  "Remove filter of type TYPE from the agenda buffer."
  (interactive)
  (save-excursion
    (goto-char (point-min))
    (let ((inhibit-read-only t) pos)
      (while (setq pos (text-property-any (point) (point-max)
					  'org-filter-type type))
	(goto-char pos)
	(remove-text-properties
	 (point) (next-single-property-change (point) 'org-filter-type)
	 `(invisible org-filtered org-filter-type ,type))))
    (set (intern (format "org-agenda-%s-filter" (intern-soft type))) nil)
    (setq org-agenda-filter-form nil)
    (org-agenda-set-mode-name)
    (org-agenda-finalize)))

(defun org-agenda-filter-show-all-tag nil
  (org-agenda-remove-filter 'tag))
(defun org-agenda-filter-show-all-re nil
  (org-agenda-remove-filter 'regexp))
(defun org-agenda-filter-show-all-effort nil
  (org-agenda-remove-filter 'effort))
(defun org-agenda-filter-show-all-cat nil
  (org-agenda-remove-filter 'category))
(defun org-agenda-filter-show-all-top-filter nil
  (org-agenda-remove-filter 'top-headline))

(defun org-agenda-manipulate-query-add ()
  "Manipulate the query by adding a search term with positive selection.
Positive selection means the term must be matched for selection of an entry."
  (interactive)
  (org-agenda-manipulate-query ?\[))
(defun org-agenda-manipulate-query-subtract ()
  "Manipulate the query by adding a search term with negative selection.
Negative selection means term must not be matched for selection of an entry."
  (interactive)
  (org-agenda-manipulate-query ?\]))
(defun org-agenda-manipulate-query-add-re ()
  "Manipulate the query by adding a search regexp with positive selection.
Positive selection means the regexp must match for selection of an entry."
  (interactive)
  (org-agenda-manipulate-query ?\{))
(defun org-agenda-manipulate-query-subtract-re ()
  "Manipulate the query by adding a search regexp with negative selection.
Negative selection means regexp must not match for selection of an entry."
  (interactive)
  (org-agenda-manipulate-query ?\}))
(defun org-agenda-manipulate-query (char)
  (cond
   ((eq org-agenda-type 'agenda)
    (let ((org-agenda-include-inactive-timestamps t))
      (org-agenda-redo))
    (message "Display now includes inactive timestamps as well"))
   ((eq org-agenda-type 'search)
    (org-add-to-string
     'org-agenda-query-string
     (if org-agenda-last-search-view-search-was-boolean
	 (cdr (assoc char '((?\[ . " +") (?\] . " -")
			    (?\{ . " +{}") (?\} . " -{}"))))
       " "))
    (setq org-agenda-redo-command
	  (list 'org-search-view
		(car (get-text-property (min (1- (point-max)) (point))
					'org-last-args))
		org-agenda-query-string
		(+ (length org-agenda-query-string)
		   (if (member char '(?\{ ?\})) 0 1))))
    (set-register org-agenda-query-register org-agenda-query-string)
    (let ((org-agenda-overriding-arguments
	   (cdr org-agenda-redo-command)))
      (org-agenda-redo)))
   (t (error "Cannot manipulate query for %s-type agenda buffers"
	     org-agenda-type))))

(defun org-add-to-string (var string)
  (set var (concat (symbol-value var) string)))

(defun org-agenda-goto-date (date)
  "Jump to DATE in the agenda buffer.

When called interactively, prompt for the date.
When called from Lisp, DATE should be a date as returned by
`org-read-date'.

See also:
 `org-agenda-earlier'    (\\[org-agenda-earlier])
 `org-agenda-later'      (\\[org-agenda-later])
 `org-agenda-goto-today' (\\[org-agenda-goto-today])"
  (interactive
   (list
    (let ((org-read-date-prefer-future org-agenda-jump-prefer-future))
      (org-read-date))))
  (let* ((day (time-to-days (org-time-string-to-time date)))
	 (org-agenda-sticky-orig org-agenda-sticky)
	 (org-agenda-buffer-tmp-name (buffer-name))
	 (args (get-text-property (min (1- (point-max)) (point)) 'org-last-args))
	 (0-arg (or current-prefix-arg (car args)))
	 (2-arg (nth 2 args))
	 (with-hour-p (nth 4 org-agenda-redo-command))
	 (newcmd (list 'org-agenda-list 0-arg date
		       (org-agenda-span-to-ndays
			2-arg (org-time-string-to-absolute date))
		       with-hour-p))
	 (newargs (cdr newcmd))
	 (inhibit-read-only t)
	 org-agenda-sticky)
    (if (not (org-agenda-check-type t 'agenda))
	(error "Not available in non-agenda views")
      (add-text-properties (point-min) (point-max)
			   `(org-redo-cmd ,newcmd org-last-args ,newargs))
      (org-agenda-redo)
      (goto-char (point-min))
      (while (not (or (= (or (get-text-property (point) 'day) 0) day)
		      (save-excursion (move-beginning-of-line 2) (eobp))))
	(move-beginning-of-line 2))
      (setq org-agenda-sticky org-agenda-sticky-orig
	    org-agenda-this-buffer-is-sticky org-agenda-sticky))))

(defun org-agenda-goto-today ()
  "Go to today's date in the agenda buffer.

See also:
 `org-agenda-later'     (\\[org-agenda-later])
 `org-agenda-earlier'   (\\[org-agenda-earlier])
 `org-agenda-goto-date' (\\[org-agenda-goto-date])"
  (interactive)
  (org-agenda-check-type t 'agenda)
  (let* ((args (get-text-property (min (1- (point-max)) (point)) 'org-last-args))
	 (curspan (nth 2 args))
	 (tdpos (text-property-any (point-min) (point-max) 'org-today t)))
    (cond
     (tdpos (goto-char tdpos))
     ((eq org-agenda-type 'agenda)
      (let* ((sd (org-agenda-compute-starting-span
		  (org-today) (or curspan org-agenda-span)))
	     (org-agenda-overriding-arguments args))
	(setf (nth 1 org-agenda-overriding-arguments) sd)
	(org-agenda-redo)
	(org-agenda-find-same-or-today-or-agenda)))
     (t (error "Cannot find today")))))

(defun org-agenda-find-same-or-today-or-agenda (&optional cnt)
  (goto-char
   (or (and cnt (text-property-any (point-min) (point-max) 'org-day-cnt cnt))
       (text-property-any (point-min) (point-max) 'org-today t)
       (text-property-any (point-min) (point-max) 'org-agenda-type 'agenda)
       (and (get-text-property (min (1- (point-max)) (point)) 'org-series)
	    (org-agenda-backward-block))
       (point-min))))

(defun org-agenda-backward-block ()
  "Move backward by one agenda block."
  (interactive)
  (org-agenda-forward-block 'backward))

(defun org-agenda-forward-block (&optional backward)
  "Move forward by one agenda block.
When optional argument BACKWARD is set, go backward."
  (interactive)
  (cond ((not (derived-mode-p 'org-agenda-mode))
	 (user-error
	  "Cannot execute this command outside of org-agenda-mode buffers"))
	((looking-at (if backward "\\`" "\\'"))
	 (message "Already at the %s block" (if backward "first" "last")))
	(t (let ((_pos (prog1 (point)
			 (ignore-errors (if backward (backward-char 1)
					  (move-end-of-line 1)))))
		 (f (if backward
			#'previous-single-property-change
		      #'next-single-property-change))
		 moved dest)
	     (while (and (setq dest (funcall
				     f (point) 'org-agenda-structural-header))
			 (not (get-text-property
			       (point) 'org-agenda-structural-header)))
	       (setq moved t)
	       (goto-char dest))
	     (if moved (move-beginning-of-line 1)
	       (goto-char (if backward (point-min) (point-max)))
	       (move-beginning-of-line 1)
	       (message "No %s block" (if backward "previous" "further")))))))

(defun org-agenda-later (arg)
  "Go forward in time by the current span in the agenda buffer.
With prefix ARG, go forward that many times the current span.

See also:
 `org-agenda-earlier'    (\\[org-agenda-earlier])
 `org-agenda-goto-today' (\\[org-agenda-goto-today])
 `org-agenda-goto-date'  (\\[org-agenda-goto-date])"
  (interactive "p")
  (org-agenda-check-type t 'agenda)
  (let* ((wstart (window-start))
         (args (get-text-property (min (1- (point-max)) (point)) 'org-last-args))
	 (span (or (nth 2 args) org-agenda-current-span))
	 (sd (or (nth 1 args) (org-get-at-bol 'day) org-starting-day))
	 (greg (calendar-gregorian-from-absolute sd))
	 (cnt (org-get-at-bol 'org-day-cnt))
	 greg2)
    (cond
     ((numberp span)
      (setq sd (+ (* span arg) sd)))
     ((eq span 'day)
      (setq sd (+ arg sd)))
     ((eq span 'week)
      (setq sd (+ (* 7 arg) sd)))
     ((eq span 'fortnight)
      (setq sd (+ (* 14 arg) sd)))
     ((eq span 'month)
      (setq greg2 (list (+ (car greg) arg) (nth 1 greg) (nth 2 greg))
	    sd (calendar-absolute-from-gregorian greg2))
      (setcar greg2 (1+ (car greg2))))
     ((eq span 'year)
      (setq greg2 (list (car greg) (nth 1 greg) (+ arg (nth 2 greg)))
	    sd (calendar-absolute-from-gregorian greg2))
      (setcar (nthcdr 2 greg2) (1+ (nth 2 greg2))))
     (t
      (setq sd (+ (* span arg) sd))))
    (let ((org-agenda-overriding-cmd
	   ;; `cmd' may have been set by `org-agenda-run-series' which
	   ;; uses `org-agenda-overriding-cmd' to decide whether
	   ;; overriding is allowed for `cmd'
	   (get-text-property (min (1- (point-max)) (point)) 'org-series-cmd))
	  (org-agenda-overriding-arguments
	   (list (car args) sd span)))
      (org-agenda-redo)
      (org-agenda-find-same-or-today-or-agenda cnt))
    (set-window-start nil wstart)))

(defun org-agenda-earlier (arg)
  "Go backward in time by the current span in the agenda buffer.
With prefix ARG, go backward that many times the current span.

See also:
 `org-agenda-later'      (\\[org-agenda-later])
 `org-agenda-goto-today' (\\[org-agenda-goto-today])
 `org-agenda-goto-date'  (\\[org-agenda-goto-date])"
  (interactive "p")
  (org-agenda-later (- arg)))

(defun org-agenda-view-mode-dispatch ()
  "Call one of the view mode commands."
  (interactive)
  (org-unlogged-message
   "View: [d]ay  [w]eek  for[t]night  [m]onth  [y]ear  [SPC]reset  [q]uit/abort
       time[G]rid   [[]inactive  [f]ollow      [l]og    [L]og-all   [c]lockcheck
       [a]rch-trees [A]rch-files clock[R]eport include[D]iary       [E]ntryText")
  (pcase (read-char-exclusive)
    (?\ (call-interactively 'org-agenda-reset-view))
    (?d (call-interactively 'org-agenda-day-view))
    (?w (call-interactively 'org-agenda-week-view))
    (?t (call-interactively 'org-agenda-fortnight-view))
    (?m (call-interactively 'org-agenda-month-view))
    (?y (call-interactively 'org-agenda-year-view))
    (?l (call-interactively 'org-agenda-log-mode))
    (?L (org-agenda-log-mode '(4)))
    (?c (org-agenda-log-mode 'clockcheck))
    ((or ?F ?f) (call-interactively 'org-agenda-follow-mode))
    (?a (call-interactively 'org-agenda-archives-mode))
    (?A (org-agenda-archives-mode 'files))
    ((or ?R ?r) (call-interactively 'org-agenda-clockreport-mode))
    ((or ?E ?e) (call-interactively 'org-agenda-entry-text-mode))
    (?G (call-interactively 'org-agenda-toggle-time-grid))
    (?D (call-interactively 'org-agenda-toggle-diary))
    (?\! (call-interactively 'org-agenda-toggle-deadlines))
    (?\[ (let ((org-agenda-include-inactive-timestamps t))
	   (org-agenda-check-type t 'agenda)
	   (org-agenda-redo))
	 (message "Display now includes inactive timestamps as well"))
    (?q (message "Abort"))
    (key (user-error "Invalid key: %s" key))))

(defun org-agenda-reset-view ()
  "Switch to default view for agenda."
  (interactive)
  (org-agenda-change-time-span org-agenda-span))

(defun org-agenda-day-view (&optional day-of-month)
  "Switch to daily view for agenda.
With argument DAY-OF-MONTH, switch to that day of the month."
  (interactive "P")
  (org-agenda-change-time-span 'day day-of-month))

(defun org-agenda-week-view (&optional iso-week)
  "Switch to weekly view for agenda.
With argument ISO-WEEK, switch to the corresponding ISO week.
If ISO-WEEK has more then 2 digits, only the last two encode
the week.  Any digits before this encode a year.  So 200712
means week 12 of year 2007.  Years ranging from 70 years ago
to 30 years in the future can also be written as 2-digit years."
  (interactive "P")
  (org-agenda-change-time-span 'week iso-week))

(defun org-agenda-fortnight-view (&optional iso-week)
  "Switch to fortnightly view for agenda.
With argument ISO-WEEK, switch to the corresponding ISO week.
If ISO-WEEK has more then 2 digits, only the last two encode
the week.  Any digits before this encode a year.  So 200712
means week 12 of year 2007.  Years ranging from 70 years ago
to 30 years in the future can also be written as 2-digit years."
  (interactive "P")
  (org-agenda-change-time-span 'fortnight iso-week))

(defun org-agenda-month-view (&optional month)
  "Switch to monthly view for agenda.
With argument MONTH, switch to that month.  If MONTH has more
then 2 digits, only the last two encode the month.  Any digits
before this encode a year.  So 200712 means December year 2007.
Years ranging from 70 years ago to 30 years in the future can
also be written as 2-digit years."
  (interactive "P")
  (org-agenda-change-time-span 'month month))

(defun org-agenda-year-view (&optional year)
  "Switch to yearly view for agenda.
With argument YEAR, switch to that year.  Years ranging from 70
years ago to 30 years in the future can also be written as
2-digit years."
  (interactive "P")
  (when year
    (setq year (org-small-year-to-year year)))
  (if (y-or-n-p "Are you sure you want to compute the agenda for an entire year? ")
      (org-agenda-change-time-span 'year year)
    (error "Abort")))

(defun org-agenda-change-time-span (span &optional n)
  "Change the agenda view to SPAN.
SPAN may be `day', `week', `fortnight', `month', `year'."
  (org-agenda-check-type t 'agenda)
  (let* ((args (get-text-property (min (1- (point-max)) (point)) 'org-last-args))
	 (curspan (nth 2 args)))
    (when (and (not n) (equal curspan span))
      (error "Viewing span is already \"%s\"" span))
    (let* ((sd (or (org-get-at-bol 'day)
		   (nth 1 args)
		   org-starting-day))
	   (sd (org-agenda-compute-starting-span sd span n))
	   (org-agenda-overriding-cmd
	    (get-text-property (min (1- (point-max)) (point)) 'org-series-cmd))
	   (org-agenda-overriding-arguments
	    (list (car args) sd span)))
      (org-agenda-redo)
      (org-agenda-find-same-or-today-or-agenda))
    (org-agenda-set-mode-name)
    (message "Switched to %s view" span)))

(defun org-agenda-compute-starting-span (sd span &optional n)
  "Compute starting date for agenda.
SPAN may be `day', `week', `fortnight', `month', `year'.  The return value
is a cons cell with the starting date and the number of days,
so that the date SD will be in that range."
  (let* ((greg (calendar-gregorian-from-absolute sd))
	 ;; (dg (nth 1 greg))
	 (mg (car greg))
	 (yg (nth 2 greg)))
    (cond
     ((eq span 'day)
      (when n
	(setq sd (+ (calendar-absolute-from-gregorian
		     (list mg 1 yg))
		    n -1))))
     ((or (eq span 'week) (eq span 'fortnight))
      (let* ((nt (calendar-day-of-week
		  (calendar-gregorian-from-absolute sd)))
	     (d (if org-agenda-start-on-weekday
		    (- nt org-agenda-start-on-weekday)
		  0))
	     y1)
	(setq sd (- sd (+ (if (< d 0) 7 0) d)))
	(when n
	  (require 'cal-iso)
	  (when (> n 99)
	    (setq y1 (org-small-year-to-year (/ n 100))
		  n (mod n 100)))
	  (setq sd
		(calendar-iso-to-absolute
		 (list n 1
		       (or y1 (nth 2 (calendar-iso-from-absolute sd)))))))))
     ((eq span 'month)
      (let (y1)
	(when (and n (> n 99))
	  (setq y1 (org-small-year-to-year (/ n 100))
		n (mod n 100)))
	(setq sd (calendar-absolute-from-gregorian
		  (list (or n mg) 1 (or y1 yg))))))
     ((eq span 'year)
      (setq sd (calendar-absolute-from-gregorian
		(list 1 1 (or n yg))))))
    sd))

(defun org-agenda-next-date-line (&optional arg)
  "Jump to the next line indicating a date in agenda buffer."
  (interactive "p")
  (org-agenda-check-type t 'agenda)
  (beginning-of-line 1)
  ;; This does not work if user makes date format that starts with a blank
  (when (looking-at-p "^\\S-") (forward-char 1))
  (unless (re-search-forward "^\\S-" nil t arg)
    (backward-char 1)
    (error "No next date after this line in this buffer"))
  (goto-char (match-beginning 0)))

(defun org-agenda-previous-date-line (&optional arg)
  "Jump to the previous line indicating a date in agenda buffer."
  (interactive "p")
  (org-agenda-check-type t 'agenda)
  (beginning-of-line 1)
  (unless (re-search-backward "^\\S-" nil t arg)
    (error "No previous date before this line in this buffer")))

;; Initialize the highlight
(defvar org-hl (make-overlay 1 1))
(overlay-put org-hl 'face 'highlight)

(defun org-highlight (begin end &optional buffer)
  "Highlight a region with overlay."
  (move-overlay org-hl begin end (or buffer (current-buffer))))

(defun org-unhighlight ()
  "Detach overlay INDEX."
  (delete-overlay org-hl))

(defun org-unhighlight-once ()
  "Remove the highlight from its position, and this function from the hook."
  (remove-hook 'pre-command-hook #'org-unhighlight-once)
  (org-unhighlight))

(defvar org-agenda-pre-follow-window-conf nil)
(defun org-agenda-follow-mode ()
  "Toggle follow mode in an agenda buffer."
  (interactive)
  (unless org-agenda-follow-mode
    (setq org-agenda-pre-follow-window-conf
	  (current-window-configuration)))
  (setq org-agenda-follow-mode (not org-agenda-follow-mode))
  (unless org-agenda-follow-mode
    (set-window-configuration org-agenda-pre-follow-window-conf))
  (org-agenda-set-mode-name)
  (org-agenda-do-context-action)
  (message "Follow mode is %s"
	   (if org-agenda-follow-mode "on" "off")))

(defun org-agenda-entry-text-mode (&optional arg)
  "Toggle entry text mode in an agenda buffer."
  (interactive "P")
  (if (or org-agenda-tag-filter
	  org-agenda-category-filter
	  org-agenda-regexp-filter
	  org-agenda-top-headline-filter)
      (user-error "Can't show entry text in filtered views")
    (setq org-agenda-entry-text-mode (or (integerp arg)
					 (not org-agenda-entry-text-mode)))
    (org-agenda-entry-text-hide)
    (and org-agenda-entry-text-mode
	 (let ((org-agenda-entry-text-maxlines
		(if (integerp arg) arg org-agenda-entry-text-maxlines)))
	   (org-agenda-entry-text-show)))
    (org-agenda-set-mode-name)
    (message "Entry text mode is %s%s"
	     (if org-agenda-entry-text-mode "on" "off")
	     (if (not org-agenda-entry-text-mode) ""
	       (format " (maximum number of lines is %d)"
		       (if (integerp arg) arg org-agenda-entry-text-maxlines))))))

(defun org-agenda-clockreport-mode ()
  "Toggle clocktable mode in an agenda buffer."
  (interactive)
  (org-agenda-check-type t 'agenda)
  (setq org-agenda-clockreport-mode (not org-agenda-clockreport-mode))
  (org-agenda-set-mode-name)
  (org-agenda-redo)
  (message "Clocktable mode is %s"
	   (if org-agenda-clockreport-mode "on" "off")))

(defun org-agenda-log-mode (&optional special)
  "Toggle log mode in an agenda buffer.

With argument SPECIAL, show all possible log items, not only the ones
configured in `org-agenda-log-mode-items'.

With a `\\[universal-argument] \\[universal-argument]' prefix, show *only* \
log items, nothing else."
  (interactive "P")
  (org-agenda-check-type t 'agenda)
  (setq org-agenda-show-log
	(cond
	 ((equal special '(16)) 'only)
	 ((eq special 'clockcheck)
	  (if (eq org-agenda-show-log 'clockcheck)
	      nil 'clockcheck))
	 (special '(closed clock state))
	 (t (not org-agenda-show-log))))
  (org-agenda-set-mode-name)
  (org-agenda-redo)
  (message "Log mode is %s" (if org-agenda-show-log "on" "off")))

(defun org-agenda-archives-mode (&optional with-files)
  "Toggle inclusion of items in trees marked with :ARCHIVE:.
When called with a prefix argument, include all archive files as well."
  (interactive "P")
  (setq org-agenda-archives-mode
	(cond ((and with-files (eq org-agenda-archives-mode t)) nil)
	      (with-files t)
	      (org-agenda-archives-mode nil)
	      (t 'trees)))
  (org-agenda-set-mode-name)
  (org-agenda-redo)
  (message
   "%s"
   (cond
    ((eq org-agenda-archives-mode nil)
     "No archives are included")
    ((eq org-agenda-archives-mode 'trees)
     (format "Trees with :%s: tag are included" org-archive-tag))
    ((eq org-agenda-archives-mode t)
     (format "Trees with :%s: tag and all active archive files are included"
	     org-archive-tag)))))

(defun org-agenda-toggle-diary ()
  "Toggle diary inclusion in an agenda buffer."
  (interactive)
  (org-agenda-check-type t 'agenda)
  (setq org-agenda-include-diary (not org-agenda-include-diary))
  (org-agenda-redo)
  (org-agenda-set-mode-name)
  (message "Diary inclusion turned %s"
	   (if org-agenda-include-diary "on" "off")))

(defun org-agenda-toggle-deadlines ()
  "Toggle inclusion of entries with a deadline in an agenda buffer."
  (interactive)
  (org-agenda-check-type t 'agenda)
  (setq org-agenda-include-deadlines (not org-agenda-include-deadlines))
  (org-agenda-redo)
  (org-agenda-set-mode-name)
  (message "Deadlines inclusion turned %s"
	   (if org-agenda-include-deadlines "on" "off")))

(defun org-agenda-toggle-time-grid ()
  "Toggle time grid in an agenda buffer."
  (interactive)
  (org-agenda-check-type t 'agenda)
  (setq org-agenda-use-time-grid (not org-agenda-use-time-grid))
  (org-agenda-redo)
  (org-agenda-set-mode-name)
  (message "Time-grid turned %s"
	   (if org-agenda-use-time-grid "on" "off")))

(defun org-agenda-set-mode-name ()
  "Set the mode name to indicate all the small mode settings."
  (setq mode-name
	(list "Org-Agenda"
	      (if (get 'org-agenda-files 'org-restrict) " []" "")
	      " "
	      '(:eval (org-agenda-span-name org-agenda-current-span))
	      (if org-agenda-follow-mode     " Follow" "")
	      (if org-agenda-entry-text-mode " ETxt"   "")
	      (if org-agenda-include-diary   " Diary"  "")
	      (if org-agenda-include-deadlines " Ddl"  "")
	      (if org-agenda-use-time-grid   " Grid"   "")
	      (if (and (boundp 'org-habit-show-habits)
		       org-habit-show-habits)
		  " Habit"   "")
	      (cond
	       ((consp org-agenda-show-log) " LogAll")
	       ((eq org-agenda-show-log 'clockcheck) " ClkCk")
	       (org-agenda-show-log " Log")
	       (t ""))
	      (if (org-agenda-filter-any) " " "")
	      (if (or org-agenda-category-filter
		      (get 'org-agenda-category-filter :preset-filter))
		  '(:eval (propertize
			   (concat "["
	      			   (mapconcat
                                    #'identity
	      			    (append
	      			     (get 'org-agenda-category-filter :preset-filter)
	      			     org-agenda-category-filter)
	      			    "")
				   "]")
	      		   'face 'org-agenda-filter-category
                           'help-echo "Category used in filtering"))
                "")
	      (if (or org-agenda-tag-filter
		      (get 'org-agenda-tag-filter :preset-filter))
		  '(:eval (propertize
			   (concat (mapconcat
				    #'identity
				    (append
				     (get 'org-agenda-tag-filter :preset-filter)
				     org-agenda-tag-filter)
				    ""))
			   'face 'org-agenda-filter-tags
			   'help-echo "Tags used in filtering"))
		"")
	      (if (or org-agenda-effort-filter
		      (get 'org-agenda-effort-filter :preset-filter))
		  '(:eval (propertize
			   (concat (mapconcat
				    #'identity
				    (append
				     (get 'org-agenda-effort-filter :preset-filter)
				     org-agenda-effort-filter)
				    ""))
			   'face 'org-agenda-filter-effort
			   'help-echo "Effort conditions used in filtering"))
		"")
	      (if (or org-agenda-regexp-filter
		      (get 'org-agenda-regexp-filter :preset-filter))
		  '(:eval (propertize
			   (concat (mapconcat
				    (lambda (x) (concat (substring x 0 1) "/" (substring x 1) "/"))
				    (append
				     (get 'org-agenda-regexp-filter :preset-filter)
				     org-agenda-regexp-filter)
				    ""))
			   'face 'org-agenda-filter-regexp
			   'help-echo "Regexp used in filtering"))
		"")
	      (if org-agenda-archives-mode
		  (if (eq org-agenda-archives-mode t)
		      " Archives"
		    (format " :%s:" org-archive-tag))
		"")
	      (if org-agenda-clockreport-mode " Clock" "")))
  (force-mode-line-update))

(defun org-agenda-update-agenda-type ()
  "Update the agenda type after each command."
  (setq org-agenda-type
	(or (get-text-property (point) 'org-agenda-type)
	    (get-text-property (max (point-min) (1- (point))) 'org-agenda-type))))

(defun org-agenda-next-line ()
  "Move cursor to the next line, and show if follow mode is active."
  (interactive)
  (call-interactively 'next-line)
  (org-agenda-do-context-action))

(defun org-agenda-previous-line ()
  "Move cursor to the previous line, and show if follow-mode is active."
  (interactive)
  (call-interactively 'previous-line)
  (org-agenda-do-context-action))

(defun org-agenda-next-item (n)
  "Move cursor to next agenda item."
  (interactive "p")
  (let ((col (current-column)))
    (dotimes (_ n)
      (when (next-single-property-change (line-end-position) 'org-marker)
	(move-end-of-line 1)
	(goto-char (next-single-property-change (point) 'org-marker))))
    (org-move-to-column col))
  (org-agenda-do-context-action))

(defun org-agenda-previous-item (n)
  "Move cursor to next agenda item."
  (interactive "p")
  (dotimes (_ n)
    (let ((col (current-column))
	  (goto (save-excursion
		  (move-end-of-line 0)
		  (previous-single-property-change (point) 'org-marker))))
      (when goto (goto-char goto))
      (org-move-to-column col)))
  (org-agenda-do-context-action))

(defun org-agenda-do-context-action ()
  "Show outline path and, maybe, follow mode window."
  (let ((m (org-get-at-bol 'org-marker)))
    (when (and (markerp m) (marker-buffer m))
      (and org-agenda-follow-mode
	   (if org-agenda-follow-indirect
	       (org-agenda-tree-to-indirect-buffer nil)
	     (org-agenda-show)))
      (and org-agenda-show-outline-path
	   (org-with-point-at m (org-display-outline-path t))))))

(defun org-agenda-show-tags ()
  "Show the tags applicable to the current item."
  (interactive)
  (let* ((tags (org-get-at-bol 'tags)))
    (if tags
	(message "Tags are :%s:"
		 (org-no-properties (mapconcat #'identity tags ":")))
      (message "No tags associated with this line"))))

(defun org-agenda-goto (&optional highlight)
  "Go to the entry at point in the corresponding Org file."
  (interactive)
  (let* ((marker (or (org-get-at-bol 'org-marker)
		     (org-agenda-error)))
	 (buffer (marker-buffer marker))
	 (pos (marker-position marker)))
    ;; FIXME: use `org-switch-to-buffer-other-window'?
    (switch-to-buffer-other-window buffer)
    (widen)
    (push-mark)
    (goto-char pos)
    (when (derived-mode-p 'org-mode)
      (org-fold-show-context 'agenda)
      (recenter (/ (window-height) 2))
      (org-back-to-heading t)
      (let ((case-fold-search nil))
	(when (re-search-forward org-complex-heading-regexp nil t)
	  (goto-char (match-beginning 4)))))
    (run-hooks 'org-agenda-after-show-hook)
    (and highlight (org-highlight (line-beginning-position) (line-end-position)))))

(defvar org-agenda-after-show-hook nil
  "Normal hook run after an item has been shown from the agenda.
Point is in the buffer where the item originated.")

;; Defined later in org-agenda.el
(defvar org-agenda-loop-over-headlines-in-active-region nil)

(defun org-agenda-do-in-region (beg end cmd &optional arg force-arg delete)
  "Between region BEG and END, call agenda command CMD.
When optional argument ARG is non-nil or FORCE-ARG is t, pass
ARG to CMD.  When optional argument DELETE is non-nil, assume CMD
deletes the agenda entry and don't move to the next entry."
  (save-excursion
    (goto-char beg)
    (let ((mend (move-marker (make-marker) end))
	  (all (eq org-agenda-loop-over-headlines-in-active-region t))
	  (match (and (stringp org-agenda-loop-over-headlines-in-active-region)
		      org-agenda-loop-over-headlines-in-active-region))
	  (level (and (eq org-agenda-loop-over-headlines-in-active-region 'start-level)
		      (org-get-at-bol 'level))))
      (while (< (point) mend)
	(let ((ov (make-overlay (point) (line-end-position))))
	  (if (not (or all
		     (and match (looking-at-p match))
		     (eq level (org-get-at-bol 'level))))
	      (org-agenda-next-item 1)
	    (overlay-put ov 'face 'region)
	    (if (or arg force-arg) (funcall cmd arg) (funcall cmd))
	    (when (not delete) (org-agenda-next-item 1))
	    (delete-overlay ov)))))))

;; org-agenda-[schedule,deadline,date-prompt,todo,[toggle]archive*,
;; kill,set-property,set-effort] commands may loop over agenda
;; entries.  Commands `org-agenda-set-tags' and `org-agenda-bulk-mark'
;; use their own mechanisms on active regions.
(defmacro org-agenda-maybe-loop (cmd arg force-arg delete &rest body)
  "Maybe loop over agenda entries and perform CMD.
Pass ARG, FORCE-ARG, DELETE and BODY to `org-agenda-do-in-region'."
  (declare (debug t))
  `(if (and (called-interactively-p 'any)
	    org-agenda-loop-over-headlines-in-active-region
	    (org-region-active-p))
       (org-agenda-do-in-region
	(region-beginning) (region-end) ,cmd ,arg ,force-arg ,delete)
     ,@body))

(defun org-agenda-kill ()
  "Kill the entry or subtree belonging to the current agenda entry."
  (interactive)
  (or (eq major-mode 'org-agenda-mode) (user-error "Not in agenda"))
  (org-agenda-maybe-loop
   #'org-agenda-kill nil nil t
   (let* ((bufname-orig (buffer-name))
	  (marker (or (org-get-at-bol 'org-marker)
		      (org-agenda-error)))
	  (buffer (marker-buffer marker))
	  (pos (marker-position marker))
	  (type (org-get-at-bol 'type))
	  dbeg dend (n 0))
     (org-with-remote-undo buffer
       (with-current-buffer buffer
	 (save-excursion
	   (goto-char pos)
	   (if (and (derived-mode-p 'org-mode) (not (member type '("sexp"))))
	       (setq dbeg (progn (org-back-to-heading t) (point))
		     dend (org-end-of-subtree t t))
	     (setq dbeg (line-beginning-position)
		   dend (min (point-max) (1+ (line-end-position)))))
	   (goto-char dbeg)
	   (while (re-search-forward "^[ \t]*\\S-" dend t) (setq n (1+ n)))))
       (when (or (eq t org-agenda-confirm-kill)
		 (and (numberp org-agenda-confirm-kill)
		      (> n org-agenda-confirm-kill)))
	 (let ((win-conf (current-window-configuration)))
	   (unwind-protect
	       (and
		(prog2
		    (org-agenda-tree-to-indirect-buffer nil)
		    (not (y-or-n-p
			(format "Delete entry with %d lines in buffer \"%s\"? "
				n (buffer-name buffer))))
		  (kill-buffer org-last-indirect-buffer))
		(error "Abort"))
	     (set-window-configuration win-conf))))
       (let ((org-agenda-buffer-name bufname-orig))
	 (org-remove-subtree-entries-from-agenda buffer dbeg dend))
       (with-current-buffer buffer (delete-region dbeg dend))
       (message "Agenda item and source killed")))))

(defvar org-archive-default-command) ; defined in org-archive.el
(defun org-agenda-archive-default ()
  "Archive the entry or subtree belonging to the current agenda entry."
  (interactive)
  (require 'org-archive)
  (funcall-interactively
   #'org-agenda-archive-with org-archive-default-command))

(defun org-agenda-archive-default-with-confirmation ()
  "Archive the entry or subtree belonging to the current agenda entry."
  (interactive)
  (require 'org-archive)
  (funcall-interactively
   #'org-agenda-archive-with org-archive-default-command 'confirm))

(defun org-agenda-archive ()
  "Archive the entry or subtree belonging to the current agenda entry."
  (interactive)
  (funcall-interactively
   #'org-agenda-archive-with 'org-archive-subtree))

(defun org-agenda-archive-to-archive-sibling ()
  "Move the entry to the archive sibling."
  (interactive)
  (funcall-interactively
   #'org-agenda-archive-with 'org-archive-to-archive-sibling))

(defvar org-archive-from-agenda)

(defun org-agenda-archive-with (cmd &optional confirm)
  "Move the entry to the archive sibling."
  (interactive)
  (or (eq major-mode 'org-agenda-mode) (user-error "Not in agenda"))
  (org-agenda-maybe-loop
   #'org-agenda-archive-with cmd nil t
   (let* ((bufname-orig (buffer-name))
	  (marker (or (org-get-at-bol 'org-marker)
		      (org-agenda-error)))
	  (buffer (marker-buffer marker))
	  (pos (marker-position marker)))
     (org-with-remote-undo buffer
       (with-current-buffer buffer
	 (if (derived-mode-p 'org-mode)
	     (if (and confirm
		      (not (y-or-n-p "Archive this subtree or entry? ")))
		 (error "Abort")
	       (save-window-excursion
		 (goto-char pos)
		 (let ((org-agenda-buffer-name bufname-orig))
		   (org-remove-subtree-entries-from-agenda))
		 (org-back-to-heading t)
		 (let ((org-archive-from-agenda t))
		   (funcall cmd))))
	   (error "Archiving works only in Org files")))))))

(defun org-remove-subtree-entries-from-agenda (&optional buf beg end)
  "Remove all lines in the agenda that correspond to a given subtree.
The subtree is the one in buffer BUF, starting at BEG and ending at END.
If this information is not given, the function uses the tree at point."
  (let ((buf (or buf (current-buffer))) m p)
    (save-excursion
      (unless (and beg end)
	(org-back-to-heading t)
	(setq beg (point))
	(org-end-of-subtree t)
	(setq end (point)))
      (set-buffer (get-buffer org-agenda-buffer-name))
      (save-excursion
	(goto-char (point-max))
	(beginning-of-line 1)
	(while (not (bobp))
	  (when (and (setq m (org-get-at-bol 'org-marker))
		     (equal buf (marker-buffer m))
		     (setq p (marker-position m))
		     (>= p beg)
		     (< p end))
	    (let ((inhibit-read-only t))
	      (delete-region (line-beginning-position) (1+ (line-end-position)))))
	  (beginning-of-line 0))))))

(defun org-agenda-refile (&optional goto rfloc no-update)
  "Refile the item at point.

When called with `\\[universal-argument] \\[universal-argument]', \
go to the location of the last
refiled item.

When called with `\\[universal-argument] \\[universal-argument] \
\\[universal-argument]' prefix or when GOTO is 0, clear
the refile cache.

RFLOC can be a refile location obtained in a different way.

When NO-UPDATE is non-nil, don't redo the agenda buffer."
  (interactive "P")
  (cond
   ((member goto '(0 (64)))
    (org-refile-cache-clear))
   ((equal goto '(16))
    (org-refile-goto-last-stored))
   (t
    (let* ((buffer-orig (buffer-name))
	   (marker (or (org-get-at-bol 'org-hd-marker)
		       (org-agenda-error)))
	   (buffer (marker-buffer marker))
	   ;; (pos (marker-position marker))
	   (rfloc (or rfloc
		      (org-refile-get-location
		       (if goto "Goto" "Refile to") buffer
		       org-refile-allow-creating-parent-nodes))))
      (with-current-buffer buffer
	(org-with-wide-buffer
	 (goto-char marker)
	 (let ((org-agenda-buffer-name buffer-orig))
	   (org-remove-subtree-entries-from-agenda))
	 (org-refile goto buffer rfloc))))
    (unless no-update (org-agenda-redo)))))

(defun org-agenda-open-link (&optional arg)
  "Open the link(s) in the current entry, if any.
This looks for a link in the displayed line in the agenda.
It also looks at the text of the entry itself."
  (interactive "P")
  (let* ((marker (or (org-get-at-bol 'org-hd-marker)
		     (org-get-at-bol 'org-marker)))
	 (buffer (and marker (marker-buffer marker)))
	 (prefix (buffer-substring (line-beginning-position) (line-end-position)))
	 (lkall (and buffer (org-offer-links-in-entry
			     buffer marker arg prefix)))
	 (lk0 (car lkall))
	 (lk (if (stringp lk0) (list lk0) lk0))
	 (lkend (cdr lkall))
	 trg)
    (cond
     ((and buffer lk)
      (mapcar (lambda(l)
		(with-current-buffer buffer
		  (setq trg (and (string-match org-link-bracket-re l)
				 (match-string 1 l)))
		  (if (or (not trg) (string-match org-link-any-re trg))
		      ;; Don't use `org-with-wide-buffer' here as
		      ;; opening the link may result in moving the point
		      (save-restriction
			(widen)
			(goto-char marker)
			(when (search-forward l nil lkend)
			  (goto-char (match-beginning 0))
			  (org-open-at-point)))
		    ;; This is an internal link, widen the buffer
		    ;; FIXME: use `org-switch-to-buffer-other-window'?
		    (switch-to-buffer-other-window buffer)
		    (widen)
		    (goto-char marker)
		    (when (search-forward l nil lkend)
		      (goto-char (match-beginning 0))
		      (org-open-at-point)))))
	      lk))
     ((or (org-in-regexp (concat "\\(" org-link-bracket-re "\\)"))
	  (save-excursion
	    (beginning-of-line 1)
	    (looking-at (concat ".*?\\(" org-link-bracket-re "\\)"))))
      (org-link-open-from-string (match-string 1)))
     (t (message "No link to open here")))))

(defun org-agenda-copy-local-variable (var)
  "Get a variable from a referenced buffer and install it here."
  (let ((m (org-get-at-bol 'org-marker)))
    (when (and m (buffer-live-p (marker-buffer m)))
      (set (make-local-variable var)
	   (with-current-buffer (marker-buffer m)
	     (symbol-value var))))))

(defun org-agenda-switch-to (&optional delete-other-windows)
  "Go to the Org mode file which contains the item at point.
When optional argument DELETE-OTHER-WINDOWS is non-nil, the
displayed Org file fills the frame."
  (interactive)
  (if (and org-return-follows-link
	   (not (org-get-at-bol 'org-marker))
	   (org-in-regexp org-link-bracket-re))
      (org-link-open-from-string (match-string 0))
    (let* ((marker (or (org-get-at-bol 'org-marker)
		       (org-agenda-error)))
	   (buffer (marker-buffer marker))
	   (pos (marker-position marker)))
      (unless buffer (user-error "Trying to switch to non-existent buffer"))
      (pop-to-buffer-same-window buffer)
      (when delete-other-windows (delete-other-windows))
      (widen)
      (goto-char pos)
      (when (derived-mode-p 'org-mode)
	(org-fold-show-context 'agenda)
	(run-hooks 'org-agenda-after-show-hook)))))

(defun org-agenda-goto-mouse (ev)
  "Go to the Org file which contains the item at the mouse click."
  (interactive "e")
  (mouse-set-point ev)
  (org-agenda-goto))

(defun org-agenda-show (&optional full-entry)
  "Display the Org file which contains the item at point.
With prefix argument FULL-ENTRY, make the entire entry visible
if it was hidden in the outline."
  (interactive "P")
  (let ((win (selected-window)))
    (org-agenda-goto t)
    (when full-entry (org-fold-show-entry 'hide-drawers))
    (select-window win)))

(defvar org-agenda-show-window nil)
(defun org-agenda-show-and-scroll-up (&optional arg)
  "Display the Org file which contains the item at point.

When called repeatedly, scroll the window that is displaying the buffer.

With a `\\[universal-argument]' prefix argument, display the item, but \
fold drawers."
  (interactive "P")
  (let ((win (selected-window)))
    (if (and (window-live-p org-agenda-show-window)
	     (eq this-command last-command))
	(progn
	  (select-window org-agenda-show-window)
	  (ignore-errors (scroll-up)))
      (org-agenda-goto t)
      (org-fold-show-entry 'hide-drawers)
      (if arg (org-cycle-hide-drawers 'children)
	(org-with-wide-buffer
	 (narrow-to-region (org-entry-beginning-position)
			   (org-entry-end-position))
	 (org-fold-show-all '(drawers))))
      (setq org-agenda-show-window (selected-window)))
    (select-window win)))

(defun org-agenda-show-scroll-down ()
  "Scroll down the window showing the agenda."
  (interactive)
  (let ((win (selected-window)))
    (when (window-live-p org-agenda-show-window)
      (select-window org-agenda-show-window)
      (ignore-errors (scroll-down))
      (select-window win))))

(defun org-agenda-show-1 (&optional more)
  "Display the Org file which contains the item at point.
The prefix arg selects the amount of information to display:

0   hide the subtree
1   just show the entry according to defaults.
2   show the children view
3   show the subtree view
4   show the entire subtree and any drawers
With prefix argument FULL-ENTRY, make the entire entry visible
if it was hidden in the outline."
  (interactive "p")
  (let ((win (selected-window)))
    (org-agenda-goto t)
    (org-back-to-heading)
    (set-window-start (selected-window) (line-beginning-position))
    (cond
     ((= more 0)
      (org-fold-subtree t)
      (save-excursion
	(org-back-to-heading)
	(run-hook-with-args 'org-cycle-hook 'folded))
      (message "Remote: FOLDED"))
     ((and (called-interactively-p 'any) (= more 1))
      (message "Remote: show with default settings"))
     ((= more 2)
      (org-fold-show-entry 'hide-drawers)
      (org-fold-show-children)
      (save-excursion
	(org-back-to-heading)
	(run-hook-with-args 'org-cycle-hook 'children))
      (message "Remote: CHILDREN"))
     ((= more 3)
      (org-fold-show-subtree)
      (save-excursion
	(org-back-to-heading)
	(run-hook-with-args 'org-cycle-hook 'subtree))
      (message "Remote: SUBTREE"))
     ((> more 3)
      (org-fold-show-subtree)
      (message "Remote: SUBTREE AND ALL DRAWERS")))
    (select-window win)))

(defvar org-agenda-cycle-counter nil)
(defun org-agenda-cycle-show (&optional n)
  "Show the current entry in another window, with default settings.

Default settings are taken from `org-show-context-detail'.  When
use repeatedly in immediate succession, the remote entry will
cycle through visibility

  children -> subtree -> folded

When called with a numeric prefix arg, that arg will be passed through to
`org-agenda-show-1'.  For the interpretation of that argument, see the
docstring of `org-agenda-show-1'."
  (interactive "P")
  (if (integerp n)
      (setq org-agenda-cycle-counter n)
    (if (not (eq last-command this-command))
	(setq org-agenda-cycle-counter 1)
      (if (equal org-agenda-cycle-counter 0)
	  (setq org-agenda-cycle-counter 2)
	(setq org-agenda-cycle-counter (1+ org-agenda-cycle-counter))
	(when (> org-agenda-cycle-counter 3)
	  (setq org-agenda-cycle-counter 0)))))
  (org-agenda-show-1 org-agenda-cycle-counter))

(defun org-agenda-recenter (arg)
  "Display the Org file which contains the item at point and recenter."
  (interactive "P")
  (let ((win (selected-window)))
    (org-agenda-goto t)
    (recenter arg)
    (select-window win)))

(defun org-agenda-show-mouse (ev)
  "Display the Org file which contains the item at the mouse click."
  (interactive "e")
  (mouse-set-point ev)
  (org-agenda-show))

(defun org-agenda-check-no-diary ()
  "Check if the entry is a diary link and abort if yes."
  (when (org-get-at-bol 'org-agenda-diary-link)
    (org-agenda-error)))

(defun org-agenda-error ()
  "Throw an error when a command is not allowed in the agenda."
  (user-error "Command not allowed in this line"))

(defun org-agenda-tree-to-indirect-buffer (arg)
  "Show the subtree corresponding to the current entry in an indirect buffer.
This calls the command `org-tree-to-indirect-buffer' from the original buffer.

With a numerical prefix ARG, go up to this level and then take that tree.
With a negative numeric ARG, go up by this number of levels.

With a `\\[universal-argument]' prefix, make a separate frame for this tree, \
i.e. don't use
the dedicated frame."
  (interactive "P")
  (if current-prefix-arg
      (org-agenda-do-tree-to-indirect-buffer arg)
    (let ((agenda-buffer (buffer-name))
	  (agenda-window (selected-window))
          (indirect-window
	   (and org-last-indirect-buffer
		(get-buffer-window org-last-indirect-buffer))))
      (save-window-excursion (org-agenda-do-tree-to-indirect-buffer arg))
      (unless (or (eq org-indirect-buffer-display 'new-frame)
		  (eq org-indirect-buffer-display 'dedicated-frame))
	(unwind-protect
	    (unless (and indirect-window (window-live-p indirect-window))
	      (setq indirect-window (split-window agenda-window)))
	  (and indirect-window (select-window indirect-window))
	  (switch-to-buffer org-last-indirect-buffer :norecord)
	  (fit-window-to-buffer indirect-window)))
      (select-window (get-buffer-window agenda-buffer))
      (setq org-agenda-last-indirect-buffer org-last-indirect-buffer))))

(defun org-agenda-do-tree-to-indirect-buffer (arg)
  "Same as `org-agenda-tree-to-indirect-buffer' without saving window."
  (org-agenda-check-no-diary)
  (let* ((marker (or (org-get-at-bol 'org-marker)
		     (org-agenda-error)))
	 (buffer (marker-buffer marker))
	 (pos (marker-position marker)))
    (with-current-buffer buffer
      (save-excursion
	(goto-char pos)
	(org-tree-to-indirect-buffer arg)))))

(defvar org-last-heading-marker (make-marker)
  "Marker pointing to the headline that last changed its TODO state
by a remote command from the agenda.")

(defun org-agenda-todo-nextset ()
  "Switch TODO entry to next sequence."
  (interactive)
  (org-agenda-todo 'nextset))

(defun org-agenda-todo-previousset ()
  "Switch TODO entry to previous sequence."
  (interactive)
  (org-agenda-todo 'previousset))

(defvar org-agenda-headline-snapshot-before-repeat)

(defun org-agenda-todo (&optional arg)
  "Cycle TODO state of line at point, also in Org file.
This changes the line at point, all other lines in the agenda referring to
the same tree node, and the headline of the tree node in the Org file."
  (interactive "P")
  (org-agenda-check-no-diary)
  (org-agenda-maybe-loop
   #'org-agenda-todo arg nil nil
   (let* ((col (current-column))
	  (marker (or (org-get-at-bol 'org-marker)
		      (org-agenda-error)))
	  (buffer (marker-buffer marker))
	  (pos (marker-position marker))
	  (hdmarker (org-get-at-bol 'org-hd-marker))
	  (todayp (org-agenda-today-p (org-get-at-bol 'day)))
	  (inhibit-read-only t)
	  org-loop-over-headlines-in-active-region
	  org-agenda-headline-snapshot-before-repeat newhead just-one)
     (org-with-remote-undo buffer
       (with-current-buffer buffer
	 (widen)
	 (goto-char pos)
	 (org-fold-show-context 'agenda)
	 (let ((current-prefix-arg arg))
	   (call-interactively 'org-todo)
           ;; Make sure that log is recorded in current undo.
           (when (and org-log-setup
                      (not (eq org-log-note-how 'note)))
             (org-add-log-note)))
	 (and (bolp) (forward-char 1))
         ;; We need to update the effort text property at changed TODO
         ;; keyword.
         (when (org-entry-get (point) "EFFORT")
           (org-refresh-property '((effort . identity)
			           (effort-minutes . org-duration-to-minutes))
			         (org-entry-get (point) "EFFORT")))
	 (setq newhead (org-get-heading))
	 (when (and org-agenda-headline-snapshot-before-repeat
		    (not (equal org-agenda-headline-snapshot-before-repeat
			      newhead))
		    todayp)
	   (setq newhead org-agenda-headline-snapshot-before-repeat
		 just-one t))
	 (save-excursion
	   (org-back-to-heading)
	   (move-marker org-last-heading-marker (point))))
       (beginning-of-line 1)
       (save-window-excursion
	 (org-agenda-change-all-lines newhead hdmarker 'fixface just-one))
       (when (bound-and-true-p org-clock-out-when-done)
	 (string-match (concat "^" (regexp-opt org-done-keywords-for-agenda))
		       newhead)
	 (org-agenda-unmark-clocking-task))
       (org-move-to-column col)
       (org-agenda-mark-clocking-task)))))

(defun org-agenda-add-note (&optional _arg)
  "Add a time-stamped note to the entry at point."
  (interactive) ;; "P"
  (org-agenda-check-no-diary)
  (let* ((marker (or (org-get-at-bol 'org-marker)
		     (org-agenda-error)))
	 (buffer (marker-buffer marker))
	 (pos (marker-position marker))
	 (_hdmarker (org-get-at-bol 'org-hd-marker))
	 (inhibit-read-only t))
    (with-current-buffer buffer
      (widen)
      (goto-char pos)
      (org-fold-show-context 'agenda)
      (org-add-note))))

(defun org-agenda-change-all-lines (newhead hdmarker
				            &optional fixface just-this)
  "Change all lines in the agenda buffer which match HDMARKER.
The new content of the line will be NEWHEAD (as modified by
`org-agenda-format-item').  HDMARKER is checked with
`equal' against all `org-hd-marker' text properties in the file.
If FIXFACE is non-nil, the face of each item is modified according to
the new TODO state.
If JUST-THIS is non-nil, change just the current line, not all.
If FORCE-TAGS is non-nil, the car of it returns the new tags."
  (let* ((inhibit-read-only t)
	 (line (org-current-line))
	 (org-agenda-buffer (current-buffer))
	 (thetags (with-current-buffer (marker-buffer hdmarker)
		    (org-get-tags hdmarker)))
	 props m undone-face done-face finish new dotime level cat tags
         effort effort-minutes) ;; pl
    (save-excursion
      (goto-char (point-max))
      (beginning-of-line 1)
      (while (not finish)
	(setq finish (bobp))
	(when (and (setq m (org-get-at-bol 'org-hd-marker))
		   (or (not just-this) (= (org-current-line) line))
		   (equal m hdmarker))
	  (setq props (text-properties-at (point))
		dotime (org-get-at-bol 'dotime)
		cat (org-agenda-get-category)
		level (org-get-at-bol 'level)
		tags thetags
                effort (org-get-at-bol 'effort)
                effort-minutes (org-get-at-bol 'effort-minutes)
		new
		(let ((org-prefix-format-compiled
		       (or (get-text-property (min (1- (point-max)) (point)) 'format)
			   org-prefix-format-compiled))
		      (extra (org-get-at-bol 'extra)))
		  (with-current-buffer (marker-buffer hdmarker)
		    (org-with-wide-buffer
		     (org-agenda-format-item extra
                                   (org-add-props newhead nil
                                     'effort effort
                                     'effort-minutes effort-minutes)
                                   level cat tags dotime))))
		;; pl (text-property-any (line-beginning-position) (line-end-position) 'org-heading t)
		undone-face (org-get-at-bol 'undone-face)
		done-face (org-get-at-bol 'done-face))
	  (beginning-of-line 1)
	  (cond
	   ((equal new "") (delete-region (point) (line-beginning-position 2)))
	   ((looking-at ".*")
	    ;; When replacing the whole line, preserve bulk mark
	    ;; overlay, if any.
	    (let ((mark (catch :overlay
			  (dolist (o (overlays-in (point) (+ 2 (point))))
			    (when (eq (overlay-get o 'type)
				      'org-marked-entry-overlay)
			      (throw :overlay o))))))
	      (replace-match new t t)
	      (beginning-of-line)
	      (when mark (move-overlay mark (point) (+ 2 (point)))))
	    (add-text-properties (line-beginning-position) (line-end-position) props)
	    (when fixface
	      (add-text-properties
	       (line-beginning-position) (line-end-position)
	       (list 'face
		     (if org-last-todo-state-is-todo
			 undone-face done-face))))
	    (org-agenda-highlight-todo 'line)
	    (beginning-of-line 1))
	   (t (error "Line update did not work")))
	  (save-restriction
	    (narrow-to-region (line-beginning-position) (line-end-position))
	    (org-agenda-finalize)))
	(beginning-of-line 0)))))

(defun org-agenda-align-tags (&optional line)
  "Align all tags in agenda items to `org-agenda-tags-column'.
When optional argument LINE is non-nil, align tags only on the
current line."
  (let ((inhibit-read-only t)
	(org-agenda-tags-column (if (eq 'auto org-agenda-tags-column)
			  (- (window-max-chars-per-line))
			org-agenda-tags-column))
	(end (and line (line-end-position)))
	l lp c)
    (org-fold-core-ignore-modifications
      (save-excursion
        (goto-char (if line (line-beginning-position) (point-min)))
        (while (re-search-forward org-tag-group-re end t)
	  (add-text-properties
	   (match-beginning 1) (match-end 1)
	   (list 'face (delq nil (let ((prop (get-text-property
					    (match-beginning 1) 'face)))
			         (or (listp prop) (setq prop (list prop)))
			         (if (memq 'org-tag prop)
				     prop
				   (cons 'org-tag prop))))))
	  (setq l (org-string-width (match-string 1))
                lp (org-string-width (match-string 1) 'pixel)
	        c (unless (eq org-agenda-tags-column 'auto)
                    (if (< org-agenda-tags-column 0)
		        (- (abs org-agenda-tags-column) l)
		      org-agenda-tags-column)))
	  (goto-char (match-beginning 1))
	  (delete-region (save-excursion (skip-chars-backward " \t") (point))
		         (point))
	  (insert (org-add-props
                      " "
		      (copy-sequence (text-properties-at (point)))
		    'face nil
                    'display
                    `(space
                      .
                      (:align-to
                       ,(cond
                         ((eq org-agenda-tags-column 'auto) `(- right (,lp) 1))
                         (t `(+ left ,c))))))))
        (goto-char (point-min))
        (org-font-lock-add-tag-faces (point-max))))))

(defun org-agenda-priority-up ()
  "Increase the priority of line at point, also in Org file."
  (interactive)
  (org-agenda-priority 'up))

(defun org-agenda-priority-down ()
  "Decrease the priority of line at point, also in Org file."
  (interactive)
  (org-agenda-priority 'down))

(defun org-agenda-priority (&optional force-direction)
  "Set the priority of line at point, also in Org file.
This changes the line at point, all other lines in the agenda
referring to the same tree node, and the headline of the tree
node in the Org file.

Called with one universal prefix arg, show the priority instead
of setting it.

When called programmatically, FORCE-DIRECTION can be `set', `up',
`down', or a character."
  (interactive "P")
  (unless org-priority-enable-commands
    (user-error "Priority commands are disabled"))
  (org-agenda-check-no-diary)
  (let* ((col (current-column))
	 (hdmarker (org-get-at-bol 'org-hd-marker))
	 (buffer (marker-buffer hdmarker))
	 (pos (marker-position hdmarker))
	 (inhibit-read-only t)
	 newhead)
    (org-with-remote-undo buffer
      (with-current-buffer buffer
	(widen)
	(goto-char pos)
	(org-fold-show-context 'agenda)
	(org-priority force-direction)
	(end-of-line 1)
	(setq newhead (org-get-heading)))
      (org-agenda-change-all-lines newhead hdmarker)
      (org-move-to-column col))))

;; FIXME: should fix the tags property of the agenda line.
(defun org-agenda-set-tags (&optional tag onoff)
  "Set tags for the current headline."
  (interactive)
  (org-agenda-check-no-diary)
  (if (and (org-region-active-p) (called-interactively-p 'any))
      (call-interactively 'org-change-tag-in-region)
    (let* ((hdmarker (or (org-get-at-bol 'org-hd-marker)
			 (org-agenda-error)))
	   (buffer (marker-buffer hdmarker))
	   (pos (marker-position hdmarker))
	   (inhibit-read-only t)
	   newhead)
      (org-with-remote-undo buffer
	(with-current-buffer buffer
	  (widen)
	  (goto-char pos)
	  (org-fold-show-context 'agenda)
	  (if tag
	      (org-toggle-tag tag onoff)
	    (call-interactively #'org-set-tags-command))
	  (end-of-line 1)
	  (setq newhead (org-get-heading)))
	(org-agenda-change-all-lines newhead hdmarker)
	(beginning-of-line 1)))))

(defun org-agenda-set-property ()
  "Set a property for the current headline."
  (interactive)
  (org-agenda-check-no-diary)
  (org-agenda-maybe-loop
   #'org-agenda-set-property nil nil nil
   (let* ((hdmarker (or (org-get-at-bol 'org-hd-marker)
			(org-agenda-error)))
	  (buffer (marker-buffer hdmarker))
	  (pos (marker-position hdmarker))
	  (inhibit-read-only t)
	  ) ;; newhead
     (org-with-remote-undo buffer
       (with-current-buffer buffer
	 (widen)
	 (goto-char pos)
	 (org-fold-show-context 'agenda)
	 (call-interactively 'org-set-property))))))

(defun org-agenda-set-effort ()
  "Set the effort property for the current headline."
  (interactive)
  (org-agenda-check-no-diary)
  (org-agenda-maybe-loop
   #'org-agenda-set-effort nil nil nil
   (let* ((hdmarker (or (org-get-at-bol 'org-hd-marker)
			(org-agenda-error)))
	  (buffer (marker-buffer hdmarker))
	  (pos (marker-position hdmarker))
	  (inhibit-read-only t)
	  newhead)
     (org-with-remote-undo buffer
       (with-current-buffer buffer
	 (widen)
	 (goto-char pos)
	 (org-fold-show-context 'agenda)
	 (call-interactively 'org-set-effort)
	 (end-of-line 1)
	 (setq newhead (org-get-heading)))
       (org-agenda-change-all-lines newhead hdmarker)))))

(defun org-agenda-toggle-archive-tag ()
  "Toggle the archive tag for the current entry."
  (interactive)
  (org-agenda-check-no-diary)
  (org-agenda-maybe-loop
   #'org-agenda-toggle-archive-tag nil nil nil
   (let* ((hdmarker (or (org-get-at-bol 'org-hd-marker)
			(org-agenda-error)))
	  (buffer (marker-buffer hdmarker))
	  (pos (marker-position hdmarker))
	  (inhibit-read-only t)
	  newhead)
     (org-with-remote-undo buffer
       (with-current-buffer buffer
	 (widen)
	 (goto-char pos)
	 (org-fold-show-context 'agenda)
	 (call-interactively 'org-toggle-archive-tag)
	 (end-of-line 1)
	 (setq newhead (org-get-heading)))
       (org-agenda-change-all-lines newhead hdmarker)
       (beginning-of-line 1)))))

(defun org-agenda-do-date-later (arg)
  (interactive "P")
  (cond
   ((or (equal arg '(16))
	(memq last-command
	      '(org-agenda-date-later-minutes org-agenda-date-earlier-minutes)))
    (setq this-command 'org-agenda-date-later-minutes)
    (org-agenda-date-later-minutes 1))
   ((or (equal arg '(4))
	(memq last-command
	      '(org-agenda-date-later-hours org-agenda-date-earlier-hours)))
    (setq this-command 'org-agenda-date-later-hours)
    (org-agenda-date-later-hours 1))
   (t
    (org-agenda-date-later (prefix-numeric-value arg)))))

(defun org-agenda-do-date-earlier (arg)
  (interactive "P")
  (cond
   ((or (equal arg '(16))
	(memq last-command
	      '(org-agenda-date-later-minutes org-agenda-date-earlier-minutes)))
    (setq this-command 'org-agenda-date-earlier-minutes)
    (org-agenda-date-earlier-minutes 1))
   ((or (equal arg '(4))
	(memq last-command
	      '(org-agenda-date-later-hours org-agenda-date-earlier-hours)))
    (setq this-command 'org-agenda-date-earlier-hours)
    (org-agenda-date-earlier-hours 1))
   (t
    (org-agenda-date-earlier (prefix-numeric-value arg)))))

(defun org-agenda-date-later (arg &optional what)
  "Change the date of this item to ARG day(s) later."
  (interactive "p")
  (org-agenda-check-type t 'agenda)
  (org-agenda-check-no-diary)
  (let* ((marker (or (org-get-at-bol 'org-marker)
		     (org-agenda-error)))
	 (buffer (marker-buffer marker))
	 (pos (marker-position marker))
	 cdate today)
    (org-with-remote-undo buffer
      (with-current-buffer buffer
	(widen)
	(goto-char pos)
	(unless (org-at-timestamp-p 'lax) (error "Cannot find time stamp"))
	(when (and org-agenda-move-date-from-past-immediately-to-today
		   (equal arg 1)
		   (or (not what) (eq what 'day))
		   (not (save-match-data (org-at-date-range-p))))
	  (setq cdate (org-parse-time-string (match-string 0) 'nodefault)
		cdate (calendar-absolute-from-gregorian
		       (list (nth 4 cdate) (nth 3 cdate) (nth 5 cdate)))
		today (org-today))
	  (when (> today cdate)
	    ;; immediately shift to today
	    (setq arg (- today cdate))))
	(org-timestamp-change arg (or what 'day))
	(when (and (org-at-date-range-p)
		   (re-search-backward org-tr-regexp-both (line-beginning-position)))
	  (let ((end org-last-changed-timestamp))
	    (org-timestamp-change arg (or what 'day))
	    (setq org-last-changed-timestamp
		  (concat org-last-changed-timestamp "--" end)))))
      (org-agenda-show-new-time marker org-last-changed-timestamp))
    (message "Time stamp changed to %s" org-last-changed-timestamp)))

(defun org-agenda-date-earlier (arg &optional what)
  "Change the date of this item to ARG day(s) earlier."
  (interactive "p")
  (org-agenda-date-later (- arg) what))

(defun org-agenda-date-later-minutes (arg)
  "Change the time of this item, in units of `org-time-stamp-rounding-minutes'."
  (interactive "p")
  (setq arg (* arg (cadr org-time-stamp-rounding-minutes)))
  (org-agenda-date-later arg 'minute))

(defun org-agenda-date-earlier-minutes (arg)
  "Change the time of this item, in units of `org-time-stamp-rounding-minutes'."
  (interactive "p")
  (setq arg (* arg (cadr org-time-stamp-rounding-minutes)))
  (org-agenda-date-earlier arg 'minute))

(defun org-agenda-date-later-hours (arg)
  "Change the time of this item, in hour steps."
  (interactive "p")
  (org-agenda-date-later arg 'hour))

(defun org-agenda-date-earlier-hours (arg)
  "Change the time of this item, in hour steps."
  (interactive "p")
  (org-agenda-date-earlier arg 'hour))

(defun org-agenda-show-new-time (marker stamp &optional prefix)
  "Show new date stamp via text properties."
  ;; We use text properties to make this undoable
  (let ((inhibit-read-only t))
    (setq stamp (concat prefix " => " stamp " "))
    (save-excursion
      (goto-char (point-max))
      (while (not (bobp))
	(when (equal marker (org-get-at-bol 'org-marker))
          (remove-text-properties (line-beginning-position)
				  (line-end-position)
				  '(display nil))
	  (org-move-to-column
           (- (window-max-chars-per-line)
              (length stamp))
           t)
          (add-text-properties
	   (1- (point)) (line-end-position)
	   (list 'display (org-add-props stamp nil
			    'face '(secondary-selection default))))
	  (beginning-of-line 1))
	(beginning-of-line 0)))))

(defun org-agenda-date-prompt (arg)
  "Change the date of this item.  Date is prompted for, with default today.
The prefix ARG is passed to the `org-time-stamp' command and can therefore
be used to request time specification in the time stamp."
  (interactive "P")
  (org-agenda-check-type t 'agenda)
  (org-agenda-check-no-diary)
  (org-agenda-maybe-loop
   #'org-agenda-date-prompt arg t nil
   (let* ((marker (or (org-get-at-bol 'org-marker)
		      (org-agenda-error)))
	  (buffer (marker-buffer marker))
	  (pos (marker-position marker)))
     (org-with-remote-undo buffer
       (with-current-buffer buffer
	 (widen)
	 (goto-char pos)
	 (unless (org-at-timestamp-p 'lax) (error "Cannot find time stamp"))
	 (org-time-stamp arg (equal (char-after (match-beginning 0)) ?\[)))
       (org-agenda-show-new-time marker org-last-changed-timestamp))
     (message "Time stamp changed to %s" org-last-changed-timestamp))))

(defun org-agenda-schedule (arg &optional time)
  "Schedule the item at point.
ARG is passed through to `org-schedule'."
  (interactive "P")
  (org-agenda-check-type t 'agenda 'todo 'tags 'search)
  (org-agenda-check-no-diary)
  (org-agenda-maybe-loop
   #'org-agenda-schedule arg t nil
   (let* ((marker (or (org-get-at-bol 'org-marker)
		      (org-agenda-error)))
	  ;; (type (marker-insertion-type marker))
	  (buffer (marker-buffer marker))
	  (pos (marker-position marker))
	  ts)
     (set-marker-insertion-type marker t)
     (org-with-remote-undo buffer
       (with-current-buffer buffer
	 (widen)
	 (goto-char pos)
	 (setq ts (org-schedule arg time)))
       (org-agenda-show-new-time marker ts " S"))
     (message "%s" ts))))

(defun org-agenda-deadline (arg &optional time)
  "Schedule the item at point.
ARG is passed through to `org-deadline'."
  (interactive "P")
  (org-agenda-check-type t 'agenda 'todo 'tags 'search)
  (org-agenda-check-no-diary)
  (org-agenda-maybe-loop
   #'org-agenda-deadline arg t nil
   (let* ((marker (or (org-get-at-bol 'org-marker)
		      (org-agenda-error)))
	  (buffer (marker-buffer marker))
	  (pos (marker-position marker))
	  ts)
     (org-with-remote-undo buffer
       (with-current-buffer buffer
	 (widen)
	 (goto-char pos)
	 (setq ts (org-deadline arg time)))
       (org-agenda-show-new-time marker ts " D"))
     (message "%s" ts))))

(defun org-agenda-clock-in (&optional arg)
  "Start the clock on the currently selected item."
  (interactive "P")
  (org-agenda-check-no-diary)
  (if (equal arg '(4))
      (org-clock-in arg)
    (let* ((marker (or (org-get-at-bol 'org-marker)
		       (org-agenda-error)))
	   (hdmarker (or (org-get-at-bol 'org-hd-marker) marker))
	   (pos (marker-position marker))
	   (col (current-column))
	   newhead)
      (org-with-remote-undo (marker-buffer marker)
        (with-current-buffer (marker-buffer marker)
	  (widen)
	  (goto-char pos)
	  (org-fold-show-context 'agenda)
	  (org-clock-in arg)
	  (setq newhead (org-get-heading)))
	(org-agenda-change-all-lines newhead hdmarker))
      (org-move-to-column col))))

(defun org-agenda-clock-out ()
  "Stop the currently running clock."
  (interactive)
  (unless (marker-buffer org-clock-marker)
    (user-error "No running clock"))
  (let ((marker (make-marker)) (col (current-column)) newhead)
    (org-with-remote-undo (marker-buffer org-clock-marker)
      (with-current-buffer (marker-buffer org-clock-marker)
	(org-with-wide-buffer
	 (goto-char org-clock-marker)
	 (org-back-to-heading t)
	 (move-marker marker (point))
	 (org-clock-out)
	 (setq newhead (org-get-heading)))))
    (org-agenda-change-all-lines newhead marker)
    (move-marker marker nil)
    (org-move-to-column col)
    (org-agenda-unmark-clocking-task)))

(defun org-agenda-clock-cancel (&optional _arg)
  "Cancel the currently running clock."
  (interactive) ;; "P"
  (unless (marker-buffer org-clock-marker)
    (user-error "No running clock"))
  (org-with-remote-undo (marker-buffer org-clock-marker)
    (org-clock-cancel)))

(defun org-agenda-clock-goto ()
  "Jump to the currently clocked in task within the agenda.
If the currently clocked in task is not listed in the agenda
buffer, display it in another window."
  (interactive)
  (let (pos)
    (mapc (lambda (o)
	    (when (eq (overlay-get o 'type) 'org-agenda-clocking)
	      (setq pos (overlay-start o))))
	  (overlays-in (point-min) (point-max)))
    (cond (pos (goto-char pos))
	  ;; If the currently clocked entry is not in the agenda
	  ;; buffer, we visit it in another window:
	  ((bound-and-true-p org-clock-current-task)
	   (org-switch-to-buffer-other-window (org-clock-goto)))
	  (t (message "No running clock, use `C-c C-x C-j' to jump to the most recent one")))))

(defun org-agenda-diary-entry-in-org-file ()
  "Make a diary entry in the file `org-agenda-diary-file'."
  (let (d1 d2 char (text "") dp1 dp2)
    (if (equal (buffer-name) "*Calendar*")
	(setq d1 (calendar-cursor-to-date t)
	      d2 (car calendar-mark-ring))
      (setq dp1 (get-text-property (line-beginning-position) 'day))
      (unless dp1 (user-error "No date defined in current line"))
      (setq d1 (calendar-gregorian-from-absolute dp1)
	    d2 (and (ignore-errors (mark))
		    (save-excursion
		      (goto-char (mark))
		      (setq dp2 (get-text-property (line-beginning-position) 'day)))
		    (calendar-gregorian-from-absolute dp2))))
    (message "Diary entry: [d]ay [a]nniversary [b]lock [j]ump to date tree")
    (setq char (read-char-exclusive))
    (cond
     ((equal char ?d)
      (setq text (read-string "Day entry: "))
      (org-agenda-add-entry-to-org-agenda-diary-file 'day text d1)
      (and (equal (buffer-name) org-agenda-buffer-name) (org-agenda-redo)))
     ((equal char ?a)
      (setq d1 (list (car d1) (nth 1 d1)
		     (read-number (format "Reference year [%d]: " (nth 2 d1))
				  (nth 2 d1))))
      (setq text (read-string "Anniversary (use %d to show years): "))
      (org-agenda-add-entry-to-org-agenda-diary-file 'anniversary text d1)
      (and (equal (buffer-name) org-agenda-buffer-name) (org-agenda-redo)))
     ((equal char ?b)
      (setq text (read-string "Block entry: "))
      (unless (and d1 d2 (not (equal d1 d2)))
	(user-error "No block of days selected"))
      (org-agenda-add-entry-to-org-agenda-diary-file 'block text d1 d2)
      (and (equal (buffer-name) org-agenda-buffer-name) (org-agenda-redo)))
     ((equal char ?j)
      (org-switch-to-buffer-other-window
       (find-file-noselect org-agenda-diary-file))
      (require 'org-datetree)
      (org-datetree-find-date-create d1)
      (org-fold-reveal t))
     (t (user-error "Invalid selection character `%c'" char)))))

(defcustom org-agenda-insert-diary-strategy 'date-tree
  "Where in `org-agenda-diary-file' should new entries be added?
Valid values:

date-tree         in the date tree, as first child of the date
date-tree-last    in the date tree, as last child of the date
top-level         as top-level entries at the end of the file."
  :group 'org-agenda
  :type '(choice
	  (const :tag "first in a date tree" date-tree)
	  (const :tag "last in a date tree" date-tree-last)
	  (const :tag "as top level at end of file" top-level)))

(defcustom org-agenda-insert-diary-extract-time nil
  "Non-nil means extract any time specification from the diary entry."
  :group 'org-agenda
  :version "24.1"
  :type 'boolean)

(defcustom org-agenda-bulk-mark-char ">"
  "A single-character string to be used as the bulk mark."
  :group 'org-agenda
  :version "24.1"
  :type 'string)

(defun org-agenda-add-entry-to-org-agenda-diary-file (type text &optional d1 d2)
  "Add a diary entry with TYPE to `org-agenda-diary-file'.
If TEXT is not empty, it will become the headline of the new entry, and
the resulting entry will not be shown.  When TEXT is empty, switch to
`org-agenda-diary-file' and let the user finish the entry there."
  (let ((cw (current-window-configuration)))
    (org-switch-to-buffer-other-window
     (find-file-noselect org-agenda-diary-file))
    (widen)
    (goto-char (point-min))
    (cl-case type
      (anniversary
       (or (re-search-forward "^\\*[ \t]+Anniversaries" nil t)
	   (progn
	     (or (org-at-heading-p)
		 (progn
		   (outline-next-heading)
		   (insert "* Anniversaries\n\n")
		   (beginning-of-line -1)))))
       (outline-next-heading)
       (org-back-over-empty-lines)
       (backward-char 1)
       (insert "\n")
       (insert (format "%%%%(org-anniversary %d %2d %2d) %s"
		       (nth 2 d1) (car d1) (nth 1 d1) text)))
      (day
       (let ((org-prefix-has-time t)
	     (org-agenda-time-leading-zero t)
	     fmt time time2)
	 (when org-agenda-insert-diary-extract-time
	   ;; Use org-agenda-format-item to parse text for a time-range and
	   ;; remove it.  FIXME: This is a hack, we should refactor
	   ;; that function to make time extraction available separately
	   (setq fmt (org-agenda-format-item nil text nil nil nil t)
		 time (get-text-property 0 'time fmt)
		 time2 (if (> (length time) 0)
			   ;; split-string removes trailing ...... if
			   ;; no end time given.  First space
			   ;; separates time from date.
			   (concat " " (car (split-string time "\\.")))
			 nil)
		 text (get-text-property 0 'txt fmt)))
	 (if (eq org-agenda-insert-diary-strategy 'top-level)
	     (org-agenda-insert-diary-as-top-level text)
	   (require 'org-datetree)
	   (org-datetree-find-date-create d1)
	   (org-agenda-insert-diary-make-new-entry text))
	 (org-insert-time-stamp (org-time-from-absolute
				 (calendar-absolute-from-gregorian d1))
				nil nil nil nil time2))
       (end-of-line 0))
      ((block) ;; Wrap this in (strictly unnecessary) parens because
       ;; otherwise the indentation gets confused by the
       ;; special meaning of 'block
       (when (> (calendar-absolute-from-gregorian d1)
		(calendar-absolute-from-gregorian d2))
	 (setq d1 (prog1 d2 (setq d2 d1))))
       (if (eq org-agenda-insert-diary-strategy 'top-level)
	   (org-agenda-insert-diary-as-top-level text)
	 (require 'org-datetree)
	 (org-datetree-find-date-create d1)
	 (org-agenda-insert-diary-make-new-entry text))
       (org-insert-time-stamp (org-time-from-absolute
			       (calendar-absolute-from-gregorian d1)))
       (insert "--")
       (org-insert-time-stamp (org-time-from-absolute
			       (calendar-absolute-from-gregorian d2)))
       (end-of-line 0)))
    (if (string-match "\\S-" text)
	(progn
	  (set-window-configuration cw)
	  (message "%s entry added to %s"
		   (capitalize (symbol-name type))
		   (abbreviate-file-name org-agenda-diary-file)))
      (org-fold-reveal t)
      (message "Please finish entry here"))))

(defun org-agenda-insert-diary-as-top-level (text)
  "Make new entry as a top-level entry at the end of the file.
Add TEXT as headline, and position the cursor in the second line so that
a timestamp can be added there."
  (widen)
  (goto-char (point-max))
  (unless (bolp) (insert "\n"))
  (org-insert-heading nil t t)
  (insert text)
  (org-end-of-meta-data)
  (unless (bolp) (insert "\n"))
  (when org-adapt-indentation (indent-to-column 2)))

(defun org-agenda-insert-diary-make-new-entry (text)
  "Make a new entry with TEXT as a child of the current subtree.
Position the point in the heading's first body line so that
a timestamp can be added there."
  (cond
   ((eq org-agenda-insert-diary-strategy 'date-tree-last)
    (end-of-line)
    (org-insert-heading '(4) t)
    (org-do-demote))
   (t
    (outline-next-heading)
    (org-back-over-empty-lines)
    (unless (looking-at "[ \t]*$") (save-excursion (insert "\n")))
    (org-insert-heading nil t)
    (org-do-demote)))
  (let ((col (current-column)))
    (insert text)
    (org-end-of-meta-data)
    ;; Ensure point is left on a blank line, at proper indentation.
    (unless (bolp) (insert "\n"))
    (unless (looking-at-p "^[ \t]*$") (save-excursion (insert "\n")))
    (when org-adapt-indentation (indent-to-column col)))
  (org-fold-show-set-visibility 'lineage))

(defun org-agenda-diary-entry ()
  "Make a diary entry, like the `i' command from the calendar.
All the standard commands work: block, weekly etc.
When `org-agenda-diary-file' points to a file,
`org-agenda-diary-entry-in-org-file' is called instead to create
entries in that Org file."
  (interactive)
  (if (not (eq org-agenda-diary-file 'diary-file))
      (org-agenda-diary-entry-in-org-file)
    (require 'diary-lib)
    (let* ((char (read-char-exclusive
		  "Diary entry: [d]ay [w]eekly [m]onthly [y]early\
 [a]nniversary [b]lock [c]yclic"))
	   (cmd (cdr (assoc char
			    '((?d . diary-insert-entry)
			      (?w . diary-insert-weekly-entry)
			      (?m . diary-insert-monthly-entry)
			      (?y . diary-insert-yearly-entry)
			      (?a . diary-insert-anniversary-entry)
			      (?b . diary-insert-block-entry)
			      (?c . diary-insert-cyclic-entry)))))
	   (oldf (symbol-function 'calendar-cursor-to-date))
	   ;; (buf (get-file-buffer (substitute-in-file-name diary-file)))
	   (point (point))
	   (mark (or (mark t) (point))))
      (unless cmd
	(user-error "No command associated with <%c>" char))
      (unless (and (get-text-property point 'day)
		   (or (not (equal ?b char))
		       (get-text-property mark 'day)))
	(user-error "Don't know which date to use for diary entry"))
      ;; We implement this by hacking the `calendar-cursor-to-date' function
      ;; and the `calendar-mark-ring' variable.  Saves a lot of code.
      (let ((calendar-mark-ring
	     (list (calendar-gregorian-from-absolute
		    (or (get-text-property mark 'day)
			(get-text-property point 'day))))))
	(unwind-protect
	    (progn
	      (fset 'calendar-cursor-to-date
		    (lambda (&optional _error _dummy)
		      (calendar-gregorian-from-absolute
		       (get-text-property point 'day))))
	      (call-interactively cmd))
	  (fset 'calendar-cursor-to-date oldf))))))

(defun org-agenda-execute-calendar-command (cmd)
  "Execute a calendar command from the agenda with date from cursor."
  (org-agenda-check-type t 'agenda)
  (require 'diary-lib)
  (unless (get-text-property (min (1- (point-max)) (point)) 'day)
    (user-error "Don't know which date to use for the calendar command"))
  (let* ((oldf (symbol-function 'calendar-cursor-to-date))
	 (point (point))
	 (date (calendar-gregorian-from-absolute
		(get-text-property point 'day))))
    ;; the following 2 vars are needed in the calendar
    (org-dlet
	((displayed-month (car date))
	 (displayed-year (nth 2 date)))
      (unwind-protect
	  (progn
	    (fset 'calendar-cursor-to-date
		  (lambda (&optional _error _dummy)
		    (calendar-gregorian-from-absolute
		     (get-text-property point 'day))))
	    (call-interactively cmd))
	(fset 'calendar-cursor-to-date oldf)))))

(defun org-agenda-phases-of-moon ()
  "Display the phases of the moon for the 3 months around the cursor date."
  (interactive)
  (org-agenda-execute-calendar-command 'calendar-lunar-phases))

(defun org-agenda-holidays ()
  "Display the holidays for the 3 months around the cursor date."
  (interactive)
  (org-agenda-execute-calendar-command 'calendar-list-holidays))

(defvar calendar-longitude)      ; defined in calendar.el
(defvar calendar-latitude)       ; defined in calendar.el
(defvar calendar-location-name)  ; defined in calendar.el

(defun org-agenda-sunrise-sunset (arg)
  "Display sunrise and sunset for the cursor date.
Latitude and longitude can be specified with the variables
`calendar-latitude' and `calendar-longitude'.  When called with prefix
argument, latitude and longitude will be prompted for."
  (interactive "P")
  (require 'solar)
  (let ((calendar-longitude (if arg nil calendar-longitude))
	(calendar-latitude  (if arg nil calendar-latitude))
	(calendar-location-name
	 (if arg "the given coordinates" calendar-location-name)))
    (org-agenda-execute-calendar-command 'calendar-sunrise-sunset)))

(defun org-agenda-goto-calendar ()
  "Open the Emacs calendar with the date at the cursor."
  (interactive)
  (org-agenda-check-type t 'agenda)
  (let* ((day (or (get-text-property (min (1- (point-max)) (point)) 'day)
		  (user-error "Don't know which date to open in calendar")))
	 (date (calendar-gregorian-from-absolute day))
	 (calendar-move-hook nil)
	 (calendar-view-holidays-initially-flag nil)
	 (calendar-view-diary-initially-flag nil))
    (calendar)
    (calendar-goto-date date)))

;;;###autoload
(defun org-calendar-goto-agenda ()
  "Compute the Org agenda for the calendar date displayed at the cursor.
This is a command that has to be installed in `calendar-mode-map'."
  (interactive)
  ;; Temporarily disable sticky agenda since user clearly wants to
  ;; refresh view anyway.
  (let ((org-agenda-buffer-tmp-name "*Org Agenda(a)*")
	(org-agenda-sticky nil))
    (org-agenda-list nil (calendar-absolute-from-gregorian
			  (calendar-cursor-to-date))
		     nil)))

(defun org-agenda-convert-date ()
  (interactive)
  (org-agenda-check-type t 'agenda)
  (let ((day (get-text-property (min (1- (point-max)) (point)) 'day))
	date s)
    (unless day
      (user-error "Don't know which date to convert"))
    (setq date (calendar-gregorian-from-absolute day))
    (setq s (concat
	     "Gregorian:  " (calendar-date-string date) "\n"
	     "ISO:        " (calendar-iso-date-string date) "\n"
	     "Day of Yr:  " (calendar-day-of-year-string date) "\n"
	     "Julian:     " (calendar-julian-date-string date) "\n"
	     "Astron. JD: " (calendar-astro-date-string date)
	     " (Julian date number at noon UTC)\n"
	     "Hebrew:     " (calendar-hebrew-date-string date) " (until sunset)\n"
	     "Islamic:    " (calendar-islamic-date-string date) " (until sunset)\n"
	     "French:     " (calendar-french-date-string date) "\n"
	     "Bahá’í:     " (calendar-bahai-date-string date) " (until sunset)\n"
	     "Mayan:      " (calendar-mayan-date-string date) "\n"
	     "Coptic:     " (calendar-coptic-date-string date) "\n"
	     "Ethiopic:   " (calendar-ethiopic-date-string date) "\n"
	     "Persian:    " (calendar-persian-date-string date) "\n"
	     "Chinese:    " (calendar-chinese-date-string date) "\n"))
    (with-output-to-temp-buffer "*Dates*"
      (princ s))
    (org-fit-window-to-buffer (get-buffer-window "*Dates*"))))

;;; Bulk commands

(defun org-agenda-bulk-marked-p ()
  "Non-nil when current entry is marked for bulk action."
  (eq (get-char-property (line-beginning-position) 'type)
      'org-marked-entry-overlay))

(defun org-agenda-bulk-mark (&optional arg)
  "Mark entries for future bulk action.

When ARG is nil or one and region is not active then mark the
entry at point.

When ARG is nil or one and region is active then mark the entries
in the region.

When ARG is greater than one mark ARG lines."
  (interactive "p")
  (when (and (or (not arg) (= arg 1)) (use-region-p))
    (setq arg (count-lines (region-beginning) (region-end)))
    (goto-char (region-beginning))
    (deactivate-mark))
  (dotimes (_ (or arg 1))
    (unless (org-get-at-bol 'org-agenda-diary-link)
      (let* ((m (org-get-at-bol 'org-hd-marker))
	     ov)
	(unless (org-agenda-bulk-marked-p)
	  (unless m (user-error "Nothing to mark at point"))
	  (push m org-agenda-bulk-marked-entries)
	  (setq ov (make-overlay (line-beginning-position) (+ 2 (line-beginning-position))))
	  (org-overlay-display ov (concat org-agenda-bulk-mark-char " ")
			       (org-get-todo-face "TODO")
			       'evaporate)
	  (overlay-put ov 'type 'org-marked-entry-overlay))
	(end-of-line 1)
	(or (ignore-errors
	      (goto-char (next-single-property-change (point) 'org-hd-marker)))
	    (beginning-of-line 2))
	(while (and (get-char-property (point) 'invisible) (not (eobp)))
	  (beginning-of-line 2)))))
  (message "%d entries marked for bulk action"
	   (length org-agenda-bulk-marked-entries)))

(defun org-agenda-bulk-mark-all ()
  "Mark all entries for future agenda bulk action."
  (interactive)
  (org-agenda-bulk-mark-regexp "."))

(defun org-agenda-bulk-mark-regexp (regexp)
  "Mark entries matching REGEXP for future agenda bulk action."
  (interactive "sMark entries matching regexp: ")
  (let ((entries-marked 0) txt-at-point)
    (save-excursion
      (goto-char (point-min))
      (goto-char (next-single-property-change (point) 'org-hd-marker))
      (while (and (re-search-forward regexp nil t)
		  (setq txt-at-point
			(get-text-property (match-beginning 0) 'txt)))
	(if (get-char-property (point) 'invisible)
	    (beginning-of-line 2)
	  (when (string-match-p regexp txt-at-point)
	    (setq entries-marked (1+ entries-marked))
	    (call-interactively 'org-agenda-bulk-mark)))))
    (unless entries-marked
      (message "No entry matching this regexp."))))

(defun org-agenda-bulk-unmark (&optional arg)
  "Unmark the entry at point for future bulk action."
  (interactive "P")
  (if arg
      (org-agenda-bulk-unmark-all)
    (cond ((org-agenda-bulk-marked-p)
	   (org-agenda-bulk-remove-overlays
	    (line-beginning-position) (+ 2 (line-beginning-position)))
	   (setq org-agenda-bulk-marked-entries
		 (delete (org-get-at-bol 'org-hd-marker)
			 org-agenda-bulk-marked-entries))
	   (end-of-line 1)
	   (or (ignore-errors
		 (goto-char (next-single-property-change (point) 'txt)))
	       (beginning-of-line 2))
	   (while (and (get-char-property (point) 'invisible) (not (eobp)))
	     (beginning-of-line 2))
	   (message "%d entries left marked for bulk action"
		    (length org-agenda-bulk-marked-entries)))
	  (t (message "No entry to unmark here")))))

(defun org-agenda-bulk-toggle-all ()
  "Toggle all marks for bulk action."
  (interactive)
  (save-excursion
    (goto-char (point-min))
    (while (ignore-errors
	     (goto-char (next-single-property-change (point) 'org-hd-marker)))
      (org-agenda-bulk-toggle))))

(defun org-agenda-bulk-toggle ()
  "Toggle the mark at point for bulk action."
  (interactive)
  (if (org-agenda-bulk-marked-p)
      (org-agenda-bulk-unmark)
    (org-agenda-bulk-mark)))

(defun org-agenda-bulk-remove-overlays (&optional beg end)
  "Remove the mark overlays between BEG and END in the agenda buffer.
BEG and END default to the buffer limits.

This only removes the overlays, it does not remove the markers
from the list in `org-agenda-bulk-marked-entries'."
  (interactive)
  (mapc (lambda (ov)
	  (and (eq (overlay-get ov 'type) 'org-marked-entry-overlay)
	       (delete-overlay ov)))
	(overlays-in (or beg (point-min)) (or end (point-max)))))

(defun org-agenda-bulk-unmark-all ()
  "Remove all marks in the agenda buffer.
This will remove the markers and the overlays."
  (interactive)
  (if (null org-agenda-bulk-marked-entries)
      (message "No entry to unmark")
    (setq org-agenda-bulk-marked-entries nil)
    (org-agenda-bulk-remove-overlays (point-min) (point-max))))

(defcustom org-agenda-persistent-marks nil
  "Non-nil means marked items will stay marked after a bulk action.
You can toggle this interactively by typing `p' when prompted for a
bulk action."
  :group 'org-agenda
  :version "24.1"
  :type 'boolean)

(defcustom org-agenda-loop-over-headlines-in-active-region t
  "Shall some commands act upon headlines in the active region?

When set to t, some commands will be performed in all headlines
within the active region.

When set to `start-level', some commands will be performed in all
headlines within the active region, provided that these headlines
are of the same level than the first one.

When set to a regular expression, those commands will be
performed on the matching headlines within the active region.

The list of commands is: `org-agenda-schedule',
`org-agenda-deadline', `org-agenda-date-prompt',
`org-agenda-todo', `org-agenda-archive*', `org-agenda-kill'.

See `org-loop-over-headlines-in-active-region' for the equivalent
option for Org buffers."
  :type '(choice (const :tag "Don't loop" nil)
		 (const :tag "All headlines in active region" t)
		 (const :tag "In active region, headlines at the same level than the first one" start-level)
		 (regexp :tag "Regular expression matcher"))
  :version "27.1"
  :package-version '(Org . "9.4")
  :group 'org-agenda)

(defun org-agenda-bulk-action (&optional arg)
  "Execute an remote-editing action on all marked entries.
The prefix arg is passed through to the command if possible."
  (interactive "P")
  ;; When there is no mark, act on the agenda entry at point.
  (if (not org-agenda-bulk-marked-entries)
      (save-excursion (org-agenda-bulk-mark)))
  (dolist (m org-agenda-bulk-marked-entries)
    (unless (and (markerp m)
		 (marker-buffer m)
		 (buffer-live-p (marker-buffer m))
		 (marker-position m))
      (user-error "Marker %s for bulk command is invalid" m)))

  ;; Prompt for the bulk command.
  (org-unlogged-message
   (concat "Bulk (" (if org-agenda-persistent-marks "" "don't ") "[p]ersist marks): "
	   "[$]arch [A]rch->sib [t]odo [+/-]tag [s]chd [d]eadline [r]efile "
	   "[S]catter [f]unction    "
	   (and org-agenda-bulk-custom-functions
		(format " Custom: [%s]"
			(mapconcat (lambda (f) (char-to-string (car f)))
				   org-agenda-bulk-custom-functions
				   "")))))
  (catch 'exit
    (let* ((org-log-refile (if org-log-refile 'time nil))
	   (entries (reverse org-agenda-bulk-marked-entries))
	   (org-overriding-default-time
	    (and (get-text-property (point) 'org-agenda-date-header)
		 (org-get-cursor-date)))
	   redo-at-end
	   cmd)
      (pcase (read-char-exclusive)
	(?p
	 (let ((org-agenda-persistent-marks
		(not org-agenda-persistent-marks)))
	   (org-agenda-bulk-action)
	   (throw 'exit nil)))

	(?$
	 (setq cmd #'org-agenda-archive))

	(?A
	 (setq cmd #'org-agenda-archive-to-archive-sibling))

	((or ?r ?w)
	 (let ((refile-location
		(org-refile-get-location
		 "Refile to"
		 (marker-buffer (car entries))
		 org-refile-allow-creating-parent-nodes)))
	   (when (nth 3 refile-location)
	     (setcar (nthcdr 3 refile-location)
		     (move-marker
		      (make-marker)
		      (nth 3 refile-location)
		      (or (get-file-buffer (nth 1 refile-location))
			  (find-buffer-visiting (nth 1 refile-location))
			  (error "This should not happen")))))

	   (setq cmd (lambda () (org-agenda-refile nil refile-location t)))
	   (setq redo-at-end t)))

	(?t
	 (let ((state (completing-read
		       "Todo state: "
		       (with-current-buffer (marker-buffer (car entries))
			 (mapcar #'list org-todo-keywords-1)))))
	   (setq cmd (lambda ()
		       (let ((org-inhibit-blocking t)
			     (org-inhibit-logging 'note))
			 (org-agenda-todo state))))))

	((and (or ?- ?+) action)
	 (let ((tag (completing-read
		     (format "Tag to %s: " (if (eq action ?+) "add" "remove"))
		     (with-current-buffer (marker-buffer (car entries))
		       (delq nil
			     (mapcar (lambda (x) (and (stringp (car x)) x))
				     org-current-tag-alist))))))
	   (setq cmd
		 (lambda ()
		   (org-agenda-set-tags tag
					(if (eq action ?+) 'on 'off))))))

	((and (or ?s ?d) c)
	 (let* ((schedule? (eq c ?s))
		(prompt (if schedule? "(Re)Schedule to" "(Re)Set Deadline to"))
		(time
		 (and (not arg)
		      (let ((new (org-read-date
				  nil nil nil prompt org-overriding-default-time)))
			;; A "double plus" answer applies to every
			;; scheduled time.  Do not turn it into
			;; a fixed date yet.
			(if (string-match-p "\\`[ \t]*\\+\\+"
					    org-read-date-final-answer)
			    org-read-date-final-answer
			  new)))))
	   ;; Make sure to not prompt for a note when bulk
	   ;; rescheduling/resetting deadline as Org cannot cope with
	   ;; simultaneous notes.  Besides, it could be annoying
	   ;; depending on the number of marked items.
	   (setq cmd
		 (if schedule?
		     (lambda ()
		       (let ((org-log-reschedule
			      (and org-log-reschedule 'time)))
			 (org-agenda-schedule arg time)))
		   (lambda ()
		     (let ((org-log-redeadline (and org-log-redeadline 'time)))
		       (org-agenda-deadline arg time)))))))

	(?S
	 (unless (org-agenda-check-type nil 'agenda 'todo)
	   (user-error "Can't scatter tasks in \"%s\" agenda view" org-agenda-type))
	 (let ((days (read-number
		      (format "Scatter tasks across how many %sdays: "
			      (if arg "week" ""))
		      7)))
	   (setq cmd
		 (lambda ()
		   (let ((distance (1+ (random days))))
		     (when arg
		       (let ((dist distance)
			     (day-of-week
			      (calendar-day-of-week
			       (calendar-gregorian-from-absolute (org-today)))))
			 (dotimes (_ (1+ dist))
			   (while (member day-of-week org-agenda-weekend-days)
			     (cl-incf distance)
			     (cl-incf day-of-week)
			     (when (= day-of-week 7)
			       (setq day-of-week 0)))
			   (cl-incf day-of-week)
			   (when (= day-of-week 7)
			     (setq day-of-week 0)))))
		     ;; Silently fail when try to replan a sexp entry.
		     (ignore-errors
		       (let* ((date (calendar-gregorian-from-absolute
				     (+ (org-today) distance)))
			      (time (org-encode-time
                                     0 0 0 (nth 1 date) (nth 0 date) (nth 2 date))))
			 (org-agenda-schedule nil time))))))))

	(?f
	 (setq cmd
	       (intern
		(completing-read "Function: " obarray #'fboundp t nil nil))))

	(action
         (setq cmd
               (pcase (assoc action org-agenda-bulk-custom-functions)
                 (`(,_ ,fn)
                  fn)
                 (`(,_ ,fn ,arg-fn)
                  (apply #'apply-partially fn (funcall arg-fn)))
                 (_
                  (user-error "Invalid bulk action: %c" action))))
         (setq redo-at-end t)))
      ;; Sort the markers, to make sure that parents are handled
      ;; before children.
      (setq entries (sort entries
			  (lambda (a b)
			    (cond
			     ((eq (marker-buffer a) (marker-buffer b))
			      (< (marker-position a) (marker-position b)))
			     (t
			      (string< (buffer-name (marker-buffer a))
				       (buffer-name (marker-buffer b))))))))

      ;; Now loop over all markers and apply CMD.
      (let ((processed 0)
	    (skipped 0))
	(dolist (e entries)
	  (let ((pos (text-property-any (point-min) (point-max) 'org-hd-marker e)))
	    (if (not pos)
		(progn (message "Skipping removed entry at %s" e)
		       (cl-incf skipped))
	      (goto-char pos)
	      (let (org-loop-over-headlines-in-active-region) (funcall cmd))
	      ;; `post-command-hook' is not run yet.  We make sure any
	      ;; pending log note is processed.
	      (when org-log-setup (org-add-log-note))
	      (cl-incf processed))))
	(when redo-at-end (org-agenda-redo))
	(unless org-agenda-persistent-marks (org-agenda-bulk-unmark-all))
	(message "Acted on %d entries%s%s"
		 processed
		 (if (= skipped 0)
		     ""
		   (format ", skipped %d (disappeared before their turn)"
			   skipped))
		 (if (not org-agenda-persistent-marks) "" " (kept marked)"))))))

(defun org-agenda-capture (&optional with-time)
  "Call `org-capture' with the date at point.
With a `C-1' prefix, use the HH:MM value at point (if any) or the
current HH:MM time."
  (interactive "P")
  (if (not (eq major-mode 'org-agenda-mode))
      (user-error "You cannot do this outside of agenda buffers")
    (let ((org-overriding-default-time
	   (org-get-cursor-date (equal with-time 1))))
      (call-interactively 'org-capture))))

;;; Dragging agenda lines forward/backward

(defun org-agenda-reapply-filters ()
  "Re-apply all agenda filters."
  (mapcar
   (lambda(f) (when (car f) (org-agenda-filter-apply (car f) (cadr f) t)))
   `((,org-agenda-tag-filter tag)
     (,org-agenda-category-filter category)
     (,org-agenda-regexp-filter regexp)
     (,org-agenda-effort-filter effort)
     (,(get 'org-agenda-tag-filter :preset-filter) tag)
     (,(get 'org-agenda-category-filter :preset-filter) category)
     (,(get 'org-agenda-effort-filter :preset-filter) effort)
     (,(get 'org-agenda-regexp-filter :preset-filter) regexp))))

(defun org-agenda-drag-line-forward (arg &optional backward)
  "Drag an agenda line forward by ARG lines.
When the optional argument `backward' is non-nil, move backward."
  (interactive "p")
  (let ((inhibit-read-only t) lst line)
    (if (or (not (get-text-property (point) 'txt))
	    (save-excursion
	      (dotimes (_ arg)
		(move-beginning-of-line (if backward 0 2))
		(push (not (get-text-property (point) 'txt)) lst))
	      (delq nil lst)))
	(message "Cannot move line forward")
      (let ((end (save-excursion (move-beginning-of-line 2) (point))))
	(move-beginning-of-line 1)
	(setq line (buffer-substring (point) end))
	(delete-region (point) end)
	(move-beginning-of-line (funcall (if backward '1- '1+) arg))
	(insert line)
	(org-agenda-reapply-filters)
	(org-agenda-mark-clocking-task)
	(move-beginning-of-line 0)))))

(defun org-agenda-drag-line-backward (arg)
  "Drag an agenda line backward by ARG lines."
  (interactive "p")
  (org-agenda-drag-line-forward arg t))

;;; Flagging notes

(defun org-agenda-show-the-flagging-note ()
  "Display the flagging note in the other window.
When called a second time in direct sequence, offer to remove the FLAGGING
tag and (if present) the flagging note."
  (interactive)
  (let ((hdmarker (org-get-at-bol 'org-hd-marker))
	(win (selected-window))
	note) ;; heading newhead
    (unless hdmarker
      (user-error "No linked entry at point"))
    (if (and (eq this-command last-command)
	     (y-or-n-p "Unflag and remove any flagging note? "))
	(progn
	  (org-agenda-remove-flag hdmarker)
	  (let ((win (get-buffer-window "*Flagging Note*")))
	    (and win (delete-window win)))
	  (message "Entry unflagged"))
      (setq note (org-entry-get hdmarker "THEFLAGGINGNOTE"))
      (unless note
	(user-error "No flagging note"))
      (org-kill-new note)
      (org-switch-to-buffer-other-window "*Flagging Note*")
      (erase-buffer)
      (insert note)
      (goto-char (point-min))
      (while (re-search-forward "\\\\n" nil t)
	(replace-match "\n" t t))
      (goto-char (point-min))
      (select-window win)
      (message "%s" (substitute-command-keys "Flagging note pushed to \
kill ring.  Press `\\[org-agenda-show-the-flagging-note]' again to remove \
tag and note")))))

(defun org-agenda-remove-flag (marker)
  "Remove the FLAGGED tag and any flagging note in the entry."
  (let ((newhead
         (org-with-point-at marker
           (org-toggle-tag "FLAGGED" 'off)
           (org-entry-delete nil "THEFLAGGINGNOTE")
           (org-get-heading))))
    (org-agenda-change-all-lines newhead marker)
    (message "Entry unflagged")))

(defun org-agenda-get-any-marker (&optional pos)
  (or (get-text-property (or pos (line-beginning-position)) 'org-hd-marker)
      (get-text-property (or pos (line-beginning-position)) 'org-marker)))

;;; Appointment reminders

(defvar appt-time-msg-list) ; defined in appt.el

;;;###autoload
(defun org-agenda-to-appt (&optional refresh filter &rest args)
  "Activate appointments found in `org-agenda-files'.

With a `\\[universal-argument]' prefix, refresh the list of \
appointments.

If FILTER is t, interactively prompt the user for a regular
expression, and filter out entries that don't match it.

If FILTER is a string, use this string as a regular expression
for filtering entries out.

If FILTER is a function, filter out entries against which
calling the function returns nil.  This function takes one
argument: an entry from `org-agenda-get-day-entries'.

FILTER can also be an alist with the car of each cell being
either `headline' or `category'.  For example:

   ((headline \"IMPORTANT\")
    (category \"Work\"))

will only add headlines containing IMPORTANT or headlines
belonging to the \"Work\" category.

ARGS are symbols indicating what kind of entries to consider.
By default `org-agenda-to-appt' will use :deadline*, :scheduled*
\(i.e., deadlines and scheduled items with a hh:mm specification)
and :timestamp entries.  See the docstring of `org-diary' for
details and examples.

If an entry has a APPT_WARNTIME property, its value will be used
to override `appt-message-warning-time'."
  (interactive "P")
  (when refresh (setq appt-time-msg-list nil))
  (when (eq filter t)
    (setq filter (read-from-minibuffer "Regexp filter: ")))
  (let* ((cnt 0)                        ; count added events
         (scope (or args '(:deadline* :scheduled* :timestamp)))
         (org-agenda-new-buffers nil)
         (org-deadline-warning-days 0)
         ;; Do not use `org-today' here because appt only takes
         ;; time and without date as argument, so it may pass wrong
         ;; information otherwise
         (today (org-date-to-gregorian
                 (time-to-days nil)))
         (org-agenda-restrict nil)
         (files (org-agenda-files 'unrestricted)) entries file
         (org-agenda-buffer nil))
    ;; Get all entries which may contain an appt
    (org-agenda-prepare-buffers files)
    (while (setq file (pop files))
      (setq entries
            (delq nil
                  (append entries
                          (apply #'org-agenda-get-day-entries
                                 file today scope)))))
    ;; Map through entries and find if we should filter them out
    (mapc
     (lambda (x)
       (let* ((evt (org-trim
                    (replace-regexp-in-string
                     org-link-bracket-re "\\2"
                     (or (get-text-property 1 'txt x) ""))))
              (cat (get-text-property (1- (length x)) 'org-category x))
              (tod (get-text-property 1 'time-of-day x))
              (ok (or (null filter)
                      (and (stringp filter) (string-match filter evt))
                      (and (functionp filter) (funcall filter x))
                      (and (listp filter)
                           (let ((cat-filter (cadr (assq 'category filter)))
                                 (evt-filter (cadr (assq 'headline filter))))
                             (or (and (stringp cat-filter)
                                      (string-match cat-filter cat))
                                 (and (stringp evt-filter)
                                      (string-match evt-filter evt)))))))
              (wrn (get-text-property 1 'warntime x)))
         ;; FIXME: Shall we remove text-properties for the appt text?
         ;; (setq evt (set-text-properties 0 (length evt) nil evt))
         (when (and ok tod (not (string-match "\\`DONE\\|CANCELLED" evt)))
           (setq tod (concat "00" (number-to-string tod)))
           (setq tod (when (string-match
                            "\\([0-9]\\{1,2\\}\\)\\([0-9]\\{2\\}\\)\\'" tod)
                       (concat (match-string 1 tod) ":"
                               (match-string 2 tod))))
           (when (appt-add tod evt wrn)
             (setq cnt (1+ cnt))))))
     entries)
    (org-release-buffers org-agenda-new-buffers)
    (if (eq cnt 0)
        (message "No event to add")
      (message "Added %d event%s for today" cnt (if (> cnt 1) "s" "")))))

(defun org-agenda-today-p (date)
  "Non-nil when DATE means today.
DATE is either a list of the form (month day year) or a number of
days as returned by `calendar-absolute-from-gregorian' or
`org-today'.  This function considers `org-extend-today-until'
when defining today."
  (eq (org-today)
      (if (consp date) (calendar-absolute-from-gregorian date) date)))

(defun org-agenda-todo-yesterday (&optional arg)
  "Like `org-agenda-todo' but the time of change will be 23:59 of yesterday."
  (interactive "P")
  (let* ((org-use-effective-time t)
	 (hour (nth 2 (decode-time (org-current-time))))
         (org-extend-today-until (1+ hour)))
    (org-agenda-todo arg)))

(defun org-agenda-ctrl-c-ctrl-c ()
  "Set tags in agenda buffer."
  (interactive)
  (org-agenda-set-tags))

(provide 'org-agenda)

;;; org-agenda.el ends here<|MERGE_RESOLUTION|>--- conflicted
+++ resolved
@@ -5936,18 +5936,13 @@
 	(setq b (point))
 	(forward-sexp 1)
 	(setq sexp (buffer-substring b (point)))
-<<<<<<< HEAD
 	(setq sexp-entry (if (org-looking-at-fontified "[ \t]*\\(\\S-.*\\)")
-			     (org-trim (match-string 1))
-=======
-	(setq sexp-entry (if (org-looking-at "[ \t]*\\(\\S-.*\\)")
                              (buffer-substring
                               (match-beginning 1)
                               (save-excursion
                                 (goto-char (match-end 1))
                                 (skip-chars-backward "[:blank:]")
                                 (point)))
->>>>>>> cef9df88
 			   ""))
 	(setq result (org-diary-sexp-entry sexp sexp-entry date))
 	(when result
