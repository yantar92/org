@c automatically generated, do not edit
<<<<<<< HEAD
@set VERSION 9.4.4 (release_9.4.4-356-g4135a5)
@set DATE 2020-12-26
=======
@set VERSION 9.4.4 (release_9.4.4-353-g5c58ff.dirty)
@set DATE 2020-12-28
>>>>>>> c70a5e6c
<|MERGE_RESOLUTION|>--- conflicted
+++ resolved
@@ -1,8 +1,3 @@
 @c automatically generated, do not edit
-<<<<<<< HEAD
-@set VERSION 9.4.4 (release_9.4.4-356-g4135a5)
-@set DATE 2020-12-26
-=======
 @set VERSION 9.4.4 (release_9.4.4-353-g5c58ff.dirty)
-@set DATE 2020-12-28
->>>>>>> c70a5e6c
+@set DATE 2020-12-28