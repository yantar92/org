#   -*- mode: org; org-export-publishing-directory: "tmp"; fill-column: 65 -*-

#+TITLE: Org-mode list of User-visible changes
#+AUTHOR:  Carsten Dominik
#+EMAIL:  carsten at orgmode dot org
#+OPTIONS: H:3 num:nil toc:nil \n:nil @:t ::t |:t ^:{} *:t TeX:t LaTeX:nil

<<<<<<< HEAD
* Version 5.22

** Details

   - M-RET no longer brakes a line in the middle, it will make a
     new line ofter the current or (if cursor is at the beginning
     of the line) before the current line.

   - RET, when executed in a headline after the main text and
     before the tags will leave the tags in the current line and
     create a new line below the current one.


=======
>>>>>>> d409a293
* Version 5.21

  Bug fixes, in particular the long-hunted bug about wrong window
  positions after pressing SPACE in the agenda.  Hopefully this
  is really fixed.

* Version 5.20

** Overview

*** Remember/Refile/Goto

    - The use of prefix arguments for the commands `org-remember'
      and `org-refile' has been normalized.

    - The clock can now safely be used in a remember buffer.
      
    - The variable `org-remember-use-refile-when-interactive'
      introduced only in 5.19 is already obsolete.  Please use
      `org-remember-interactive-interface' instead.

    - It is no longer necessary to update the refiling targets.

    - Automatic isearch in `org-goto'.

    - Outline-path-completion as alternative org-goto interface.

*** Misc

    - Checkboxes now work hierarchically.

    - `C-k' can now behave specially in headlines.

    - Repeater for tasks in plain timestamps.

    - All clock intervals of an item show in agenda/timeline.
      
    - New parameter =:step= for clocktable, to get daily reports.

    - Never loose a repeaded scheduled item from the agenda.

    - Archiving a subtree now stores the outline path in a property.

    - Links to messages in Apple Mail.

    - Bug fixes.

** Incompatible Changes
   
   - The variable `org-remember-use-refile-when-interactive'
     introduced only in 5.19 is already obsolete.  Please use
     `org-remember-interactive-interface' instead.

** Details

*** Remember/Refile/Goto

    - The use of prefix arguments for the commands `org-remember'
      and `org-refile' has been normalized:

      + when called without prefix argument, the command does its
        normal job, starting a remember note or refiling a tree.

      + when called with a single C-u prefix, these commands can be
        used to select a target location and to jump there.  In
        the case of `org-remember', you will be prompted for a
        template and then Emacs jumps to the default target
        location or this template.  In the case of `org-refile',
        you select a location from the refile target list and jump
        there.

      + when called with two prefixes (`C-u C-u'), the command
        jumps to the location last used for storing a note or a
        moved tree.

    - When the clock is running inside an remember buffer, storing
      the remember buffer with `C-c C-c' will automatically clock
      out.  This was inspired by a request by Rainer Stengle. 
      
    - The variable `org-remember-use-refile-when-interactive'
      introduced only in 5.19 is already obsolete.  Please use
      `org-remember-interactive-interface' instead.  This new
      variable does select the interface that is used to select
      the target for a remember note in an interactive way.
      Possible values are:

      + `outline': Use an outline of the document to select a
        location.  
      + `outline-path-completion': Use completion of an outline
        path to select a location.
      + `refile': Offer the `org-refile-targets' as possible
        targets.

    - It is no longer necessary to update the refiling targets -
      they are always current.

    - In `org-goto', typing characters now automatically starts
      isearch from the beginning of the buffer.  The isearch is
      special also because it only matches in headline.  This
      goes some way toward saving org-goto from being removed
      from Org-mode.  Thanks to Piotr Zielinski for the code, and
      sorry that it took me so long to put it in.  If you prefer
      to use single letters n,p,f,b,u,q for navigation as before,
      configure the variable `org-goto-auto-isearch'.

    - Outline-path-completion is now available as an alternative
      interface in the command `org-goto'.  Please select the
      default interface you'd like to use with the new variable
      `org-goto-interface'.  You can then select the alternative
      interface with a prefix argument to `C-c C-j' (org-goto).  I
      am considering to make outline-path-completion the default
      interface.  Comments?


*** Misc

    - Checkboxes now work hierarchically.  When a plain-list item
      with a checkbox has children with checkboxes, the status of
      the item's checkbox is calculated from the children, each
      time a checkbox is toggled with C-c C-c.  Thanks to Miguel
      A. Figueroa-Villanueva for a patch to this effect.

    - There is a new variable `org-special-ctrl-k'.  When set,
      `C-k' will behave specially in headlines:

      + When the cursor is at the beginning of a headline, kill
        the entire line and possible the folded subtree below the
        line.
      + When in the middle of the headline text, kill the
        headline up to the tags.
      + When after the headline text, kill the tags.

      This is following a proposal by Piotr Zielinski.

    - You can now also have a plain (as opposed to deadline or
      scheduled) repeater timestamp in a task.  Switching the task
      to DONE will now also shift a plain time stamp.  This was a
      request by Austin Frank.

    - If an entry is clocked multiple times, it will now show up
      several times in the agenda and timeline buffers, when
      log-mode is on.  This was a proposal by Jurgen Defurne.
      
    - The clock table accepts a new parameter =:step=.  This
      parameter can be `day' or `week' and will result in separate
      tables for each day or week in the requested time interval.
      This was triggered by a proposal by Sacha Chua in her [[http://sachachua.com/wp/2007/12/30/clocking-time-with-emacs-org/][blog]].

    - A time-stamp with a repeater now no longer refers to the
      date *closest* to the current day.  Instead, it means either
      today or the most recent match.  This change makes sure that
      overdue scheduled or deadline items never disappear from the
      agenda.  With the previous convention, an overdue scheduled
      item would disappear.  For example, a weekly item scheduled
      for Sunday would appear as overdue until Wednesday, and the
      suddenly disappear until next Sunday.  Now the item will
      show up as "Sched 7x" on Saturday.  From Sunday on it will
      be in the list as "Scheduled", i.e. old sins will be
      forgiven.  This follows a request by Warong, Dennis and
      Bernt.

    - Archiving a subtree now creates an additional property,
      =ARCHIVE_OLPATH=.  This property contains the "path" in the
      outline tree to the archived entry, as it was in the
      original file.  For example, archiving =Fix the door= in the
      following hierarchy
      
      : * Tasks
      : ** HOME
      : *** Garage
      : **** Fix the door
      
      will file is with the following property
      
      : :ARCHIVE_PATH: Task/HOME/Garage
      
      Note that you can configure (i.e. limit) the information
      that gets stored upon archiving with the variable
      `org-archive-save-context-info'.

    - New file `org-mac-message.el' by John Wiegley to create
      links for messages in Apple Mail, and to follow these
      links.

    - Bug fixes.

* Version 5.19

** Overview

   - Column view can list the clocked times of a subtree.

   - Storing remember notes can use the `org-refile' interface.

   - Storing remember notes no longer produced empty lines.

   - Moving subtrees now folds all siblings of the subtree.

   - New variable `org-agenda-todo-keyword-format'.

   - Hack to allow brackets in link descriptions.

   - Clocking into an entry can enforce a specific TODO state.

   - EXPORT_FILE_NAME may be an absolute file name with "~".

   - Bug fixes, lots of them.

** Details

   - A new special column definition lists the sum of all CLOCK
     entries in a subtree.  For example

     : #+COLUMNS: %20ITEM %10Time_Estimate{:} %CLOCKSUM

     will allow you to compare estimated times (as given in the
     Time_Estimate property) with the clocked times.  This was a
     request by Bernt Hansen.

   - Storing remember notes can now use the `org-refile'
     interface instead of the `org-goto' interface (see the
     variable `org-remember-use-refile-when-interactive').
     Nothing will change if the note is stored immediately after
     pressing `C-c C-c' in the =*Remember*= buffer.  But if you
     have chosen (e.g. by pressing `C-u C-c C-c') to
     interactively select the filing location (file and
     headline), the refile interface will be used instead.  I am
     excited about this change, because the `org-goto' interface
     is basically a failure, at least for this application.  Note
     that in any case the refile interface has to be configured
     first by customizing `org-refile-targets'.

   - Notes inserted with remember now remove any whitespace
     before and after the note before being pasted, so that there
     will be no empty lines inserted together with the note.  We
     could invent special syntax in remember templates to allow
     creating empty lines before a note - is there anyone who'd
     want this?

   - Moving subtrees now folds all siblings of the subtree.  This
     is the only reasonably simple way I could find to avoid the
     reported inconsistencies in the folding state of the outline
     tree after moving entries.  There are reasons to like this
     new behavior, because it easily visualizes where the tree is
     located after the move.  Still, not everyone might be happy
     with this.  Massive complaining would be needed to make me
     fix this.

   - New variable `org-agenda-todo-keyword-format' to specify the
     width of the TODO keyword field in the agenda display.  Use
     it to get things to line up better.  This was a proposal by
     Rainer Stengele.

   - If a link description inserted with `C-c C-l' contains
     brackets, the brackets will now be converted into curly
     braces.  This looks similar enough.  Supporting brackets in
     link descriptions is, for technical reasons too long to
     explain here, complex.

   - The new option `org-clock-in-switch-to-state' can be set to
     a TODO state that will be enforced when the clock is started
     on an entry.  This follows an idea by Sacha Chua.

   - The EXPORT_FILE_NAME property may now also be an absolute
     file name, and it may contain abbreviations like "~" for the
     users home directory.  This was requested by Adam Spiers.

   - Bug fixes, lots of them.

* Version 5.18

  Minor fixes.

* Version 5.17

** Details

*** Whitespace

    - When cutting, pasting, or moving subtrees and items, the
      empty lines *before* the subtree/item now belong to the
      part and will be moved with it.  There is one exception to
      this rule: If the first child is moved down (or,
      equivalently, the second is moved up), the amount of empty
      lines *above* the first child to be moved along with it is
      limited by the number of empty lines *below* it.  This
      sounds complicated, but it allows to have extra empty space
      before the first child and still have good behavior of the
      subtree motion commands.

    - Plain lists items work the same.

    I believe we have finally nailed this one.  Thanks to Daniel
    Pittman for bring this up again and to Eric Schulte for
    pointing out that it is the empty lines *before* an entry
    that really count.

    This change was non-trivial, please give it a good test and
    let me know about any problems.

*** Remember

    - The new command `org-remember-goto-last-stored' will jump
      to the location of the remember note stored most recently.
      If you have `org-remember' on a key like `C-c r', then you
      can go to the location with a double prefix arg: `C-u C-u
      C-c r'.  This was a proposal by Rainer Stengele.

    - Template items that are being prompted for can now specify
      a default value and a completion table.  Furthermore,
      previous inputs at a specific prompt are captured in a
      history variable.  For example:

      : %^{Author|Roald Dahl|Thomas Mann|Larry Niven}

      will prompt for an author name.  Pressing RET without
      typing anything will select "Roald Dahl".  Completion will
      give you any of the three names.  And a history will be
      kept, so you can use the arrow keys to get to previous
      input.  The history is tied to the prompt.  By using the
      same prompt in different templates, you can build a history
      across templates.  The ideas for this came from proposals
      by Bastien and Adam.

    - When a remember template contains the string `%!', the note
      will be stored immediately after all template parts have
      been filled in, so you don't even have to press `C-c
      C-c'. The was a proposal by Adam Spiers.

*** Refile

    - `org-refile-targets' has a new parameter to specify a
      maximum level for target selection.  Thanks to Wanrong Lin
      for this proposal.

    - When the new option `org-refile-use-outline-path' is set,
      refile targets will be presented like a file path to the
      completion interface: "level 1/level 2/level 3".  This
      may be the fastest interface yet to get to a certain
      outline entry.  Do we need to use this interface in other
      places?  Thanks to Jose Ruiz for this proposal.

* Version 5.16

** Details

*** Restriction lock on agenda scope

    You can now permanently lock the agenda construction to a
    certain scope, like a file or a subtree.  So instead of
    pressing "<" for each command in the agenda dispatcher, you
    only once select a restriction scope.  All subsequent agenda
    commands will than respect this restriction.  For example,
    you can use this at work, to limit agendas to your work file
    or tree, and at home to limit to the home file or tree.  Or
    you can use it during the day in order to focus in on certain
    projects.

    You select a scope with the command `C-c C-x <', which
    restricts to the current subtree.  When called with a `C-u'
    prefix, the restriction is to the current file.  You can also
    make restrictions from the speedbar frame, see below.

    When making a new restriction and an agenda window is
    currently visible, it will immediately be updated to reflect
    the new scope.  TO if you like you can display an agenda view
    and then watch it change in various scopes.

    To get rid of the restriction, use the command "C-c C-x >".
    Or press ">" in the agenda dispatcher.  Also, and use of "<"
    in the dispatcher will disable the restriction lock and
    select a new restriction.

    Thanks to Rick Moynihan for triggering this development. 

*** Imenu and Speedbar support

    - Org-mode now supports Imenu.  For example, with the setting

      : (add-hook 'org-mode-hook 
      :    (lambda () 'imenu-add-to-menubar "Imenu"))

      a menu will be created in each Org-mode buffer that
      provides access to all level 1 and level 2 headings.  The
      depth of the menu can be set with the variable
      `org-imenu-depth'.

    - org-mode now supports Speedbar.  This means that you can
      drill into the first and second level headlines of an
      Org-mode file right from the speedbar frame.

    - You can set a restriction lock for the Org-mode agenda to a
      file or a subtree directly from the speedbar frame.  Just
      press "<" with the cursor on an Org-mode file or subtree to
      set the lock and immediately update the agenda if it is
      visible.  Use ">" to get rid of the lock again.

* Version 5.15

** Details

   - There are new special properties TIMESTAMP and TIMESTAMP_IA.
     These can be used to access the first keyword-less active
     and inactive timestamp in an entry, respectively.

   - New variable `org-clock-heading-function'.  It can be set to
     a function that creates the string shown in the mode line
     when a clock is running.  Thanks to Tom Weissmann for this
     idea.

   - Bug fixes.

* Version 5.14

** Overview

   + Remember and related stuff
     - New command `org-refile' to quickly move a note.
     - Easy way to jump to the target location of remember template.
     - New %-escapes in remember templates: %c %(...) and %[...]
     - `org-remember-insinuate' simplifies remember setup

   + Emphasis and Font-lock stuff
     - Stacked emphasis is no longer allowed.
     - You may finally emphasize a single character like ~*a*~.
     - Font-lock now can hide the emphasis markers
     - Text in the "=" emphasis is exported verbatim
     - There is a new emphasis marker "~" for verbatim text
     - Constructs treated specially by the exporters can be highlighted

   + Properties and Column view
     - More control over which properties use inheritance
     - CATEGORY="work" can now be used in a tags/property search
     - the {+} summary type can specify a printf-style output format
     - New currency summary type {$}

   + The date/time prompt
     - While entering data, watch live the current interpretation.
     - The date prompt now prefers to select the future
     - Easier modification of time in an existing time stamp.

   + Export
     - You can now export some special strings in HTML, like "..."
     - #+EMAIL: may contain several email addresses

   + Agenda
     - In the agenda, a few keys have changed: `g', `G', and `e'.

   + Miscellaneous
     - Class-dependent sectioning structures in LaTeX export.
     - Radio-lists modeled after the radio tables.
     - The default for `org-ellipsis' is back to nil
     - Support for pabbrev-mode
     - New variable `org-show-entry-below'.

** Incompatible changes

   - If you have customized the variable `org-emphasis-alist' or
     org-export-emphasis-alist', you need to do it again by first
     canceling your customization and then adding it again.

   - I know that some people have defined their own private helper
     functions to select a specific remember template, without being
     prompted, like this:

     : (defun my-remember-template-n ()
     :    (interactive)
     :    (org-remember ?n))

     You need to modify this.  The character selecting the template
     must now be the /second/ argument to `org-remember':

     : (defun my-remember-template-n ()
     :    (interactive)
     :    (org-remember nil ?n))

   - `C-c C-w' now refiles an entry.  To get a sparse tree of
     deadlines, use `C-c / d' instead.

** Details

*** Remember and related stuff

    - New command `org-refile' to quickly move a note to a
      different place.  It is bound to `C-c C-w'.  The foremost
      application might be to put a note or task captured with
      `remember' into the proper list or project.  The command
      offers a list of possible refiling targets for completion.
      These are headings under which the entry will be inserted
      as a subitem.  By default, this will offer all top-level
      headings in the current buffer, but you can configure the
      variable `org-refile-targets' to get more complex
      definitions.  For example:

      : (setq org-refile-targets '((nil . (:level . 2))))

      selects all level 2 headlines in the current buffer as
      targets.  And

      : (setq org-refile-targets
      :      '((org-agenda-files . (:tag . "refile"))))

      searches all agenda files and selects headlines that are
      explicitly marked with the tag :refile: .  Note that the
      list of targets is built upon first use only, to rebuilt
      it, call the command `C-c C-w' with a double prefix
      argument.

      This is based on an idea and example implementation by Max
      Mikhanosha.  Many thanks Max.

    - You can now use a C-u prefix on `org-remember' to jump to
      the location where a specific templates stores its notes.
      For example, if you have `org-remember' bound to `C-c r',
      then `C-u C-c r n' will get you to the file and headline
      given in the template associated with the letter "n".

      This was proposed by someone, but I have lost track who.
      Sorry, and thanks anyway.

    - New %-escapes in remember templates:

      : %c     insert the current clipboard, like C-y would do
      : %(..)  evaluate Lisp expression and insert the result
      : %[..]  include file

      Thanks to Adam Spiers and Tim O'Callaghan.

    - New function `org-remember-insinuate' that makes is easier
      to set Org-mode specific values for remember variables.
      Thanks to Michael Olson for this proposal.  It is
      equivalent to:

      : (require 'remember)
      : (setq remember-annotation-functions '(org-remember-annotation))
      : (setq remember-handler-functions '(org-remember-handler))
      : (add-hook 'remember-mode-hook 'org-remember-apply-template))

      You might still want to set `org-default-notes-file' to
      provide a default for templates without a file, and
      `org-directory' to show where to find other org files.

*** Emphasis and Font-lock stuff

    - Stacked emphasis like ~*/bold italic/*~ is no longer allowed.

    - You may finally emphasize a single character like ~*a*~.

    - Font-lock now can hide the emphasis markers, just like Muse
      does.  Configure the variable `org-hide-emphasis-markers'
      if you want this.  Showing the characters continues to be
      the default in Org-mode.

    - Text in the "=" emphasis is now exported verbatim, i.e. no
      further parsing and interpretation of this text takes place.  So
      you can write ~=quoted *xxx* a_x = b=~.  This and the following
      point implement a request by Daniel Clemente.

    - There is a new emphasis marker "~" which marks text to be
      exported verbatim, without special formatting.  Inside an
      org-mode file, this text is highlighted with the org-verbatim
      face.  I am not happy with the face yet (currently is is like
      org-code, but underlined), please suggest a better one.

    - Whether an emphasis environment is verbatim or not is now an
      extra flag in the variable `org-emphasis-alist'.  If you have
      configured this variable, do it again by first canceling your
      customization to revert to the default, and then adding it
      again.

    - New variable `org-highlight-latex-fragments-and-specials'.
      When turned on, Org-mode will highlight all strings that
      are treated in a special way by the exporters.  This is
      great for export-oriented writing, but maybe a bit noisy
      for note taking, so this feature is off by default.

*** Properties and Column view

    - `org-use-property-inheritance' may now also be a list of
      property names that should be treated with inheritance
      during searches.

    - CATEGORY="work" can now be used in a tags/property search,
      even if the category is not specified as a property in the
      entry, but rather is inherited or derived from #+CATEGORY.
      Thanks to Adam, Tim, and Bastien for an interesting
      discussion around this issue.

    - Summary type improvements in column view.
      * The {+} summary type can specify a printf-style output
        format for computed values like this: {+;%5.2f}
	This was triggered by a report by Levin.
      * New currency summary type {$}, which so far is just a
        shorthand for {+;%.2f}.  Do we need to have a currency
        symbol in front of each value.  Scott Jaderholm asked for
        this, but I am not sure if this is already what he meant.

*** The date/time prompt

    There have been several small but *very* useful additions to
    the date prompt.

    - While entering data at the date prompt, the current
      interpretation of your input is shown next to your input in
      the minibuffer.  I find this great to understand how the
      input works.  If you find the extra stuff in the minibuffer
      annoying, turn it off with `org-read-date-display-live'.

    - The date prompt now prefers to select the future.  If you
      enter a date without a month, and the day number is before
      today (for example, on the 16th of the month you enter
      "9"), Org-mode will assume next month.  Similarly, if you
      enter a month and no year, next year will be assumed if the
      entered month is before the current, for example if you
      enter "May" in September.  Thanks to John Rakestraw for
      this great suggestion.  If you find it confusing, turn it
      off with `org-read-date-prefer-future'.

    - When modifying an existing date using `C-c .' at the stamp,
      the time or time range in the stamp are now offered as
      default input at the prompt.  This goes a long way to
      simplifying the modification of an existing date.  Thanks
      to Adam Spiers for this proposal.

*** Export (all implemented by Bastien...)

    - You can now export special strings in HTML.  Here is the
      list of newly performed conversions:

      | Org | Description                        | HTML     |
      |-----+------------------------------------+----------|
      | ~\\-~ | double backslash followed by minus | &shy;    |
      | ~--~  | two dashes (minuses)               | &ndash;  |
      | ~---~ | three dashes (minuses)             | &mdash;  |
      | ~...~ | three dots                         | &hellip; |

      You can turn this globally on or off with
      `org-export-with-special-strings' or locally with "-:t" or
      "-:nil" in the #+OPTIONS line.  Thanks to Adam Spiers for
      starting the discussion, and thanks to Daniel Clemente and
      William Henney for relevant inputs.

    - Comma-separated emails in #+EMAIL: are correctly exported.
      Thanks to Raman for pointing out this omission.

*** Agenda

    - In the agenda, a few keys have changed
      : g  does now the same a "r", refresh current display,
      :    because "g" is the Emacs standard for "refresh"
      : G  toggle the time grid, used to be "g"
      : e  Execute another agenda command, pretty much the same as
      :    `C-c a', but shorter and keep the same agenda window.

*** Miscellaneous (much of it from Bastien)

    - You can now select the sectioning structure of your LaTeX
      export by setting it either globally
      (`org-export-latex-default-class') or locally in each Org
      file (with #+LaTeX_CLASS: myclass).  You can also customize
      the list of available classes and their sectioning
      structures through the new `org-export-latex-classes'
      option.  Thanks to Daniel for discussions and suggestion on
      this issue.

    - You can send and receive radio lists in HTML,
      LaTeX or TeXInfo, just as you send and receive radio
      tables.  Check the documentation for details and examples.

    - The default for `org-ellipsis' is back to nil, some people
      seem to have had problems with the face as a default.

    - Support for pabbrev-mode, needs pabbrev version 1.1.  Thanks
      to Phillip Lord for adapting his package to make this
      possible.

    - New variable `org-show-entry-below' to force context-showing
      commands to expose the body of a headline that is being
      shown.  Thanks to Harald Weis for pointing out this omission.


* Version 5.13i

** Details

   - On the date/time prompt, you can now also answer with
     something like +2tue to pick the second tuesday from today.
     This was a proposal by Sacha Chua.

   - When interpopating into Lisp formulas in the spreadsheet,
     the values of constants and properties are no longer
     enclosed into parenthesis.  When interpolating for calc,
     this still happens in order to allow expressions in
     constants.  This problem was reported by Eddward DeVilla.

   - When a directory is listed in `org-agenda-files', all files
     with extension matched by the new variable
     `org-agenda-file-regexp' in that directory will be agenda
     files.

   - Bug fixes.

* Version 5.13

** Overview

   - Bug fixes and improvements in column view
     + All known bugs fixed.
     + A Column view can be captured into a dynamic block.
     + The ITEM column is formatted core compactly.
     + Also ITEM can be edited with `e'

   - The agenda dispatcher
     + `<' cycles through restriction states.
     + Multi-character access codes to commands (= sub-keymaps).

   - Sorting improvements
     + User-defined sorting keys.
     + Sorting by properties.
     + Sorting of plain lists.

   - HTML <div> structure

   - Other stuff
     + New variables, several of them.
     + Drawers can be set on a per-file basis.
     + Better control over priority fontification in agenda.
     + M-up and M-down now move the current line up and down.
     + Abort remember template selection with C-g.

** Details

*** Bug fixes and improvements in column view

    - All the bugs described by Scott Jaderholm have been fixed
      (at least I hope so...).

    - You can now capture a column view into a dynamic block, for
      exporting or printing it.  The column view can be

      + global, i.e. for the entire file
      + local, i.e. for the subtree where the dynamic block is
      + from an entry with a specific :ID: property.

      You can identify the entry whose column view you want to
      capture by assigning an :ID: property, and use that property
      in the dynamic block definition.  For example:

      : * Planning
      :   :PROPERTIES:
      :     :ID: planning-overview
      :   :END:
      :
      : [...]
      :
      : * The column view
      : #+BEGIN: columnview :hlines 1 :id "planning-overview"
      :
      : #+END:

      Use `C-c C-x r' to insert such a dynamic block, and you will
      be prompted for the ID.

    - When the current column format displays TODO keyword,
      priority or tags, these parts are stripped from the content
      of the ITEM column, making for more compact and readable
      entries.  When any of these "properties" are not listed in
      the current column format, they are instead retained in the
      ITEM column.

    - You can now also edit the ITEM column with `e'.

*** The agenda dispatcher

    - Instead of pressing `1' to restrict an agenda command to
      the current buffer, or `0' to restrict it to the current
      subtree or region, you can now also press `<' once or
      twice, respectively.  This frees up `1' and `0' for user
      commands, a request by Bastien.  In fact, "<" cycles
      through different restriction states.  "1" and "0" are
      still available for backward compatibility, until you bind
      them to custom commands.

    - The access code to custom agenda commands can now contain
      several characters, effectively allowing to bundle several
      similar commands into a sub-keymap.  This follows an
      excellent proposal by Adam Spiers.  For example:

      : (setq org-agenda-custom-commands
      :   '(("h" . "HOME + Name tag searches") ; describe prefix "h"
      :     ("hl" tags "+HOME+Lisa")
      :     ("hp" tags "+HOME+Peter")
      :     ("hk" tags "+HOME+Kim")))

    - The user function option in org-agenda-custom-commands may
      now also be a lambda expression, following a request by
      Adam Spiers.

*** Sorting improvements

    We are using a new routine for sorting entries, courtesy of
    John Wiegley.  Many thanks to John.

    - You can define your own function to extract a sorting key
      and in this way sort entries by anything you like.

    - Entries can now be sorted according to the value of a
      property.

    - Plain lists can be sorted.

*** HTML <div> structure

    There is now a <div>-based structure in exported HTML.

    - The table of context is wrapped into a div with a class
      "table-of-contents".

    - The outline structure is embedded in <div> elements with
      classes "outline-1", "outline-2" etc.

    - The postamble, containing the author information and the
      date is wrapped into a div with class "postamble".

    I am not sure if the class names are the best choice, let me
    know if there are more "canonical" choices.

    Thanks to Mike Newman and Cezar for input, and in particular
    to Mike for his clearly formulated specification.

*** Other stuff

    - New variable `org-agenda-window-frame-fractions' to
      customize the size limits of the agenda window in the case
      that you display the agenda window by reorganizing the
      frame.

    - Drawers can be set on a per-file basis using

      : #+DRAWERS: HIDDEN STATE PROPERTIES

      This will define the drawers :HIDDEN: and :STATE:.
      The :PROPERTY: drawer should always be part of this list, or
      your properties will not be folded away.
      Thanks to Richard G. Riley for this proposal.

    - `org-agenda-fontify-priorities' may now also be an
      association list of priorities and faces, to specify the
      faces of priorities in the agenda individually.

    - The variable `org-export-with-property-drawer' no longer
      exists, please use `org-export-with-drawers' instead.  Also,
      the corresponding switch in the #+OPTIONS line has changed
      from "p" to "d".  Thanks to Bastien for pointing out that we
      needed to handle not only the property drawer.

    - M-up and M-down now move the current line up and down (if
      not at a headline, item or table).  Among other things you
      can use this to re-order properties in the drawer.  This was
      a proposal by Bastien.

    - New variable `org-agenda-todo-ignore-with-date', based on a
      request by Wanrong Lin.

    - Aborting remember template selection with C-g now kills the
      remember buffer and restores the old window configuration.
      This was a request by Nuutti Kotivuori.

* Version 5.12

** Overview

   - Remember templates can now have name.
   - `C-c C-k' will abort taking a note (remember of log)
   - `C-c C-x C-w' and `C-c C-x M-w' now accept a prefix arg.
   - Lines in the agenda can be fontified according to priority.
   - New variable `org-scheduled-past-days'.
   - New variables `org-agenda-deadline-leaders' and
     `org-agenda-scheduled-leaders'.
   - New sparse tree function `org-sparse-tree'.
   - The variable `org-ellipsis' now defaults to `org-link'.
   - The #+OPTIONS line has a new option "tags".
   - New variable `org-use-property-inheritance'.

** Incompatible Changes

   - `C-c /' now calls `org-sparse-tree'.

** Details

   - Remember templates can now have a template name as the first
     element.  The name will be listed along with the selection
     character when prompting for a template.  It is best to have
     the name start with the selection character, for example if
     you use ("Note" "n"), you will be prompted like "[n]ote".
     Thanks to Matiyam for this proposal.

   - `C-c C-k' will abort taking a note.  You can use this in remember
     buffers and when taking a logging note (e.g. for a state
     change).  Thanks to Bastien.

   - `C-c C-x C-w' and `C-c C-x M-w' now accept a prefix arg to
     cut N sequential subtrees.  This was a proposal by John.

   - Lines in the agenda are now bold if they have priority A and
     italic if they have priority C.  You can turn this off using
     the variable `org-agenda-fontify-priorities'.  Thanks to
     John Wiegley for the idea and code.

   - New variable `org-scheduled-past-days' to set the number a
     scheduled item will be listed after its date has passed.
     Default is 10000, i.e. indefinitely.

   - New variables `org-agenda-deadline-leaders' and
     `org-agenda-scheduled-leaders' to adjust the leading text o
     scheduled items and deadline in the agenda.  Thanks to John
     Wiegley for a patch.

   - New sparse tree function `org-sparse-tree'.  This is now the
     default binding for `C-c /'.  It requires one additional
     keypress to select a command, but in return is provides a
     single interface to all the different sparse tree commands,
     with full completion support.

   - The variable `org-ellipsis' now defaults to the face
     `org-link' because the visibility of the dots is really bad
     and I have found this change very useful indeed.

   - The #+OPTIONS line has a new option "tags" which can be used
     to set `org-export-with-tags'.  Thanks to Wanrong Lin for
     this proposal.

   - New variable `org-use-property-inheritance'.  Configure it
     to `t' if you want that searching for entries with certain
     properties always should assume inheritance.  This is not
     well tested yet, please check it out.

   - Bug fixes

* Version 5.11

** Overview

   - SUMMARY, DESCRIPTION, LOCATION properties for iCalendar
   - Command to jump to the running clock
   - Clock entries can now have their own drawer
   - `C-c C-x C-r' only updates a clocktable at point
   - New way to assign a remember template to a single key
   - `C-n' and `C-p' are back to their default binding
   - `C-x C-s' in agenda buffer saves all org-mode buffers
   - Schedule/deadline leaves note in agenda buffer
   - Prefix argument for `C-c C-d/s' will remove date
   - New variable to make block aranda more compact
   - Better tag alignment in agenda

** Incompatible changes

   - If you have customized `org-drawers', you need to add
     "CLOCK" to the list of drawers.

   - The variable `org-agenda-align-tags-to-column' has been
     renamed to `org-agenda-tags-column'.  The old name is still
     an alias, in Emacs 22 and in XEmacs, but not in Emacs 21.

   - The default value for both `org-tags-column' and
     `org-agenda-tags-column' is now -80.

   - The variable
     `org-insert-labeled-timestamps-before-properties-drawer'
     is now obsolete.

** Details

   - The LOGGING property allows to modify the settings for
     progress logging for a single entry.  For example:

     : :PROPERTIES:
     :   :LOGGING: nologging nologrepeat
     : :END:

     turns off all progress logging for the current entry and its
     children.

   - The properties SUMMARY, DESCRIPTION and LOCATION have
     special meaning during iCalendar export, when they translate
     to the corresponding VEVENT and VTODO fields.  If not given,
     Org-ode continues to use cleaned-up version of the headline
     and body as the summary and the description, respectively.

   - New function to go to the entry with the currently running
     clock.  Bound to `C-c C-x C-j', in agenda also to "J".  If
     you use this often, you might even want to assign a global
     key.  Thanks to Bernt and Bastien.

   - Clock entries can now have their own drawer, the :CLOCK:
     drawer.  Check out the variable `org-clock-into-drawer' for
     configuration of this feature.  The default is to create a
     drawer when the second clocking line gets added to an entry.
     Note that "CLOCK" has been added to the default value of
     `org-drawers', but if you have configured that variable, you
     must go back and add "CLOCK" yourself to get this drawer
     folded away.  Thanks to Tom Weissman for pointing out that
     too many clock entries are visually annoying.

   - `C-c C-x C-r' no longer tries to find the first clocktable
     in a buffer and then updates it.  Instead, it will update
     the clocktable at point if there is one (same as C-c C-c
     will do if the cursor is in the "#+BEGIN" line of the
     table).  If there is none at point, a new one will be
     inserted.  This change was necessary because the new :scope
     parameter allows to have several clocktables in a buffer.
     Thanks to Bastien for pointing this out.
     To update all dynamic blocks in a file, use `C-u C-c C-x C-u'.

   - The function `org-remember' can now be called with a
     template selection key as argument.  This helps to make key
     bindings that go directly to a specific template without
     being prompted for a template, like this:

     : (global-set-key [f5] (lambda () (interactive) (org-remember "j")))

     Thanks to Richard G Riley for bringing this up.

   - `C-n' and `C-p' are back to their default binding
     (next/previous line) in the agenda buffer.  Enough people,
     including recently Denis Bueno, have complained about this,
     and I agree it is not good to break habits like that.

   - `C-x C-s' in an agenda buffer now saves all org-mode buffers
     (also `s' does this).

   - Setting schedule or deadline dates from the agenda now
     produces a note in the agenda, similarly to what happens
     with S-left/right.

   - Using a prefix argument for `C-c C-d' or `C-c C-s' will
     remove the deadline or scheduling date from an item.  Thanks
     to Wanrong Lin for this proposal.

   - New variable `org-agenda-compact-blocks'.  When set, the
     space between blocks in a block agenda is reduced as much as
     possible, to show more items on a single screen.

   - The variable `org-agenda-tags-column' (renamed from
     `org-agenda-align-tags-to-column') can now also be negative,
     to mean alignment to the left.  The new default is -80, just
     like it is now for `org-tags-column'.

   - Bug fixes

* Version 5.10

** Overview

   - Category and the archive location can be properties.
   - The clocktable has a new =:scope= parameter.
   - CSV support when importing a table.
   - Better defaults when modifying a time stamp.
   - New way to specify the duration of an appointment.
   - More aggressive version of orgstruct-mode improved wrapping.
   - Modifications to priority cycling.
   - Modifications to computations in column view.
   - New command `org-occur-in-agenda-files'.
   - Bug fixes.

** Details

   - Both the category and the archive location in a (sub)tree of
     the buffer can now be specified using a property, for
     example:

     : * Tree with special properties
     :   :PROPERTIES:
     :     :CATEGORY: Examples
     :     :ARCHIVE:  /some/special/file::
     :   :END:

     This is a much cleaner way of dealing with multiple
     categories and archives in a single file.  The preferred use
     of the =#+CATEGORY= and =#+ARCHIVE= lines is now to set a
     *single* default for the file which is then locally
     overruled by properties.  This was a proposal from Bastien
     if I remember correctly.  Multiple =#+= lines still work
     and I don't plan to remove this support soon, but I
     encourage you to stop using them.

   - The clocktable has a new =:scope= parameter that determines
     the range in the file from which clock entries should be
     taken.  This can be anything from the local subtree to the
     entire buffer to even the full list of agenda files.  Legal
     values are:

     | value   | scope                                           |
     |---------+-------------------------------------------------|
     | nil     | the current buffer or narrowed region           |
     | file    | the full current buffer                         |
     | subtree | the subtree where the clocktable is located     |
     | treeN   | the surrounding level N tree, for example tree3 |
     | tree    | the surrounding level 1 tree                    |
     | agenda  | all agenda files                                |

     Thanks to Jason F. McBrayer and Bernt Hansen for
     inspiration.  Thanks to cranreuch (what is you full name?)
     for mentioning, at the right moment, that the clocktable is
     not so bad - that remark made it seem worthwhile to add
     features.

   - The commands to import a table and to convert a region to a
     table can now handle comma-separated values (CSV).  The
     algorithm does not yet treat quoting correctly, but for
     basic input it works.

   - When modifying an existing time stamp, or when entering the
     second stamp of a range, the date prompt will now
     consistently default to the date/time in the existing stamp.
     This was triggered by Nuutti Kotivuori's request.

   - At the date/time prompt, there is a new way to specify a
     range of hours, by using "+DURATION" after the time.  For
     example:

     :  14:00+2  means 14:00-16:00
     :  2pm+2:30 means 14:00-16:30

     Again, Nuutti Kotivuori's request.

   - When you use the function `turn-on-orgstruct++' to turn on
     orgstruct-mode, the special org-mode settings for
     auto-filling, indentation and paragraphs are exported into
     the buffer, so that typing list items with indentation works
     better.  This was Bastien's idea and request.

   - New variable `org-priority-start-cycle-with-default'.  When
     t (the default), priority cycling will initially set the
     default priority and then increase or decrease.  When nil,
     the first priority set by cycling is already 1 different
     from the default priority.  This was mostly driven by
     Bastien.

   - In column view: When an entry has a property for a summary
     column defined, its value is normally overwritten by the sum
     of all the children's values each time you enter column
     view.  Now there is an exception to this rule: If none of
     the children has that particular property defined, the
     parent's value stays.  In this way you can still place TODO
     items under such an entry without getting the property value
     changed.  Thanks to Russel Adams for pointing out that this
     is a better way of doing things.

   - In column view, computed values are now bold face, and
     trying to edit them is an error.  I think this works, but
     testing is appreciated.

   - New command `org-occur-in-agenda-files', this is basically
     the quick command John Wiegley proposed the other day, but
     it also works when the agenda files are not yet in buffers.
     The key is `C-c C-x /', any better proposals?

   - Links containing a space will now be handled correctly when
     calling the browser.  Note that you need to enclose such
     links in square or angular brackets.

   - Bug fixes.

* Version 5.09

** Overview

   - Taking a note upon TODO state changes can be restricted to
     selected states.

   - The format in which dates are shown in the daily/weekly
     agenda can be configured.

   - The default for `org-remember-store-without-prompt' is now t.

   - `org-goto' has been made into a general lookup command.

   - Priority cycling goes back to the nil state.

   - You can store a remember note to the *last used* location.

   - On Emacs 23, the headline faces for org-mode are now
     inherited from the outline faces.

** Incompatible Changes

   - The default for `org-remember-store-without-prompt' is now
     t, in order to better match the original intent of
     remember.el (storing a note with minimum interruption of
     work flow).  I expect that many people will be hit by this
     incompatible change - nevertheless I believe it is the right
     thing to do.

** Details

   - You can now select specific states for recording a note when
     switching to that state.  With the setting

     : #+SEQ_TODO: TODO(t) ORDERED(o@) INVOICE(i@) PAYED(p) | RECEIVED(r)
     : #+STARTUP: lognotestate

     only the states ORDERED and INVOICE will record a timestamp
     and a note.

   - You can now set the format of the string for each day in the
     agenda and timeline buffers.  You can use a format string
     interpreted by `format-time-string', or you can write your
     own function.  Configure the new variable
     `org-agenda-format-date'.  Thanks to Levin for triggering
     this development with a patch.

   - The default for `org-remember-store-without-prompt' is now
     t, in order to better match the original intent of
     remember.el (storing a note with minimum interruption of
     work flow).  Since we can assign files and headlines to
     templates, I guess this takes care of selecting a filing
     location in most cases.  For interactive filing, you now
     need a prefix command when exiting `remember'.

   - `org-goto' (bound to `C-c C-j') now uses an indirect buffer
     and has additional commands enabled: Org-occur with `C-c /'
     or even faster with `/', and the commands needed to select
     and copy a region.  This make `org-goto' a more general
     lookup command instead of only a jumping command.  Remember
     that you can exit with `Q' to go back to the original
     location.  Thanks to William Henney for this idea.

   - Setting the priority with S-up/down now cycles back to a
     state where no priority is specified.  This was requested by
     Rick Moynihan.

   - You can store a remember note to the *last used* location.
     So if you select a location interactively once, you can
     re-use it without having to find it again.  For this, exit
     the remember buffer with `C-u C-u C-c C-c'.  The leading
     comment in the remember buffer will tell exactly where the
     note goes if you exit with a particular command.
     Thanks to Maxim Loginov for this idea.

   - On Emacs 23, the headline faces for org-mode are now
     inherited from the outline faces.  This is just a
     convenience, so that you only have to configure one set of
     faces, and that will then be outline-1 .. outline-8.  You
     will actually not see any difference in org-mode, because
     Stefan Monnier has made the outline faces in Emacs 23 to
     match the current org-mode faces.

     This change does not effect XEmacs, nor Emacs 21 and 22.

* Version 5.08

** Incompatible changes

   - The default for `org-deadline-warning-days' is now 14.

** Details

   - There is now a separate interface for fast and directly
     setting a TODO keyword.  This interface kicks in when you
     have configured keys for TODO keywords like

     : #+SEQ_TODO: TODO(t) WAITING(w) | DONE(d) CANCELED(c)

     C-c C-t still does the cycling thing, you need to use a
     prefix argument to get to the fast interface.  Or configure
     the variable `org-use-fast-todo-selection' to t, then this
     will be the default and the prefix argument will make the
     command fall back to cycling.

     The tag selection no longer does include TODO keywords -
     Leo's arguments have convinced me that this is not a good
     idea.  If you'd like to see the TODO keywords in the tags
     interface anyway, set the variable
     `org-fast-tag-selection-include-todo'.  Thanks to Leo and
     others for input on this issue.

   - New variable `org-edit-timestamp-down-means-later'.  When
     set, `S-down' on a timestamp will change the timestamp to
     later.  Thanks to Raman for this idea.

   - Property names can now contain non-ascii word characters.
     This follows a request from Daniel Clemente.

   - For export, the date that should be given in the exported
     file can now be set to a specific value with a line like

     : #+DATE: 15 November 2003

     If you want to use the date/time when the file was created,
     use a format string that will be interpreted by
     `format-time-string', for example:

     : #+DATE: %Y/%m/%d %X

   - The default of `org-deadline-warning-days' has changed to 14
     days.  30 was really too much, I suspect most people (me
     included) have changed this.

   - When a deadline has an individual lead time, this lead time
     obviously overrules `org-deadline-warning-days'.  However,
     if you bind `org-deadline-warning-days' to a number <=0, for
     example during a custom agenda command, then the absolute
     value of this number will be enforced also when a different
     lead time has been specified.  This is useful to get a list
     of all deadlines coming up in the next N days.

* Version 5.07

** Overview

   - Different faces for different TODO keywords.

   - Setting TODO states through the TAG setting interface.

   - Context information is stored when moving a tree to the archive.

   - Sorting can be done by priority.

   - `Org-ellipsis' can now also be a face.

   - Scheduling info is no longer removed entry is marked CLOSED.

   - Unavailable files in `org-agenda-files' can be skipped.

** Incompatible changes

   - The time of archiving is now stored as a property.
     ARCHIVED is no longer a special time keyword.

   - Scheduling info is no longer removed entry is marked CLOSED.

** Details

   - You can now define different faces for different TODO
     keywords.  This request has come up frequently, so here it
     is: Use the variable `org-todo-keyword-faces'.

     A Here is a configuration example:

     : (setq org-todo-keyword-faces
     :   '(("TODO"      . org-warning)
     :     ("DEFERRED"  . shadow)
     :     ("CANCELED"  . (:foreground "blue" :weight bold
     :                    :underline t))))

     Org-mode continue still use `org-todo' and `org-done' for
     keywords that have no specific face assigned.

   - Some People use TODO states more like tags.  For them the
     TODO keywords mark special states and they like to quickly
     switch between states in arbitrary sequence.  The standard
     TODO interface is not perfect for this, because it assumes
     that the states are reached in sequence.  However, the fast
     tag setting interface is in fact perfect for this.  You can
     now "misuse" the TAG selection interface to also set TODO
     states.  All you need to do is to assign keys to the TODO
     states, just like you also do for tags.

     : #+SEQ_TODO: TODO(t) WAITING(w) | CANCELED(c) DONE(d)
     : #+TAGS: @HOME(h) @OFFICE(o) @SHOP(s)

     Next time you try to set tags with C-c C-c, the todo states
     will be offered as well, and the corresponding key will
     switch the entry to that state.

   - New variable `org-archive-save-context-info' governs if
     information that would be lost by moving a subtree to the
     archive file, should be stored as special properties.  For
     example,

     : (setq org-archive-save-context-info '(itags category))

     will store the inherited tags and the category in properties
     ARCHIVE_ITAGS and ARCHIVE_CATEGORY, respectively.  The
     default setting for this variable is to save everything that
     could be lost.  This was a proposal by John Wiegley.

   - Sorting (`C-c ^') can use the use the priority to sort.  Use
     the "p" and "P" keys at the prompt.  John Wiegley, again.

   - `Org-ellipsis' can now also be a face to make the folding
     ellipsis more visible.  This is based on a post by Tassilo
     Horn.  Since `org-ellipsis' only works in Org-mode, you
     might want to use Tassilo Horn's hack directly in order to
     affect the folding ellipsis globally.

   - Scheduling info is no longer removed when an entry is marked
     CLOSED.  This was a request by Brian van den Broek.  Let me
     know if this breaks anything for you - then it will become
     an option.

   - New option `org-agenda-skip-unavailable-files'.  Currently,
     if a file does not exist, it will be removed from
     `org-agenda-files' after a query.  When this option is set,
     the file will simply be skipped.

   - Bug fixes.

* Version 5.06

** Overview

** Details

   - When exporting only a region and this region is a single
     (sub)tree (for example selected with `C-c @'), the title for
     the exported document is taken to be the heading of the
     subtree.  The sublevels become top-level entries in the
     export.  Furthermore, if the head entry of the tree has or
     inherits an EXPORT_FILE_NAME property, that file name (with
     appropriately substituted extension) will be used for the
     exported tree.  Thanks to Patrick Drechsler and Jost Burkart
     for these ideas.

   - org-special-ctrl-a/e has a third allowed value, `reversed'.
     When it is set to this value, the first C-a or C-e command
     behaves normally, i.e. it goes to the true beginning or end
     of the line.  Only when you press C-a or C-e immediately
     again, the the "special" position will be found.  Additional
     presses of the same key jump between the two positions.  I
     like this a lot better than the `t' setting, because now the
     keys behave more predictable and still give easy access to
     the special locations.

   - New command to set or remove a tag from all headlines in a
     region.

   - When Org-mode visits a file, it will initially hide all
     drawers.

   - The default of the variable `org-cycle-global-at-bob' is now
     nil, meaning that TAB no longer does global visibility
     cycling at the beginning of the buffer.

   - Bug fixes, in particular the problems with scheduling and
     deadlines introduced in 5.05.  Please check carefully if
     this works correctly again, and complain if not.

* Version 5.05

** Overview

   - LaTeX export, finally, thanks to Bastien.

   - Extension mechanism for the hyperlink system.

   - Global access to commands inserting and following links.

   - Individual lead-times for deadlines.

   - Option to show only the next instance of repeating timestamp.

   - Store remember notes with only 2 keys: C-c C-c

   - Appointment reminders from Org-mode.

   - Global values for selected properties.

   - Bug fixes.


** Details

   - Bastien's `org-export-latex.el' is now part of the org-mode
     distribution.  You can export an Org-mode document to a
     LaTeX file with `C-c C-e l'.  For more options, see the
     manual, and the commentary in the Lisp file.  Kudos to
     Bastien for contributing this frequently requested feature.
     I am sure this has been tough because of the many different
     ways I have been allowing LaTeX snippets and environments to
     be incorporated in lazy free-format ways.

   - Org-mode has now an extension mechanism for the hyperlink
     system.  This should clear the road for all those mairix and
     other ideas that have been floating around.  Now it is on
     *you* to write and share new link types for Org-mode.  The
     interface for adding a new link type is described in the
     appendix of the manual, section A2.  The unsolved problem is
     currently how to handle the new link types for
     export/publishing.

   - New *global* commands `org-open-at-point-global' and
     `org-insert-link-global'.  You can bind these commands to
     global keys and use them to insert and follow Org-mode-like
     links anywhere in Emacs.  Thanks to Adam Spiers for this
     excellent idea.

   - Each deadline timestamp may now specify its own interval of
     lead-time display, given in days, weeks, months or years.
     The syntax is like this

     : DEADLINE: <2007-08-13 Mon -5d>

     When combined with a repeater, the repeater has to come
     first:

     : DEADLINE: <2007-08-13 Mon +2w -5d>

     You may now also customize the faces that are used in the
     agenda to indicate the distance of an approaching deadline.
     See the new option `org-agenda-deadline-faces'.

     Thanks to Pavel Chalmoviansky and John Wiegley proposals in
     this direction.

   - New option `org-agenda-repeating-timestamp-show-all'.  When
     set to nil, repeating time stamps will only show up once in
     the agenda, either today or in the near future.  Other
     matches will be ignored.  Thanks to John Wiegley for this
     proposal.

   - New variable `org-remember-store-without-prompt'.  When set,
     exiting the remember buffer with C-c C-c will store the note
     without further prompts to the default location, and `C-u
     C-c C-c' will get the prompts for file and location.  So
     this variable reverses the prefix-argument functionality for
     storing remember notes.  This follows a request from John
     Wiegley.

   - A new function `org-agenda-to-appt' activates all
     appointments for the current day so that Emacs will display
     reminders.  This uses appt.el.  Thanks to Bastien for this
     function.

   - You can now set default values for properties that can be
     inherited by all entries in a buffer, or by all entries
     globally.  Global properties are set in the variable
     `org-global-properties', like this:

       (setq org-global-properties '(("NAME" "This is the value")))

     Buffer-local values are set like this:

       #+PROPERTY: NAME This is the value

     When using org-entry-get to get the value of a property with
     the `inherit' flag and the hierarchy above the entry does
     not contain this property, the buffer-local and global lists
     are checked as well.  This is mostly useful (I think) to set
     the list of allowed values for a property.  Thanks to Bernt
     Hansen and Bastien for these ideas.

   - Bug fixes.

* Version 5.04

** Details

   - New variables `org-export-author-info' and
     `org-export-time-stamp-file' to turn off inclusion of author
     and time information into exported files.  Thank to Patrick
     Drechsler for pointing out that this would be useful.

   - New variable to avoid moving DEADLINE and SCHEDULED info
     into the property drawer.  The default is now to not move
     this stuff into the drawer.
     `org-insert-labeled-timestamps-before-properties-drawer'

   - `org-archive-mark-done' can be a string now, to select a
     specific keyword that should be used for archived entries.

   - New command "j" in agenda to jump to an arbitrary date.
     Thanks to Bernt Hansen for the patch.

   - Lots of minor fixes.

* Version 5.03

** Incompatible Changes

   - The variable `org-special-ctrl-a' has been renamed to
     `org-special-ctrl-a/e'.  The old one is still an alias (but
     not on Emacs 21 where variable aliases cannot be defined).

** Details

  - When the variable `org-special-ctrl-a/e' is set, C-e in a
    headline first goes to the end of the headline ignoring the
    tags.  A second C-e then goes to after the tags.

  - Typing and removing single characters in a headline now
    keeps the tags in the headline aligned.  This could have a
    little impact on performance while deleting stuff - let me
    know if we need to make this customizable.

  - New option `org-n-level-faces' can be used to set the number
    of different faces that are used for headlines.  Default is
    all 8 faces Org-mode defines for this purpose, level 9 uses
    again the level-1 face.  However, you can use fewer, and then
    the level-1 face will be reused already for level N+1, etc.

  - Column View and hidestars now work together.

  - Bug fixes.


* Version 5.02

** Overview

   - The interfaces for properties and column view are finished
     now and work well.

   - Properties can be summaries, i.e. the parent nodes can
     compute their value from the children's values.

   - Headlines finally require a space ofter the star(s).  The
     conflict with bold text at the beginning of the line is no
     longer there.

** Incompatible Changes

   - Bad news.  It looks like it is going to be really hard to
     make column view work on XEmacs and on Emacs 21.  Emacs 22
     is currently the only Emacs where this works.  If you are
     using Emacs 21 or XEmacs, you can still use properties, but
     not column view.

** Details

   - Improvements for properties:

     + There are interactive commands to insert and delete
       properties.  Read the manual chapter 7 for details.

     + You can define /allowed values/ for a property.  When
       these are defined, you can change the value of a property
       with S-left and S-right.  And you may use completion when
       inserting the property.  This goes a long way to prevent
       typos when entering properties.

   - Improvements for column view.

     + In column view, you may use the keys S-left/right (and
       also the keys `n' and `p') to switch from one allowed
       value to the next.

     + You can define summaries for columns.  For example,
       parents can contain the sum of all children values of a
       property, or the parent node can have a check box property
       that is automatically checked when all children's boxes are
       checked.

     + There are interactive commands to add and remove columns,
       and to change the attributes of a column like the summary
       type.

     These additions lead to the exciting fact that the example
     from [[http://www.omnigroup.com/images/applications/omnioutliner/features/multicolumn.jpg][omni outliner]] posted by Scott Jaderholm can now be
     accurately [[file:omni-org.jpg][reproduced by Org-mode]].

   - The space after the stars is now required in a headline, in
     order to remove the conflict with bold words at the
     beginning of a line.  So

     :    * This is a level 1 headline
     :    *this is bold text*

   - S-up and S-down to navigate plain item lists are now also
     available in orgstruct-mode.

* Version 5.01

** Overview

   - A new minor mode, orgstruct-mode, exports the Org-mode
     structure editing commands into any other mode.

   - DRAWERS are a new level off folding for special sections
     that should stay closed during visibility cycling and only
     open if explicitly asked.

   - Entries can now have PROPERTIES.

   - A COLUMN VIEW implementation allows to easily view and edit
     the properties of a hierarchy of entries (Emacs only, for
     now).

   - Formula evaluation in the spreadsheet is more consistent
     now.  Properties and per-file constants can be used during
     evaluation.

   - Bug fixes and minor changes.

** Incompatible changes

   - When using LEVEL=N in a tags search, things have changed if
     you are also using `org-odd-levels-only'.  If you are using
     only odd levels (i.e. 1 or 3 or 5... stars), LEVEL=2 will
     now refer to 3 stars, LEVEL=3 to 5 stars etc.  Many thanks
     to Leo (or blame on him if you must) who has convinced me
     that this is the better convention.

** Details

*** Orgstruct minor mode

    There is a new minor mode, orgstruct-mode.  This modes works
    in a similar way as Orgtbl-mode.  It can be used to export
    the Org-mode structure-editing commands into arbitrary major
    modes in Emacs.  For example, you can use it in Mail-mode to
    easily create lists.

    The functionality in Orgstruct mode is only active, if the
    cursor is in a line that looks either like a headline, or
    like the first line of a plain list item.  Then the commands
    `TAB', `M-cursor', `M-S-cursor', `M-RET', `M-S-RET', `C-c ^',
    `C-c C-c', and `C-c -' will do structure-related editing just
    like in Org-mode.  If the cursor is not in such a line, all
    these keys will do whatever the major mode or other active
    minor modes have assigned to them.

    Orgstruct-mode is the result of a proposal by Raman, quite
    some time ago.  It has taken a long time, but here is finally
    the promised implementation.

*** Drawers

    The new concept of /drawers/ allows to create sections
    that remain folded during visibility cycling.  Drawers need
    to be configured using the variable `org-drawers'.  A drawer
    starts with a line containing only the name of the drawer
    bracketed by colons. It ends with :END:.  For example,
    after setting

    :   (setq org-drawers '("PROPERTIES" "HIDDEN"))

    you can then create drawers like this:

    :   :HIDDEN:
    :     here is some stuff that remains hidden
    :     unless TAB is pressed directly in that line
    :   :END:

    The PROPERTIES drawer has special meaning for ORG-mode, it
    contains properties of an entry (see below).

*** Properties and Column View

    - Entries in Org-mode can now have arbitrary /properties/
      associated with them.  Org-mode handles some default
      properties like the TODO state, the priority, the local
      tags, and planning information like DEADLINE and SCHEDULED.
      In addition, you can assign arbitrary properties by creating
      a property drawer and inserting a line like

      :   :PROPNAME: This is the value of the property

      Org-mode has an API for properties, if you want to write a
      program using properties, use the functions
      `org-entry-properties', `org-entry-get', `org-entry-put',
      and `org-entry-delete'.

    - Planning information like DEADLINE can be hidden in the
      properties drawer.

      If the PROPERTIES drawer starts in the first line after a
      headline, also the DEADLINE, SCHEDULED and CLOCK information
      will be inserted inside the drawer.  If no PROPERTIES drawer
      is present, or if it does not start in the line right after
      the headline, this information remains in the lines directly
      after the headline, outside the drawer.

    - TAGS searches can now also query properties.  For example,
      the search

      :   LEVEL=3+BOSS+ASSIGNED="Hans"/WAITING

      will find entries that
      - are level 3
      - have the tag BOSS
      - have an ASSIGNED property with the value "Hans"
      - are TODO status WAITING.

	So here is an entry that will match:

	:   *** WAITING Clean up the factory     :BOSS:
	:       :PROPERTIES:
	:       :ASSIGNED: Hans
	:       :END:

	You may also use a regular expression to match against a
	property value.  For example, to find stuff assigned to Hans
	or Sarah, use

	:   ASSIGNED={^\(Hans\|Sarah\)$}

    - Column View is a special way to look at property values in
      tabular form.  Column View can be used in any org-mode
      file, and also in any agenda buffer.  It works by placing
      an overlay over each headline (or agenda line) that shows a
      table of selected properties.  You can look at and edit
      properties from this view.  Which properties are shown in
      the table must be set up using the COLUMNS property.  You
      can set up different property columns on different levels
      of an outline tree.  For example:

      :   * People
      :     :PROPERTIES:
      :     :COLUMNS: %25ITEM %Name
      :     :END:
      :   ** Family
      :      :PROPERTIES:
      :      :COLUMNS: %25ITEM %Name %3Age
      :      :END:
      :   *** Sam
      :       Info about Sam, including a property list with Name and Age.
      :   *** Sarah
      :       Info about Sarah, including a property list with Name and Age.
      :   ** Office
      :      :PROPERTIES:
      :      :COLUMNS: %25ITEM %Name %Function %Salary
      :      :END:
      :   *** Boss
      :       Info about the Boss, including a property list with Name,
      :       Function and Salary (if only we knew....).

      Now we have defined three different sets of columns.  If
      you switch to column view in the /Family/ section, you
      will get a different table than if you do it in the
      /Office/ section.  However, if you switch to column
      view with the cursor on the /People/ section, the
      table will cover all entries, but contain only the
      /Name/.

      Column view does, for the time being, only work on Emacs.
      The XEmacs implementation needs a bit of work.

    - Properties can be used in table formulas.  To access the
      value of the property :XYZ:, use $PROP_XYZ.  The property
      needs to be defined in the hierarchy above the table, not
      necessarily in the same entry as the table.  This was a
      request by Eddward.  File-wide constants can be defined with
      #+CONSTANTS, see below.

    - Things that still need to be sorted out about drawers,
      properties and column view - comments and suggestions
      welcome!

      + How to deal with drawers and properties in HTML and ASCII
	export?
      + What key could be used to insert an empty property drawer
	into an entry?
      + Right now column view is invoked through the command C-c
	C-x C-c.  It is too easy to type C-x C-c by mistake, and
	that causes Emacs to quit.  Suggestions for a different
	key?
      + Fontification of drawers and properties is not good yet.
	Any suggestions for better defaults?
      + Mouse support for editing properties in column view would
	be nice - maybe Piotr is interested to add this to
	org-mouse.el?

*** Spreadsheet

    - In the spreadsheet, the evaluation of formulas has changed.
      Previously, first the column formulas would be evaluated
      everywhere, and then the field formulas would kick in, and
      in some cases overwrite the results of column formulas in
      the appropriate fields.  This had the side effect that some
      formulas might always use the wrong, intermediate content of
      a field that is computed both by a column and a field
      formula.

      From now on, column formulas will no longer temporarily
      overwrite field formulas.  This gives much more consistent
      results.  For example you can now finally have a column of
      increasing numbers by setting the first field to a fixed
      number, and let the rest follow from a column formula.

      Here is an example

      :   | 1 |
      :   | 2 |
      :   | 3 |
      :   #+TBLFM: $1=@-1+1::@1$1=1

    - Constants for formulas in spreadsheets are globally defined
      with the variable `org-table-formula-constants'.  File-local
      constants can now be set with a line like:

      :   #+CONSTANTS: c=299792458.  pi=3.14  eps=2.4e-6

*** Minor changes

    - When entries are archived, a timestamp for the moment of
      archiving is added to the line with planning information.
      It looks like this:

      : ARCHIVED: [2007-07-02 Mon 11:34]

      Thanks to J. David Boyd for constructive comments.

    - Bug fixes

      Many bugs are fixed, as usually all the ones where I replied
      "fixed" on emacs-orgmode.  If you reported one of these
      bugs, please check if it really has disappeared in the new
      version, and complain if not.  Thanks!


* Version 4.79

** Details

   - We are back to a single file org.el that works both on Emacs
     and on XEmacs.  Merging comes at a speed penalty for you as
     an XEmacs user, but *only if you do not compile* org.el.
     Compilation completely removes the penalty.

   - New L flag for literal interpolation in Lisp formulas.
     See manual section 3.5.3.

   - New options for turning off footnotes.
     This was a request from Ignotus.
     See the option `org-export-with-footnotes'.

   - Default length for Agenda entries, but this is off by
     default.  This was a request from Micheal.
     See the option `org-agenda-default-appointment-duration'.

   - Bug fixes:

     + org-agenda-date-later (Juraj Kubelka)
     + letters off margin in orgcard.ps (Charles Cave)
     + TODO export problems on XEmacs (ignotus@freemail.hu)
     + args-out-of-range with table formulas (Cecil Westerhof)
     + problem with org-file without a heading (Tim O'Callaghan)

* Version 4.78

** Overview

   - Time stamps with a time range *included*, like
     : <2007-06-18 Mon 17:33-18:23>

   - Clock times without clocking in/out: CLOCK: => 2:00

   - Language-specific characters allowed in TAGS (Emacs only).

   - Promotion and demotion of items gets the indentation right.

   - Indenting lines with TAB is more intelligent.

** Incompatible changes

   - There is now a special version of `org.el' for XEmacs.
     Before installation, as an XEmacs user you must rename the
     file org_xemacs.el to org.el, i.e. you must overwrite org.el
     with the xemacs version.  For example:

     : mv org_xemacs.el org.el

     This is necessary so that I can make use of some features
     that would be cumbersome to support in a single file.  The
     XEmacs version is derived from the Emacs version with a
     program, so no reason to fear that I might be dropping
     XEmacs support any time soon.  Sorry for the trouble.

** Details

   - A time stamp may now contain a range of times.  So you no
     longer need to use two separate stamps to indicate a time
     interval on a single day.  For example

     : <2007-06-18 Mon 17:30-18:20>

     This is now fully supported, including changing the time
     with S-up/down while the cursor is on the end time.  Also,
     da the date/time prompt, you can simply write your time like
     12:00-14:00 and the range will be inserted.

     This was proposed by Leo some time ago, and recently by
     Michael.

   - You may specify clocking times by hand (i.e. without
     clocking in and out) using this syntax.

     : CLOCK: => 2:00

     Thanks to Scott Jaderholm for this proposal.

   - TAGS may now contain language-specific word characters, as
     long as they are matched by the "[:alnum:]" regexp syntax.
     This is for Emacs only, the XEmacs version continues to use
     the character class "a-zA-Z0-9_@" for tag names.  Thanks to
     David Smith for a patch to this effect (a modified version
     of that patch was applied).  I am considering to make the
     same change for TODO keywords, but not yet.  Note that files
     using localization features may not work correctly in the
     Emacs configuration of another user, so if you are sharing
     org-mode files with other users, it might still be best to
     stick to the ASCII characters.

   - Promotion and demotion of plain list items (commands M-left,
     M-right) no longer changes the indentation by just one
     space.  Instead, it uses intelligence gathered from the
     surrounding list structure to do the right thing.  Thanks to
     William Henney for starting the discussion about this.

   - TAB does now a better job of indenting lines.

     + After tables and code segments (lines starting with ":"),
       indentation goes back to what it was before (thanks to
       William Henney for suggesting this behavior).

     + When plain lists items are involved, we had a long
       discussion on emacs-orgmode where I tried to show that a
       too-sophisticated implementation will still be easily
       fooled.   Here is what I have implemented now - lets see
       if we can agree on this:

       Indentation will flatten lists with the same bullet type,
       but indent another bullet type further.  The time when
       this fails is in a nested list, when you want to get back
       out to a previous level.  For example

       : - item 1
       : - item 2
       : + item 2a
       : + item 2b
       : - item 3

       When using TAB on every line in this list, the structure
       will change to

       : - item 1
       : - item 2
       :   + item 2a
       :   + item 2b
       :     - item 3

       So you need to change the level of the last line by hand,
       using promotion and demotion functions.

* Version 4.77

** Overview

   - Vertical lines in exported tables.
   - New default for `org-show-following-heading'.

** Incompatible changes

   - The default for `org-show-following-heading' is now nil.

** Details

   - You can now specify column groups in tables, to the effect
     that the groups will be separated by vertical lines in HTML
     and ASCII output.  Column groups are specified by the
     characters "<" and ">" in a special table row.  "<" starts a
     group, ">" ends a group (in each case including the the
     column where the character is specified).  You may also use
     "<>" to make a group a single column wide.  For example:

: |   |  N | N^2 | N^3 | N^4 | sqrt(n) | sqrt[4](N) |
: |---+----+-----+-----+-----+---------+------------|
: | / | <> |   < |     |   > |       < |          > |
: | # |  1 |   1 |   1 |   1 |       1 |          1 |
: | # |  2 |   4 |   8 |  16 |  1.4142 |     1.1892 |
: | # |  3 |   9 |  27 |  81 |  1.7321 |     1.3161 |
: #+TBLFM: $3=$2^2::$4=$2^3::$5=$2^4::$6=sqrt($2)::$7=sqrt(sqrt(($2))

     A table row with with nothing but "/" in the first field is
     never exported, but can be used to place column group
     information into the table.  In this table, we create a
     group for column 2, one for columns 3-5 and one for columns
     6-7.  HTML export will render a vertical line between these
     groups.

     Because HTML does not require closing <colgroup> tags with
     </colgroup>), you can also simply start a new column
     wherever you want a vertical line:

: | N | N^2 | N^3 | N^4 | sqrt(n) | sqrt[4](N0 |
: |---+-----+-----+-----+---------+------------|
: | / | <   | <   |     | <       |            |

   - Vertical lines are now also omitted in ASCII export, unless
     grouping explicitly requests these lines.

   - The default for `org-show-following-heading' is now nil,
     meaning that sparse trees will be more compact.  This has
     become possible due to in important remark by Jason Dunsmore
     who pointed out that TAB should behave differently in the
     inconsistent trees produced by the sparse tree commands.
     TAB does now make sure that the heading after a freshly
     unfolded tree is made visible at all, removing the confusing
     behavior we had before.

   - Several bugs fixed.  In particular:

     + Strings produced by agenda batch processing with
       `org-batch-agenda' and `org-batch-agenda-csv' are now
       properly encoded, so that you should be able to use
       special characters in other languages as along as your
       post-processing program handles them correctly.  At least
       for Emacs this should work now, but have not yet figured
       out how to do this in XEmacs.

* Version 4.76

** Overview

   - Exporting Footnotes to HTML

** Details

   - Footnotes like[1] are now exported to HTML

        [1]This is a footnote

     Thanks to Scott Jaderholm for this proposal and a detailed
     HTML example on how the exported text should look like.

   - Special version of the reference card, for letter paper.

   - Switching to OVERVIEW with S-TAB no loner moves the cursor,
     so after three `S-TAB' commands, you will be back where you
     started.

   - Bug fixes, lots of them again.

* Version 4.75

** Overview

   - Cyclic time stamps that repeat after an interval.
   - Special timestamps for appointments like "every 2nd Thursday
     in a month".
   - Completion of link abbreviation prefixes inside `C-c C-l'.
   - Replacing a region of org-mode syntax with HTML.
   - iCalendar export now honors ARCHIVE etc.
   - New command to add/change emphasis markers.

** Incompatible Changes

   - The REPEAT(...) cookie is no longer supported, the repeater
     interval now goes directly into the time stamp.

** Details

   - Time stamps can contain a repeater code, like +1w for once
     every week, +2d for every two days, etc.  For example,

          <2007-05-16 Wed 12:30 +1w>

     will apply to every Wednesday, starting from the date given.
     I believe this syntax was actually suggested by someone on
     the mailing list, but I cannot find the email back.  To
     collect your credit, let me know!

   - You can use an sexp diary entry (with the syntax used by the
     Emacs calendar/diary) in a time stamp, like this:

       *** The nerd club meets on 2nd Thursday of every month
           <%%(diary-float t 4 2)>

   - You can put diary-style sexp entries directly into an
     org-mode file, where they will be interpreted just like they
     would in the diary.  For example

       * Birthdays and similar stuff
       #+CATEGORY: Holiday
       %%(org-calendar-holiday) ; special function for holiday names
       #+CATEGORY: Ann
       %%(diary-anniversary 14  5 1956) Artur Dent %d is years old
       %%(diary-anniversary  2 10 1869) Mahatma Gandhi

     These entries must start at column 0 to be evaluated.

     It turns out that evaluating the entries in an org-mode file
     is actually faster than in the diary itself, because using
     the diary has some overhead (creating fancy diary display,
     then reading and re-interpreting the entries).  I have moved
     all the sexp entries from my diary into an org-mode file,
     put in a few categories, and then turned off
     `org-agenda-include-diary'.  This has led to a noticeably
     faster agenda display.

   - New command `org-replace-region-by-html' that converts the
     current region from org-mode syntax into HTML.  For example,
     you might write an itemized list in plain text in an HTML
     buffer, and then invoke this command to convert it.  Thanks
     to Raman for this idea.

   - When inserting a link with `C-c C-l', completion will now
     fill in all valid link prefixes, like http or ftp, but also
     link abbreviation prefixes.  This is based on an idea by
     Bastien.

   - Highest, lowest, and default priority can be set on a
     per-file basis with #+PRIORITIES: H L D
     For example, to use priorities from 1 to 9, you could use

       #+PRIORITIES: 1 9 9

     Thanks to Dmitri Minaev for a patch to this effect.

   - iCalendar export now honors (i.e. skips) subtrees marked as
     ARCHIVE, COMMENT, or QUOTE.

   - There is a new command to add or change the emphasis (like
     bold or italic) of a piece of text.  For lack of better
     available keys the command is at `C-c C-x C-f', but you may
     well want to choose a more convenient key like `C-c f' in
     your private setup:

     (add-hook 'org-load-hook
      (lambda () (define-key org-mode-map "\C-cf" 'org-emphasize)))

     The command will prompt for an emphasis type, and you may
     reply either with the marker that triggers the emphasis, or
     with the first letter of the corresponding HTML tag.  For
     example, to select italic, press either "/" or "i".

     If there is an active region, the emphasis of this region
     will be set or changed.  If there is no region, only the
     emphasis markers will be inserted and the cursor positioned
     between them.  Thanks to Bastien for proposing this feature.

   - Bug fixes, everything where I have replied "fixed" on the
     mailing list.  Thanks to all of you for keeping these reports
     coming.

* Version 4.74

** Overview

   This release is about exporting agenda views, to HTML, to
   postscript for printing, and to a special format (CSV) for
   further processing in scripts.

** Incompatible Changes

   - The variable `org-agenda-remove-tags-when-in-prefix' has
     been renamed to `org-agenda-remove-tags'.

** Details

   - Agenda views can be exported as plain text, as HTML, and as
     Postscript(R).  This can simply be done from the agenda
     buffer with `C-x C-w' and then specifying a filename like
     `myagenda.html' or `myagenda.ps'.  See section 8.6.4 of the
     manual.

   - Each custom agenda view can specify a list of associated
     files names.  The command `C-c a e' then creates all views
     that have associated file names and exports the views to
     these files.  This is great for producing paper versions of
     your views, to take with you when you don't have your
     computer.  The manual has an example on how to do this, and
     in particular on how to customize the format of the printed
     version.  See section 8.6.4 of the manual.

   - You can produce a CSV format of agenda information with an
     Emacs batch command.  This is greate for further processing
     in scipts.  Thanks to Jason F. McBrayer for this idea.
     See section 8.6.5 of the manual.

   - New variable `org-agenda-skip-deadline-if-done'.  When set,
     a deadline associated with a DONE item will not be shown in
     the agenda.  This is based upon a report by Denis Bueno.

   - Quite a few bug fixes.

* Version 4.73

  Minor bug fixes.

* Version 4.72

** Overview

   - Control over blank lines between trees in collapsed view.

   - Info about the running clock is shown in the modeline.

   - C-a can behave specially in headlines.

   - Better color and scaling defaults for LaTeX fragments.

   - Customizable list of keys in org-mode to be replaced.

   - Stuck project descriptions have been extended.

   - Emphasis code has been modified to fix some issues.

   - Bug fixes.

** Incompatible changes

   - The option `org-format-latex-options' has changed.  If you
     have customized it, please revert to default and then redo
     your customization.

   - `org-CUA-compatible' no longer modifies S-RET by default,
     because newer versions of CUA don't use this key anymore.
     If you need this replacement, customize the variable
     `org-disputed-keys'.

   - The variable `org-CUA-compatible' is obsolete, please use
     `org-replace-disputed-keys' instead.  `org-CUA-compatible'
     is still an alias for this new variable, though.

** Details

   - Better control over blank lines between trees in collapsed
     view.  This has come up several times in the past and most
     recently by Scott Jaderholm.  There is now a new variable
     `org-cycle-separator-lines' with default value 2.  It says
     how many empty lines there need to be after the end of a
     subtree to get an empty line in collapsed view.  So with the
     default, if you leave only one empty line it will disappear
     in collapsed view.  If you leave two, one empty line will
     remain so that you can use double empty lines to structure
     the collapsed views of a file.  I love it, so many thanks to
     Scott fro bringing this up again.

     One property of the new setup is that you will never get
     more than one blank line in collapsed view.  We could do
     something special to allow *several* empty lines in
     collapsed view, but I think this is counter-productive.

     In Emacs 22, if you want to make full use of this, make sure
     that you have not set `outline-blank-line'.

   - When the clock is running, Org-mode will put info about it
     into the modeline.  The info consists of the elapsed time
     and the heading of the clocked item.  This was a proposal
     from Bastien who got the idea from Muse.

   - C-a can behave specially in headlines when you set the
     variable `org-special-ctrl-a'.  It will bring the cursor
     first back only to the beginning of the headline *text*,
     i.e. after the stars and the TODO keyword, if any.  A second
     C-a will then move the cursor to the beginning of the line.
     If the cursor is already at the beginning of the line, C-a
     will spring *forward* to the headline text.  This was a
     proposal from Leo, based on a request from Scott Jaderholm.

     I have not turned this turned this on by default, should I?

   - When LaTeX fragments are processed into images, there is now
     more control and (hopefully) betters defaults for colors and
     scaling.  Special values can be set for HTML export, so that
     these values can differ from what is used for display in an
     emacs buffer.  The default foreground and background colors
     for images embedded in emacs are now taken from the default
     emacs face.  Thanks to Xiao-Yong Jin for proposing these
     changes.

   - There is now a much better mechanism to change some keys in
     org-mode if these keys clash with other modes you use.  Turn
     this on by setting `org-replace-disputed-keys' (aliased to
     `org-CUA-compatible').  The list of keys to replace is now
     fully customizable, see the option `org-disputed-keys'.
     Many thanks to Meciej Katafiasz for a patch implementing
     this.

   - Stuck project descriptions have been extended.  You can now
     use "*" as a TODO keyword or tag to say that *any* TODO
     keyword or TAG marks a project as non-stuck.  You also can
     give an arbitrary regular expression that, if it matches,
     indicates a non-stuck project.

   - The code for emphasis like bold, italic etc has been
     modified - I might have broken something in the process,
     please let me know if you find problems.

   - A number of bugs have been fixed - those where I have
     replied "Fixed" on the mailing list.

* Version 4.71

** Overview

** Incompatible changes

** Details

  - New variables to customize the header and data tags in
    exported HTML.  These are the variables
    `org-export-table-header-tags' and
    `org-export-table-data-tags'.  This follows a request from
    Scott Otterson.

  - New option `org-format-latex-header' for customizing the
    header of the LaTeX file used to convert embedded LaTeX to
    images.  Thanks to `Matthieu Lemerre' for the suggestion.

  - The prefix version of `org-todo-list' works again.  This
    means that `C-1 C-c a t' produces the list of TODO entries
    for the first TODO keyword.  If you use different TODO setups
    in different agenda files, be careful:  This number now
    refers to the list of *all* todo keywords used in files
    that are scanned for the agenda.

  - Many bug fixes.

* Version 4.70

** Overview

   - Dust settles after revamp of TODO keyword system.
   - The export title can be taken from the first text line.
   - TTY replacement keys have changed.

** Incompatible changes

   - Some TTY replacement keys are changed, see below.

** Details

  - Further development concerning TODO keywords.

    + You can now have several DONE states in a sequence, like

      #+SEQ_TODO: TODO VERIFY | DONE DELEGATED

      The difference to the proposal discussed on the mailing
      list (and which is also works!)

        #+SEQ_TODO: TODO VERIFY | DONE
        #+SEQ_TODO: | CANCELED

      is that in the first case, the extra DONE states will be
      reached with `C-c C-t' (or with `t' from the agenda), while
      in the second case you need S-<right> to get to the special
      states.  I guess both ideas can be useful - I am leaning
      toward using the latter.

    + Setting up TODO keywords in Lisp previously used two
      separate variables: `org-todo-keywords' and
      `org-todo-interpretation'.  The preferred way is now to use
      only `org-todo-keywords', with a new structure:

       (setq org-todo-keywords
         '((sequence "TODO" "|" "DONE")
	   (sequence "BUG" "KNOWNCAUSE" "|" "FIXED" "IGNORED")
           (type "Fred" "Lisa" "Peter" "|" "DONE")
           (sequence "CANCELED")    ; for things we decide to not do.
	   ))

      If your setting has this new structure,
      `org-todo-interpretation' will be ignored.  This change
      does not break backward compatibility.  The old way of
      using a flat list in `org-todo-keywords' and taking the
      interpretation from the other variable still works.

    + When listing *specific* TODO entries via a sparse tree
      (`C-u C-c C-v') or via the agenda (`C-c a T' or `C-u C-c a
      t'), you can now specify several keywords to be selected,
      like "TODO|VERIFY|WAITING".  This also works for custom
      agenda commands.  Thanks to Jason F. McBrayer for pointing
      out this omission.

  - If you have configured Org-mode to export also the text
    before the first headline (this is done by setting the
    variable `org-export-skip-text-before-1st-heading' to nil),
    then the first normal text line in the buffer becomes the
    title of the exported document.  A title set with #+TITLE
    overules this default, and the first line then belongs to the
    normal text.  Thanks to David House for this proposal.

  - TTY replacement keys.  Some of the key bindings used by
    Org-mode do not work on a tty, so replacement key sequences
    are provided on ttys.  In version 4.70, there are some
    changes in the tty replacements.  Thanks to Jason F. McBrayer
    for coming up with the idea to use C-c <cursor> keys.

    | Command           |           | Old TTY       | New TTY       |
    | org-.....         | Main Key  | Replacement   | Replacement   |
    |-------------------+-----------+---------------+---------------|
    | shiftleft         | S-left    | C-c C-x left  | C-c left      |
    | shiftright        | S-right   | C-c C-x right | C-c right     |
    | shiftup           | S-up      | C-c C-x up    | C-c up        |
    | shiftdown         | S-down    | C-c C-x down  | C-c down      |
    | shiftcontrolleft  | C-S-left  |               | C-c C-x left  |
    | shiftcontrolright | C-s-right |               | C-c C-x right |


* Version 4.69

** Overview

   This time the changes affect the following areas:

   - TODO keywords:  Multiple sequences in a single file.
   - Export: More control over text before the first heading.
   - Export: More control over sub/superscript interpretation.
   - Plain lists:  Option to let empty lines terminate lists.
   - Tables: New command to insert hline and move into line below.
   - REPEATing items:  Turn of note taking.
   - Bug fixes.

** Incompatible changes

   - It used to be possible to spread the list of TODO keywords
     over several lines, like

     #+SEQ_TODO: TODO
     #+SEQ_TODO: PROGRESS
     #+SEQ_TODO: DONE

     This is no longer possible.  Each such line now specifies an
     independent set of TODO keywords, with its own DONE state.
     See below for details.

   - The #+TEXT construct has been used to insert unchanged HTML
     into an exported file.  This is no longer possible, the TEXT
     lines will be processed like any other lines.  However,
     there are now much better ways of getting quoted HTML into
     the exported file.

** Details

   - You can now use multiple sets of TODO keywords in the same
     buffer.  For example, you may put the following three lines
     into a file:

       #+SEQ_TODO: TODO DONE
       #+SEQ_TODO: REPORT BUG KNOWNCAUSE RESOLVED
       #+TYP_TODO: Fred Laura Peter Me OK

     Each sub-sequence has its own DONE state.  It is best to use
     different keywords in all sequences, to make sure Org-mode
     does not loose track in which specific sequence it is
     working.  You could use the same word for all DONE states,
     but then cycling through to a TODO state might not bring you
     where you want to be.

     After initially setting a keyword, `C-c C-t' cycles through
     a sublist, i.e. is cycles from TODO to DONE or from
     KNOWNCAUSE to RESOLVED and further to (nothing) and back to
     REPORT.

     S-right and S-left allow to select any keyword, so they move
     from DONE to REPORT and from RESOLVED to Fred.

     C-S-right and C-S-left jump from one sub-sequence to the
     next, for example from TODO or DONE to REPORT to Fred.

     Thanks to Rick Moynihan for triggering this development.

   - Text before the first headline can now be exported if you
     configure Org-mode accordingly.  Either set the variable
     `org-export-skip-text-before-1st-heading' to nil, or use the
     new in-buffer option

     #+OPTION: skip:nil

   - Export content specified via the #+TEXT construct is now
     fully processed, i.e. links, emphasis etc. are all
     interpreted.  #+TEXT lines may include
     #+BEGIN_HTML...#+END_HTML sections to embed literal HTML.

   - During HTML export, you can request to have a_{b}
     interpreted as a subscript, but to leave a_b as it is.  This
     can be done by setting the variable
     org-export-sub-superscript to the symbol `{}' with

          (setq org-export-sub-superscript '{})

     or by using

           #+OPTIONS: ^:{}

     Thanks to Eddward DeVilla for this idea.

   - New variable `org-empty-line-terminates-plain-lists'.
     Default is nil, meaning that empty lines are part of the
     previous list item, and that you can have several paragraphs
     in one such item.  Set this to t if you want an empty line
     terminate all levels of plain list items.

     Thanks to Mike Newman for triggering this development.

   - C-c RET does insert a horizontal separator line and move the
     cursor into the table line below it.  Thanks to Bastien for
     this proposal.

   - Org-mode always offers you to record a note when a TODO item
     automatically repeats, even if you are not logging state
     changes.  The new variable `org-log-repeat' allows to turn
     this off, so that notes are really only been taken if you
     are logging all state changes.

   - Various Bug fixes, thanks to everyone who reported.

* Version 4.68

** Overview
   - Priority handling in the tags view
   - Date/time prompt follows the popup calender, and accepts AM/PM times.
   - Standard references like B4 in the spreadsheet.
   - Improvements to the formula editor.
   - C-j does better indentation.
   - Bug fixes

** Details
   - Priority handling in the tags view

     + Agenda lists selected by tag are now sorted by priority.
       Thanks to Andrew Korty for reporting this omission.

   - Improvements to the date/time prompt.

     + When you move (using S-cursor keys) the cursor in the pop-up
       calendar window while responding to a date/time prompt, the
       prompt is updated with the new default date (Emacs only).

     + You can now enter AM/PM times at this prompt.

   - Changes in the spreadsheet

     + You can now also write B4 instead of @4$2 as a reference in
       formulas.  The column references without specified row can be
       written as C& instead of $3.  Such references make formulas
       easier to read and are now the default way how references are
       shown when you edit existing formulas.  To get the old behavior
       back (i.e. only @row$col references), set the variable
       `org-table-use-standard-references' to nil.

       Relative references like @-3$-2 or @II..III continue to use the
       internal format.

   - Changes in the formula editor (the one you get with "C-c '")

     + The formulas are organized in a more logical way.

     + There is now a menu with commands.

     + When starting the formula editor with "C-c '", the cursor
       immediately moves to the formula for the current field.

     + With the cursor on a reference in the formula, you can use
       S-cursor keys to change the field being referenced.

   - C-j indents the following line correctly whe used in a headline
     or in aplain list item.  Thanks to Leo for this suggestion.

   - Bug fixes

     + Flyspell now knows about special org-mode commands.
       Thanks to Vinod Valsalam for reporting this problem, and to
       Andrew Korty for showing how to fix it.

     + Most other bugs discussed recently on emacs-orgmode@gnu.org
       should be fixed, except the problem with non-ASCII characters
       in tags....

* Version 4.67

   - Expert mode for fast tag selection.
     When org-fast-tag-selection-single-key is `expert', not even
     the selection window is shown, only the prompt.  One more C-c
     gets you the window, another one goes to multiple selection mode.

   - Synchronized with Emacs once more:  Emacs CVS has now org-mode
     4.67.  At least until it causes a problem, then the Emacs people
     will switch back to 4.56.  Lets hope there will be no problem.

   - Code cleanup

   - Bug fixes

* Version 4.66

** Overview

   - Sorting of top-level entries works now if the region contains
     top-level entries, or if the cursor is before the first headline.
     Thanks to "redblue" for reporting this bug.

   - When entering date and time at the prompt, you can now mix
     entering text and selecting something in the calendar.  For
     example, enter 22:15 at the prompt without pressing RET, and then
     click on a date in the calendar.  Both pieces of information will
     be included in the resulting time stamp.  You can also use
     S-curser to move the cursor in the calendar to the desired date
     and then enter 22:15 and press RET at the prompt.

   - When setting a deadline or a schedule, entering a time now
     automatically selects the time stamp format that includes the
     time. Bug report (by means of a question) from Bastre.

   - C-c C-l can be used to convert a plain link into a bracket link.

   - Internal links now match inside (the visible part of) other
     links.  Thanks to Scott Otterson for reporting this bug.

   - iCalendar export of TODO items fixed, see also the variable
     `org-icalendar-include-todo'.  Thanks to Philipp Raschdorf.

   - The number of levels in the table of contents of an exported
     document can now be set independently of the number of headline
     levels.  For example:

        #+OPTIONS: H:4 toc:2

   - The command `C-c }' toggles the display of row and column numbers
     the the current table, to aid constructing formulas.  To try it,
     move the cursor to a table and press `C-c }', or use the menu
     entry.

   - Orgtbl translation functions (introduced in 4.65) have been
     simplified using a generic function `orgtbl-to-generic' that can
     be used for very general languanges.  Writing your own translator
     should be very easy now.  More info in the manual.

   - CONTENTS visibility can be limited to a certain level.  The
     command `C-3 S-TAB' will switch to CONTENTS view and show the
     first 3 levels.

   - Bug fixes.

* Version 4.65

** Overview

   - Orgtbl can be used to maintain tables in LaTeX, and in any other mode
   - Editing Lisp formulas for tables improved.
   - Better structure for HTML exported tables.
   - New "calculation" marker "/" to mark lines that should not be exported.

** Detailed description of changes

   - You can use orgtbl mode to maintain a LaTeX table, or pretty much
     any table in any mode.

     This does *not* work by making Orgtbl aware of LaTeX syntax.  That
     would be a box of Pandora I am not willing to open.  Instead, you
     use a normal Orgtbl-mode table, and a converter program to
     automatically place a LaTeX version of the table into the correct
     spot in the LaTeX file.  The orgtbl-mode table can be maintained
     inside the same file, in a block comment.

     I am providing translators for LaTeX, HTML, and TeXInfo.  For
     other applications, you need to write one yourself - but that is
     not hard if you start from the LaTeX version and just modify it.
     Thanks to Thomas Baumann for triggering this development through
     a request for a table-to-LaTeX converter.

   - In the special buffer to edit the formulas of a table (created
     with "C-c '"), there is now better support for editing Lisp
     formulas.  TAB and M-TAB work like in an Emacs Lisp buffer,
     indenting lines and completing lisp symbols.  With the cursor on
     a line defining a complex Lisp formula, a first press on TAB will
     convert the formula into a pretty-printed version with proper
     linebreaks and indentation.  A second TAB folds the line back to
     the compact form.

   - Tables in HTML export have now additional structure elements
     defined.  The header (before the first hline) is wrapped into
     <thead>..</thead>, and each part of the body (as separated in
     org-mode by hlines) is wrapped into <tbody>..</tbody> tags.  I
     have also changed the CSS style for <td> fields and the value of
     `org-export-html-table-tag' to get cleaner tables. Basically,
     tables now have horizontal lines only where needed, and no
     vertical lines at all, as generally recommended for tables in
     printed text.  I like the new look, but I am not sure if this
     change will find general approval, please throw in your view if
     you like.  Thanks to Scott for driving this, and to goud-H for
     pointing me to the row grouping in tables.

   - In a table with calculation markers in the first column, you can
     now also put "/" into the first column.  It indicates that this
     line should not be exported.  The foremost application for this
     are lines containing only "<N>" markers for narrowing columns.

* Version 4.64

** Overview

   - Email links get better, configurable descriptions
   - When inserting a link, selected text becomes the description
   - Easier access to the list of stored links.
   - Horizontal lines in HTML export.
   - Remember templates and storing of notes improved.

** Detailed description of changes

   - The descriptive part of links to email messages can be configured
     using the variable `org-email-link-description-format'.  The new
     default is "Email %c: %.30s" and leads to

        Email from NAME: SUBJECT

     If you configure the variable `org-from-is-user-regexp'
     correctly, then for email you *sent* this will actually change to

        Email to NAME: SUBJECT

     The subject is limited to 30 characters.  If you have become
     attached to the previous default (look twice, the new one is
     better), use "%f on: %s" as your format.

   - Selecting text before entering a new link with C-c C-l now really
     works, the selected text becomes the description part of the
     link.  Requested by Scott, buggy 4.62 implementation is now fixed.

   - Stored links are part of the history list for C-c C-l, so to
     reach them, you can use up/down rather than completion.  Thanks
     to Raman for this excellent idea.

   - A line consisting only of "-", and at least 5 of them, is
     exported into HTML as <hr/>, as proposed by Giovanni Ridolfi.

   - Several changes to org <-> remember integration

       - You can use `org-remember' as your default command to start
         remember.  It will automatically detect if there is an active
         region and use it as initial content (we will probably make
         remember.el work like this as well).
         Also, when calling `org-remember' in a remember buffer that
         was created with a template, you will again be asked to
         select a template.  The buffer is then re-created with the
         new template, but the old context information.  This is
         useful if you change your mind about the template to use
         (Leo's idea).

       - Besides specifying a default *target* file for a note, you
         can also give a default *heading* of which the note should
         become a subitem.  In many cases this avoids or speeds up
         navigating to the right location.  Both file and heading can
         be different for each template.  Both are non-binding, you
         can change them while storing the note.  However, when you
         exit remember with C-u C-c C-c, these defaults will be used
         without interaction.

       - Templates can specify interactive fields.  During expansion
         of the template, you will be prompted for the information in
         that field.  For example %^t will pop up a calendar and ask
         you to select a date. This new feature follows a proposal
         from Leo, who in the mean time has said he does not need it
         anymore.  But I liked it, so here it is :-)

       - Templates can access information specific to the link type
         created, for example the author and subject of an email.
         Syntax is %:fromname, %:fromaddress, %:subject etc, details
         in the manual.  Proposed by Peder O. Klingenberg.

       - I have been considering to move, at some stage, the template
         functionality into remember.el itself - which would of course
         require consent of the remember.el maintainers.  I am not
         sure how well this would work though, since some things like
         the interactive time stamps are org.el specific, so treating
         them would require special hooks.  Comments?

* Version 4.63
   - Bug fixes

* Version 4.62
   - Many changes to the spreadsheet functions in the table editor.
     For details, please re-read the manual section 3.4.
     + New Features
       - It is much easier to assign formulas to individual fields.
       - References to arbitrary fields and ranges.
       - Absolute references are modified in row-editing commands.
       - Formula editor that highlights referenced fields.
     + Incompatible changes
       - Empty fields are excluded in range references, see "E" mode flag.
       - &... ranges no longer supported, use new @... ranges.
       - Variable insertion into Lisp formulas work differently.
   - Selected text becomes the default description for C-c C-l links.(Scott)
   - The date format in the agenda/timeline views is now customizable.
     See the new option `org-agenda-date-format'. (request by Victor)
   - Link abbreviations no longer need a double colon, single colon is fine.
   - Bug fixes.

* Version 4.61
   - Avoiding keybinding clashes with flyspell
     - Archiving is now also on `C-C C-x C-s' (was just `C-c $')
     - Cycling through agenda files is now also on "C-'" (was just "C-,")
   - Colon is considered part of number, to align times in clock tables.
   - Fixed bug for list of stuck projects.
   - Fixed several bugs/problems concerning linking to gnus.
   - Block agendas can contain the list of stuck projects.
   - #+ARCHIVE may now appear several times in the buffer.
   - More bug fixes.

* Version 4.60
   - HTML export: inlining images, clickable images (manual 10.2.4).
   - Incremental search now shows proper context when exiting.
   - Tables calculation and Calc package.
     - Calc is no longer needed when using only elisp formulas.
     - Proper error messages when calc is needed and not available.
   - Tracking TODO state changes with time stamps and notes.
   - Empty entries go full circle.
   - Links in iCalendar export cleaned up.
   - Bug fixes.


* Version 4.59
   - Cleanup code, bug fixes.

* Version 4.58
   - Full undo support in the agenda buffer.
   - Listing stuck GTD projects (projects without any NEXT ACTIONS).
     Configure `org-stuck-projects' before using it.
   - C-c C-x b shows the current subtree in an indirect buffer, in
     another, dedicated frame.
   - Custom agenda commands take precedence over builtin commands.
   - auto-fill for comments works on the Emacs side, XEmacs not yet.

* Version 4.57
   - Sorting of outline items on same level.
   - Sorting tables automatically selects line range between hlines.
   - Changes in Agenda buffer
     - `C-c C-o' follows a link in the current line.
     - `C-c $' archives the subtree corresponding to the line.
     - Changing dates with S-left and S-right show new date in agenda,
       but still do not move the entry to the new date.
     - new option `org-agenda-skip-scheduled-if-done'.
   - Agenda and sparse tree construction using tag matches can now
     use regular expressions.
   - When prompted for a date/time, entering "+7" indicates a date
     7 days from now - but only this is the only thing you give.
   - Custom time formats also apply to exported html and ascii.
   - Bug fixes.

* Version 4.56
   - `C-k' in agenda kills current line and corresponding subtree in file.
   - XEmacs compatibility issues fixed, in particular tag alignment.
   - M-left/right now in/outdents plain list items, no Shift needed.
   - Bug fixes.

* Version 4.55
   - Bug fixes.

* Version 4.54
   - Improvements to fast tag selection
     + show status also in target line.
     + option to auto-exit after first change to tags list (see manual).
   - Tags sparse trees now also respect the settings in
     `org-show-hierarchy-above' and `org-show-following-heading'.
   - Bug fixes.

* Version 4.53
   - Custom time formats can be overlayed over time stamps.
   - New option `org-agenda-todo-ignore-deadlines'.
   - Work-around for flyspell bug (CVS Emacs has this fixed in flyspell.el).
   - Work-around for session.el problem with circular data structures.
   - Bug fixes.

* Version 4.52
   - TAG matches can also specify conditions on TODO keywords.
   - The fast tag interface allows setting tags that are not in the
     predefined list.
   - Bug fixes.

* Version 4.51
   - Link abbreviations (manual section 4.5).
   - More control over how agenda is displayed.  See the new variables
     `org-agenda-window-setup', `org-agenda-restore-windows-after-quit'.
   - Bug fixes.

* Version 4.50
   - Closing a TODO item can record an additional note.
     See variables `org-log-done' and `org-log-note-headings'.
   - Inserting headlines and bullets can leave an extra blank line.
     See variable `org-blank-before-new-entry'. (Ed Hirgelt patch)
   - [[bracket links]] in the agenda are active just as in org-mode buffers.
   - C-c C-o on a date range displays the agenda for exactly this range.
   - The default for `org-cycle-include-plain-lists' is back to nil.
   - Calls to `org-occur' can be stacked by using a prefix argument.
   - The options `org-show-hierarchy-above' and `org-show-following-heading'
     now always default to `t', but can be customized differently for
     different types of sparse trees or jump commands.
   - Bug fixes.


* Version 4.49
   - Agenda views can be made in batch mode from the command line.
   - `org-store-link' does the right thing in dired-mode.
   - File links can contain environment variables.
   - Full Emacs 21 compatibility has been restored.
   - Bug fixes.

* Version 4.47
   - Custom commands may produce an agenda which contains several blocks,
     each block created by a different agenda command.
   - Agenda commands can be restricted to the current file, region, subtree.
   - The timeline command must now be called through the agenda
     dispatcher (C-c a L).  `C-c C-r' no longer works.
   - Agenda items can be sorted by tag.  The *last* tag is used for this.
   - The prefix and the sorting strategy for agenda items can depend
     upon the agenda type.
   - The handling of `mailto:' links can be customized, see the new
     variable `org-link-mailto-program'.
   - `mailto' links can specify a subject after a double colon,
     like [[mailto:carsten@orgmode.org::Org-mode is buggy]].
   - In the #+STARTUP line, M-TAB completes valid keywords.
   - In the #+TAGS: line, M-TAB after ":" inserts all currently used tags.
   - Again full Emacs 21 support:  Checkboxes and publishing are fixed.
   - More minor bug fixes.

* Version 4.45
   - Checkbox lists can show statistics about checked items.
   - C-TAB will cycle the visibility of archived subtrees.
   - Documentation about checkboxes has been moved to chapter 5.
   - Bux fixes.

* Version 4.44
   - Clock table can be done for a limited time interval.
   - Obsolete support for the old outline mode has been removed.
   - Bug fixes and code cleaning.

* Version 4.43
   - Bug fixes
   - `s' key in the agenda saves all org-mode buffers.

* Version 4.41
   - Shift-curser keys can modify inactive time stamps (inactive time
     stamps are the ones in [...] brackets.
   - Toggle all checkboxes in a region/below a headline.
   - Bug fixes.

* Version 4.40
   - Bug fixes.


* Version 4.39
   - Special tag ARCHIVE keeps a subtree closed and away from agenda lists.
   - LaTeX code in Org-mode files can be converted to images for HTML.
   - Bug fixes.
   - CDLaTeX-mode features can be used in Org-mode to help inserting
     LaTeX environment and math.

* Version 4.38
   - noutline.el is now required (important for XEmacs users only).
   - Dynamic blocks.
   - Archiving of all level 1 trees without open TODO items.
   - Clock reports can be inserted into the file in a special section.
   - FAQ removed from the manual, now only on the web.
   - Bug fixes.

* Version 4.37
   - Clock-feature for measuring time spent on specific items.
   - Improved emphasizing allows configuration and stacking.

* Version 4.36
   - Improved indentation of ASCII export, when headlines become items.
   - Handling of 12am and 12pm fixed.  Times beyond 24:00 can be used
     and will not lead to conflicts.
   - Support for mutually exclusive TAGS with the fast tags interface.
   - Bug fixes.

* Version 4.35
   - HTML export is now valid XHTML.
   - Timeline can also show dates without entries.  See new option
     `org-timeline-show-empty-dates'.
   - The bullets created by the ASCII exporter can now be configured.
     See the new option `org-export-ascii-bullets'.
   - New face `org-upcoming-deadline' (was `org-scheduled-previously').
   - New function `org-context' to allow testing for local context.

* Version 4.34
   - Bug fixes.

* Version 4.33
   - New commands to move through plain lists: S-up and S-down.
   - Bug fixes and documentation update.

* Version 4.32
   - Fast (single-key-per-tag) interface for setting TAGS.
   - The list of legal tags can be configured globally and locally.
   - Elisp and Info links (thanks to Todd Neal).
   - `org-export-publishing-directory' can be an alist, with different
     directories for different export types.
   - All context-sensitive commands use `call-interactively' to dispatch.
   - `org-confirm-shell-links' renamed to `org-confirm-shell-link-function'.
   - Bug fixes.

* Version 4.31
   - Bug fixes.

* Version 4.30
   - Modified installation: Autoloads have been collected in org-install.el.
   - Logging (org-log-done) is now a #+STARTUP option.
   - Checkboxes in plain list items, following up on Frank Ruell's idea.
   - File links inserted with C-c C-l will use relative paths if the linked
     file is in the current directory or a subdirectory of it.
   - New variable `org-link-file-path-type' to specify preference for
     relative and absolute paths.
   - New CSS classes for tags, timestamps, timestamp keywords.
   - Bug and typo fixes.


* Version 4.29
   - Inlining images in HTML export now depends on wheather the link
     contains a description or not.
   - TODO items can be scheduled from the global TODO list using C-c C-s.
   - TODO items already scheduled can be made to disappear from the global
     todo list, see `org-agenda-todo-ignore-scheduled'.
   - In Tables, formulas may also be Lisp forms.
   - Exporting the visible part of an outline with `C-c C-x v' works now
     for all available exporters.
   - Bug fixes, lots of them :-(

* Version 4.28
   - Bug fixes.

* Version 4.27
   - HTML exporter generalized to receive external options.
     As part of the process, author, email and date have been moved to the
     end of the HTML file.
   - Support for customizable file search in file links.
   - BibTeX database links as first application of the above.
   - New option `org-agenda-todo-list-sublevels' to turn off listing TODO
     entries that are sublevels of another TODO entry.

* Version 4.26
   - Bug fixes.

* Version 4.25
   - Revision of the font-lock faces section, with better tty support.
   - TODO keywords in Agenda buffer are fontified.
   - Export converts links between .org files to links between .html files.
   - Better support for bold/italic/underline emphasis.

* Version 4.24
   - Bug fixes.

* Version 4.23
   - Bug fixes.

* Version 4.22
   - Bug fixes.
   - In agenda buffer, mouse-1 no longer follows link.
     See `org-agenda-mouse-1-follows-link' and `org-mouse-1-follows-link'.

* Version 4.20
   - Links use now the [[link][description]] format by default.
     When inserting links, the user is prompted for a description.
   - If a link has a description, only the description is displayed
     the link part is hidden.  Use C-c C-l to edit the link part.
   - TAGS are now bold, but in the same color as the headline.
   - The width of a table column can be limited by using a field "<N>".
   - New structure for the customization tree.
   - Bug fixes.


* Version 4.13
   - The list of agenda files can be maintainted in an external file.
   - Bug fixes.

* Version 4.12
   - Templates for remember buffer.  Note that the remember setup changes.
     To set up templates, see `org-remember-templates'.
   - The time in new time stamps can be rounded, see new option
     `org-time-stamp-rounding-minutes'.
   - Bug fixes (there are *always* more bugs).

[...]

Version 4.00
   - Headlines can contain TAGS, and Org-mode can produced a list
     of matching headlines based on a TAG search expression.
   - `org-agenda' has now become a dispatcher that will produce the agenda
     and other views on org-mode data with an additional keypress.


* Version 3.24
   - Switching and item to DONE records a time stamp when the variable
     `org-log-done' is turned on.  Default is off.

* Version 3.23
   - M-RET makes new items as well as new headings.
   - Various small bug fixes

* Version 3.22
   - CamelCase words link to other locations in the same file.
   - File links accept search options, to link to specific locations.
   - Plain list items can be folded with `org-cycle'.  See new option
     `org-cycle-include-plain-lists'.
   - Sparse trees for specific TODO keywords through numeric prefix
     argument to `C-c C-v'.
   - Global TODO list, also for specific keywords.
   - Matches in sparse trees are highlighted (highlights disappear with
     next buffer change due to editing).

* Version 3.21
   - Improved CSS support for the HTML export.  Thanks to Christian Egli.
   - Editing support for hand-formatted lists
     - M-S-cursor keys handle plain list items
     - C-c C-c renumbers ordered plain lists

* Version 3.20
   - There is finally an option to make TAB jump over horizontal lines
     in tables instead of creating a new line before that line.
     The option is `org-table-tab-jumps-over-hlines', default nil.
   - New command for sorting tables, on `C-c ^'.
   - Changes to the HTML exporter
     - hand-formatted lists are exported correctly, similar to
       markdown lists.  Nested lists are possible.  See the docstring
       of the variable `org-export-plain-list-max-depth'.
     - cleaned up to produce valid HTML 4.0 (transitional).
     - support for cascading style sheets.
   - New command to cycle through all agenda files, on C-,
   - C-c [ can now also be used to change the sequence of agenda files.


* Version 3.19
   - Bug fixes

* Version 3.18
   - Export of calendar information in the standard iCalendar format.
   - Some bug fixes.

* Version 3.17
   - HTML export specifies character set depending on coding-system.

* Version 3.16
   - In tables, directly after the field motion commands like TAB and RET,
     typing a character will blank the field.  Can be turned off with
     variable `org-table-auto-blank-field'.
   - Inactive timestamps with `C-c !'.  These do not trigger the agenda
     and are not linked to the calendar.
   - Additional key bindings to allow Org-mode to function on a tty emacs.
   - `C-c C-h' prefix key replaced by `C-c C-x', and `C-c C-x C-h' replaced
     by `C-c C-x b' (b=Browser).  This was necessary to recover the
     standard meaning of C-h after a prefix key (show prefix bindings).

* Version 3.15
   - QUOTE keyword at the beginning of an entry causes fixed-width export
     of unmodified entry text. `C-c :' toggles this keyword.
   - New face `org-special-keyword' which is used for COMMENT, QUOTE,
     DEADLINE and SCHEDULED, and priority cookies.  Default is only a weak
     color, to reduce the amount of aggressive color in the buffer.

* Version 3.14
   - Formulas for individual fields in table.
   - Automatic recalculation in calculating tables.
   - Named fields and columns in tables.
   - Fixed bug with calling `org-archive' several times in a row.

* Version 3.13
   - Efficiency improvements:  Fewer table re-alignments needed.
   - New special lines in tables, for defining names for individual cells.

* Version 3.12
   - Tables can store formulas (one per column) and compute fields.
     Not quite like a full spreadsheet, but very powerful.
   - table.el keybinding is now `C-c ~'.
   - Numeric argument to org-cycle does `show-subtree' above on level ARG.
   - Small changes to keys in agenda buffer.  Affected keys:
     [w] weekly view; [d] daily view; [D] toggle diary inclusion.
   - Bug fixes.

* Version 3.11
   - Links inserted with C-c C-l are now by default enclosed in angle
     brackets.  See the new variable `org-link-format'.
   - ">" terminates a link, this is a way to have several links in a line.
     Both "<" and ">" are no longer allowed as characters in a link.
   - Archiving of finished tasks.
   - C-<up>/<down> bindings removed, to allow access to paragraph commands.
   - Compatibility with CUA-mode (see variable `org-CUA-compatible').
   - Compatibility problems with viper-mode fixed.
   - Improved html export of tables.
   - Various clean-up changes.

* Version 3.10
   - Using `define-derived-mode' to derive `org-mode' from `outline-mode'.


* Version 3.09
   - Time-of-day specifications in agenda are extracted and placed
     into the prefix.  Timed entries can be placed into a time grid for
     day.

* Version 3.08
   - "|" no longer allowed as part of a link, to allow links in tables.
   - The prefix of items in the agenda buffer can be configured.
   - Cleanup.

* Version 3.07
   - Some folding inconsistencies removed.
   - BBDB links to company-only entries.
   - Bug fixes and global cleanup.

* Version 3.06
   - M-S-RET inserts a new TODO heading.
   - New startup option `content'.
   - Better visual response when TODO items in agenda change status.
   - Window positioning after visibility state changes optimized and made
     configurable.  See `org-cycle-hook' and `org-occur-hook'.

* Version 3.05
   - Agenda entries from the diary are linked to the diary file, so
     adding and editing diary entries can be done directly from the agenda.
   - Many calendar/diary commands available directly from agenda.
   - Field copying in tables with S-RET does increment.
   - C-c C-x C-v extracts the visible part of the buffer for printing.
   - Moving subtrees up and down preserves the whitespace at the tree end.

* Version 3.04
   - Table editor optimized to need fewer realignments, and to keep
     table shape when typing in fields.
   - A new minor mode, orgtbl-mode, introduces the Org-mode table editor
     into arbitrary major modes.
   - Fixed bug with realignment in XEmacs.
   - Startup options can be set with special #+STARTUP line.
   - Heading following a match in org-occur can be suppressed.

* Version 3.03
   - Copyright transfer to the FSF.
   - Effect of C-u and C-u C-u in org-timeline swapped.
   - Timeline now always contains today, and `.' jumps to it.
   - Table editor:
     - cut and paste of rectangular regions in tables
     - command to convert org-mode table to table.el table and back
     - command to treat several cells like a paragraph and fill it
     - command to convert a buffer region to a table
     - import/export tables as tab-separated files (exchange with Excel)
   - Agenda:
     - Sorting mechanism for agenda items rewritten from scratch.
     - Sorting fully configurable.
     - Entries specifying a time are sorted together.
   - Completion also covers option keywords after `#-'.
   - Bug fixes.

* Version 3.01
   - New reference card, thanks to Philip Rooke for creating it.
   - Single file agenda renamed to "Timeline".  It no longer shows
     warnings about upcoming deadlines/overdue scheduled items.
     That functionality is now limited to the (multifile) agenda.
   - When reading a date, the calendar can be manipulated with keys.
   - Link support for RMAIL and Wanderlust (from planner.el, untested).
   - Minor bug fixes and documentation improvements.

* Version 3.00
   - Multifile Agenda shows current entries from many different files.
   - TeXInfo documentation (thanks to Christian Egli for the conversion).
   - Additional applications for TODO keywords, see documentation.
     Different files may have different TODO keywords etc.
   - Priorities for TODO items.
   - The browser mode used by `org-remember-handler' is improved.
   - Images get inlined in HTML export (thanks to Carsten Wimmer).
   - File links can contain line numbers, like file:/usr/etc/config:255
   - Minor bug fixes.


* Version 2.10
   - TODO entries can have additional states besides TODO and DONE.
     See new variable `org-todo-keywords'.
   - TODO keywords can be interpreted as categories.  See variable
     `org-todo-interpretation'.
   - M-TAB completion on TODO keywords, TeX symbols, and normal words.
   - All keywords (like TODO, DEADLINE etc) are configurable.
   - Cursor positioning optimized after pro/demotion and TODO cycling.
   - Emphasizing in HTML works now for *bold*, /italic/ and _underline_.
   - New commands to kill, copy and yank entire subtrees.  Yanking
     modifies the level of the tree before insertion.
   - New command `org-goto' (C-c C-j) to quickly move to other locations
     in the buffer without affecting outline visibility.
   - Hooks for John Wiegley's remember.el.
   - `org-read-date' pops up calendar for date selection with the mouse.
     See variable `org-popup-calendar-for-date-prompt'.

* Version 2.6
   - TODO items can be SCHEDULED to a certain date.
   - Expired DEADLINEs are ignored if in an entry marked DONE.
   - From the diary or time-sorted view (C-c C-r), C-c C-t can be used to
     change the TODO state of an item remotely.
   - Horizontal computations in table editor. See `org-table-eval-formula'.
   - Fixed bug with summing tables (command `org-table-sum', `C-c +').
   - Calendar window follows the timestamp when a timestamp is changed.
     New variable `org-calendar-follow-timestamp-change'.
   - Time-sorted view (`org-diary-view', C-c C-r) now uses the prefix
     argument to force inclusion of unscheduled TODO items.
   - New variable `org-confirm-shell-links' to turn of safety query.
   - New variable `org-open-non-existing-files'.

* Version 2.4
   - A time-sorted view on all time stamps can be created with C-c C-r.
   - Timestamps and Deadlines can be shown in the Emacs diary.
   - Date ranges introduced.
   - Time-string formats are no longer configurable.
   - Vertical lines in tables can be made invisible with `C-c |'.
   - New "link" type to execute shell commands, like "shell:ls *.org"
   - Upon export, "myfile.org" becomes "myfile.html" or "myfile.txt",
     instead of "myfile.org.html" or "myfile.org.txt".
   - When the cursor is in the white space at the beginning of a line,
     TAB removes the whitespace before indenting again.

* Version 2.0
   - Windows (NT/2000) support.
   - Works with both Emacs and XEmacs.
   - Fully automatic table editor.
   - New link types into Gnus, VM and BBDB.
   - Other link system changes
     - Time stamps are treated as links to the calendar.
     - Easy creation of links with global command `org-store-link'.
     - Insertion of links with `C-c C-l' works differently now.
     - Space characters allowed as part of a link.
     - Options in `org-file-apps' extended.  The command may now be
       symbol 'emacs', or a lisp form.
   Please re-read the manual section about links.
   - Timestamp changes
     - `org-deadline' now prompts for a date.
     - A line can now contain several timestamps.  Updating of a
       timestamp only happens if the cursor is at the timestamp.
     - Changed the time-stamp-format to ISO, to make sure it will
       always work (non-English month names had caused problems
       with `parse-time-string'.).  Changing the time stamp format
       is not recommended.
   - Picture mode enhancements have been removed from org.el


* Version 1.4
   - Some option name changes, not backward compatible.
   - ASCII exporter upgrade: Table of contents.
   - HTML exporter upgrade: fixed-width regions, better
     sub/superscripts, many TeX symbols supported.
   - Calendar support.

* Version 1.3
   - HTML exporter upgrade, in particular table of contents


<|MERGE_RESOLUTION|>--- conflicted
+++ resolved
@@ -5,7 +5,6 @@
 #+EMAIL:  carsten at orgmode dot org
 #+OPTIONS: H:3 num:nil toc:nil \n:nil @:t ::t |:t ^:{} *:t TeX:t LaTeX:nil
 
-<<<<<<< HEAD
 * Version 5.22
 
 ** Details
@@ -18,9 +17,6 @@
      before the tags will leave the tags in the current line and
      create a new line below the current one.
 
-
-=======
->>>>>>> d409a293
 * Version 5.21
 
   Bug fixes, in particular the long-hunted bug about wrong window
