--- conflicted
+++ resolved
@@ -50,8 +50,8 @@
   (let* ((beg (org-test-clock-create-timestamp input1 t t))
          (end (and input2 (org-test-clock-create-timestamp input2 t t)))
          (sec-diff (and input2
-			(floor (- (org-time-string-to-seconds end)
-				  (org-time-string-to-seconds beg))))))
+                        (floor (- (org-time-string-to-seconds end)
+                                  (org-time-string-to-seconds beg))))))
     (concat org-clock-string " " beg
             (when end
               (concat "--" end " => "
@@ -83,7 +83,7 @@
         ;; Skip caption.
         (when (looking-at "#\\+CAPTION:") (forward-line))
         (buffer-substring-no-properties
-	 (point) (progn (search-forward "#+END:") (line-end-position 0))))
+         (point) (progn (search-forward "#+END:") (line-end-position 0))))
     ;; Remove clocktable.
     (delete-region (point) (search-forward "#+END:\n"))))
 
@@ -372,18 +372,18 @@
         "* Test
 CLOCK: [2012-03-29 Thu 8:00]--[2012-03-29 Thu 16:40] => 8:40"
       (test-org-clock-clocktable-contents ":scope file-with-archives"
-	  "#+TBLFM: $3=string(\"foo\")"))))
+                                          "#+TBLFM: $3=string(\"foo\")"))))
   ;; Test "function" scope.
   (should
    (string-match-p
     (regexp-quote "| ALL *Total time* | *1:00* |")
     (org-test-with-temp-text-in-file
-	"* Test
+        "* Test
 CLOCK: [2012-03-29 Thu 16:00]--[2012-03-29 Thu 17:00] =>  1:00"
       (let ((the-file (buffer-file-name)))
-	(org-test-with-temp-text-in-file ""
-	  (test-org-clock-clocktable-contents
-	      (format ":scope (lambda () (list %S))" the-file))))))))
+        (org-test-with-temp-text-in-file ""
+          (test-org-clock-clocktable-contents
+           (format ":scope (lambda () (list %S))" the-file))))))))
 
 (ert-deftest test-org-clock/clocktable/maxlevel ()
   "Test \":maxlevel\" parameter in Clock table."
@@ -412,7 +412,7 @@
 CLOCK: [2016-12-28 Wed 11:09]--[2016-12-28 Wed 15:09] =>  4:00
 ** Bar
 CLOCK: [2016-12-28 Wed 13:09]--[2016-12-28 Wed 15:09] =>  2:00"
-	    (test-org-clock-clocktable-contents ":maxlevel 2"))))
+            (test-org-clock-clocktable-contents ":maxlevel 2"))))
   (should
    (equal "| Headline     | Time   |
 |--------------+--------|
@@ -424,7 +424,7 @@
 CLOCK: [2016-12-28 Wed 11:09]--[2016-12-28 Wed 15:09] =>  4:00
 ** Bar
 CLOCK: [2016-12-28 Wed 13:09]--[2016-12-28 Wed 15:09] =>  2:00"
-	    (test-org-clock-clocktable-contents ":maxlevel 1"))))
+            (test-org-clock-clocktable-contents ":maxlevel 1"))))
   ;; Special ":maxlevel 0" case: only report total file time.
   (should
    (equal "| Headline     | Time   |
@@ -436,7 +436,7 @@
 CLOCK: [2016-12-28 Wed 11:09]--[2016-12-28 Wed 15:09] =>  4:00
 ** Bar
 CLOCK: [2016-12-28 Wed 13:09]--[2016-12-28 Wed 15:09] =>  2:00"
-	    (test-org-clock-clocktable-contents ":maxlevel 0")))))
+            (test-org-clock-clocktable-contents ":maxlevel 0")))))
 
 (ert-deftest test-org-clock/clocktable/formula ()
   "Test \":formula\" parameter in Clock table."
@@ -481,8 +481,8 @@
 | \\_  sub3      |        | 0:30 |      |  50.0 |
 | \\_    subsub1 |        |      | 0:15 |  25.0 |
 | \\_    subsub1 |        |      | 0:15 |  25.0 |"
-	  (org-test-with-temp-text
-	      "* foo
+          (org-test-with-temp-text
+              "* foo
 ** sub
    :LOGBOOK:
    CLOCK: [2017-03-18 Sat 15:00]--[2017-03-18 Sat 15:15] =>  0:15
@@ -500,7 +500,7 @@
     :LOGBOOK:
     CLOCK: [2017-03-18 Sat 14:00]--[2017-03-18 Sat 14:15] =>  0:15
     :END:"
-	    (test-org-clock-clocktable-contents ":maxlevel 3 :formula %")))))
+            (test-org-clock-clocktable-contents ":maxlevel 3 :formula %")))))
 
 (ert-deftest test-org-clock/clocktable/lang ()
   "Test \":lang\" parameter in Clock table."
@@ -563,7 +563,7 @@
 |--------------+---------|
 | [[Foo][Foo]]          | 26:00   |"
     (org-test-with-temp-text
-	"* Foo
+        "* Foo
 CLOCK: [2016-12-27 Wed 13:09]--[2016-12-28 Wed 15:09] => 26:00"
       (test-org-clock-clocktable-contents ":link t"))))
   ;; Otherwise, link to the headline in the current file.
@@ -575,12 +575,12 @@
 |--------------+---------|
 | [[file:filename::Foo][Foo]]          | 26:00   |"
     (org-test-with-temp-text-in-file
-	"* Foo
+        "* Foo
 CLOCK: [2016-12-27 Wed 13:09]--[2016-12-28 Wed 15:09] => 26:00"
       (let ((file (buffer-file-name)))
-	(replace-regexp-in-string
-	 (regexp-quote file) "filename"
-	 (test-org-clock-clocktable-contents ":link t"))))))
+        (replace-regexp-in-string
+         (regexp-quote file) "filename"
+         (test-org-clock-clocktable-contents ":link t"))))))
   ;; Ignore TODO keyword, priority cookie, COMMENT and tags in
   ;; headline.
   (should
@@ -591,7 +591,7 @@
 |--------------+---------|
 | [[Foo][Foo]]          | 26:00   |"
     (org-test-with-temp-text
-	"* TODO Foo
+        "* TODO Foo
 CLOCK: [2016-12-27 Wed 13:09]--[2016-12-28 Wed 15:09] => 26:00"
       (test-org-clock-clocktable-contents ":link t"))))
   (should
@@ -602,7 +602,7 @@
 |--------------+---------|
 | [[Foo][Foo]]          | 26:00   |"
     (org-test-with-temp-text
-	"* [#A] Foo
+        "* [#A] Foo
 CLOCK: [2016-12-27 Wed 13:09]--[2016-12-28 Wed 15:09] => 26:00"
       (test-org-clock-clocktable-contents ":link t"))))
   (should
@@ -613,7 +613,7 @@
 |--------------+---------|
 | [[Foo][Foo]]          | 26:00   |"
     (org-test-with-temp-text
-	"* COMMENT Foo
+        "* COMMENT Foo
 CLOCK: [2016-12-27 Wed 13:09]--[2016-12-28 Wed 15:09] => 26:00"
       (test-org-clock-clocktable-contents ":link t"))))
   (should
@@ -624,7 +624,7 @@
 |--------------+---------|
 | [[Foo][Foo]]          | 26:00   |"
     (org-test-with-temp-text
-	"* Foo :tag:
+        "* Foo :tag:
 CLOCK: [2016-12-27 Wed 13:09]--[2016-12-28 Wed 15:09] => 26:00"
       (test-org-clock-clocktable-contents ":link t"))))
   ;; Remove statistics cookie from headline description.
@@ -636,7 +636,7 @@
 |--------------+---------|
 | [[Foo][Foo]]          | 26:00   |"
     (org-test-with-temp-text
-	"* Foo [50%]
+        "* Foo [50%]
 CLOCK: [2016-12-27 Wed 13:09]--[2016-12-28 Wed 15:09] => 26:00"
       (test-org-clock-clocktable-contents ":link t"))))
   (should
@@ -647,7 +647,7 @@
 |--------------+---------|
 | [[Foo][Foo]]          | 26:00   |"
     (org-test-with-temp-text
-	"* Foo [1/2]
+        "* Foo [1/2]
 CLOCK: [2016-12-27 Wed 13:09]--[2016-12-28 Wed 15:09] => 26:00"
       (test-org-clock-clocktable-contents ":link t"))))
   ;; Replace links with their description, or turn them into plain
@@ -660,7 +660,7 @@
 |--------------+---------|
 | [[Foo %5B%5Bhttps://orgmode.org%5D%5BOrg mode%5D%5D][Foo Org mode]] | 26:00   |"
     (org-test-with-temp-text
-	"* Foo [[https://orgmode.org][Org mode]]
+        "* Foo [[https://orgmode.org][Org mode]]
 CLOCK: [2016-12-27 Wed 13:09]--[2016-12-28 Wed 15:09] => 26:00"
       (test-org-clock-clocktable-contents ":link t"))))
   (should
@@ -671,7 +671,7 @@
 |-------------------------+---------|
 | [[Foo %5B%5Bhttps://orgmode.org%5D%5D][Foo https://orgmode.org]] | 26:00   |"
     (org-test-with-temp-text
-	"* Foo [[https://orgmode.org]]
+        "* Foo [[https://orgmode.org]]
 CLOCK: [2016-12-27 Wed 13:09]--[2016-12-28 Wed 15:09] => 26:00"
       (test-org-clock-clocktable-contents ":link t")))))
 
@@ -858,14 +858,14 @@
 | *Total time* | *1:00* |
 |--------------+--------|
 | Foo          | 1:00   |"
-	  (org-test-with-temp-text
-	      "* Foo
+          (org-test-with-temp-text
+              "* Foo
 CLOCK: [2017-09-30 Sat 12:00]--[2017-09-30 Sat 13:00] =>  1:00
 CLOCK: [2017-10-01 Sun 11:00]--[2017-10-01 Sun 13:00] =>  2:00
 CLOCK: [2017-10-02 Mon 11:00]--[2017-10-02 Mon 14:00] =>  3:00"
-	    (let ((system-time-locale "en_US"))
-	      (test-org-clock-clocktable-contents
-		  ":step week :block 2017-09 :stepskip0 t")))))
+            (let ((system-time-locale "en_US"))
+              (test-org-clock-clocktable-contents
+               ":step week :block 2017-09 :stepskip0 t")))))
   (should
    (equal "
 Weekly report starting on: [2017-10-01 Sun]
@@ -889,16 +889,16 @@
 |--------------+--------|
 | Foo          | 5:00   |
 "
-	  (org-test-with-temp-text
-	      "* Foo
+          (org-test-with-temp-text
+              "* Foo
 CLOCK: [2017-09-30 Sat 12:00]--[2017-09-30 Sat 13:00] =>  1:00
 CLOCK: [2017-10-01 Sun 11:00]--[2017-10-01 Sun 13:00] =>  2:00
 CLOCK: [2017-10-02 Mon 11:00]--[2017-10-02 Mon 14:00] =>  3:00
 CLOCK: [2017-10-08 Sun 09:00]--[2017-10-08 Sun 13:00] =>  4:00
 CLOCK: [2017-10-09 Mon 09:00]--[2017-10-09 Mon 14:00] =>  5:00"
-	    (let ((system-time-locale "en_US"))
-	      (test-org-clock-clocktable-contents
-		  ":step week :block 2017-10 :stepskip0 t")))))
+            (let ((system-time-locale "en_US"))
+              (test-org-clock-clocktable-contents
+               ":step week :block 2017-10 :stepskip0 t")))))
   ;; :step day
   (should
    (equal "
@@ -940,16 +940,16 @@
 | *Total time* | *4:00* |
 |--------------+--------|
 | Foo          | 4:00   |"
-	  (org-test-with-temp-text
-	      "* Foo
+          (org-test-with-temp-text
+              "* Foo
 CLOCK: [2017-09-30 Sat 12:00]--[2017-09-30 Sat 13:00] =>  1:00
 CLOCK: [2017-10-01 Sun 11:00]--[2017-10-01 Sun 13:00] =>  2:00
 CLOCK: [2017-10-02 Mon 11:00]--[2017-10-02 Mon 14:00] =>  3:00
 CLOCK: [2017-10-08 Sun 09:00]--[2017-10-08 Sun 13:00] =>  4:00
 CLOCK: [2017-10-09 Mon 09:00]--[2017-10-09 Mon 14:00] =>  5:00"
-	    (let ((system-time-locale "en_US"))
-	      (test-org-clock-clocktable-contents
-		  ":step day :block 2017-W40")))))
+            (let ((system-time-locale "en_US"))
+              (test-org-clock-clocktable-contents
+               ":step day :block 2017-W40")))))
   ;; Regression test: take :tstart and :tend hours into consideration.
   (should
    (equal "
@@ -959,13 +959,13 @@
 | *Total time* | *8:00* |
 |--------------+--------|
 | Foo          | 8:00   |"
-	  (org-test-with-temp-text
-	      "* Foo
+          (org-test-with-temp-text
+              "* Foo
 CLOCK: [2017-12-27 Wed 08:00]--[2017-12-27 Wed 16:00] =>  8:00"
-	    (let ((system-time-locale "en_US"))
-	      (test-org-clock-clocktable-contents
-		  (concat ":step week :tstart \"<2017-12-25 Mon>\" "
-			  ":tend \"<2017-12-27 Wed 23:59>\""))))))
+            (let ((system-time-locale "en_US"))
+              (test-org-clock-clocktable-contents
+               (concat ":step week :tstart \"<2017-12-25 Mon>\" "
+                       ":tend \"<2017-12-27 Wed 23:59>\""))))))
   (should
    (equal "
 Daily report: [2017-12-27 Wed]
@@ -974,14 +974,13 @@
 | *Total time* | *8:00* |
 |--------------+--------|
 | Foo          | 8:00   |"
-	  (org-test-with-temp-text
-	      "* Foo
+          (org-test-with-temp-text
+              "* Foo
 CLOCK: [2017-12-27 Wed 08:00]--[2017-12-27 Wed 16:00] =>  8:00"
-	    (let ((system-time-locale "en_US"))
-	      (test-org-clock-clocktable-contents
-		  (concat ":step day :tstart \"<2017-12-25 Mon>\" "
-			  ":tend \"<2017-12-27 Wed 23:59>\" :stepskip0 t"))))))
-<<<<<<< HEAD
+            (let ((system-time-locale "en_US"))
+              (test-org-clock-clocktable-contents
+               (concat ":step day :tstart \"<2017-12-25 Mon>\" "
+                       ":tend \"<2017-12-27 Wed 23:59>\" :stepskip0 t"))))))
   ;; Test :step week", without or with ":wstart" parameter.
   (should
    (equal "
@@ -999,13 +998,13 @@
 |--------------+--------|
 | Foo          | 8:00   |
 "
-	  (org-test-with-temp-text
-	      "* Foo
+          (org-test-with-temp-text
+              "* Foo
 CLOCK: [2012-03-29 Thu 08:00]--[2012-03-29 Thu 16:00] =>  8:00
 CLOCK: [2012-04-03 Thu 08:00]--[2012-04-03 Thu 16:00] =>  8:00"
-	    (let ((system-time-locale "en_US"))
-	      (test-org-clock-clocktable-contents
-		  ":step week :block 2012 :stepskip0 t")))))
+            (let ((system-time-locale "en_US"))
+              (test-org-clock-clocktable-contents
+               ":step week :block 2012 :stepskip0 t")))))
   (should
    (equal "
 Weekly report starting on: [2012-03-29 Thu]
@@ -1015,13 +1014,13 @@
 |--------------+---------|
 | Foo          | 16:00   |
 "
-	  (org-test-with-temp-text
-	      "* Foo
+          (org-test-with-temp-text
+              "* Foo
 CLOCK: [2012-03-29 Thu 08:00]--[2012-03-29 Thu 16:00] =>  8:00
 CLOCK: [2012-04-03 Thu 08:00]--[2012-04-03 Thu 16:00] =>  8:00"
-	    (let ((system-time-locale "en_US"))
-	      (test-org-clock-clocktable-contents
-		  ":step week :wstart 4 :block 2012 :stepskip0 t")))))
+            (let ((system-time-locale "en_US"))
+              (test-org-clock-clocktable-contents
+               ":step week :wstart 4 :block 2012 :stepskip0 t")))))
   ;; Test ":step month" without and with ":mstart".
   (should
    (equal "
@@ -1039,13 +1038,13 @@
 |--------------+--------|
 | Foo          | 8:00   |
 "
-	  (org-test-with-temp-text
-	      "* Foo
+          (org-test-with-temp-text
+              "* Foo
 CLOCK: [2014-03-04 Tue 08:00]--[2014-03-04 Tue 16:00] =>  8:00
 CLOCK: [2014-04-03 Thu 08:00]--[2014-04-03 Thu 16:00] =>  8:00"
-	    (let ((system-time-locale "en_US"))
-	      (test-org-clock-clocktable-contents
-		  ":step month :block 2014 :stepskip0 t")))))
+            (let ((system-time-locale "en_US"))
+              (test-org-clock-clocktable-contents
+               ":step month :block 2014 :stepskip0 t")))))
   (should
    (equal "
 Monthly report starting on: [2014-03-04 Tue]
@@ -1055,13 +1054,13 @@
 |--------------+---------|
 | Foo          | 16:00   |
 "
-	  (org-test-with-temp-text
-	      "* Foo
+          (org-test-with-temp-text
+              "* Foo
 CLOCK: [2014-03-04 Tue 08:00]--[2014-03-04 Tue 16:00] =>  8:00
 CLOCK: [2014-04-03 Thu 08:00]--[2014-04-03 Thu 16:00] =>  8:00"
-	    (let ((system-time-locale "en_US"))
-	      (test-org-clock-clocktable-contents
-		  ":step month :mstart 4 :block 2014 :stepskip0 t")))))
+            (let ((system-time-locale "en_US"))
+              (test-org-clock-clocktable-contents
+               ":step month :mstart 4 :block 2014 :stepskip0 t")))))
   ;; Test ":step year".
   (should
    (equal "
@@ -1073,35 +1072,38 @@
 | Foo          | 8:00   |
 
 Annual report starting on: [2014-01-01 Wed]
-=======
+| Headline     | Time   |
+|--------------+--------|
+| *Total time* | *8:00* |
+|--------------+--------|
+| Foo          | 8:00   |
+"
+          (org-test-with-temp-text
+              "* Foo
+CLOCK: [2012-03-29 Thu 08:00]--[2012-03-29 Thu 16:00] =>  8:00
+CLOCK: [2014-03-04 Tue 08:00]--[2014-03-04 Tue 16:00] =>  8:00"
+            (let ((system-time-locale "en_US"))
+              (test-org-clock-clocktable-contents
+               ":step year :block untilnow :stepskip0 t")))))
   ;; Regression test: Respect DST
   (should
    (equal "
 Daily report: [2018-10-29 Mon]
->>>>>>> 17deb1c7
 | Headline     | Time   |
 |--------------+--------|
 | *Total time* | *8:00* |
 |--------------+--------|
 | Foo          | 8:00   |
 "
-	  (org-test-with-temp-text
-	      "* Foo
-<<<<<<< HEAD
-CLOCK: [2012-03-29 Thu 08:00]--[2012-03-29 Thu 16:00] =>  8:00
-CLOCK: [2014-03-04 Tue 08:00]--[2014-03-04 Tue 16:00] =>  8:00"
-	    (let ((system-time-locale "en_US"))
-	      (test-org-clock-clocktable-contents
-		  ":step year :block untilnow :stepskip0 t"))))))
-=======
+          (org-test-with-temp-text
+              "* Foo
 CLOCK: [2018-10-29 Mon 08:00]--[2018-10-29 Mon 16:00] =>  8:00"
-	    (let ((system-time-locale "en_US"))
-	      (test-org-clock-clocktable-contents
-		  (concat ":step day "
-			  ":stepskip0 t "
-			  ":tstart \"2018-10-01\" "
-			  ":tend \"2018-11-01\"")))))))
->>>>>>> 17deb1c7
+            (let ((system-time-locale "en_US"))
+              (test-org-clock-clocktable-contents
+               (concat ":step day "
+                       ":stepskip0 t "
+                       ":tstart \"2018-10-01\" "
+                       ":tend \"2018-11-01\"")))))))
 
 (ert-deftest test-org-clock/clocktable/extend-today-until ()
   "Test assignment of clock time to days in presence of \"org-extend-today-until\"."
@@ -1114,15 +1116,15 @@
 | *Total time* | *2:00* |
 |--------------+--------|
 | Foo          | 2:00   |"
-	  (org-test-with-temp-text
-	   "* Foo
+          (org-test-with-temp-text
+              "* Foo
 CLOCK: [2017-09-30 Sat 12:00]--[2017-09-30 Sat 13:00] =>  1:00
 CLOCK: [2017-10-01 Sun 02:00]--[2017-10-01 Sun 03:00] =>  1:00
 CLOCK: [2017-10-01 Sun 11:00]--[2017-10-01 Sun 13:00] =>  2:00"
-	   (setq-local org-extend-today-until 4)
-	   (let ((system-time-locale "en_US"))
-	     (test-org-clock-clocktable-contents
-	      ":block 2017-09-30")))))
+            (setq-local org-extend-today-until 4)
+            (let ((system-time-locale "en_US"))
+              (test-org-clock-clocktable-contents
+               ":block 2017-09-30")))))
 
   ;; Week-length block - time on Monday before 04:00 should be
   ;; assigned to previous week.
@@ -1142,15 +1144,15 @@
 |--------------+--------|
 | Foo          | 2:00   |
 "
-	  (org-test-with-temp-text
-	   "* Foo
+          (org-test-with-temp-text
+              "* Foo
 CLOCK: [2017-10-01 Sun 12:00]--[2017-10-01 Sun 13:00] =>  1:00
 CLOCK: [2017-10-02 Mon 02:00]--[2017-10-02 Mon 03:00] =>  1:00
 CLOCK: [2017-10-02 Mon 11:00]--[2017-10-02 Mon 13:00] =>  2:00"
-	   (setq-local org-extend-today-until 4)
-	   (let ((system-time-locale "en_US"))
-	     (test-org-clock-clocktable-contents
-	      ":step week :block 2017-10 :stepskip0 t"))))))
+            (setq-local org-extend-today-until 4)
+            (let ((system-time-locale "en_US"))
+              (test-org-clock-clocktable-contents
+               ":step week :block 2017-10 :stepskip0 t"))))))
 
 
 (provide 'test-org-clock)
