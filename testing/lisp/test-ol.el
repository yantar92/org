;;; test-ol.el --- Tests for Org Links library       -*- lexical-binding: t; -*-

;; Copyright (C) 2019  Nicolas Goaziou

;; Author: Nicolas Goaziou <mail@nicolasgoaziou.fr>

;; This program is free software; you can redistribute it and/or modify
;; it under the terms of the GNU General Public License as published by
;; the Free Software Foundation, either version 3 of the License, or
;; (at your option) any later version.

;; This program is distributed in the hope that it will be useful,
;; but WITHOUT ANY WARRANTY; without even the implied warranty of
;; MERCHANTABILITY or FITNESS FOR A PARTICULAR PURPOSE.  See the
;; GNU General Public License for more details.

;; You should have received a copy of the GNU General Public License
;; along with this program.  If not, see <https://www.gnu.org/licenses/>.

;;; Code:


;;; Decode and Encode Links

(ert-deftest test-ol/encode ()
  "Test `org-link-encode' specifications."
  ;; Regural test.
  (should (string= "Foo%3A%42ar" (org-link-encode "Foo:Bar" '(?\: ?\B))))
  ;; Encode an ASCII character.
  (should (string= "%5B" (org-link-encode "[" '(?\[))))
  ;; Encode an ASCII control character.
  (should (string= "%09" (org-link-encode "\t" '(9))))
  ;; Encode a Unicode multibyte character.
  (should (string= "%E2%82%AC" (org-link-encode "€" '(?\€)))))

(ert-deftest test-ol/decode ()
  "Test `org-link-decode' specifications."
  ;; Decode an ASCII character.
  (should (string= "[" (org-link-decode "%5B")))
  ;; Decode an ASCII control character.
  (should (string= "\n" (org-link-decode "%0A")))
  ;; Decode a Unicode multibyte character.
  (should (string= "€" (org-link-decode "%E2%82%AC"))))

(ert-deftest test-ol/encode-url-with-escaped-char ()
  "Encode and decode a URL that includes an encoded char."
  (should
   (string= "http://some.host.com/form?&id=blah%2Bblah25"
	    (org-link-decode
	     (org-link-encode "http://some.host.com/form?&id=blah%2Bblah25"
			      '(?\s ?\[ ?\] ?%))))))

(ert-deftest test-ol/org-toggle-link-display ()
  "Make sure that `org-toggle-link-display' is working.
See https://github.com/yantar92/org/issues/4."
  (dolist (org-link-descriptive '(nil t))
    (org-test-with-temp-text "* Org link test
[[https://example.com][A link to a site]]"
      (dotimes (_ 2)
        (goto-char 1)
        (re-search-forward "\\[")
<<<<<<< HEAD
        (should-not (xor org-link-descriptive (org-invisible-p)))
        (re-search-forward "example")
        (should-not (xor org-link-descriptive (org-invisible-p)))
        (re-search-forward "com")
        (should-not (xor org-link-descriptive (org-invisible-p)))
        (re-search-forward "]")
        (should-not (xor org-link-descriptive (org-invisible-p)))
=======
        (should-not (org-xor org-link-descriptive (org-invisible-p)))
        (re-search-forward "example")
        (should-not (org-xor org-link-descriptive (org-invisible-p)))
        (re-search-forward "com")
        (should-not (org-xor org-link-descriptive (org-invisible-p)))
        (re-search-forward "]")
        (should-not (org-xor org-link-descriptive (org-invisible-p)))
>>>>>>> 4280762e
        (re-search-forward "\\[")
        (should-not (org-invisible-p))
        (re-search-forward "link")
        (should-not (org-invisible-p))
        (re-search-forward "]")
<<<<<<< HEAD
        (should-not (xor org-link-descriptive (org-invisible-p)))
=======
        (should-not (org-xor org-link-descriptive (org-invisible-p)))
>>>>>>> 4280762e
        (org-toggle-link-display)))))


;;; Escape and Unescape Links

(ert-deftest test-ol/escape ()
  "Test `org-link-escape' specifications."
  ;; No-op when there is no backslash or square bracket.
  (should (string= "foo" (org-link-escape "foo")))
  ;; Escape square brackets at boundaries of the link.
  (should (string= "\\[foo\\]" (org-link-escape "[foo]")))
  ;; Escape square brackets followed by another square bracket.
  (should (string= "foo\\]\\[bar" (org-link-escape "foo][bar")))
  (should (string= "foo\\]\\]bar" (org-link-escape "foo]]bar")))
  (should (string= "foo\\[\\[bar" (org-link-escape "foo[[bar")))
  (should (string= "foo\\[\\]bar" (org-link-escape "foo[]bar")))
  ;; Escape backslashes at the end of the link.
  (should (string= "foo\\\\" (org-link-escape "foo\\")))
  ;; Escape backslashes that could be confused with escaping
  ;; characters.
  (should (string= "foo\\\\\\]" (org-link-escape "foo\\]")))
  (should (string= "foo\\\\\\]\\[" (org-link-escape "foo\\][")))
  (should (string= "foo\\\\\\]\\]bar" (org-link-escape "foo\\]]bar")))
  ;; Do not escape backslash characters when unnecessary.
  (should (string= "foo\\bar" (org-link-escape "foo\\bar")))
  ;; Pathological cases: consecutive closing square brackets.
  (should (string= "\\[\\[\\[foo\\]\\]\\]" (org-link-escape "[[[foo]]]")))
  (should (string= "\\[\\[foo\\]\\] bar" (org-link-escape "[[foo]] bar"))))

(ert-deftest test-ol/unescape ()
  "Test `org-link-unescape' specifications."
  ;; No-op if there is no backslash.
  (should (string= "foo" (org-link-unescape "foo")))
  ;; No-op if backslashes are not escaping backslashes.
  (should (string= "foo\\bar" (org-link-unescape "foo\\bar")))
  ;; Unescape backslashes before square brackets.
  (should (string= "foo]bar" (org-link-unescape "foo\\]bar")))
  (should (string= "foo\\]" (org-link-unescape "foo\\\\\\]")))
  (should (string= "foo\\][" (org-link-unescape "foo\\\\\\][")))
  (should (string= "foo\\]]bar" (org-link-unescape "foo\\\\\\]\\]bar")))
  (should (string= "foo\\[[bar" (org-link-unescape "foo\\\\\\[\\[bar")))
  (should (string= "foo\\[]bar" (org-link-unescape "foo\\\\\\[\\]bar")))
  ;; Unescape backslashes at the end of the link.
  (should (string= "foo\\" (org-link-unescape "foo\\\\")))
  ;; Unescape closing square bracket at boundaries of the link.
  (should (string= "[foo]" (org-link-unescape "\\[foo\\]")))
  ;; Pathological cases: consecutive closing square brackets.
  (should (string= "[[[foo]]]" (org-link-unescape "\\[\\[\\[foo\\]\\]\\]")))
  (should (string= "[[foo]] bar" (org-link-unescape "\\[\\[foo\\]\\] bar"))))

(ert-deftest test-ol/make-string ()
  "Test `org-link-make-string' specifications."
  ;; Throw an error on empty URI.
  (should-error (org-link-make-string ""))
  ;; Empty description returns a [[URI]] construct.
  (should (string= "[[uri]]"(org-link-make-string "uri")))
  ;; Non-empty description returns a [[URI][DESCRIPTION]] construct.
  (should
   (string= "[[uri][description]]"
	    (org-link-make-string "uri" "description")))
  ;; Escape "]]" strings in the description with zero-width spaces.
  (should
   (let ((zws (string ?\x200B)))
     (string= (format "[[uri][foo]%s]bar]]" zws)
	      (org-link-make-string "uri" "foo]]bar"))))
  ;; Prevent description from ending with a closing square bracket
  ;; with a zero-width space.
  (should
   (let ((zws (string ?\x200B)))
     (string= (format "[[uri][foo]%s]]" zws)
	      (org-link-make-string "uri" "foo]")))))


;;; Store links

(ert-deftest test-ol/store-link ()
  "Test `org-store-link' specifications."
  ;; On a headline, link to that headline.  Use heading as the
  ;; description of the link.
  (should
   (let (org-store-link-props org-stored-links)
     (org-test-with-temp-text-in-file "* H1"
       (let ((file (buffer-file-name)))
	 (equal (format "[[file:%s::*H1][H1]]" file)
		(org-store-link nil))))))
  ;; On a headline, remove TODO and COMMENT keywords, priority cookie,
  ;; and tags.
  (should
   (let (org-store-link-props org-stored-links)
     (org-test-with-temp-text-in-file "* TODO H1"
       (let ((file (buffer-file-name)))
	 (equal (format "[[file:%s::*H1][H1]]" file)
		(org-store-link nil))))))
  (should
   (let (org-store-link-props org-stored-links)
     (org-test-with-temp-text-in-file "* COMMENT H1"
       (let ((file (buffer-file-name)))
	 (equal (format "[[file:%s::*H1][H1]]" file)
		(org-store-link nil))))))
  (should
   (let (org-store-link-props org-stored-links)
     (org-test-with-temp-text-in-file "* [#A] H1"
       (let ((file (buffer-file-name)))
	 (equal (format "[[file:%s::*H1][H1]]" file)
		(org-store-link nil))))))
  (should
   (let (org-store-link-props org-stored-links)
     (org-test-with-temp-text-in-file "* H1 :tag:"
       (let ((file (buffer-file-name)))
	 (equal (format "[[file:%s::*H1][H1]]" file)
		(org-store-link nil))))))
  ;; On a headline, remove any link from description.
  (should
   (let (org-store-link-props org-stored-links)
     (org-test-with-temp-text-in-file "* [[#l][d]]"
       (let ((file (buffer-file-name)))
	 (equal (format "[[file:%s::*%s][d]]"
			file
			(org-link-escape "[[#l][d]]"))
		(org-store-link nil))))))
  (should
   (let (org-store-link-props org-stored-links)
     (org-test-with-temp-text-in-file "* [[l]]"
       (let ((file (buffer-file-name)))
	 (equal (format "[[file:%s::*%s][l]]" file (org-link-escape "[[l]]"))
		(org-store-link nil))))))
  (should
   (let (org-store-link-props org-stored-links)
     (org-test-with-temp-text-in-file "* [[l1][d1]] [[l2][d2]]"
       (let ((file (buffer-file-name)))
	 (equal (format "[[file:%s::*%s][d1 d2]]"
			file
			(org-link-escape "[[l1][d1]] [[l2][d2]]"))
		(org-store-link nil))))))
  ;; On a named element, link to that element.
  (should
   (let (org-store-link-props org-stored-links)
     (org-test-with-temp-text-in-file "#+NAME: foo\nParagraph"
       (let ((file (buffer-file-name)))
	 (equal (format "[[file:%s::foo][foo]]" file)
		(org-store-link nil))))))
  ;; Store link to Org buffer, with context.
  (should
   (let ((org-stored-links nil)
	 (org-id-link-to-org-use-id nil)
	 (org-context-in-file-links t))
     (org-test-with-temp-text-in-file "* h1"
       (let ((file (buffer-file-name)))
	 (equal (format "[[file:%s::*h1][h1]]" file)
		(org-store-link nil))))))
  ;; Store link to Org buffer, without context.
  (should
   (let ((org-stored-links nil)
	 (org-id-link-to-org-use-id nil)
	 (org-context-in-file-links nil))
     (org-test-with-temp-text-in-file "* h1"
       (let ((file (buffer-file-name)))
	 (equal (format "[[file:%s][file:%s]]" file file)
		(org-store-link nil))))))
  ;; C-u prefix reverses `org-context-in-file-links' in Org buffer.
  (should
   (let ((org-stored-links nil)
	 (org-id-link-to-org-use-id nil)
	 (org-context-in-file-links nil))
     (org-test-with-temp-text-in-file "* h1"
       (let ((file (buffer-file-name)))
	 (equal (format "[[file:%s::*h1][h1]]" file)
		(org-store-link '(4)))))))
  ;; A C-u C-u does *not* reverse `org-context-in-file-links' in Org
  ;; buffer.
  (should
   (let ((org-stored-links nil)
	 (org-id-link-to-org-use-id nil)
	 (org-context-in-file-links nil))
     (org-test-with-temp-text-in-file "* h1"
       (let ((file (buffer-file-name)))
	 (equal (format "[[file:%s][file:%s]]" file file)
		(org-store-link '(16)))))))
  ;; Store file link to non-Org buffer, with context.
  (should
   (let ((org-stored-links nil)
	 (org-link-context-for-files t))
     (org-test-with-temp-text-in-file "one\n<point>two"
       (fundamental-mode)
       (let ((file (buffer-file-name)))
	 (equal (format "[[file:%s::two]]" file)
		(org-store-link nil))))))
  ;; Store file link to non-Org buffer, without context.
  (should
   (let ((org-stored-links nil)
	 (org-context-in-file-links nil))
     (org-test-with-temp-text-in-file "one\n<point>two"
       (fundamental-mode)
       (let ((file (buffer-file-name)))
	 (equal (format "[[file:%s][file:%s]]" file file)
		(org-store-link nil))))))
  ;; C-u prefix reverses `org-context-in-file-links' in non-Org
  ;; buffer.
  (should
   (let ((org-stored-links nil)
	 (org-link-context-for-files nil))
     (org-test-with-temp-text-in-file "one\n<point>two"
       (fundamental-mode)
       (let ((file (buffer-file-name)))
	 (equal (format "[[file:%s::two]]" file)
		(org-store-link '(4)))))))
  ;; A C-u C-u does *not* reverse `org-context-in-file-links' in
  ;; non-Org buffer.
  (should
   (let ((org-stored-links nil)
	 (org-context-in-file-links nil))
     (org-test-with-temp-text-in-file "one\n<point>two"
       (fundamental-mode)
       (let ((file (buffer-file-name)))
	 (equal (format "[[file:%s][file:%s]]" file file)
		(org-store-link '(16)))))))
  ;; Context does not include special search syntax.
  (should
   (let ((org-stored-links nil)
	 (org-context-in-file-links t))
     (org-test-with-temp-text-in-file "(two)"
       (fundamental-mode)
       (let ((file (buffer-file-name)))
	 (equal (format "[[file:%s::two]]" file file)
		(org-store-link nil))))))
  (should
   (let ((org-stored-links nil)
	 (org-context-in-file-links t))
     (org-test-with-temp-text-in-file "# two"
       (fundamental-mode)
       (let ((file (buffer-file-name)))
	 (equal (format "[[file:%s::two]]" file file)
		(org-store-link nil))))))
  (should
   (let ((org-stored-links nil)
	 (org-context-in-file-links t))
     (org-test-with-temp-text-in-file "*two"
       (fundamental-mode)
       (let ((file (buffer-file-name)))
	 (equal (format "[[file:%s::two]]" file file)
		(org-store-link nil))))))
  (should
   (let ((org-stored-links nil)
	 (org-context-in-file-links t))
     (org-test-with-temp-text-in-file "( two )"
       (fundamental-mode)
       (let ((file (buffer-file-name)))
	 (equal (format "[[file:%s::two]]" file file)
		(org-store-link nil))))))
  (should
   (let ((org-stored-links nil)
	 (org-context-in-file-links t))
     (org-test-with-temp-text-in-file "# two"
       (fundamental-mode)
       (let ((file (buffer-file-name)))
	 (equal (format "[[file:%s::two]]" file file)
		(org-store-link nil))))))
  (should
   (let ((org-stored-links nil)
	 (org-context-in-file-links t))
     (org-test-with-temp-text-in-file "#( two )"
       (fundamental-mode)
       (let ((file (buffer-file-name)))
	 (equal (format "[[file:%s::two]]" file file)
		(org-store-link nil))))))
  (should
   (let ((org-stored-links nil)
	 (org-context-in-file-links t))
     (org-test-with-temp-text-in-file "#** ((## two) )"
       (fundamental-mode)
       (let ((file (buffer-file-name)))
	 (equal (format "[[file:%s::two]]" file file)
		(org-store-link nil))))))
  (should-not
   (let ((org-stored-links nil)
	 (org-context-in-file-links t))
     (org-test-with-temp-text-in-file "(two"
       (fundamental-mode)
       (let ((file (buffer-file-name)))
	 (equal (format "[[file:%s::two]]" file file)
		(org-store-link nil))))))
  ;; Context also ignore statistics cookies and special headlines
  ;; data.
  (should
   (let ((org-stored-links nil)
	 (org-context-in-file-links t))
     (org-test-with-temp-text-in-file "* TODO [#A] COMMENT foo :bar:"
       (let ((file (buffer-file-name)))
	 (equal (format "[[file:%s::*foo][foo]]" file file)
		(org-store-link nil))))))
  (should
   (let ((org-stored-links nil)
	 (org-context-in-file-links t))
     (org-test-with-temp-text-in-file "* foo[33%]bar"
       (let ((file (buffer-file-name)))
	 (equal (format "[[file:%s::*foo bar][foo bar]]" file file)
		(org-store-link nil))))))
  (should
   (let ((org-stored-links nil)
	 (org-context-in-file-links t))
     (org-test-with-temp-text-in-file "* [%][/]  foo [35%] bar[3/5]"
       (let ((file (buffer-file-name)))
	 (equal (format "[[file:%s::*foo bar][foo bar]]" file file)
		(org-store-link nil)))))))


;;; Radio Targets

(ert-deftest test-ol/update-radio-target-regexp ()
  "Test `org-update-radio-target-regexp' specifications."
  ;; Properly update cache with no previous radio target regexp.
  (should
   (eq 'link
       (org-test-with-temp-text "radio\n\nParagraph\n\nradio"
	 (save-excursion (goto-char (point-max)) (org-element-context))
	 (insert "<<<")
	 (search-forward "o")
	 (insert ">>>")
	 (org-update-radio-target-regexp)
	 (goto-char (point-max))
	 (org-element-type (org-element-context)))))
  ;; Properly update cache with previous radio target regexp.
  (should
   (eq 'link
       (org-test-with-temp-text "radio\n\nParagraph\n\nradio"
	 (save-excursion (goto-char (point-max)) (org-element-context))
	 (insert "<<<")
	 (search-forward "o")
	 (insert ">>>")
	 (org-update-radio-target-regexp)
	 (search-backward "r")
	 (delete-char 5)
	 (insert "new")
	 (org-update-radio-target-regexp)
	 (goto-char (point-max))
	 (delete-region (line-beginning-position) (point))
	 (insert "new")
	 (org-element-type (org-element-context))))))


;;; Navigation

(ert-deftest test-ol/next-link ()
  "Test `org-next-link' specifications."
  ;; Move to any type of link.
  (should
   (equal "[[link]]"
	  (org-test-with-temp-text "foo [[link]]"
	    (org-next-link)
	    (buffer-substring (point) (line-end-position)))))
  (should
   (equal "http://link"
	  (org-test-with-temp-text "foo http://link"
	    (org-next-link)
	    (buffer-substring (point) (line-end-position)))))
  (should
   (equal "<http://link>"
	  (org-test-with-temp-text "foo <http://link>"
	    (org-next-link)
	    (buffer-substring (point) (line-end-position)))))
  ;; Ignore link at point.
  (should
   (equal "[[link2]]"
	  (org-test-with-temp-text "[[link1]] [[link2]]"
	    (org-next-link)
	    (buffer-substring (point) (line-end-position)))))
  ;; Ignore fake links.
  (should
   (equal "[[truelink]]"
	  (org-test-with-temp-text "foo\n: [[link]]\n[[truelink]]"
	    (org-next-link)
	    (buffer-substring (point) (line-end-position)))))
  ;; Do not move point when there is no link.
  (should
   (org-test-with-temp-text "foo bar"
     (org-next-link)
     (bobp)))
  ;; Wrap around after a failed search.
  (should
   (equal "[[link]]"
	  (org-test-with-temp-text "[[link]]\n<point>foo"
	    (org-next-link)
	    (let* ((this-command 'org-next-link)
		   (last-command this-command))
	      (org-next-link))
	    (buffer-substring (point) (line-end-position)))))
  ;; Find links with item tags.
  (should
   (equal "[[link1]]"
	  (org-test-with-temp-text "- tag [[link1]] :: description"
	    (org-next-link)
	    (buffer-substring (point) (search-forward "]]" nil t))))))

(ert-deftest test-ol/previous-link ()
  "Test `org-previous-link' specifications."
  ;; Move to any type of link.
  (should
   (equal "[[link]]"
	  (org-test-with-temp-text "[[link]]\nfoo<point>"
	    (org-previous-link)
	    (buffer-substring (point) (line-end-position)))))
  (should
   (equal "http://link"
	  (org-test-with-temp-text "http://link\nfoo<point>"
	    (org-previous-link)
	    (buffer-substring (point) (line-end-position)))))
  (should
   (equal "<http://link>"
	  (org-test-with-temp-text "<http://link>\nfoo<point>"
	    (org-previous-link)
	    (buffer-substring (point) (line-end-position)))))
  ;; Ignore link at point.
  (should
   (equal "[[link1]]"
	  (org-test-with-temp-text "[[link1]]\n[[link2<point>]]"
	    (org-previous-link)
	    (buffer-substring (point) (line-end-position)))))
  (should
   (equal "[[link1]]"
	  (org-test-with-temp-text "line\n[[link1]]\n[[link2<point>]]"
	    (org-previous-link)
	    (buffer-substring (point) (line-end-position)))))
  ;; Ignore fake links.
  (should
   (equal "[[truelink]]"
	  (org-test-with-temp-text "[[truelink]]\n: [[link]]\n<point>"
	    (org-previous-link)
	    (buffer-substring (point) (line-end-position)))))
  ;; Do not move point when there is no link.
  (should
   (org-test-with-temp-text "foo bar<point>"
     (org-previous-link)
     (eobp)))
  ;; Wrap around after a failed search.
  (should
   (equal "[[link]]"
	  (org-test-with-temp-text "foo\n[[link]]"
	    (org-previous-link)
	    (let* ((this-command 'org-previous-link)
		   (last-command this-command))
	      (org-previous-link))
	    (buffer-substring (point) (line-end-position))))))


;;; Link regexps


(defmacro test-ol-parse-link-in-text (text)
  "Return list of :type and :path of link parsed in TEXT.
\"<point>\" string must be at the beginning of the link to be parsed."
  (declare (indent 1))
  `(org-test-with-temp-text ,text
     (list (org-element-property :type (org-element-link-parser))
           (org-element-property :path (org-element-link-parser)))))

(ert-deftest test-ol/plain-link-re ()
  "Test `org-link-plain-re'."
  (should
   (equal
    '("https" "//example.com")
    (test-ol-parse-link-in-text
        "(<point>https://example.com)")))
  (should
   (equal
    '("https" "//example.com/qwe()")
    (test-ol-parse-link-in-text
        "(Some text <point>https://example.com/qwe())")))
  (should
   (equal
    '("https" "//doi.org/10.1016/0160-791x(79)90023-x")
    (test-ol-parse-link-in-text
        "<point>https://doi.org/10.1016/0160-791x(79)90023-x")))
  (should
   (equal
    '("file" "aa")
    (test-ol-parse-link-in-text
        "The <point>file:aa link")))
  (should
   (equal
    '("file" "a(b)c")
    (test-ol-parse-link-in-text
        "The <point>file:a(b)c link")))
  (should
   (equal
    '("file" "a()")
    (test-ol-parse-link-in-text
        "The <point>file:a() link")))
  (should
   (equal
    '("file" "aa((a))")
    (test-ol-parse-link-in-text
        "The <point>file:aa((a)) link")))
  (should
   (equal
    '("file" "aa(())")
    (test-ol-parse-link-in-text
        "The <point>file:aa(()) link")))
  (should
   (equal
    '("file" "/a")
    (test-ol-parse-link-in-text
        "The <point>file:/a link")))
  (should
   (equal
    '("file" "/a/")
    (test-ol-parse-link-in-text
        "The <point>file:/a/ link")))
  (should
   (equal
    '("http" "//")
    (test-ol-parse-link-in-text
        "The <point>http:// link")))
  (should
   (equal
    '("file" "ab")
    (test-ol-parse-link-in-text
        "The (some <point>file:ab) link")))
  (should
   (equal
    '("file" "aa")
    (test-ol-parse-link-in-text
        "The <point>file:aa) link")))
  (should
   (equal
    '("file" "aa")
    (test-ol-parse-link-in-text
        "The <point>file:aa( link")))
  (should
   (equal
    '("http" "//foo.com/more_(than)_one_(parens)")
    (test-ol-parse-link-in-text
        "The <point>http://foo.com/more_(than)_one_(parens) link")))
  (should
   (equal
    '("http" "//foo.com/blah_(wikipedia)#cite-1")
    (test-ol-parse-link-in-text
        "The <point>http://foo.com/blah_(wikipedia)#cite-1 link")))
  (should
   (equal
    '("http" "//foo.com/blah_(wikipedia)_blah#cite-1")
    (test-ol-parse-link-in-text
        "The <point>http://foo.com/blah_(wikipedia)_blah#cite-1 link")))
  (should
   (equal
    '("http" "//foo.com/unicode_(✪)_in_parens")
    (test-ol-parse-link-in-text
        "The <point>http://foo.com/unicode_(✪)_in_parens link")))
  (should
   (equal
    '("http" "//foo.com/(something)?after=parens")
    (test-ol-parse-link-in-text
        "The <point>http://foo.com/(something)?after=parens link"))))

(provide 'test-ol)
;;; test-ol.el ends here<|MERGE_RESOLUTION|>--- conflicted
+++ resolved
@@ -60,15 +60,6 @@
       (dotimes (_ 2)
         (goto-char 1)
         (re-search-forward "\\[")
-<<<<<<< HEAD
-        (should-not (xor org-link-descriptive (org-invisible-p)))
-        (re-search-forward "example")
-        (should-not (xor org-link-descriptive (org-invisible-p)))
-        (re-search-forward "com")
-        (should-not (xor org-link-descriptive (org-invisible-p)))
-        (re-search-forward "]")
-        (should-not (xor org-link-descriptive (org-invisible-p)))
-=======
         (should-not (org-xor org-link-descriptive (org-invisible-p)))
         (re-search-forward "example")
         (should-not (org-xor org-link-descriptive (org-invisible-p)))
@@ -76,17 +67,12 @@
         (should-not (org-xor org-link-descriptive (org-invisible-p)))
         (re-search-forward "]")
         (should-not (org-xor org-link-descriptive (org-invisible-p)))
->>>>>>> 4280762e
         (re-search-forward "\\[")
         (should-not (org-invisible-p))
         (re-search-forward "link")
         (should-not (org-invisible-p))
         (re-search-forward "]")
-<<<<<<< HEAD
-        (should-not (xor org-link-descriptive (org-invisible-p)))
-=======
         (should-not (org-xor org-link-descriptive (org-invisible-p)))
->>>>>>> 4280762e
         (org-toggle-link-display)))))
 
 