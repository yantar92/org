--- conflicted
+++ resolved
@@ -4091,10 +4091,6 @@
 
 (ert-deftest test-org-element/cache-bugs ()
   "Test basic expectations and common pitfalls for cache."
-<<<<<<< HEAD
-  ;; :expected-result :failed
-=======
->>>>>>> d2f4d4b4
   ;; Unindented second row of the table should not be re-parented by
   ;; inserted item.
   (should
